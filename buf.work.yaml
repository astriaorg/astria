--- conflicted
+++ resolved
@@ -3,12 +3,8 @@
   - proto/primitives
   - proto/executionapis
   - proto/composerapis
-<<<<<<< HEAD
+  - proto/protocolapis
   - proto/sequencerblockapis
   - proto/vendored/celestia_app
   - proto/vendored/celestia_core
-  - proto/vendored/cosmos_sdk
-=======
-  - proto/protocolapis
-  - proto/sequencerblockapis
->>>>>>> 53244b59
+  - proto/vendored/cosmos_sdk