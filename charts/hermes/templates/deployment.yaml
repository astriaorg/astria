apiVersion: apps/v1
kind: Deployment
metadata:
  name: {{ include "hermes.fullname" . }}
  labels:
    app: astria-dev-cluster
  namespace: {{ include "hermes.namespace" . }}
spec:
  replicas: {{ .Values.global.replicaCount }}
  selector:
    matchLabels:
      app: astria-dev-cluster
  template:
    metadata:
      name: {{ include "hermes.fullname" . }}
      labels:
        app: astria-dev-cluster
    spec:
      {{- if .Values.createChannels }}
      initContainers:
<<<<<<< HEAD
      {{- range $index, $channel := .Values.createChannels }}
      {{- if $channel.enabled }}
      - name: create-channel-{{ $index }}
        image: {{ $.Values.image }}
=======
      - name: create-channel
        image: {{ .Values.image }}
        imagePullPolicy: {{ .Values.imagePullPolicy }}
>>>>>>> f11f9000
        command: [ "hermes",  "create", "channel" ]
        args:
          - --new-client-connection
          - --yes
          - --a-chain={{ $channel.chainA }}
          - --b-chain={{ $channel.chainB }}
          - --a-port={{ $channel.portA }}
          - --b-port={{ $channel.portB }}
        volumeMounts:
        - mountPath: /home/hermes/.hermes
          name: {{ include "hermes.fullname" $ }}-config-volume
        {{- range $chainId, $chain := $.Values.chains }}
        - mountPath: "/home/hermes/.hermes/keys/{{ $chainId }}/keyring-test"
          name: {{ include "hermes.fullname" $ }}-{{$chainId}}-key-volume
        {{- end }}
      {{- end }}
      {{- end }}
      {{- end }}
      containers:
        - name: hermes
          image: {{ .Values.image }}
          imagePullPolicy: {{ .Values.imagePullPolicy }}
          command: [ "hermes", "start" ]
          volumeMounts:
          - mountPath: /home/hermes/.hermes
            name: {{ include "hermes.fullname" . }}-config-volume
          {{- range $chainId, $chain := .Values.chains }}
          - mountPath: "/home/hermes/.hermes/keys/{{ $chainId }}/keyring-test"
            name: {{ include "hermes.fullname" $ }}-{{$chainId}}-key-volume
          {{- end }}
          ports:
            - containerPort: {{ .Values.ports.rest }}
              name: rest
            - containerPort: {{ .Values.ports.telemetry }}
              name: telemetry
            - containerPort: {{ .Values.ports.tracingServer }}
              name: tracing
          # TODO - implement a readiness probe so we can wait on hermes startup correctly
{{/*          readinessProbe:*/}}
{{/*            httpGet:*/}}
{{/*              path: /channels*/}}
{{/*              port: {{ .Values.ports.rest }}*/}}
      volumes:
        - name: {{ include "hermes.fullname" . }}-config-volume
          configMap:
            name: {{ include "hermes.fullname" . }}-config
        {{- range $chainId, $chain := .Values.chains }}
        - name: {{ include "hermes.fullname" $ }}-{{$chainId}}-key-volume
          {{- if $.Values.secretProvider.enabled }}
          csi:
            driver: secrets-store.csi.k8s.io
            readOnly: true
            volumeAttributes:
              secretProviderClass: {{ include "hermes.fullname" $ }}-{{ $chainId }}-secrets-store
          {{- else }}
          configMap:
            name: {{ include "hermes.fullname" $ }}-{{$chainId}}-key
          {{- end }}
        {{- end}}<|MERGE_RESOLUTION|>--- conflicted
+++ resolved
@@ -18,16 +18,11 @@
     spec:
       {{- if .Values.createChannels }}
       initContainers:
-<<<<<<< HEAD
       {{- range $index, $channel := .Values.createChannels }}
       {{- if $channel.enabled }}
       - name: create-channel-{{ $index }}
         image: {{ $.Values.image }}
-=======
-      - name: create-channel
-        image: {{ .Values.image }}
         imagePullPolicy: {{ .Values.imagePullPolicy }}
->>>>>>> f11f9000
         command: [ "hermes",  "create", "channel" ]
         args:
           - --new-client-connection
