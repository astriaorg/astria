--- conflicted
+++ resolved
@@ -23,11 +23,7 @@
     repository: "file://../celestia-node"
     condition: celestia-node.enabled
   - name: evm-rollup
-<<<<<<< HEAD
     version: 1.1.0
-=======
-    version: 1.0.1
->>>>>>> 37e21b00
     repository: "file://../evm-rollup"
   - name: composer
     version: 1.0.0
