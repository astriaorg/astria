--- conflicted
+++ resolved
@@ -15,22 +15,14 @@
 # This is the chart version. This version number should be incremented each time you make changes
 # to the chart and its templates, including the app version.
 # Versions are expected to follow Semantic Versioning (https://semver.org/)
-<<<<<<< HEAD
-version: 1.0.13
-=======
 version: 1.1.1
->>>>>>> 4aadc67d
 dependencies:
   - name: celestia-node
     version: 0.4.0
     repository: "file://../celestia-node"
     condition: celestia-node.enabled
   - name: evm-rollup
-<<<<<<< HEAD
-    version: 1.1.3
-=======
     version: 1.2.1
->>>>>>> 4aadc67d
     repository: "file://../evm-rollup"
     condition: evm-rollup.enabled
   - name: flame-rollup
