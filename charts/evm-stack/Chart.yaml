--- conflicted
+++ resolved
@@ -15,12 +15,7 @@
 # This is the chart version. This version number should be incremented each time you make changes
 # to the chart and its templates, including the app version.
 # Versions are expected to follow Semantic Versioning (https://semver.org/)
-<<<<<<< HEAD
 version: 1.0.9
-=======
-version: 1.0.8
->>>>>>> 60eefa98
-
 dependencies:
   - name: celestia-node
     version: 0.4.0
