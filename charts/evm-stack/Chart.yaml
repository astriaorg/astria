apiVersion: v2
name: evm-stack
description: Configure and

# A chart can be either an 'application' or a 'library' chart.
#
# Application charts are a collection of templates that can be packaged into versioned archives
# to be deployed.
#
# Library charts provide useful utilities or functions for the chart developer. They're included as
# a dependency of application charts to inject those utilities and functions into the rendering
# pipeline. Library charts do not define any templates and therefore cannot be deployed.
type: application

# This is the chart version. This version number should be incremented each time you make changes
# to the chart and its templates, including the app version.
# Versions are expected to follow Semantic Versioning (https://semver.org/)
version: 2.1.3

dependencies:
  - name: celestia-node
    version: 0.5.1
    repository: "file://../celestia-node"
    condition: celestia-node.enabled
  - name: evm-rollup
<<<<<<< HEAD
    version: 2.1.1
=======
    version: 2.0.4
>>>>>>> 46acfe97
    repository: "file://../evm-rollup"
    condition: evm-rollup.enabled
  - name: flame-rollup
    version: 0.1.3
    repository: "file://../flame-rollup"
    condition: flame-rollup.enabled
  - name: composer
    version: 1.0.4
    repository: "file://../composer"
    condition: composer.enabled
  - name: auctioneer
    version: 0.0.2
    repository: "file://../auctioneer"
    condition: auctioneer.enabled
  - name: evm-faucet
    version: 0.1.5
    repository: "file://../evm-faucet"
    condition: evm-faucet.enabled
  - name: evm-bridge-withdrawer
    version: 1.0.5
    repository: "file://../evm-bridge-withdrawer"
    condition: evm-bridge-withdrawer.enabled
  - name: postgresql
    version: "15.2.4"
    repository: "oci://registry-1.docker.io/bitnamicharts"
    condition: postgresql.enabled
  - name: blockscout-stack
    repository: "https://blockscout.github.io/helm-charts"
    version: "1.6.8"
    condition: blockscout-stack.enabled

# This is the version number of the application being deployed. This version number should be
# incremented each time you make changes to the application. Versions are not expected to
# follow Semantic Versioning. They should reflect the version the application is using.
# It is recommended to use it with quotes.
appVersion: "1.0.0"

maintainers:
  - name: wafflesvonmaple
    url: astria.org
  - name: quasystaty1
    url: astria.org
  - name: joroshiba
    url: astria.org<|MERGE_RESOLUTION|>--- conflicted
+++ resolved
@@ -23,11 +23,7 @@
     repository: "file://../celestia-node"
     condition: celestia-node.enabled
   - name: evm-rollup
-<<<<<<< HEAD
     version: 2.1.1
-=======
-    version: 2.0.4
->>>>>>> 46acfe97
     repository: "file://../evm-rollup"
     condition: evm-rollup.enabled
   - name: flame-rollup
