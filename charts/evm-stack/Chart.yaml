apiVersion: v2
name: evm-stack
description: Configure and

# A chart can be either an 'application' or a 'library' chart.
#
# Application charts are a collection of templates that can be packaged into versioned archives
# to be deployed.
#
# Library charts provide useful utilities or functions for the chart developer. They're included as
# a dependency of application charts to inject those utilities and functions into the rendering
# pipeline. Library charts do not define any templates and therefore cannot be deployed.
type: application

# This is the chart version. This version number should be incremented each time you make changes
# to the chart and its templates, including the app version.
# Versions are expected to follow Semantic Versioning (https://semver.org/)
<<<<<<< HEAD
version: 2.1.0
=======
version: 2.0.1
>>>>>>> c78e00f5

dependencies:
  - name: celestia-node
    version: 0.4.0
    repository: "file://../celestia-node"
    condition: celestia-node.enabled
  - name: evm-rollup
<<<<<<< HEAD
    version: 2.1.0
=======
    version: 2.0.2
>>>>>>> c78e00f5
    repository: "file://../evm-rollup"
    condition: evm-rollup.enabled
  - name: flame-rollup
    version: 0.1.2
    repository: "file://../flame-rollup"
    condition: flame-rollup.enabled
  - name: composer
    version: 1.0.2
    repository: "file://../composer"
    condition: composer.enabled
  - name: auctioneer
    version: 0.0.2
    repository: "file://../auctioneer"
    condition: auctioneer.enabled
  - name: evm-faucet
    version: 0.1.4
    repository: "file://../evm-faucet"
    condition: evm-faucet.enabled
  - name: evm-bridge-withdrawer
    version: 1.0.5
    repository: "file://../evm-bridge-withdrawer"
    condition: evm-bridge-withdrawer.enabled
  - name: postgresql
    version: "15.2.4"
    repository: "oci://registry-1.docker.io/bitnamicharts"
    condition: postgresql.enabled
  - name: blockscout-stack
    repository: "https://blockscout.github.io/helm-charts"
    version: "1.6.8"
    condition: blockscout-stack.enabled

# This is the version number of the application being deployed. This version number should be
# incremented each time you make changes to the application. Versions are not expected to
# follow Semantic Versioning. They should reflect the version the application is using.
# It is recommended to use it with quotes.
appVersion: "1.0.0"

maintainers:
  - name: wafflesvonmaple
    url: astria.org
  - name: quasystaty1
    url: astria.org
  - name: joroshiba
    url: astria.org<|MERGE_RESOLUTION|>--- conflicted
+++ resolved
@@ -15,23 +15,15 @@
 # This is the chart version. This version number should be incremented each time you make changes
 # to the chart and its templates, including the app version.
 # Versions are expected to follow Semantic Versioning (https://semver.org/)
-<<<<<<< HEAD
 version: 2.1.0
-=======
-version: 2.0.1
->>>>>>> c78e00f5
 
 dependencies:
   - name: celestia-node
-    version: 0.4.0
+    version: 0.5.0
     repository: "file://../celestia-node"
     condition: celestia-node.enabled
   - name: evm-rollup
-<<<<<<< HEAD
     version: 2.1.0
-=======
-    version: 2.0.2
->>>>>>> c78e00f5
     repository: "file://../evm-rollup"
     condition: evm-rollup.enabled
   - name: flame-rollup
