apiVersion: v2
name: evm-stack
description: Configure and

# A chart can be either an 'application' or a 'library' chart.
#
# Application charts are a collection of templates that can be packaged into versioned archives
# to be deployed.
#
# Library charts provide useful utilities or functions for the chart developer. They're included as
# a dependency of application charts to inject those utilities and functions into the rendering
# pipeline. Library charts do not define any templates and therefore cannot be deployed.
type: application

# This is the chart version. This version number should be incremented each time you make changes
# to the chart and its templates, including the app version.
# Versions are expected to follow Semantic Versioning (https://semver.org/)
<<<<<<< HEAD
version: 0.4.4
=======
version: 0.5.1
>>>>>>> b401e4fb

dependencies:
  - name: celestia-node
    version: 0.3.6
    repository: "file://../celestia-node"
    condition: celestia-node.enabled
  - name: evm-rollup
<<<<<<< HEAD
    version: 0.26.3
=======
    version: 0.27.1
>>>>>>> b401e4fb
    repository: "file://../evm-rollup"
  - name: composer
    version: 0.1.3
    repository: "file://../composer"
    condition: composer.enabled
  - name: evm-faucet
    version: 0.1.2
    repository: "file://../evm-faucet"
    condition: evm-faucet.enabled
  - name: evm-bridge-withdrawer
    version: 0.2.1
    repository: "file://../evm-bridge-withdrawer"
    condition: evm-bridge-withdrawer.enabled
  - name: postgresql
    version: "15.2.4"
    repository: "https://charts.bitnami.com/bitnami"
    condition: postgresql.enabled
  - name: blockscout-stack
    repository: "https://blockscout.github.io/helm-charts"
    version: "1.6.2"
    condition: blockscout-stack.enabled


# This is the version number of the application being deployed. This version number should be
# incremented each time you make changes to the application. Versions are not expected to
# follow Semantic Versioning. They should reflect the version the application is using.
# It is recommended to use it with quotes.
appVersion: "0.1.0"

maintainers:
  - name: wafflesvonmaple
    url: astria.org
  - name: quasystaty1
    url: astria.org
  - name: joroshiba
    url: astria.org<|MERGE_RESOLUTION|>--- conflicted
+++ resolved
@@ -15,11 +15,8 @@
 # This is the chart version. This version number should be incremented each time you make changes
 # to the chart and its templates, including the app version.
 # Versions are expected to follow Semantic Versioning (https://semver.org/)
-<<<<<<< HEAD
-version: 0.4.4
-=======
 version: 0.5.1
->>>>>>> b401e4fb
+
 
 dependencies:
   - name: celestia-node
@@ -27,11 +24,7 @@
     repository: "file://../celestia-node"
     condition: celestia-node.enabled
   - name: evm-rollup
-<<<<<<< HEAD
-    version: 0.26.3
-=======
     version: 0.27.1
->>>>>>> b401e4fb
     repository: "file://../evm-rollup"
   - name: composer
     version: 0.1.3
