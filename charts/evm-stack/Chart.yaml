apiVersion: v2
name: evm-stack
description: Configure and

# A chart can be either an 'application' or a 'library' chart.
#
# Application charts are a collection of templates that can be packaged into versioned archives
# to be deployed.
#
# Library charts provide useful utilities or functions for the chart developer. They're included as
# a dependency of application charts to inject those utilities and functions into the rendering
# pipeline. Library charts do not define any templates and therefore cannot be deployed.
type: application

# This is the chart version. This version number should be incremented each time you make changes
# to the chart and its templates, including the app version.
# Versions are expected to follow Semantic Versioning (https://semver.org/)
<<<<<<< HEAD
version: 2.1.1
=======
version: 2.1.2
>>>>>>> 42d37abd

dependencies:
  - name: celestia-node
    version: 0.5.0
    repository: "file://../celestia-node"
    condition: celestia-node.enabled
  - name: evm-rollup
<<<<<<< HEAD
    version: 2.1.1
=======
    version: 2.0.3
>>>>>>> 42d37abd
    repository: "file://../evm-rollup"
    condition: evm-rollup.enabled
  - name: flame-rollup
    version: 0.1.2
    repository: "file://../flame-rollup"
    condition: flame-rollup.enabled
  - name: composer
    version: 1.0.3
    repository: "file://../composer"
    condition: composer.enabled
  - name: auctioneer
    version: 0.0.2
    repository: "file://../auctioneer"
    condition: auctioneer.enabled
  - name: evm-faucet
    version: 0.1.4
    repository: "file://../evm-faucet"
    condition: evm-faucet.enabled
  - name: evm-bridge-withdrawer
    version: 1.0.5
    repository: "file://../evm-bridge-withdrawer"
    condition: evm-bridge-withdrawer.enabled
  - name: postgresql
    version: "15.2.4"
    repository: "oci://registry-1.docker.io/bitnamicharts"
    condition: postgresql.enabled
  - name: blockscout-stack
    repository: "https://blockscout.github.io/helm-charts"
    version: "1.6.8"
    condition: blockscout-stack.enabled

# This is the version number of the application being deployed. This version number should be
# incremented each time you make changes to the application. Versions are not expected to
# follow Semantic Versioning. They should reflect the version the application is using.
# It is recommended to use it with quotes.
appVersion: "1.0.0"

maintainers:
  - name: wafflesvonmaple
    url: astria.org
  - name: quasystaty1
    url: astria.org
  - name: joroshiba
    url: astria.org<|MERGE_RESOLUTION|>--- conflicted
+++ resolved
@@ -15,23 +15,15 @@
 # This is the chart version. This version number should be incremented each time you make changes
 # to the chart and its templates, including the app version.
 # Versions are expected to follow Semantic Versioning (https://semver.org/)
-<<<<<<< HEAD
-version: 2.1.1
-=======
-version: 2.1.2
->>>>>>> 42d37abd
+version: 2.1.3
 
 dependencies:
   - name: celestia-node
-    version: 0.5.0
+    version: 0.5.1
     repository: "file://../celestia-node"
     condition: celestia-node.enabled
   - name: evm-rollup
-<<<<<<< HEAD
     version: 2.1.1
-=======
-    version: 2.0.3
->>>>>>> 42d37abd
     repository: "file://../evm-rollup"
     condition: evm-rollup.enabled
   - name: flame-rollup
