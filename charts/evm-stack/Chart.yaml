--- conflicted
+++ resolved
@@ -15,11 +15,7 @@
 # This is the chart version. This version number should be incremented each time you make changes
 # to the chart and its templates, including the app version.
 # Versions are expected to follow Semantic Versioning (https://semver.org/)
-<<<<<<< HEAD
-version: 2.0.1
-=======
-version: 2.1.0
->>>>>>> 43a787b4
+version: 2.1.1
 
 dependencies:
   - name: celestia-node
@@ -27,11 +23,7 @@
     repository: "file://../celestia-node"
     condition: celestia-node.enabled
   - name: evm-rollup
-<<<<<<< HEAD
     version: 2.0.2
-=======
-    version: 2.0.1
->>>>>>> 43a787b4
     repository: "file://../evm-rollup"
     condition: evm-rollup.enabled
   - name: flame-rollup
