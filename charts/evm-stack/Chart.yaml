--- conflicted
+++ resolved
@@ -15,12 +15,7 @@
 # This is the chart version. This version number should be incremented each time you make changes
 # to the chart and its templates, including the app version.
 # Versions are expected to follow Semantic Versioning (https://semver.org/)
-<<<<<<< HEAD
-version: 1.1.4
-=======
-version: 1.2.0
-
->>>>>>> 538f43b0
+version: 1.2.1
 dependencies:
   - name: celestia-node
     version: 0.4.0
