apiVersion: v2
name: evm-stack
description: Configure and

# A chart can be either an 'application' or a 'library' chart.
#
# Application charts are a collection of templates that can be packaged into versioned archives
# to be deployed.
#
# Library charts provide useful utilities or functions for the chart developer. They're included as
# a dependency of application charts to inject those utilities and functions into the rendering
# pipeline. Library charts do not define any templates and therefore cannot be deployed.
type: application

# This is the chart version. This version number should be incremented each time you make changes
# to the chart and its templates, including the app version.
# Versions are expected to follow Semantic Versioning (https://semver.org/)
<<<<<<< HEAD
version: 1.1.5
=======
version: 1.2.0

>>>>>>> d45ff858
dependencies:
  - name: celestia-node
    version: 0.4.0
    repository: "file://../celestia-node"
    condition: celestia-node.enabled
  - name: evm-rollup
    version: 1.2.4
    repository: "file://../evm-rollup"
    condition: evm-rollup.enabled
  - name: flame-rollup
    version: 0.1.2
    repository: "file://../flame-rollup"
    condition: flame-rollup.enabled
  - name: composer
    version: 1.0.2
    repository: "file://../composer"
    condition: composer.enabled
  - name: auctioneer
    version: 0.0.2
    repository: "file://../auctioneer"
    condition: auctioneer.enabled
  - name: evm-faucet
    version: 0.1.4
    repository: "file://../evm-faucet"
    condition: evm-faucet.enabled
  - name: evm-bridge-withdrawer
    version: 1.0.4
    repository: "file://../evm-bridge-withdrawer"
    condition: evm-bridge-withdrawer.enabled
  - name: postgresql
    version: "15.2.4"
    repository: "oci://registry-1.docker.io/bitnamicharts"
    condition: postgresql.enabled
  - name: blockscout-stack
    repository: "https://blockscout.github.io/helm-charts"
    version: "1.6.8"
    condition: blockscout-stack.enabled

# This is the version number of the application being deployed. This version number should be
# incremented each time you make changes to the application. Versions are not expected to
# follow Semantic Versioning. They should reflect the version the application is using.
# It is recommended to use it with quotes.
appVersion: "1.0.0"

maintainers:
  - name: wafflesvonmaple
    url: astria.org
  - name: quasystaty1
    url: astria.org
  - name: joroshiba
    url: astria.org<|MERGE_RESOLUTION|>--- conflicted
+++ resolved
@@ -15,19 +15,15 @@
 # This is the chart version. This version number should be incremented each time you make changes
 # to the chart and its templates, including the app version.
 # Versions are expected to follow Semantic Versioning (https://semver.org/)
-<<<<<<< HEAD
-version: 1.1.5
-=======
-version: 1.2.0
+version: 1.2.1
 
->>>>>>> d45ff858
 dependencies:
   - name: celestia-node
     version: 0.4.0
     repository: "file://../celestia-node"
     condition: celestia-node.enabled
   - name: evm-rollup
-    version: 1.2.4
+    version: 1.2.5
     repository: "file://../evm-rollup"
     condition: evm-rollup.enabled
   - name: flame-rollup
