set allow-duplicate-recipes

import 'defaults.just'
import 'wait-for.just'


# Set the working directory for all recipes to the project's root.
set working-directory := "../../"


_default_deploy:
  @just --list deploy


########################
## Deployment Recipes ##
########################


# Deploy All
#############
[doc("
Deploys cluster, ingress controller, and entire Astria stack, including rollup with
Astrotrek and sequencer faucet.
")]
all:
  @just deploy cluster
  @just deploy ingress-controller
  @just wait-for ingress-controller
  @just deploy astria-local
  @just deploy astrotrek
  @just deploy::deploy-chart "sequencer-faucet"
  @just deploy rollup


# Deploy Astria Local
######################
[doc("
Deploys local Sequencer and Celestia instance.
Usage:
  just deploy astria-local <NAMESPACE> (default: 'astria-dev-cluster')
")]
astria-local namespace=defaultNamespace: (celestia-local namespace) (sequencer)


# Deploy local Celestia instance
#################################
[doc("
Deploys local Celestia instance.
Usage:
  $just deploy celestia-local <NAMESPACE> (default: 'astria-dev-cluster')
")]
celestia-local namespace=defaultNamespace: (deploy-chart "celestia-local" namespace)


# Deploy Cluster
#################
hubbleEnabled := "false"
[doc("
Deploys a local Kubernetes cluster.
Usage:
  just deploy cluster <NAMESPACE> <ENABLE_HUBBLE> (defaults: 'astria-dev-cluster', 'false')
")]
cluster namespace=defaultNamespace enableHubble=hubbleEnabled:
  @kind create cluster --image kindest/node:v1.28.9 --config dev/kubernetes/kind-cluster-config.yml
  @just deploy::helm-add-if-not-exist cilium https://helm.cilium.io/ > /dev/null
  @echo "Installing cilium..."
  @helm install cilium cilium/cilium --version 1.15.5 \
      -f dev/values/cilium.yml \
      {{ if enableHubble == "true" { '--set hubble.enabled=true --set hubble.relay.enabled=true --set hubble.ui.enabled=true --set hubble.ui.ingress.enabled=true' } else { '' } }} \
      --namespace kube-system \
      --labels core=true
  @kubectl create namespace {{namespace}}


# Deploy Local Metrics
#######################
[doc("
Deploys the local metrics serveras defined in '/dev/kubernetes/metrics-server-local.yml'.
")]
local-metrics:
  @kubectl apply -f dev/kubernetes/metrics-server-local.yml


# Deploy Ingress Controller
############################
[doc("
Deploys an ingress controller.
")]
ingress-controller:
  @echo "Deploying ingress controller..."
  @kubectl apply -f https://raw.githubusercontent.com/kubernetes/ingress-nginx/main/deploy/static/provider/kind/deploy.yaml > /dev/null


# Deploy Graph Node
####################
[doc("
Deploys a local graph node.
Usage:
  just deploy graph-node <NAMESPACE> (default: 'astria-dev-cluster')
")]
graph-node namespace=defaultNamespace: (deploy-chart "graph-node" namespace)


# Deploy Secrets Store
#######################
[doc("
Deploys a local secrets store if it doesn't already exist.
")]
secrets-store:
  @echo "Deploying secrets store..."
  @just deploy::helm-add-if-not-exist secrets-store-csi-driver https://kubernetes-sigs.github.io/secrets-store-csi-driver/charts
  @helm install csi-secrets-store-chart secrets-store-csi-driver/secrets-store-csi-driver --namespace kube-system


# Deploy Sequencer
###################
[doc("
Deploys a local Sequencer node from 'dev/values/validators'.
Usage:
  just deploy sequencer <NAME> (default: 'single')
")]
sequencer name=validatorName:
  @echo "Deploying sequencer '{{name}}'..."
  @helm dependency update charts/sequencer > /dev/null
  @helm install \
    -f dev/values/validators/all.yml \
    -f dev/values/validators/{{name}}.yml \
    -n astria-validator-{{name}} --create-namespace \
<<<<<<< HEAD
    {{name}}-sequencer-chart ../../charts/sequencer
=======
    {{name}}-sequencer-chart charts/sequencer
  @echo "Waiting for sequencer to become ready..."
  @just deploy::wait-for-sequencer
>>>>>>> 9fd15173


# Deploy Sequencers
####################
[doc("
Deploys a local Sequencer network with 3 nodes defined at 'dev/values/validators/node[0..2].yml'.
")]
sequencers:
  @echo "Deploying sequencers..."
  @just deploy sequencer "node0"
  @just deploy sequencer "node1"
  @just deploy sequencer "node2"
  @just deploy sequencer "node3"
  @just deploy sequencer "node4"


# Deploy Astrotrek
###################
[doc("
Deploys a local Astrotrek instance.
")]
astrotrek:
  @echo "Deploying Astrotrek..."
  @helm dependency update charts/astrotrek > /dev/null
  @helm install astrotrek-chart charts/astrotrek \
    -n astria-dev-cluster \


# Deploy Hermes
################
[doc("
Deploys a local Hermes instance.
")]
hermes-local:
  @echo "Deploying Hermes..."
  @helm install hermes-local-chart charts/hermes \
    -n astria-dev-cluster \
<<<<<<< HEAD
    -f ../../dev/values/hermes/local.yaml
=======
    -f dev/values/hermes/local.yaml
  @echo "Waiting for Hermes to become ready..."
  @just deploy::wait-for-hermes
>>>>>>> 9fd15173


# Deploy Rollup
################
[doc("
Deploys a geth rollup chain + faucet + blockscout + ingress with defaults running
against local network, along with a bridge withdawer. Local Sequencer and Celestia
networks must be running before deploying the rollup.
Note: default values file can be found in `helm/rollup/values.yaml`
Usage:
  just deploy rollup <ROLLUP_NAME> <NETWORK_ID> (defaults: 'astria', '')
")]
rollup rollupName=defaultRollupName networkId=defaultNetworkId:
  @echo "Deploying rollup '{{rollupName}}'..."
  @helm dependency update charts/evm-stack > /dev/null
  @helm install \
<<<<<<< HEAD
    {{ if rollupName          != '' { replace('--set config.rollup.name=# --set celestia-node.config.labelPrefix=#', '#', rollupName) } else { '' } }} \
    {{ if networkId           != '' { replace('--set config.rollup.networkId=#', '#', networkId) } else { '' } }} \
    -f ../../dev/values/rollup/dev.yaml \
    {{rollupName}}-chain-chart ../../charts/evm-stack --namespace astria-dev-cluster
=======
    {{ if rollupName != '' { replace('--set config.rollup.name=# --set celestia-node.config.labelPrefix=#', '#', rollupName) } else { '' } }} \
    {{ if networkId != '' { replace('--set config.rollup.networkId=#', '#', networkId) } else { '' } }} \
    -f dev/values/rollup/dev.yaml \
    {{rollupName}}-chain-chart charts/evm-stack --namespace astria-dev-cluster
  @echo "Waiting for rollup to become ready..."
  @just deploy::wait-for-rollup {{rollupName}}
>>>>>>> 9fd15173


# Deploy Flame Dev Rollup
##########################
[doc("
Deploys local Flame instance. Local Sequencer and Celestia networks must be running
before deploying the rollup.
Usage:
  just deploy flame-dev-rollup <ROLLUP_NAME> <NETWORK_ID> (defaults: 'astria', '')
")]
flame-dev-rollup rollupName=defaultRollupName networkId=defaultNetworkId:
  @echo "Deploying Flame rollup '{{rollupName}}'..."
  @helm dependency update charts/evm-stack > /dev/null
  @helm install \
<<<<<<< HEAD
    {{ if rollupName          != '' { replace('--set config.rollup.name=# --set celestia-node.config.labelPrefix=#', '#', rollupName) } else { '' } }} \
    {{ if networkId           != '' { replace('--set config.rollup.networkId=#', '#', networkId) } else { '' } }} \
    -f ../../dev/values/rollup/flame-dev.yaml \
    {{rollupName}}-chain-chart ../../charts/evm-stack --namespace astria-dev-cluster
=======
    {{ if rollupName != '' { replace('--set config.rollup.name=# --set celestia-node.config.labelPrefix=#', '#', rollupName) } else { '' } }} \
    {{ if networkId != '' { replace('--set config.rollup.networkId=#', '#', networkId) } else { '' } }} \
    -f dev/values/rollup/flame-dev.yaml \
    {{rollupName}}-chain-chart charts/evm-stack --namespace astria-dev-cluster
  @echo "Waiting for rollup to become ready..."
  @just deploy::wait-for-rollup {{rollupName}}
>>>>>>> 9fd15173


# FIXME: This deployment currently fails
# Deploy Auctioneer
####################
[doc("
Deploys local auctioneer.
")]
auctioneer:
  @echo "Deploying auctioneer..."
  @helm dependency update charts/auctioneer > /dev/null
  @helm install auctioneer-chart charts/auctioneer \
      --namespace astria-dev-cluster \
      -f dev/values/auctioneer/values.yaml


# Deploy EVM Bridge Withdrawer
###############################
[doc("
Deploys local EVM Bridge Withdrawer.
")]
bridge-withdrawer:
  @echo "Deploying bridge-withdrawer..."
  @helm install evm-bridge-withdrawer-chart charts/evm-bridge-withdrawer \
    --namespace astria-dev-cluster \
<<<<<<< HEAD
    -f ../../dev/values/withdrawer/values.yaml
=======
    -f dev/values/withdrawer/values.yaml
  @echo "Waiting for bridge-withdrawer to become ready..."
  @just deploy::wait-for-bridge-withdrawer
>>>>>>> 9fd15173


# FIXME: This deployment currently fails
# Deploy Hyperlane Agents
##########################
[doc("
Deploys local Hyperlane agents.
Usage:
  just deploy hyperlane-agents <ROLLUP_NAME> <AGENT_CONFIG> <RELAYER_PRIVATE_KEY> <VALIDATOR_PRIVATE_KEY>
  (defaults: 'astria', '', '', '')
")]
hyperlane-agents rollupName=defaultRollupName agentConfig=defaultHypAgentConfig relayerPrivateKey=defaultHypRelayerPrivateKey validatorPrivateKey=defaultHypValidatorPrivateKey:
  helm install --debug \
    {{ if rollupName          != '' { replace('--set config.name=# --set global.namespace=#-dev-cluster', '#', rollupName) } else { '' } }} \
    {{ if agentConfig         != '' { replace('--set config.agentConfig=#', '#', agentConfig) } else { '' } }} \
    {{ if relayerPrivateKey   != '' { replace('--set config.relayer.privateKey=#', '#', relayerPrivateKey) } else { '' } }} \
    {{ if validatorPrivateKey != '' { replace('--set config.validator.privateKey=#', '#', validatorPrivateKey) } else { '' } }} \
    {{rollupName}}-hyperlane-agents-chart charts/hyperlane-agents --namespace astria-dev-cluster


# Deploy Smoke Test
####################
[doc("
Deploys all components necessary for local end-to-end (including rollup and Celestia)
smoke test and awaits their readiness.
Usage:
  just deploy smoke-test <TAG> (default: '')
")]
smoke-test tag=defaultTag:
  @echo "Deploying ingress controller..." && just deploy ingress-controller > /dev/null
<<<<<<< HEAD
  @echo "Waiting for ingress controller to be ready..." && just wait-for ingress-controller > /dev/null
  @echo "Deploying local celestia instance..." && just deploy celestia-local > /dev/null
  @helm dependency update ../../charts/sequencer > /dev/null
  @helm dependency update ../../charts/evm-stack > /dev/null
=======
  @echo "Deploying local celestia instance..." && just deploy::deploy-celestia-local > /dev/null
  @helm dependency update charts/sequencer > /dev/null
  @helm dependency update charts/evm-stack > /dev/null
>>>>>>> 9fd15173
  @echo "Setting up single astria sequencer..." && helm install \
    -n astria-validator-single single-sequencer-chart charts/sequencer \
    -f dev/values/validators/all.yml \
    -f dev/values/validators/single.yml \
    {{ if tag != '' { replace('--set images.sequencer.tag=# --set sequencer-relayer.images.sequencerRelayer.tag=#', '#', tag) } else { '' } }} \
    --create-namespace > /dev/null
<<<<<<< HEAD
  @echo "Starting EVM rollup..." && helm install -n astria-dev-cluster astria-chain-chart ../../charts/evm-stack -f ../../dev/values/rollup/dev.yaml \
=======
  @just deploy::wait-for-sequencer
  @echo "Starting EVM rollup..." && helm install -n astria-dev-cluster astria-chain-chart charts/evm-stack -f dev/values/rollup/dev.yaml \
>>>>>>> 9fd15173
    {{ if tag != '' { replace('--set evm-rollup.images.conductor.devTag=# --set composer.images.composer.devTag=# --set evm-bridge-withdrawer.images.evmBridgeWithdrawer.devTag=#', '#', tag) } else { '' } }} \
    --set blockscout-stack.enabled=false \
    --set postgresql.enabled=false \
    --set evm-faucet.enabled=false > /dev/null
  @just wait-for celestia-local
  @just wait-for sequencer
  @just wait-for rollup


# Deploy Smoke CLI
###################
[doc("
Deploys all components necessary for local end-to-end smoke test without EVM Bridge
Withdrawer and awaits their readiness.
Usage:
  just deploy smoke-cli <TAG> (default: '')
")]
smoke-cli tag=defaultTag:
  @echo "Deploying ingress controller..." && just deploy ingress-controller > /dev/null
<<<<<<< HEAD
  @echo "Waiting for ingress controller to be ready..." && just wait-for ingress-controller > /dev/null
  @echo "Deploying local celestia instance..." && just deploy celestia-local > /dev/null
  @helm dependency update ../../charts/sequencer > /dev/null
  @helm dependency update ../../charts/evm-stack > /dev/null
=======
  @echo "Deploying local celestia instance..." && just deploy::deploy-celestia-local > /dev/null
  @helm dependency update charts/sequencer > /dev/null
  @helm dependency update charts/evm-stack > /dev/null
>>>>>>> 9fd15173
  @echo "Setting up single astria sequencer..." && helm install \
    -n astria-validator-single single-sequencer-chart charts/sequencer \
    -f dev/values/validators/all.yml \
    -f dev/values/validators/single.yml \
    {{ if tag != '' { replace('--set images.sequencer.tag=# --set sequencer-relayer.images.sequencerRelayer.tag=#', '#', tag) } else { '' } }} \
    --create-namespace > /dev/null
<<<<<<< HEAD
  @echo "Starting EVM rollup..." && helm install -n astria-dev-cluster astria-chain-chart ../../charts/evm-stack -f ../../dev/values/rollup/dev.yaml \
    {{ if tag != '' { replace('--set evm-rollup.images.conductor.devTag=# --set composer.images.composer.devTag=#', '#', tag) } else { '' } }} \
    --set blockscout-stack.enabled=false \
    --set postgresql.enabled=false \
    --set evm-bridge-withdrawer.enabled=false \
    --set evm-faucet.enabled=false > /dev/null
  @just wait-for celestia-local
  @just wait-for sequencer
  @just wait-for rollup {{defaultRollupName}} "false"
=======
  @just deploy::wait-for-sequencer
  @echo "Starting EVM rollup..." && helm install -n astria-dev-cluster astria-chain-chart charts/evm-stack -f dev/values/rollup/dev.yaml \
      {{ if tag != '' { replace('--set evm-rollup.images.conductor.devTag=# --set composer.images.composer.devTag=#', '#', tag) } else { '' } }} \
      --set blockscout-stack.enabled=false \
      --set postgresql.enabled=false \
      --set evm-bridge-withdrawer.enabled=false \
      --set evm-faucet.enabled=false > /dev/null
  @just deploy::wait-for-rollup {{defaultRollupName}} "false"
>>>>>>> 9fd15173
  @sleep 10


# Deploy IBC Test
##################
[doc("
Deploys all components necessary for smoke test via IBC transactions and awaits
their readiness.
Usage:
  just deploy ibc-test <TAG> (default: '')
")]
ibc-test tag=defaultTag:
  @echo "Deploying ingress controller..." && just deploy ingress-controller > /dev/null
<<<<<<< HEAD
  @echo "Waiting for ingress controller to be ready..." && just wait-for ingress-controller > /dev/null
  @echo "Deploying local celestia instance..." && just deploy celestia-local > /dev/null
  @helm dependency update ../../charts/sequencer > /dev/null
  @helm dependency update ../../charts/evm-stack > /dev/null
=======
  @echo "Deploying local celestia instance..." && just deploy::deploy-celestia-local > /dev/null
  @helm dependency update charts/sequencer > /dev/null
  @helm dependency update charts/evm-stack > /dev/null
>>>>>>> 9fd15173
  @echo "Setting up single astria sequencer..." && helm install \
    -n astria-validator-single single-sequencer-chart charts/sequencer \
    -f dev/values/validators/all.yml \
    -f dev/values/validators/single.yml \
    {{ if tag != '' { replace('--set images.sequencer.tag=# --set sequencer-relayer.images.sequencerRelayer.tag=#', '#', tag) } else { '' } }} \
    --create-namespace > /dev/null
  @echo "Starting EVM rollup..." && helm install -n astria-dev-cluster astria-chain-chart charts/evm-stack \
    -f dev/values/rollup/dev.yaml \
    -f dev/values/rollup/ibc-bridge-test.yaml \
    {{ if tag != '' { replace('--set evm-rollup.images.conductor.devTag=# --set composer.images.composer.devTag=# --set evm-bridge-withdrawer.images.evmBridgeWithdrawer.devTag=#', '#', tag) } else { '' } }} \
    --set blockscout-stack.enabled=false \
    --set postgresql.enabled=false \
    --set evm-faucet.enabled=false > /dev/null
  @echo "Deploying Hermes..." && just deploy hermes-local > /dev/null
  @just wait-for celestia-local
  @just wait-for sequencer
  @just wait-for rollup
  @just wait-for hermes-local


# Deploy IBC Test Without Native Asset
#######################################
[doc("
Deploys all components necessary for IBC test with no native asset defined and awaits
their readiness.
Usage:
  just deploy ibc-test-without-native <TAG> (default: '')
")]
ibc-test-without-native tag=defaultTag:
  @echo "Deploying ingress controller..." && just deploy ingress-controller > /dev/null
  @echo "Waiting for ingress controller to be ready..." && just wait-for ingress-controller > /dev/null
  @echo "Deploying local celestia instance..."
  @helm install celestia-local-chart charts/celestia-local --namespace {{defaultNamespace}} --set fast=true --create-namespace  > /dev/null
  @helm dependency update charts/sequencer > /dev/null
  @echo "Setting up single astria sequencer..." && helm install \
    -n astria-validator-single single-sequencer-chart charts/sequencer \
    -f dev/values/validators/all-without-native.yml \
    -f dev/values/validators/single.yml \
    {{ if tag != '' { replace('--set images.sequencer.tag=# --set sequencer-relayer.images.sequencerRelayer.tag=#', '#', tag) } else { '' } }} \
    --create-namespace > /dev/null
  @echo "Deploying Hermes..."
  @just deploy hermes-local > /dev/null
  @just wait-for celestia-local
  @just wait-for sequencer
  @just wait-for hermes-local


# Deploy IBC Test Timeout Refund
#################################
[doc("
Deploys all components necessary for IBC test with a timeout on receipt of a refund
and awaits their readiness.
Usage:
  just deploy ibc-test-timeout-refund <TAG> (default: '')
")]
ibc-test-timeout-refund tag=defaultTag:
  @echo "Deploying ingress controller..." && just deploy ingress-controller > /dev/null
  @echo "Waiting for ingress controller to be ready..." && just wait-for ingress-controller > /dev/null
  @echo "Deploying local celestia instance..." > /dev/null
  @helm install celestia-local-chart charts/celestia-local --namespace {{defaultNamespace}} --set fast=true --create-namespace  > /dev/null
  @helm dependency update charts/sequencer > /dev/null
  @helm dependency update charts/evm-stack > /dev/null
  @echo "Setting up single astria sequencer..." && helm install \
    -n astria-validator-single single-sequencer-chart charts/sequencer \
    -f dev/values/validators/all.yml \
    -f dev/values/validators/single.yml \
    {{ if tag != '' { replace('--set images.sequencer.tag=# --set sequencer-relayer.images.sequencerRelayer.tag=#', '#', tag) } else { '' } }} \
    --create-namespace > /dev/null
  @echo "Starting EVM rollup..." && helm install -n astria-dev-cluster astria-chain-chart charts/evm-stack \
    -f dev/values/rollup/dev.yaml \
    -f dev/values/rollup/ibc-bridge-test.yaml \
    {{ if tag != '' { replace('--set evm-rollup.images.conductor.devTag=# --set composer.images.composer.devTag=#', '#', tag) } else { '' } }} \
    --set blockscout-stack.enabled=false \
    --set evm-bridge-withdrawer.enabled=false \
    --set postgresql.enabled=false \
    --set evm-faucet.enabled=false > /dev/null
  @echo "Deploying Hermes..."
  @just deploy hermes-local > /dev/null
  @just wait-for celestia-local
  @just wait-for sequencer
  @just wait-for rollup {{defaultRollupName}} "false"
  @just wait-for hermes-local


# Generate System-Test Protos
##############################
[doc("
Generates Python files from the protobuf sources for the system-tests.
")]
generate-system-test-protos:
  buf generate --template system-tests/buf.gen.yaml


# Deploy Upgrade Test
######################
[doc("
Deploys all components necessary for running the sequencer upgrade test in the
`system-tests` folder.
")]
upgrade-test: generate-system-test-protos
  @echo "Deploying ingress controller..." && just deploy ingress-controller > /dev/null
  @echo "Deploying local celestia instance..." && just deploy::deploy-celestia-local > /dev/null
  @just deploy::wait-for-celestia-local


#####################
## Private Recipes ##
#####################

[private]
deploy-chart chart namespace=defaultNamespace:
  @helm install {{chart}}-chart charts/{{chart}} --namespace {{namespace}} --create-namespace

[private]
helm-add-if-not-exist repo url:
<<<<<<< HEAD
  @helm repo list | grep -q {{repo}} || helm repo add {{repo}} {{url}}
=======
  @helm repo list | grep -q {{repo}} || helm repo add {{repo}} {{url}}

[private]
deploy-celestia-local namespace=defaultNamespace: (deploy-chart "celestia-local" namespace)

withdrawerEnabled := "true"
[private]
wait-for-rollup rollupName=defaultRollupName bridgeWithdrawerEnabled=withdrawerEnabled:
  @kubectl rollout status --watch statefulset/{{rollupName}}-geth -n astria-dev-cluster --timeout=600s > /dev/null
  {{ if bridgeWithdrawerEnabled == "true" { 'just deploy::wait-for-bridge-withdrawer' } else { '' } }}

[private]
wait-for-sequencer: wait-for-celestia-local
  @kubectl rollout status --watch statefulset/sequencer -n astria-dev-cluster --timeout=600s > /dev/null

[private]
wait-for-celestia-local:
  @kubectl rollout status --watch statefulset/celestia-local -n astria-dev-cluster --timeout=600s > /dev/null

[private]
wait-for-bridge-withdrawer:
  @kubectl wait -n astria-dev-cluster deployment evm-bridge-withdrawer-local --for=condition=Available=True --timeout=600s > /dev/null

[private]
wait-for-ingress-controller:
  @while ! kubectl wait --namespace ingress-nginx --for=condition=ready pod --selector=app.kubernetes.io/component=controller --timeout=600s; do \
    sleep 1; \
  done

[private]
wait-for-hermes:
  @kubectl wait -n astria-dev-cluster deployment hermes-local-chart --for=condition=Available=True --timeout=480s
>>>>>>> 9fd15173
<|MERGE_RESOLUTION|>--- conflicted
+++ resolved
@@ -1,7 +1,6 @@
 set allow-duplicate-recipes
 
 import 'defaults.just'
-import 'wait-for.just'
 
 
 # Set the working directory for all recipes to the project's root.
@@ -127,13 +126,7 @@
     -f dev/values/validators/all.yml \
     -f dev/values/validators/{{name}}.yml \
     -n astria-validator-{{name}} --create-namespace \
-<<<<<<< HEAD
-    {{name}}-sequencer-chart ../../charts/sequencer
-=======
     {{name}}-sequencer-chart charts/sequencer
-  @echo "Waiting for sequencer to become ready..."
-  @just deploy::wait-for-sequencer
->>>>>>> 9fd15173
 
 
 # Deploy Sequencers
@@ -171,13 +164,7 @@
   @echo "Deploying Hermes..."
   @helm install hermes-local-chart charts/hermes \
     -n astria-dev-cluster \
-<<<<<<< HEAD
-    -f ../../dev/values/hermes/local.yaml
-=======
     -f dev/values/hermes/local.yaml
-  @echo "Waiting for Hermes to become ready..."
-  @just deploy::wait-for-hermes
->>>>>>> 9fd15173
 
 
 # Deploy Rollup
@@ -194,19 +181,10 @@
   @echo "Deploying rollup '{{rollupName}}'..."
   @helm dependency update charts/evm-stack > /dev/null
   @helm install \
-<<<<<<< HEAD
-    {{ if rollupName          != '' { replace('--set config.rollup.name=# --set celestia-node.config.labelPrefix=#', '#', rollupName) } else { '' } }} \
-    {{ if networkId           != '' { replace('--set config.rollup.networkId=#', '#', networkId) } else { '' } }} \
-    -f ../../dev/values/rollup/dev.yaml \
-    {{rollupName}}-chain-chart ../../charts/evm-stack --namespace astria-dev-cluster
-=======
     {{ if rollupName != '' { replace('--set config.rollup.name=# --set celestia-node.config.labelPrefix=#', '#', rollupName) } else { '' } }} \
     {{ if networkId != '' { replace('--set config.rollup.networkId=#', '#', networkId) } else { '' } }} \
     -f dev/values/rollup/dev.yaml \
     {{rollupName}}-chain-chart charts/evm-stack --namespace astria-dev-cluster
-  @echo "Waiting for rollup to become ready..."
-  @just deploy::wait-for-rollup {{rollupName}}
->>>>>>> 9fd15173
 
 
 # Deploy Flame Dev Rollup
@@ -221,19 +199,10 @@
   @echo "Deploying Flame rollup '{{rollupName}}'..."
   @helm dependency update charts/evm-stack > /dev/null
   @helm install \
-<<<<<<< HEAD
-    {{ if rollupName          != '' { replace('--set config.rollup.name=# --set celestia-node.config.labelPrefix=#', '#', rollupName) } else { '' } }} \
-    {{ if networkId           != '' { replace('--set config.rollup.networkId=#', '#', networkId) } else { '' } }} \
-    -f ../../dev/values/rollup/flame-dev.yaml \
-    {{rollupName}}-chain-chart ../../charts/evm-stack --namespace astria-dev-cluster
-=======
     {{ if rollupName != '' { replace('--set config.rollup.name=# --set celestia-node.config.labelPrefix=#', '#', rollupName) } else { '' } }} \
     {{ if networkId != '' { replace('--set config.rollup.networkId=#', '#', networkId) } else { '' } }} \
     -f dev/values/rollup/flame-dev.yaml \
     {{rollupName}}-chain-chart charts/evm-stack --namespace astria-dev-cluster
-  @echo "Waiting for rollup to become ready..."
-  @just deploy::wait-for-rollup {{rollupName}}
->>>>>>> 9fd15173
 
 
 # FIXME: This deployment currently fails
@@ -259,13 +228,7 @@
   @echo "Deploying bridge-withdrawer..."
   @helm install evm-bridge-withdrawer-chart charts/evm-bridge-withdrawer \
     --namespace astria-dev-cluster \
-<<<<<<< HEAD
-    -f ../../dev/values/withdrawer/values.yaml
-=======
     -f dev/values/withdrawer/values.yaml
-  @echo "Waiting for bridge-withdrawer to become ready..."
-  @just deploy::wait-for-bridge-withdrawer
->>>>>>> 9fd15173
 
 
 # FIXME: This deployment currently fails
@@ -296,28 +259,17 @@
 ")]
 smoke-test tag=defaultTag:
   @echo "Deploying ingress controller..." && just deploy ingress-controller > /dev/null
-<<<<<<< HEAD
   @echo "Waiting for ingress controller to be ready..." && just wait-for ingress-controller > /dev/null
   @echo "Deploying local celestia instance..." && just deploy celestia-local > /dev/null
-  @helm dependency update ../../charts/sequencer > /dev/null
-  @helm dependency update ../../charts/evm-stack > /dev/null
-=======
-  @echo "Deploying local celestia instance..." && just deploy::deploy-celestia-local > /dev/null
-  @helm dependency update charts/sequencer > /dev/null
-  @helm dependency update charts/evm-stack > /dev/null
->>>>>>> 9fd15173
+  @helm dependency update charts/sequencer > /dev/null
+  @helm dependency update charts/evm-stack > /dev/null
   @echo "Setting up single astria sequencer..." && helm install \
     -n astria-validator-single single-sequencer-chart charts/sequencer \
     -f dev/values/validators/all.yml \
     -f dev/values/validators/single.yml \
     {{ if tag != '' { replace('--set images.sequencer.tag=# --set sequencer-relayer.images.sequencerRelayer.tag=#', '#', tag) } else { '' } }} \
     --create-namespace > /dev/null
-<<<<<<< HEAD
-  @echo "Starting EVM rollup..." && helm install -n astria-dev-cluster astria-chain-chart ../../charts/evm-stack -f ../../dev/values/rollup/dev.yaml \
-=======
-  @just deploy::wait-for-sequencer
   @echo "Starting EVM rollup..." && helm install -n astria-dev-cluster astria-chain-chart charts/evm-stack -f dev/values/rollup/dev.yaml \
->>>>>>> 9fd15173
     {{ if tag != '' { replace('--set evm-rollup.images.conductor.devTag=# --set composer.images.composer.devTag=# --set evm-bridge-withdrawer.images.evmBridgeWithdrawer.devTag=#', '#', tag) } else { '' } }} \
     --set blockscout-stack.enabled=false \
     --set postgresql.enabled=false \
@@ -337,24 +289,17 @@
 ")]
 smoke-cli tag=defaultTag:
   @echo "Deploying ingress controller..." && just deploy ingress-controller > /dev/null
-<<<<<<< HEAD
   @echo "Waiting for ingress controller to be ready..." && just wait-for ingress-controller > /dev/null
   @echo "Deploying local celestia instance..." && just deploy celestia-local > /dev/null
-  @helm dependency update ../../charts/sequencer > /dev/null
-  @helm dependency update ../../charts/evm-stack > /dev/null
-=======
-  @echo "Deploying local celestia instance..." && just deploy::deploy-celestia-local > /dev/null
-  @helm dependency update charts/sequencer > /dev/null
-  @helm dependency update charts/evm-stack > /dev/null
->>>>>>> 9fd15173
+  @helm dependency update charts/sequencer > /dev/null
+  @helm dependency update charts/evm-stack > /dev/null
   @echo "Setting up single astria sequencer..." && helm install \
     -n astria-validator-single single-sequencer-chart charts/sequencer \
     -f dev/values/validators/all.yml \
     -f dev/values/validators/single.yml \
     {{ if tag != '' { replace('--set images.sequencer.tag=# --set sequencer-relayer.images.sequencerRelayer.tag=#', '#', tag) } else { '' } }} \
     --create-namespace > /dev/null
-<<<<<<< HEAD
-  @echo "Starting EVM rollup..." && helm install -n astria-dev-cluster astria-chain-chart ../../charts/evm-stack -f ../../dev/values/rollup/dev.yaml \
+  @echo "Starting EVM rollup..." && helm install -n astria-dev-cluster astria-chain-chart charts/evm-stack -f dev/values/rollup/dev.yaml \
     {{ if tag != '' { replace('--set evm-rollup.images.conductor.devTag=# --set composer.images.composer.devTag=#', '#', tag) } else { '' } }} \
     --set blockscout-stack.enabled=false \
     --set postgresql.enabled=false \
@@ -363,16 +308,6 @@
   @just wait-for celestia-local
   @just wait-for sequencer
   @just wait-for rollup {{defaultRollupName}} "false"
-=======
-  @just deploy::wait-for-sequencer
-  @echo "Starting EVM rollup..." && helm install -n astria-dev-cluster astria-chain-chart charts/evm-stack -f dev/values/rollup/dev.yaml \
-      {{ if tag != '' { replace('--set evm-rollup.images.conductor.devTag=# --set composer.images.composer.devTag=#', '#', tag) } else { '' } }} \
-      --set blockscout-stack.enabled=false \
-      --set postgresql.enabled=false \
-      --set evm-bridge-withdrawer.enabled=false \
-      --set evm-faucet.enabled=false > /dev/null
-  @just deploy::wait-for-rollup {{defaultRollupName}} "false"
->>>>>>> 9fd15173
   @sleep 10
 
 
@@ -386,16 +321,10 @@
 ")]
 ibc-test tag=defaultTag:
   @echo "Deploying ingress controller..." && just deploy ingress-controller > /dev/null
-<<<<<<< HEAD
   @echo "Waiting for ingress controller to be ready..." && just wait-for ingress-controller > /dev/null
   @echo "Deploying local celestia instance..." && just deploy celestia-local > /dev/null
-  @helm dependency update ../../charts/sequencer > /dev/null
-  @helm dependency update ../../charts/evm-stack > /dev/null
-=======
-  @echo "Deploying local celestia instance..." && just deploy::deploy-celestia-local > /dev/null
-  @helm dependency update charts/sequencer > /dev/null
-  @helm dependency update charts/evm-stack > /dev/null
->>>>>>> 9fd15173
+  @helm dependency update charts/sequencer > /dev/null
+  @helm dependency update charts/evm-stack > /dev/null
   @echo "Setting up single astria sequencer..." && helm install \
     -n astria-validator-single single-sequencer-chart charts/sequencer \
     -f dev/values/validators/all.yml \
@@ -498,7 +427,28 @@
 upgrade-test: generate-system-test-protos
   @echo "Deploying ingress controller..." && just deploy ingress-controller > /dev/null
   @echo "Deploying local celestia instance..." && just deploy::deploy-celestia-local > /dev/null
-  @just deploy::wait-for-celestia-local
+  @just wait-for celestia-local
+
+
+# Generate System-Test Protos
+##############################
+[doc("
+Generates Python files from the protobuf sources for the system-tests.
+")]
+generate-system-test-protos:
+  buf generate --template system-tests/buf.gen.yaml
+
+
+# Deploy Upgrade Test
+######################
+[doc("
+Deploys all components necessary for running the sequencer upgrade test in the
+`system-tests` folder.
+")]
+upgrade-test: generate-system-test-protos
+  @echo "Deploying ingress controller..." && just deploy ingress-controller > /dev/null
+  @echo "Deploying local celestia instance..." && just deploy::deploy-celestia-local > /dev/null
+  @just wait-for celestia-local
 
 
 #####################
@@ -511,39 +461,4 @@
 
 [private]
 helm-add-if-not-exist repo url:
-<<<<<<< HEAD
-  @helm repo list | grep -q {{repo}} || helm repo add {{repo}} {{url}}
-=======
-  @helm repo list | grep -q {{repo}} || helm repo add {{repo}} {{url}}
-
-[private]
-deploy-celestia-local namespace=defaultNamespace: (deploy-chart "celestia-local" namespace)
-
-withdrawerEnabled := "true"
-[private]
-wait-for-rollup rollupName=defaultRollupName bridgeWithdrawerEnabled=withdrawerEnabled:
-  @kubectl rollout status --watch statefulset/{{rollupName}}-geth -n astria-dev-cluster --timeout=600s > /dev/null
-  {{ if bridgeWithdrawerEnabled == "true" { 'just deploy::wait-for-bridge-withdrawer' } else { '' } }}
-
-[private]
-wait-for-sequencer: wait-for-celestia-local
-  @kubectl rollout status --watch statefulset/sequencer -n astria-dev-cluster --timeout=600s > /dev/null
-
-[private]
-wait-for-celestia-local:
-  @kubectl rollout status --watch statefulset/celestia-local -n astria-dev-cluster --timeout=600s > /dev/null
-
-[private]
-wait-for-bridge-withdrawer:
-  @kubectl wait -n astria-dev-cluster deployment evm-bridge-withdrawer-local --for=condition=Available=True --timeout=600s > /dev/null
-
-[private]
-wait-for-ingress-controller:
-  @while ! kubectl wait --namespace ingress-nginx --for=condition=ready pod --selector=app.kubernetes.io/component=controller --timeout=600s; do \
-    sleep 1; \
-  done
-
-[private]
-wait-for-hermes:
-  @kubectl wait -n astria-dev-cluster deployment hermes-local-chart --for=condition=Available=True --timeout=480s
->>>>>>> 9fd15173
+  @helm repo list | grep -q {{repo}} || helm repo add {{repo}} {{url}}