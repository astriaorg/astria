set allow-duplicate-recipes

import 'defaults.just'


# Set the working directory for all recipes to the project's root.
set working-directory := "../../"


_default_deploy:
  @just --list deploy


########################
## Deployment Recipes ##
########################


# Deploy All
#############
[doc("
Deploys cluster, ingress controller, and entire Astria stack, including rollup with
Astrotrek and sequencer faucet.
")]
all:
  @just deploy cluster
  @just deploy ingress-controller
  @just wait-for ingress-controller
  @just deploy astria-local
  @just deploy astrotrek
  @just deploy::deploy-chart "sequencer-faucet"
  @just deploy rollup


# Deploy Astria Local
######################
[doc("
Deploys local Sequencer and Celestia instance.
Usage:
  just deploy astria-local <NAMESPACE> (default: 'astria-dev-cluster')
")]
astria-local namespace=defaultNamespace: (celestia-local namespace) (sequencer)


# Deploy local Celestia instance
#################################
[doc("
Deploys local Celestia instance.
Usage:
  just deploy celestia-local <NAMESPACE> (default: 'astria-dev-cluster')
")]
celestia-local namespace=defaultNamespace: (deploy-chart "celestia-local" namespace)


# Deploy Cluster
#################
hubbleEnabled := "false"
[doc("
Deploys a local Kubernetes cluster.
Usage:
  just deploy cluster <NAMESPACE> <ENABLE_HUBBLE> (defaults: 'astria-dev-cluster', 'false')
")]
cluster namespace=defaultNamespace enableHubble=hubbleEnabled:
  @kind create cluster --image kindest/node:v1.28.9 --config dev/kubernetes/kind-cluster-config.yml
  @just deploy::helm-add-if-not-exist cilium https://helm.cilium.io/ > /dev/null
  @echo "Installing cilium..."
  @helm install cilium cilium/cilium --version 1.15.5 \
      -f dev/values/cilium.yml \
      {{ if enableHubble == "true" { '--set hubble.enabled=true --set hubble.relay.enabled=true --set hubble.ui.enabled=true --set hubble.ui.ingress.enabled=true' } else { '' } }} \
      --namespace kube-system \
      --labels core=true
  @kubectl create namespace {{namespace}}


# Deploy Local Metrics
#######################
[doc("
Deploys the local metrics serveras defined in '/dev/kubernetes/metrics-server-local.yml'.
")]
local-metrics:
  @kubectl apply -f dev/kubernetes/metrics-server-local.yml


# Deploy Ingress Controller
############################
[doc("
Deploys an ingress controller.
")]
ingress-controller:
  @echo "Deploying ingress controller..."
  @kubectl apply -f https://raw.githubusercontent.com/kubernetes/ingress-nginx/main/deploy/static/provider/kind/deploy.yaml > /dev/null


# Deploy Graph Node
####################
[doc("
Deploys a local graph node.
Usage:
  just deploy graph-node <NAMESPACE> (default: 'astria-dev-cluster')
")]
graph-node namespace=defaultNamespace: (deploy-chart "graph-node" namespace)


# Deploy Secrets Store
#######################
[doc("
Deploys a local secrets store if it doesn't already exist.
")]
secrets-store:
  @echo "Deploying secrets store..."
  @just deploy::helm-add-if-not-exist secrets-store-csi-driver https://kubernetes-sigs.github.io/secrets-store-csi-driver/charts
  @helm install csi-secrets-store-chart secrets-store-csi-driver/secrets-store-csi-driver --namespace kube-system


# Deploy Sequencer
###################
[doc("
Deploys a local Sequencer node from 'dev/values/validators'.
Usage:
  just deploy sequencer <NAME> (default: 'single')
")]
sequencer name=validatorName:
  @echo "Deploying sequencer '{{name}}'..."
  @helm dependency update charts/sequencer > /dev/null
  @helm install \
    -f dev/values/validators/all.yml \
    -f dev/values/validators/{{name}}.yml \
    -n astria-validator-{{name}} --create-namespace \
    {{name}}-sequencer-chart charts/sequencer


# Deploy Sequencers
####################
[doc("
Deploys a local Sequencer network with 3 nodes defined at 'dev/values/validators/node[0..2].yml'.
")]
sequencers:
  @echo "Deploying sequencers..."
  @just deploy sequencer "node0"
  @just deploy sequencer "node1"
  @just deploy sequencer "node2"
  @just deploy sequencer "node3"
  @just deploy sequencer "node4"


# Deploy Astrotrek
###################
[doc("
Deploys a local Astrotrek instance.
")]
astrotrek:
  @echo "Deploying Astrotrek..."
  @helm dependency update charts/astrotrek > /dev/null
  @helm install astrotrek-chart charts/astrotrek \
    -n astria-dev-cluster \


# Deploy Hermes
################
[doc("
Deploys a local Hermes instance.
")]
hermes-local:
  @echo "Deploying Hermes..."
  @helm install hermes-local-chart charts/hermes \
    -n astria-dev-cluster \
    -f dev/values/hermes/local.yaml


# Deploy Rollup
################
[doc("
Deploys a geth rollup chain + faucet + blockscout + ingress with defaults running
against local network, along with a bridge withdawer. Local Sequencer and Celestia
networks must be running before deploying the rollup (both can be deployed with
`just deploy astria-local`).
Note: default values file can be found in `helm/rollup/values.yaml`
Usage:
  just deploy rollup <ROLLUP_NAME> <NETWORK_ID> (defaults: 'astria', '')
")]
rollup rollupName=defaultRollupName networkId=defaultNetworkId:
  @echo "Deploying rollup '{{rollupName}}'..."
  @helm dependency update charts/evm-stack > /dev/null
  @helm install \
    {{ if rollupName != '' { replace('--set config.rollup.name=# --set celestia-node.config.labelPrefix=#', '#', rollupName) } else { '' } }} \
    {{ if networkId != '' { replace('--set config.rollup.networkId=#', '#', networkId) } else { '' } }} \
    -f dev/values/rollup/dev.yaml \
    {{rollupName}}-chain-chart charts/evm-stack --namespace astria-dev-cluster


# Deploy Flame Dev Rollup
##########################
[doc("
Deploys local Flame instance. Local Sequencer and Celestia networks must be running
before deploying the rollup.
Usage:
  just deploy flame-dev-rollup <ROLLUP_NAME> <NETWORK_ID> (defaults: 'astria', '')
")]
flame-dev-rollup rollupName=defaultRollupName networkId=defaultNetworkId:
  @echo "Deploying Flame rollup '{{rollupName}}'..."
  @helm dependency update charts/evm-stack > /dev/null
  @helm install \
    {{ if rollupName != '' { replace('--set config.rollup.name=# --set celestia-node.config.labelPrefix=#', '#', rollupName) } else { '' } }} \
    {{ if networkId != '' { replace('--set config.rollup.networkId=#', '#', networkId) } else { '' } }} \
    -f dev/values/rollup/flame-dev.yaml \
    {{rollupName}}-chain-chart charts/evm-stack --namespace astria-dev-cluster


# FIXME: This deployment currently fails
# Deploy Auctioneer
####################
[doc("
Deploys local auctioneer.
")]
auctioneer:
  @echo "Deploying auctioneer..."
  @helm dependency update charts/auctioneer > /dev/null
  @helm install auctioneer-chart charts/auctioneer \
      --namespace astria-dev-cluster \
      -f dev/values/auctioneer/values.yaml


# Deploy EVM Bridge Withdrawer
###############################
[doc("
Deploys local EVM Bridge Withdrawer.
")]
bridge-withdrawer:
  @echo "Deploying bridge-withdrawer..."
  @helm install evm-bridge-withdrawer-chart charts/evm-bridge-withdrawer \
    --namespace astria-dev-cluster \
    -f dev/values/withdrawer/values.yaml

# Deploy Bridge Signer
[doc("
Deploys local Bridge Signer.
")]
bridge-signer name=signerName:
  @echo "Deploying bridge signer '{{name}}'..."
  @helm install {{name}}-bridge-signer-chart ../../charts/bridge-signer \
    -f ../../dev/values/signers/values-all.yaml \
    -f ../../dev/values/signers/{{name}}.yaml \
    -n astria-signer-{{name}} --create-namespace \

# Deploy Signers
####################
[doc("
Deploys two bridge signers defined at '../../dev/values/signers/signer[1..2].yml'.
")]
bridge-signers:
  @echo "Deploying signers..."
  @just deploy bridge-signer "signer1"
  @just deploy bridge-signer "signer2"

# FIXME: This deployment currently fails
# Deploy Hyperlane Agents
##########################
[doc("
Deploys local Hyperlane agents.
Usage:
  just deploy hyperlane-agents <ROLLUP_NAME> <AGENT_CONFIG> <RELAYER_PRIVATE_KEY> <VALIDATOR_PRIVATE_KEY>
  (defaults: 'astria', '', '', '')
")]
hyperlane-agents rollupName=defaultRollupName agentConfig=defaultHypAgentConfig relayerPrivateKey=defaultHypRelayerPrivateKey validatorPrivateKey=defaultHypValidatorPrivateKey:
  helm install --debug \
    {{ if rollupName          != '' { replace('--set config.name=# --set global.namespace=#-dev-cluster', '#', rollupName) } else { '' } }} \
    {{ if agentConfig         != '' { replace('--set config.agentConfig=#', '#', agentConfig) } else { '' } }} \
    {{ if relayerPrivateKey   != '' { replace('--set config.relayer.privateKey=#', '#', relayerPrivateKey) } else { '' } }} \
    {{ if validatorPrivateKey != '' { replace('--set config.validator.privateKey=#', '#', validatorPrivateKey) } else { '' } }} \
    {{rollupName}}-hyperlane-agents-chart charts/hyperlane-agents --namespace astria-dev-cluster


# Deploy Smoke Test
####################
[doc("
Deploys all components necessary for local end-to-end (including rollup and Celestia)
smoke test and awaits their readiness.
Usage:
  just deploy smoke-test <TAG> (default: '')
")]
smoke-test tag=defaultTag:
  @echo "Deploying ingress controller..." && just deploy ingress-controller > /dev/null
  @echo "Waiting for ingress controller to be ready..." && just wait-for ingress-controller > /dev/null
  @echo "Deploying local celestia instance..." && just deploy celestia-local > /dev/null
  @helm dependency update charts/sequencer > /dev/null
  @helm dependency update charts/evm-stack > /dev/null
  @echo "Setting up single astria sequencer..." && helm install \
    -n astria-validator-single single-sequencer-chart charts/sequencer \
    -f dev/values/validators/all.yml \
    -f dev/values/validators/single.yml \
    {{ if tag != '' { replace('--set images.sequencer.tag=# --set sequencer-relayer.images.sequencerRelayer.tag=#', '#', tag) } else { '' } }} \
    --create-namespace > /dev/null
  @echo "Starting EVM rollup..." && helm install -n astria-dev-cluster astria-chain-chart charts/evm-stack -f dev/values/rollup/dev.yaml \
    {{ if tag != '' { replace('--set evm-rollup.images.conductor.devTag=# --set composer.images.composer.devTag=# --set evm-bridge-withdrawer.images.evmBridgeWithdrawer.devTag=#', '#', tag) } else { '' } }} \
    --set blockscout-stack.enabled=false \
    --set postgresql.enabled=false \
    --set evm-faucet.enabled=false > /dev/null
  @just wait-for celestia-local
  @just wait-for sequencer
  @just wait-for rollup


# Deploy FROST Smoke Test
##########################
[doc("
Deploys all components necessary for local end-to-end (including rollup and Celestia)
smoke test using FROST threshold signing and awaits their readiness.
Usage:
  $just deploy frost-smoke-test <TAG> (default: '')
")]
frost-smoke-test tag=defaultTag:
  @echo "Deploying ingress controller..." && just deploy ingress-controller > /dev/null
  @echo "Deploying local celestia instance..." && just deploy::deploy-celestia-local > /dev/null
  @helm dependency update ../../charts/sequencer > /dev/null
  @helm dependency update ../../charts/evm-stack > /dev/null
  @echo "Setting up single astria sequencer..." && helm install \
    -n astria-validator-single single-sequencer-chart ../../charts/sequencer \
    -f ../../dev/values/validators/all.yml \
    -f ../../dev/values/validators/single.yml \
    {{ if tag != '' { replace('--set images.sequencer.tag=# --set sequencer-relayer.images.sequencerRelayer.tag=#', '#', tag) } else { '' } }} \
    --create-namespace > /dev/null
  @echo "Starting EVM rollup..." && helm install -n astria-dev-cluster astria-chain-chart ../../charts/evm-stack \
    -f ../../dev/values/rollup/dev.yaml \
    -f ../../dev/values/rollup/frost-smoke-test.yaml \
    {{ if tag != '' { replace('--set evm-rollup.images.conductor.devTag=# --set composer.images.composer.devTag=# --set evm-bridge-withdrawer.images.evmBridgeWithdrawer.devTag=#', '#', tag) } else { '' } }} > /dev/null
  @just deploy::wait-for-rollup {{defaultRollupName}} "false"
  @echo "Waiting for rollup to index transactions..."
  @just deploy::wait-for-rollup-transaction-index
  @cd ../../crates/astria-bridge-contracts/astria-bridge-contracts && \
    cp ../../../dev/bridge-contracts/frost-smoke-test/deploy.env.template .env && \
    source .env && \
    echo "Deploying Bridge Contract..." && forge script script/AstriaWithdrawer.s.sol:AstriaWithdrawerScript \
      --rpc-url {{eth_rpc_url}} --gas-price 10000000000000 --broadcast --sig "deploy()" -vvvv > /dev/null
  @rm ../../crates/astria-bridge-contracts/astria-bridge-contracts/.env
  @echo "Deploying Bridge Signer 'signer1'" && helm install signer1-bridge-signer-chart ../../charts/bridge-signer \
    -f ../../dev/values/signers/values-all.yaml \
    -f ../../dev/values/signers/signer1.yaml \
    -n astria-signer-signer1 --create-namespace \
    {{ if tag != '' { replace('--set images.bridge-signer.devTag=#', '#', tag) } else { '' } }} > /dev/null
  @echo "Deploying Bridge Signer 'signer2'" && helm install signer2-bridge-signer-chart ../../charts/bridge-signer \
    -f ../../dev/values/signers/values-all.yaml \
    -f ../../dev/values/signers/signer2.yaml \
    -n astria-signer-signer2 --create-namespace \
    {{ if tag != '' { replace('--set images.bridge-signer.devTag=#', '#', tag) } else { '' } }} > /dev/null
  @just deploy::wait-for-celestia-local
  @just deploy::wait-for-sequencer
  @just deploy::wait-for-bridge-signer "signer1"
  @just deploy::wait-for-bridge-signer "signer2"
  @echo "Waiting for Bridge Withdrawer to become ready..."
  @just deploy::wait-for-bridge-withdrawer


# Deploy Smoke CLI
###################
[doc("
Deploys all components necessary for local end-to-end smoke test without EVM Bridge
Withdrawer and awaits their readiness.
Usage:
  just deploy smoke-cli <TAG> (default: '')
")]
smoke-cli tag=defaultTag:
  @echo "Deploying ingress controller..." && just deploy ingress-controller > /dev/null
  @echo "Waiting for ingress controller to be ready..." && just wait-for ingress-controller > /dev/null
  @echo "Deploying local celestia instance..." && just deploy celestia-local > /dev/null
  @helm dependency update charts/sequencer > /dev/null
  @helm dependency update charts/evm-stack > /dev/null
  @echo "Setting up single astria sequencer..." && helm install \
    -n astria-validator-single single-sequencer-chart charts/sequencer \
    -f dev/values/validators/all.yml \
    -f dev/values/validators/single.yml \
    {{ if tag != '' { replace('--set images.sequencer.tag=# --set sequencer-relayer.images.sequencerRelayer.tag=#', '#', tag) } else { '' } }} \
    --create-namespace > /dev/null
  @echo "Starting EVM rollup..." && helm install -n astria-dev-cluster astria-chain-chart charts/evm-stack -f dev/values/rollup/dev.yaml \
    {{ if tag != '' { replace('--set evm-rollup.images.conductor.devTag=# --set composer.images.composer.devTag=#', '#', tag) } else { '' } }} \
    --set blockscout-stack.enabled=false \
    --set postgresql.enabled=false \
    --set evm-bridge-withdrawer.enabled=false \
    --set evm-faucet.enabled=false > /dev/null
  @just wait-for celestia-local
  @just wait-for sequencer
  @just wait-for rollup {{defaultRollupName}} "false"
  @sleep 10


# Deploy IBC Test
##################
[doc("
Deploys all components necessary for smoke test via IBC transactions and awaits
their readiness.
Usage:
  just deploy ibc-test <TAG> (default: '')
")]
ibc-test tag=defaultTag:
  @echo "Deploying ingress controller..." && just deploy ingress-controller > /dev/null
  @echo "Waiting for ingress controller to be ready..." && just wait-for ingress-controller > /dev/null
  @echo "Deploying local celestia instance..." && just deploy celestia-local > /dev/null
  @helm dependency update charts/sequencer > /dev/null
  @helm dependency update charts/evm-stack > /dev/null
  @echo "Setting up single astria sequencer..." && helm install \
    -n astria-validator-single single-sequencer-chart charts/sequencer \
    -f dev/values/validators/all.yml \
    -f dev/values/validators/single.yml \
    {{ if tag != '' { replace('--set images.sequencer.tag=# --set sequencer-relayer.images.sequencerRelayer.tag=#', '#', tag) } else { '' } }} \
    --create-namespace > /dev/null
  @echo "Starting EVM rollup..." && helm install -n astria-dev-cluster astria-chain-chart charts/evm-stack \
    -f dev/values/rollup/dev.yaml \
    -f dev/values/rollup/ibc-bridge-test.yaml \
    {{ if tag != '' { replace('--set evm-rollup.images.conductor.devTag=# --set composer.images.composer.devTag=# --set evm-bridge-withdrawer.images.evmBridgeWithdrawer.devTag=#', '#', tag) } else { '' } }} \
    --set blockscout-stack.enabled=false \
    --set postgresql.enabled=false \
    --set evm-faucet.enabled=false > /dev/null
  @echo "Deploying Hermes..." && just deploy hermes-local > /dev/null
  @just wait-for celestia-local
  @just wait-for sequencer
  @just wait-for rollup
  @just wait-for hermes-local


# Deploy IBC Test Without Native Asset
#######################################
[doc("
Deploys all components necessary for IBC test with no native asset defined and awaits
their readiness.
Usage:
  just deploy ibc-test-without-native <TAG> (default: '')
")]
ibc-test-without-native tag=defaultTag:
  @echo "Deploying ingress controller..." && just deploy ingress-controller > /dev/null
  @echo "Waiting for ingress controller to be ready..." && just wait-for ingress-controller > /dev/null
  @echo "Deploying local celestia instance..."
  @helm install celestia-local-chart charts/celestia-local --namespace {{defaultNamespace}} --set fast=true --create-namespace  > /dev/null
  @helm dependency update charts/sequencer > /dev/null
  @echo "Setting up single astria sequencer..." && helm install \
    -n astria-validator-single single-sequencer-chart charts/sequencer \
    -f dev/values/validators/all-without-native.yml \
    -f dev/values/validators/single.yml \
    {{ if tag != '' { replace('--set images.sequencer.tag=# --set sequencer-relayer.images.sequencerRelayer.tag=#', '#', tag) } else { '' } }} \
    --create-namespace > /dev/null
  @echo "Deploying Hermes..."
  @just deploy hermes-local > /dev/null
  @just wait-for celestia-local
  @just wait-for sequencer
  @just wait-for hermes-local


# Deploy IBC Test Timeout Refund
#################################
[doc("
Deploys all components necessary for IBC test with a timeout on receipt of a refund
and awaits their readiness.
Usage:
  just deploy ibc-test-timeout-refund <TAG> (default: '')
")]
ibc-test-timeout-refund tag=defaultTag:
  @echo "Deploying ingress controller..." && just deploy ingress-controller > /dev/null
  @echo "Waiting for ingress controller to be ready..." && just wait-for ingress-controller > /dev/null
  @echo "Deploying local celestia instance..." > /dev/null
  @helm install celestia-local-chart charts/celestia-local --namespace {{defaultNamespace}} --set fast=true --create-namespace  > /dev/null
  @helm dependency update charts/sequencer > /dev/null
  @helm dependency update charts/evm-stack > /dev/null
  @echo "Setting up single astria sequencer..." && helm install \
    -n astria-validator-single single-sequencer-chart charts/sequencer \
    -f dev/values/validators/all.yml \
    -f dev/values/validators/single.yml \
    {{ if tag != '' { replace('--set images.sequencer.tag=# --set sequencer-relayer.images.sequencerRelayer.tag=#', '#', tag) } else { '' } }} \
    --create-namespace > /dev/null
  @echo "Starting EVM rollup..." && helm install -n astria-dev-cluster astria-chain-chart charts/evm-stack \
    -f dev/values/rollup/dev.yaml \
    -f dev/values/rollup/ibc-bridge-test.yaml \
    {{ if tag != '' { replace('--set evm-rollup.images.conductor.devTag=# --set composer.images.composer.devTag=#', '#', tag) } else { '' } }} \
    --set blockscout-stack.enabled=false \
    --set evm-bridge-withdrawer.enabled=false \
    --set postgresql.enabled=false \
    --set evm-faucet.enabled=false > /dev/null
  @echo "Deploying Hermes..."
  @just deploy hermes-local > /dev/null
  @just wait-for celestia-local
  @just wait-for sequencer
  @just wait-for rollup {{defaultRollupName}} "false"
  @just wait-for hermes-local


# Generate System-Test Protos
##############################
[doc("
Generates Python files from the protobuf sources for the system-tests.
")]
generate-system-test-protos:
  buf generate --template system-tests/buf.gen.yaml


# Deploy Upgrade Test
######################
[doc("
Deploys all components necessary for running the sequencer upgrade test in the
`system-tests` folder.
")]
upgrade-test: generate-system-test-protos
  @echo "Deploying ingress controller..." && just deploy ingress-controller > /dev/null
  @echo "Waiting for ingress controller to be ready..." && just wait-for ingress-controller > /dev/null
  @echo "Deploying local celestia instance..." && just deploy celestia-local > /dev/null
  @just wait-for celestia-local


#####################
## Private Recipes ##
#####################

[private]
deploy-chart chart namespace=defaultNamespace:
  @helm install {{chart}}-chart charts/{{chart}} --namespace {{namespace}} --create-namespace

[private]
helm-add-if-not-exist repo url:
<<<<<<< HEAD
  @helm repo list | grep -q {{repo}} || helm repo add {{repo}} {{url}}

[private]
deploy-celestia-local namespace=defaultNamespace: (deploy-chart "celestia-local" namespace)

withdrawerEnabled := "true"
[private]
wait-for-rollup rollupName=defaultRollupName bridgeWithdrawerEnabled=withdrawerEnabled:
  @kubectl rollout status --watch statefulset/{{rollupName}}-geth -n astria-dev-cluster --timeout=600s > /dev/null
  {{ if bridgeWithdrawerEnabled == "true" { 'just deploy::wait-for-bridge-withdrawer' } else { '' } }}

[private]
wait-for-sequencer:
  @kubectl rollout status --watch statefulset/sequencer -n astria-dev-cluster --timeout=600s > /dev/null

[private]
wait-for-celestia-local:
  @kubectl rollout status --watch statefulset/celestia-local -n astria-dev-cluster --timeout=600s > /dev/null

[private]
wait-for-bridge-withdrawer:
  @kubectl wait -n astria-dev-cluster deployment evm-bridge-withdrawer-local --for=condition=Available=True --timeout=600s > /dev/null

[private]
wait-for-bridge-signer name=signerName:
  @kubectl wait -n astria-signer-{{name}} deployment bridge-signer-{{name}} --for=condition=Available=True --timeout=600s > /dev/null

[private]
wait-for-ingress-controller:
  @while ! kubectl wait --namespace ingress-nginx --for=condition=ready pod --selector=app.kubernetes.io/component=controller --timeout=600s; do \
    sleep 1; \
  done

[private]
wait-for-hermes:
  @kubectl wait -n astria-dev-cluster deployment hermes-local-chart --for=condition=Available=True --timeout=480s

[private]
wait-for-rollup-transaction-index:
  #!/usr/bin/env bash
  while true; do
    SYNC_STATUS=$(just evm get-sync-status 2>/dev/null || echo "error")
    if [[ $SYNC_STATUS == "false" ]]; then
      break
    else
      sleep 1
    fi
  done
=======
  @helm repo list | grep -q {{repo}} || helm repo add {{repo}} {{url}}
>>>>>>> 538f43b0
<|MERGE_RESOLUTION|>--- conflicted
+++ resolved
@@ -310,7 +310,7 @@
 ")]
 frost-smoke-test tag=defaultTag:
   @echo "Deploying ingress controller..." && just deploy ingress-controller > /dev/null
-  @echo "Deploying local celestia instance..." && just deploy::deploy-celestia-local > /dev/null
+  @echo "Deploying local celestia instance..." && just deploy::deploy celestia-local > /dev/null
   @helm dependency update ../../charts/sequencer > /dev/null
   @helm dependency update ../../charts/evm-stack > /dev/null
   @echo "Setting up single astria sequencer..." && helm install \
@@ -332,12 +332,12 @@
     echo "Deploying Bridge Contract..." && forge script script/AstriaWithdrawer.s.sol:AstriaWithdrawerScript \
       --rpc-url {{eth_rpc_url}} --gas-price 10000000000000 --broadcast --sig "deploy()" -vvvv > /dev/null
   @rm ../../crates/astria-bridge-contracts/astria-bridge-contracts/.env
-  @echo "Deploying Bridge Signer 'signer1'" && helm install signer1-bridge-signer-chart ../../charts/bridge-signer \
+  @echo "Deploying Bridge Signer 'signer1'" && helm install signer1-bridge-signer-chart charts/bridge-signer \
     -f ../../dev/values/signers/values-all.yaml \
     -f ../../dev/values/signers/signer1.yaml \
     -n astria-signer-signer1 --create-namespace \
     {{ if tag != '' { replace('--set images.bridge-signer.devTag=#', '#', tag) } else { '' } }} > /dev/null
-  @echo "Deploying Bridge Signer 'signer2'" && helm install signer2-bridge-signer-chart ../../charts/bridge-signer \
+  @echo "Deploying Bridge Signer 'signer2'" && helm install signer2-bridge-signer-chart charts/bridge-signer \
     -f ../../dev/values/signers/values-all.yaml \
     -f ../../dev/values/signers/signer2.yaml \
     -n astria-signer-signer2 --create-namespace \
@@ -512,55 +512,4 @@
 
 [private]
 helm-add-if-not-exist repo url:
-<<<<<<< HEAD
-  @helm repo list | grep -q {{repo}} || helm repo add {{repo}} {{url}}
-
-[private]
-deploy-celestia-local namespace=defaultNamespace: (deploy-chart "celestia-local" namespace)
-
-withdrawerEnabled := "true"
-[private]
-wait-for-rollup rollupName=defaultRollupName bridgeWithdrawerEnabled=withdrawerEnabled:
-  @kubectl rollout status --watch statefulset/{{rollupName}}-geth -n astria-dev-cluster --timeout=600s > /dev/null
-  {{ if bridgeWithdrawerEnabled == "true" { 'just deploy::wait-for-bridge-withdrawer' } else { '' } }}
-
-[private]
-wait-for-sequencer:
-  @kubectl rollout status --watch statefulset/sequencer -n astria-dev-cluster --timeout=600s > /dev/null
-
-[private]
-wait-for-celestia-local:
-  @kubectl rollout status --watch statefulset/celestia-local -n astria-dev-cluster --timeout=600s > /dev/null
-
-[private]
-wait-for-bridge-withdrawer:
-  @kubectl wait -n astria-dev-cluster deployment evm-bridge-withdrawer-local --for=condition=Available=True --timeout=600s > /dev/null
-
-[private]
-wait-for-bridge-signer name=signerName:
-  @kubectl wait -n astria-signer-{{name}} deployment bridge-signer-{{name}} --for=condition=Available=True --timeout=600s > /dev/null
-
-[private]
-wait-for-ingress-controller:
-  @while ! kubectl wait --namespace ingress-nginx --for=condition=ready pod --selector=app.kubernetes.io/component=controller --timeout=600s; do \
-    sleep 1; \
-  done
-
-[private]
-wait-for-hermes:
-  @kubectl wait -n astria-dev-cluster deployment hermes-local-chart --for=condition=Available=True --timeout=480s
-
-[private]
-wait-for-rollup-transaction-index:
-  #!/usr/bin/env bash
-  while true; do
-    SYNC_STATUS=$(just evm get-sync-status 2>/dev/null || echo "error")
-    if [[ $SYNC_STATUS == "false" ]]; then
-      break
-    else
-      sleep 1
-    fi
-  done
-=======
-  @helm repo list | grep -q {{repo}} || helm repo add {{repo}} {{url}}
->>>>>>> 538f43b0
+  @helm repo list | grep -q {{repo}} || helm repo add {{repo}} {{url}}