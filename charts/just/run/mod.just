--- conflicted
+++ resolved
@@ -207,8 +207,7 @@
   fi
   python3 system-tests/sequencer_upgrade_test.py \
     --image-tag {{ if tag != '' { tag } else { 'latest' } }} \
-<<<<<<< HEAD
-    --upgrade-name "aspen"
+    --upgrade-name {{name}}
 
 # Runs Multiple Relayer Test
 #############################
@@ -227,7 +226,4 @@
     source system-tests/.venv/bin/activate
     uv pip install -r system-tests/requirements.txt
   fi
-  python3 system-tests/multiple_hermes_relayer_test.py {{FLAGS}}
-=======
-    --upgrade-name {{name}}
->>>>>>> 7232bce8
+  python3 system-tests/multiple_hermes_relayer_test.py {{FLAGS}}