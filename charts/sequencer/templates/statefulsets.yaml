--- conflicted
+++ resolved
@@ -54,13 +54,10 @@
             - mountPath: /sequencer
               name: sequencer-shared-storage-vol
               subPath: {{ .Values.moniker }}/sequencer
-<<<<<<< HEAD
+            - mountPath: {{ include "sequencer.socket_directory" . }}
+              name: socket-volume
             - mountPath: /sequencer-upgrades
               name: sequencer-upgrades-volume
-=======
-            - mountPath: {{ include "sequencer.socket_directory" . }}
-              name: socket-volume
->>>>>>> e252f79f
           ports:
             - containerPort: {{ .Values.ports.sequencerABCI }}
               name: sequencer-abci
