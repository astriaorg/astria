apiVersion: v1
kind: ConfigMap
metadata:
  name: {{ .Values.moniker }}-cometbft-config
  namespace: {{ include "sequencer.namespace" . }}
data:
  genesis.json: |
    {{- tpl (.Files.Get (tpl "files/cometbft/config/{{ .Values.global.network }}.genesis.json" .)) $ | nindent 4 }}
  config.toml: |
    {{- tpl (.Files.Get "files/cometbft/config/config.toml") $ | nindent 4 }}
---
{{- if not .Values.secretProvider.enabled }}
apiVersion: v1
kind: ConfigMap
metadata:
  name: {{ .Values.moniker }}-cometbft-secrets
  namespace: {{ include "sequencer.namespace" . }}
data:
  {{- range $secret := .Values.cometbft.secrets }}
  {{ $secret.filename }}: |
    {{- toJson $secret.devContent | nindent 4 }}
  {{- end }}
---
{{- end }}
apiVersion: v1
kind: ConfigMap
metadata:
  name: {{ .Values.moniker }}-cometbft-init-scripts
  namespace: {{ include "sequencer.namespace" . }}
data:
  init-cometbft.sh: |
    {{- tpl (.Files.Get "files/scripts/init-cometbft.sh") $ | nindent 4 }}
---
apiVersion: v1
kind: ConfigMap
metadata:
  name: {{ .Values.moniker }}-sequencer-upgrades
  namespace: {{ include "sequencer.namespace" . }}
data:
  upgrades.json: |
    {{- tpl (.Files.Get "files/upgrades/upgrades.json") $ | nindent 4 }}
---
apiVersion: v1
kind: ConfigMap
metadata:
  name: {{ .Values.moniker }}-cometbft-data
  namespace: {{ include "sequencer.namespace" . }}
data:
  priv_validator_state.json: |
    {{- .Files.Get "files/cometbft/data/priv_validator_state.json" | nindent 4 }}
---
apiVersion: v1
kind: ConfigMap
metadata:
  name: {{ .Values.moniker }}-cometbft-env
  namespace: {{ include "sequencer.namespace" . }}
data:
  COMET_BFT_RPC_PORT: "{{ .Values.ports.cometbftRpc }}"
---
apiVersion: v1
kind: ConfigMap
metadata:
  name: {{ .Values.moniker }}-sequencer-env
  namespace: {{ include "sequencer.namespace" . }}
data:
  ASTRIA_SEQUENCER_LOG: "info"
  ASTRIA_SEQUENCER_DB_FILEPATH: "/sequencer/penumbra.db"
  ASTRIA_SEQUENCER_MEMPOOL_PARKED_MAX_TX_COUNT: "{{ .Values.sequencer.mempool.parked.maxTxCount }}"
  ASTRIA_SEQUENCER_ABCI_LISTEN_URL: "{{ include "sequencer.abci_url" . }}"
  # Socket address for GRPC server
  ASTRIA_SEQUENCER_GRPC_ADDR: "0.0.0.0:{{ .Values.ports.sequencerGrpc }}"
  ASTRIA_SEQUENCER_NO_OPTIMISTIC_BLOCKS: "{{ not .Values.sequencer.optimisticBlockApis.enabled }}"
  ASTRIA_SEQUENCER_NO_METRICS: "{{ not .Values.sequencer.metrics.enabled }}"
  ASTRIA_SEQUENCER_METRICS_HTTP_LISTENER_ADDR: "0.0.0.0:{{ .Values.ports.sequencerMetrics }}"
  ASTRIA_SEQUENCER_FORCE_STDOUT: "{{ .Values.global.useTTY }}"
  ASTRIA_SEQUENCER_PRETTY_PRINT: "{{ .Values.global.useTTY }}"
  NO_COLOR: "{{ .Values.global.useTTY }}"
  ASTRIA_SEQUENCER_NO_OTEL: "{{ not .Values.sequencer.otel.enabled }}"
  OTEL_EXPORTER_OTLP_ENDPOINT: "{{ .Values.sequencer.otel.endpoint }}"
  OTEL_EXPORTER_OTLP_TRACES_ENDPOINT: "{{ .Values.sequencer.otel.tracesEndpoint }}"
  OTEL_EXPORTER_OTLP_TRACES_TIMEOUT: "{{ .Values.sequencer.otel.tracesTimeout }}"
  OTEL_EXPORTER_OTLP_TRACES_COMPRESSION: "{{ .Values.sequencer.otel.tracesCompression }}"
  OTEL_EXPORTER_OTLP_HEADERS: "{{ .Values.sequencer.otel.otlpHeaders }}"
  OTEL_EXPORTER_OTLP_TRACE_HEADERS: "{{ .Values.sequencer.otel.traceHeaders }}"
  OTEL_SERVICE_NAME: "{{ tpl .Values.sequencer.otel.serviceName . }}"
<<<<<<< HEAD
  {{- if or (not .Values.global.dev) (and .Values.sequencer.upgrades.systemTest.enabled .Values.sequencer.upgrades.systemTest.bootstrapping) }}
  ASTRIA_SEQUENCER_LISTEN_ADDR: "127.0.0.1:{{ .Values.ports.sequencerABCI }}"
=======
  # These values are used when we either explicitly set dev mode or running
  # any image other than the current release version. These are generally
  # variables which are being deleted in the future.
  {{- if not (or .Values.global.dev (ne (include "sequencer.imageTag" .) .Chart.AppVersion)) }}
  # These are variables which are added in newer releases and are not present in the current release.
>>>>>>> 6709b5d2
  {{- else }}
  ASTRIA_SEQUENCER_UPGRADES_FILEPATH: "/sequencer-upgrades/upgrades.json"
  ASTRIA_SEQUENCER_COMETBFT_RPC_ADDR: "http://127.0.0.1:{{ .Values.ports.cometbftRpc }}"
  ASTRIA_SEQUENCER_NO_PRICE_FEED: "{{ not .Values.sequencer.priceFeed.enabled }}"
  ASTRIA_SEQUENCER_PRICE_FEED_GRPC_ADDR: "http://127.0.0.1:{{ .Values.ports.priceFeedGrpc }}"
  ASTRIA_SEQUENCER_PRICE_FEED_CLIENT_TIMEOUT_MILLISECONDS: "{{ .Values.sequencer.priceFeed.clientTimeout }}"
  {{- end }}
---<|MERGE_RESOLUTION|>--- conflicted
+++ resolved
@@ -83,21 +83,18 @@
   OTEL_EXPORTER_OTLP_HEADERS: "{{ .Values.sequencer.otel.otlpHeaders }}"
   OTEL_EXPORTER_OTLP_TRACE_HEADERS: "{{ .Values.sequencer.otel.traceHeaders }}"
   OTEL_SERVICE_NAME: "{{ tpl .Values.sequencer.otel.serviceName . }}"
-<<<<<<< HEAD
-  {{- if or (not .Values.global.dev) (and .Values.sequencer.upgrades.systemTest.enabled .Values.sequencer.upgrades.systemTest.bootstrapping) }}
+  {{- if and .Values.sequencer.upgrades.systemTest.enabled .Values.sequencer.upgrades.systemTest.bootstrapping }}
   ASTRIA_SEQUENCER_LISTEN_ADDR: "127.0.0.1:{{ .Values.ports.sequencerABCI }}"
-=======
+  {{- end }}
   # These values are used when we either explicitly set dev mode or running
   # any image other than the current release version. These are generally
   # variables which are being deleted in the future.
   {{- if not (or .Values.global.dev (ne (include "sequencer.imageTag" .) .Chart.AppVersion)) }}
   # These are variables which are added in newer releases and are not present in the current release.
->>>>>>> 6709b5d2
   {{- else }}
   ASTRIA_SEQUENCER_UPGRADES_FILEPATH: "/sequencer-upgrades/upgrades.json"
   ASTRIA_SEQUENCER_COMETBFT_RPC_ADDR: "http://127.0.0.1:{{ .Values.ports.cometbftRpc }}"
   ASTRIA_SEQUENCER_NO_PRICE_FEED: "{{ not .Values.sequencer.priceFeed.enabled }}"
   ASTRIA_SEQUENCER_PRICE_FEED_GRPC_ADDR: "http://127.0.0.1:{{ .Values.ports.priceFeedGrpc }}"
   ASTRIA_SEQUENCER_PRICE_FEED_CLIENT_TIMEOUT_MILLISECONDS: "{{ .Values.sequencer.priceFeed.clientTimeout }}"
-  {{- end }}
----+  {{- end }}