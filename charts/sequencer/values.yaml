# Default values for sequencer.
# This is a YAML-formatted file.
# Declare variables to be passed into your templates.
global:
  namespaceOverride: ""
  replicaCount: 1
  # Whether to use tty readable logging for astria services, when false use json.
  # Best to be false in production environments, true for clean logs on local dev.
  useTTY: true
  dev: false

# sequencer core images
images:
  cometBFT:
    repo: docker.io/cometbft/cometbft
    tag: v0.38.8
    devTag: v0.38.8
  sequencer:
    repo: ghcr.io/astriaorg/sequencer
    tag: "0.14.0"
    devTag: latest

<<<<<<< HEAD
config:
  moniker: "node"
  sequencer:
    authoritySudoAddress: 1c0c490f1b5528d8173c5de46d131160e4b2c0c3
    nativeAssetBaseDenomination: nria
    allowedFeeAssets:
      - nria
    ibc:
      enabled: true
      inboundEnabled: true
      outboundEnabled: true
      # Sudo Address must be set
      sudoAddress: ""
      relayerAddresses: []
        # - 1c0c490f1b5528d8173c5de46d131160e4b2c0c3
        # - 34fec43c7fcab9aef3b3cf8aba855e41ee69ca3a
    # Note large balances must be strings support templating with the u128 size account balances
    genesisAccounts: []
      # - address: 1c0c490f1b5528d8173c5de46d131160e4b2c0c3
      #   balance: "340282366920938463463374607431768211455"
      # - address: 34fec43c7fcab9aef3b3cf8aba855e41ee69ca3a
      #   balance: "10000000"
=======
moniker: ""
genesis:
  chainId: ""
  genesisTime: ""  # '2023-09-22T17:22:35.092832Z'
  addressPrefixes:
    base: "astria"
  authoritySudoAddress: ""
  nativeAssetBaseDenomination: nria
  allowedFeeAssets: []
    # - nria
  ibc:
    enabled: true
    inboundEnabled: true
    outboundEnabled: true
    sudoAddress: ""
    relayerAddresses: []
  # Note large balances must be strings support templating with the u128 size account balances
  genesisAccounts: []
    # - address: 1c0c490f1b5528d8173c5de46d131160e4b2c0c3
    #   balance: "333333333333333333"
>>>>>>> 0b4dbe8a

  consensusParams:
    blockMaxBytes: "1048576"
    blockMaxGas: "-1"
    maxAgeDuration: "1209600000000000"
    maxAgeNumBlocks: "4000000"
    maxBytes: "1048576"

  fees:
    transferBaseFee: "12"
    sequenceBaseFee: "32"
    sequenceByteCostMultiplier: "1"
    initBridgeAccountBaseFee: "48"
    bridgeLockByteCostMultiplier: "1"
    bridgeSudoChangeFee: "24"
    ics20WithdrawalBaseFee: "24"

  validators: []
    # - name: core
    #   power: '1'
    #   address: 091E47761C58C474534F4D414AF104A6CAF90C22
    #   pubKey: lV57+rGs2vac7mvkGHP1oBFGHPJM3a+WoAzeFDCJDNU=

sequencer:
  metrics:
    enabled: false
  otel:
    enabled: false
    serviceName: |-
      {{ include "sequencer.name" . }}
    endpoint:
    tracesEndpoint:
    tracesCompression: gzip
    tracesTimeout: 10
    otlpHeaders:
    traceHeaders:

cometbft:
  config:
    # Log configurations
    logLevel: "info"
    logFormat: "plain"
    # Grpc server configuration
    grpc:
      # Maximum number of simultaneous GRPC connections
      maxOpenConnections: 900
    rpc:
      # Maximum number of simultaneous RPC connections
      maxOpenConnections: 900
      maxSubscriptionClients: 100
      maxSubscriptionsPerClient: 10

<<<<<<< HEAD
  # Values for CometBFT node configuration
  cometBFT:
    # Chain ID for the CometBFT network
    chainId: 'sequencer-test-chain-0'
    # Genesis time for the CometBFT network, formatted in ISO 8601 Date and Time UTC format
    genesisTime: '2023-09-22T17:22:35.092832Z'
    # If using postgres for indexing, update to enabled and set the connection
=======
>>>>>>> 0b4dbe8a
    psql:
      enabled: false
      conn: postgresql://<user>:<password>@<host>:<port>/<db>?<opts>

    p2p:
      # Address to listen for incoming connections, port is inferred from ports.cometBFTP2P
      laddr: "tcp://0.0.0.0"
      # Address to advertise to peers for them to dial. If empty, will use the same
      # port as the laddr, and will introspect on the listener to figure out the
      # address. IP and port are required. Example: 159.89.10.97:26656
      externalAddress: ""

      # List of seeds to connect to
      seeds: []
      # List of nodes to keep persistent connections to
      persistentPeers: []
      # List of node IDs, to which a connection will be (re)established ignoring any existing limits
      unconditionalPeers: []
      # Maximum pause when redialing a persistent peer (if zero, exponential backoff is used)
      persistentPeersMaxDialPeriod: "0s"
      # List of peer IDs to keep private (will not be gossiped to other peers)
      privatePeers: []
      # Toggle to disable guard against peers connecting from the same ip.
      allowDuplicateIP: false
      # Seed mode, in which node constantly crawls the network and looks for
      # peers. If another node asks it for addresses, it responds and disconnects.
      seedMode: false
      # Maximum number of inbound and outbound peers
      maxInboundPeers: 100
      maxOutboundPeers: 40
      # Rate at which packets can be sent/receved, in bytes/second
      sendRate: 5120000
      recvRate: 5120000
      # p2p connection configurations
      handshakeTimeout: 20s
      dialTimeout: 3s

    mempool:
      # Maximum number of transactions in the mempool
      size: 2000
      # Maximum size of a single transaction in the mempool
      maxTxBytes: 250000
      # Maximum size of all transactions in the mempool
      maxTxsBytes: 100000000
      cacheSize: 10000

    consensus:
      timeoutPropose: 2s
      timeoutProposeDelta: 500ms
      timeoutPrevote: 1s
      timeoutPrevoteDelta: 500ms
      timeoutPrecommit: 1s
      timeoutPrecommitDelta: 500ms
      timeoutCommit: 1500ms

    instrumentation:
      namespace: "astria_cometbft"
  # These secrets will be generated using the devContent values turned into JSON
  # and stored unsafely as config maps. Unless SecretProvider is enabled.
  # Where the secret parameters should be then updated to suit your secret provider
  # parameter template.
  secrets:
    nodeKey:
      filename: nodeKey.json
      devContent:
        priv_key:
          type: tendermint/PrivKeyEd25519
          value: ""  # can override with a value for local testing
      secret:
        resourceName: "projects/$PROJECT_ID/secrets/privValidatorKey/versions/latest"
    privValidatorKey:
      filename: privValidatorKey.json
      devContent:
        # Ed25519 address of validator
        address: ""  # can override with a value for local testing
        # public key for the validator address
        pub_key:
          type: tendermint/PubKeyEd25519
          value: ""  # can override with a value for local testing
        # private key for the validator address
        # This is a secret key, should use a secret manager for production deployments
        priv_key:
          type: tendermint/PrivKeyEd25519
          value: ""  # can override with a value for local testing
      secret:
        resourceName: "projects/$PROJECT_ID/secrets/privValidatorKey/versions/latest"

sequencer-relayer:
  enabled: false

# When deploying in a production environment should use a secret provider
# This is configured for use with GCP, need to set own resource names
# and keys
secretProvider:
  enabled: false
  provider: gcp
  # May need to update this template to match the secret provider
  # it will be passed an object of the form:
  # { <secret_name>: {
  #     filename: <filename>,
  #     secret: { resourceName: <resourceName> }
  #   }
  # }
  #
  # Can update the source of the secrets at config.cometBFT.secrets to
  # match the secret provider's requirements. The default works for GCP.
  # The secret file must be mapped to the <secret_name>.filename value.
  parametersTemplate: |-
    secrets: |
      {{- range $value := .Values.cometbft.secrets }}
      - resourceName: {{ $value.secret.resourceName }}
        fileName: "{{ $value.filename }}"
      {{- end }}

ports:
  cometbftP2P: 26656
  cometbftRpc: 26657
  cometbftMetrics: 26660
  sequencerABCI: 26658
<<<<<<< HEAD
  sequencerGRPC: 8080
=======
  sequencerGrpc: 8080
  relayerRpc: 2450
>>>>>>> 0b4dbe8a
  sequencerMetrics: 9000

# ServiceMonitor configuration
serviceMonitor:
  enabled: false
  port: 26660
  additionalLabels:
    release: kube-prometheus-stack

# Alerting Configuration
alerting:
  enabled: false
  interval: ""
  additionalLabels:
    release: kube-prometheus-stack
  annotations: {}
  # scrapeTimeout: 10s
  # path: /metrics
  prometheusRule:
    enabled: true
    additionalLabels:
      release: kube-prometheus-stack
    namespace: monitoring
    rules:
    - alert: Chain_Node_Down
      expr: up{container="cometbft"} == 0  # Insert your query Expression
      for: 1m  # Rough number but should be enough to init warn
      labels:
        severity: critical
      annotations:
        summary: Chain Node is Down (instance {{ $labels.instance }})
        description: "chain node '{{ $labels.namespace }}' has disappeared from Prometheus target discovery.\n  VALUE = {{ $value }}\n  LABELS = {{ $labels }}"

storage:
  enabled: false
  local: true
  entities:
    sequencerSharedStorage:
      size: "5Gi"
      persistentVolumeName: "sequencer-shared-storage"
      path: "/data/sequencer-data"

ingress:
  rpc:
    enabled: false
    hostname: sequencer.localdev.me
    ingressClassName: nginx
    # For Kubernetes >= 1.18 you should specify the ingress-controller via the field ingressClassName
    # See https://kubernetes.io/blog/2020/04/02/improvements-to-the-ingress-api-in-kubernetes-1.18/#specifying-the-class-of-an-ingress
    # ingressClassName: nginx
    # Values can be templdated
    annotations: {}
      # kubernetes.io/ingress.class: nginx
      # kubernetes.io/tls-acme: "true"
    labels: {}
    path: {}
    # pathType is only for k8s >= 1.1=
    pathType: Prefix
    hosts: {}
    # - chart-example.local
    service: {}
      # name: sequencer-service
      # port:
      #   name: cometbft-rpc
    defaultBackend: {}
      # service:
      #   name: sequencer-service
      #   port:
      #     name: cometbft-rpc
    ## Extra paths to prepend to every host configuration. This is useful when working with annotation based services.
    extraPaths: {}
    # - path: /*
    #   backend:
    #     serviceName: ssl-redirect
    #     servicePort: use-annotation
    ## Or for k8s > 1.19
    # - path: /*
    #   pathType: Prefix
    #   backend:
    #     service:
    #       name: ssl-redirect
    #       port:
    #         name: use-annotation
    tls: {}
    #  - secretName: chart-example-tls
    #    hosts:
    #      - chart-example.local
  grpc:
    enabled: false
    hostname: sequencer.localdev.me
    ingressClassName: nginx
    # For Kubernetes >= 1.18 you should specify the ingress-controller via the field ingressClassName
    # See https://kubernetes.io/blog/2020/04/02/improvements-to-the-ingress-api-in-kubernetes-1.18/#specifying-the-class-of-an-ingress
    # ingressClassName: nginx
    # Values can be templdated
    annotations: {}
      # kubernetes.io/ingress.class: nginx
      # kubernetes.io/tls-acme: "true"
    labels: {}
    path: {}
    # pathType is only for k8s >= 1.1=
    pathType: Prefix
    hosts: {}
    # - chart-example.local
    service: {}
      # name: sequencer-service
      # port:
      #   name: cometbft-rpc
    defaultBackend: {}
      # service:
      #   name: sequencer-service
      #   port:
      #     name: cometbft-rpc
    ## Extra paths to prepend to every host configuration. This is useful when working with annotation based services.
    extraPaths: {}
    # - path: /*
    #   backend:
    #     serviceName: ssl-redirect
    #     servicePort: use-annotation
    ## Or for k8s > 1.19
    # - path: /*
    #   pathType: Prefix
    #   backend:
    #     service:
    #       name: ssl-redirect
    #       port:
    #         name: use-annotation
    tls: {}
    #  - secretName: chart-example-tls
    #    hosts:
    #      - chart-example.local<|MERGE_RESOLUTION|>--- conflicted
+++ resolved
@@ -20,30 +20,6 @@
     tag: "0.14.0"
     devTag: latest
 
-<<<<<<< HEAD
-config:
-  moniker: "node"
-  sequencer:
-    authoritySudoAddress: 1c0c490f1b5528d8173c5de46d131160e4b2c0c3
-    nativeAssetBaseDenomination: nria
-    allowedFeeAssets:
-      - nria
-    ibc:
-      enabled: true
-      inboundEnabled: true
-      outboundEnabled: true
-      # Sudo Address must be set
-      sudoAddress: ""
-      relayerAddresses: []
-        # - 1c0c490f1b5528d8173c5de46d131160e4b2c0c3
-        # - 34fec43c7fcab9aef3b3cf8aba855e41ee69ca3a
-    # Note large balances must be strings support templating with the u128 size account balances
-    genesisAccounts: []
-      # - address: 1c0c490f1b5528d8173c5de46d131160e4b2c0c3
-      #   balance: "340282366920938463463374607431768211455"
-      # - address: 34fec43c7fcab9aef3b3cf8aba855e41ee69ca3a
-      #   balance: "10000000"
-=======
 moniker: ""
 genesis:
   chainId: ""
@@ -64,7 +40,6 @@
   genesisAccounts: []
     # - address: 1c0c490f1b5528d8173c5de46d131160e4b2c0c3
     #   balance: "333333333333333333"
->>>>>>> 0b4dbe8a
 
   consensusParams:
     blockMaxBytes: "1048576"
@@ -117,16 +92,6 @@
       maxSubscriptionClients: 100
       maxSubscriptionsPerClient: 10
 
-<<<<<<< HEAD
-  # Values for CometBFT node configuration
-  cometBFT:
-    # Chain ID for the CometBFT network
-    chainId: 'sequencer-test-chain-0'
-    # Genesis time for the CometBFT network, formatted in ISO 8601 Date and Time UTC format
-    genesisTime: '2023-09-22T17:22:35.092832Z'
-    # If using postgres for indexing, update to enabled and set the connection
-=======
->>>>>>> 0b4dbe8a
     psql:
       enabled: false
       conn: postgresql://<user>:<password>@<host>:<port>/<db>?<opts>
@@ -246,12 +211,8 @@
   cometbftRpc: 26657
   cometbftMetrics: 26660
   sequencerABCI: 26658
-<<<<<<< HEAD
-  sequencerGRPC: 8080
-=======
   sequencerGrpc: 8080
   relayerRpc: 2450
->>>>>>> 0b4dbe8a
   sequencerMetrics: 9000
 
 # ServiceMonitor configuration
