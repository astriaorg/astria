# Default values for sequencer.
# This is a YAML-formatted file.
# Declare variables to be passed into your templates.
global:
  namespaceOverride: ""
  replicaCount: 1
  # Whether to use tty readable logging for astria services, when false use json.
  # Best to be false in production environments, true for clean logs on local dev.
  useTTY: true
  dev: false
  # Supported options are `custom`, `mainnet`, `dawn-1`, or `dusk-11`.
  # If you are using a custom network, you should provide the genesis
  # configuration via values.
  #
  # When set to a specific network, there are default images and genesis files
  # that are used.
  network: "custom"

snapshotLoad:
  enabled: false
  config:
    provider: Cloudflare
    accessKeyId: 0d8d8005e468dd86498bde6dfa02044f
    secretAccessKey: e33ea43e00d9b655cb72d8a8107fa2957bd6b77e5718df0a26f259956532bba8
    region: auto
    endpoint: https://fb1caa337c8e4e3101363ca1240e03ca.r2.cloudflarestorage.com
    acl: private

# Image settings for various services
images:
  init:
    repo: rclone/rclone
    pullPolicy: IfNotPresent
    tag: 1.56.0
  # CometBFT image will default to a tag based on the configured network.
  # If the global.network is custom OR global.dev is true, will use the tag.
  cometBFT:
    repo: docker.io/cometbft/cometbft
    pullPolicy: IfNotPresent
    tag: v0.38.17
  sequencer:
    repo: ghcr.io/astriaorg/sequencer
    pullPolicy: IfNotPresent
<<<<<<< HEAD
    tag: 1.0.0
    devTag: latest
  priceFeed:
=======
    tag: latest
  connect:
>>>>>>> 6be8670c
    repo: ghcr.io/skip-mev/connect-sidecar
    pullPolicy: IfNotPresent
    tag: v2
    devTag: v2

# Moniker is used for the cometbft node name, and various chart names.
# This must be set.
moniker: ""

# Only used if the global.network is custom, otherwise utilize correct genesis for the
# network.
genesis:
  chainId: ""
  genesisTime: ""  # '2023-09-22T17:22:35.092832Z'
  addressPrefixes:
    base: "astria"
    ibcCompat: "astriacompat"
  authoritySudoAddress: ""
  priceFeed:
    marketAdminAddress: "astria1rsxyjrcm255ds9euthjx6yc3vrjt9sxrm9cfgm"
    marketAuthorities:
      - "astria1rsxyjrcm255ds9euthjx6yc3vrjt9sxrm9cfgm"
      - "astria1xnlvg0rle2u6auane79t4p27g8hxnj36ja960z"
  allowedFeeAssets: []
    # - nria
  ibc:
    enabled: true
    inboundEnabled: true
    outboundEnabled: true
    sudoAddress: ""
    relayerAddresses: []
  # Note large balances must be strings support templating with the u128 size account balances
  genesisAccounts: []
    # - address: 1c0c490f1b5528d8173c5de46d131160e4b2c0c3
    #   balance: "333333333333333333"

  consensusParams:
    blockMaxBytes: "1048576"
    blockMaxGas: "-1"
    maxAgeDuration: "1209600000000000"
    maxAgeNumBlocks: "4000000"
    maxBytes: "1048576"
    voteExtensionsEnableHeight: "1"

  fees:
    feeChange:
      base: "0"
      multiplier: "0"
    bridgeLock:
      base: "0"
      multiplier: "1"
    bridgeSudoChange:
      base: "24"
      multiplier: "0"
    bridgeUnlock:
      base: "0"
      multiplier: "0"
    feeAssetChange:
      base: "0"
      multiplier: "0"
    ibcRelay:
      base: "0"
      multiplier: "0"
    ibcRelayerChange:
      base: "0"
      multiplier: "0"
    ibcSudoChange:
      base: "0"
      multiplier: "0"
    ics20Withdrawal:
      base: "24"
      multiplier: "0"
    initBridgeAccount:
      base: "48"
      multiplier: "0"
    rollupDataSubmission:
      base: "32"
      multiplier: "1"
    sudoAddressChange:
      base: "0"
      multiplier: "0"
    transfer:
      base: "12"
      multiplier: "0"
    validatorUpdate:
      base: "0"
      multiplier: "0"

  validators:
    []
    # - name: core
    #   power: '1'
    #   address: 091E47761C58C474534F4D414AF104A6CAF90C22
    #   pubKey: lV57+rGs2vac7mvkGHP1oBFGHPJM3a+WoAzeFDCJDNU=

sequencer:
  abciUDS: true
  mempool:
    parked:
      maxTxCount: 200
  priceFeed:
    enabled: true
    clientTimeout: 1000
    markets: []
    currencyPairGenesis: []

  metrics:
    enabled: false
  otel:
    enabled: false
    serviceName: |-
      {{ include "sequencer.name" . }}
    endpoint:
    tracesEndpoint:
    tracesCompression: gzip
    tracesTimeout: 10
    otlpHeaders:
    traceHeaders:
  optimisticBlockApis:
    # set to true to enable optimistic block APIs
    enabled: false

cometbft:
  config:
    # Log configurations
    logLevel: "info"
    logFormat: "plain"
    # Grpc server configuration
    grpc:
      # Maximum number of simultaneous GRPC connections
      maxOpenConnections: 900
    rpc:
      # Maximum number of simultaneous RPC connections
      maxOpenConnections: 900
      maxSubscriptionClients: 100
      maxSubscriptionsPerClient: 10

    psql:
      enabled: false
      conn: postgresql://<user>:<password>@<host>:<port>/<db>?<opts>

    p2p:
      # Address to listen for incoming connections, port is inferred from ports.cometBFTP2P
      laddr: "tcp://0.0.0.0"
      # Address to advertise to peers for them to dial. If empty, will use the same
      # port as the laddr, and will introspect on the listener to figure out the
      # address. IP and port are required. Example: 159.89.10.97:26656
      externalAddress: ""

      # List of seeds to connect to
      seeds: []
      # List of nodes to keep persistent connections to
      persistentPeers: []
      # List of node IDs, to which a connection will be (re)established ignoring any existing limits
      unconditionalPeers: []
      # Maximum pause when redialing a persistent peer (if zero, exponential backoff is used)
      persistentPeersMaxDialPeriod: "0s"
      # List of peer IDs to keep private (will not be gossiped to other peers)
      privatePeers: []
      # Toggle to disable guard against peers connecting from the same ip.
      allowDuplicateIP: false
      # Seed mode, in which node constantly crawls the network and looks for
      # peers. If another node asks it for addresses, it responds and disconnects.
      seedMode: false
      # Maximum number of inbound and outbound peers
      maxInboundPeers: 100
      maxOutboundPeers: 40
      # Rate at which packets can be sent/receved, in bytes/second
      sendRate: 5120000
      recvRate: 5120000
      # p2p connection configurations
      handshakeTimeout: 20s
      dialTimeout: 3s

    mempool:
      # Maximum number of transactions in the mempool
      size: 2000
      # Maximum size of a single transaction in the mempool
      maxTxBytes: 250000
      # Maximum size of all transactions in the mempool
      maxTxsBytes: 100000000
      cacheSize: 10000

    # Consensus timeout values are only overrideable in custom networks
    consensus:
      timeoutPropose: 2s
      timeoutProposeDelta: 500ms
      timeoutPrevote: 1s
      timeoutPrevoteDelta: 500ms
      timeoutPrecommit: 1s
      timeoutPrecommitDelta: 500ms
      timeoutCommit: 1500ms

    instrumentation:
      namespace: "astria_cometbft"
  # These secrets will be generated using the devContent values turned into JSON
  # and stored unsafely as config maps. Unless SecretProvider is enabled.
  # Where the secret parameters should be then updated to suit your secret provider
  # parameter template.
  secrets:
    nodeKey:
      filename: nodeKey.json
      devContent:
        priv_key:
          type: tendermint/PrivKeyEd25519
          value: ""  # can override with a value for local testing
      secret:
        resourceName: "projects/$PROJECT_ID/secrets/privValidatorKey/versions/latest"
    privValidatorKey:
      filename: privValidatorKey.json
      devContent:
        # Ed25519 address of validator
        address: ""  # can override with a value for local testing
        # public key for the validator address
        pub_key:
          type: tendermint/PubKeyEd25519
          value: ""  # can override with a value for local testing
        # private key for the validator address
        # This is a secret key, should use a secret manager for production deployments
        priv_key:
          type: tendermint/PrivKeyEd25519
          value: ""  # can override with a value for local testing
      secret:
        resourceName: "projects/$PROJECT_ID/secrets/privValidatorKey/versions/latest"

resources:
  cometbft:
    requests:
      cpu: 4000m
      memory: 4Gi
    limits:
      cpu: 4000m
      memory: 4Gi
  sequencer:
    requests:
      cpu: 4000m
      memory: 4Gi
    limits:
      cpu: 4000m
      memory: 4Gi

sequencer-relayer:
  enabled: false

# When deploying in a production environment should use a secret provider
# This is configured for use with GCP, need to set own resource names
# and keys
secretProvider:
  enabled: false
  provider: gcp
  # May need to update this template to match the secret provider
  # it will be passed an object of the form:
  # { <secret_name>: {
  #     filename: <filename>,
  #     secret: { resourceName: <resourceName> }
  #   }
  # }
  #
  # Can update the source of the secrets at config.cometBFT.secrets to
  # match the secret provider's requirements. The default works for GCP.
  # The secret file must be mapped to the <secret_name>.filename value.
  parametersTemplate: |-
    secrets: |
      {{- range $value := .Values.cometbft.secrets }}
      - resourceName: {{ $value.secret.resourceName }}
        fileName: "{{ $value.filename }}"
      {{- end }}

ports:
  cometbftP2P: 26656
  cometbftRpc: 26657
  cometbftMetrics: 26660
  sequencerABCI: 26658
  # note: the price feed sidecar also uses 8080 by default but can be changed with --port
  sequencerGrpc: 8080
  relayerRpc: 2450
  sequencerMetrics: 9000
  priceFeedGrpc: 8081
  priceFeedMetrics: 8002

# ServiceMonitor configuration
serviceMonitor:
  enabled: false
  port: 26660
  additionalLabels:
    release: kube-prometheus-stack

# Alerting Configuration
alerting:
  enabled: false
  interval: ""
  additionalLabels:
    release: kube-prometheus-stack
  annotations: {}
  # scrapeTimeout: 10s
  # path: /metrics
  prometheusRule:
    enabled: true
    additionalLabels:
      release: kube-prometheus-stack
    namespace: monitoring
    rules:
      - alert: Chain_Node_Down
        expr: up{container="cometbft"} == 0  # Insert your query Expression
        for: 1m  # Rough number but should be enough to init warn
        labels:
          severity: critical
        annotations:
          summary: Chain Node is Down (instance {{ $labels.instance }})
          description: "chain node '{{ $labels.namespace }}' has disappeared from Prometheus target discovery.\n  VALUE = {{ $value }}\n  LABELS = {{ $labels }}"

storage:
  enabled: false
  local: true
  entities:
    sequencerSharedStorage:
      size: "100Gi"
      persistentVolumeName: "sequencer-shared-storage"
      path: "/data/sequencer-data"

ingress:
  rpc:
    enabled: false
    hostname: sequencer.localdev.me
    ingressClassName: nginx
    # For Kubernetes >= 1.18 you should specify the ingress-controller via the field ingressClassName
    # See https://kubernetes.io/blog/2020/04/02/improvements-to-the-ingress-api-in-kubernetes-1.18/#specifying-the-class-of-an-ingress
    # ingressClassName: nginx
    # Values can be templdated
    annotations: {}
      # kubernetes.io/ingress.class: nginx
      # kubernetes.io/tls-acme: "true"
    labels: {}
    path: {}
    # pathType is only for k8s >= 1.1=
    pathType: Prefix
    hosts: {}
    # - chart-example.local
    service: {}
      # name: sequencer-service
      # port:
      #   name: cometbft-rpc
    defaultBackend: {}
      # service:
      #   name: sequencer-service
      #   port:
      #     name: cometbft-rpc
    ## Extra paths to prepend to every host configuration. This is useful when working with annotation based services.
    extraPaths: {}
    # - path: /*
    #   backend:
    #     serviceName: ssl-redirect
    #     servicePort: use-annotation
    ## Or for k8s > 1.19
    # - path: /*
    #   pathType: Prefix
    #   backend:
    #     service:
    #       name: ssl-redirect
    #       port:
    #         name: use-annotation
    tls: {}
    #  - secretName: chart-example-tls
    #    hosts:
    #      - chart-example.local
  grpc:
    enabled: false
    hostname: sequencer.localdev.me
    ingressClassName: nginx
    # For Kubernetes >= 1.18 you should specify the ingress-controller via the field ingressClassName
    # See https://kubernetes.io/blog/2020/04/02/improvements-to-the-ingress-api-in-kubernetes-1.18/#specifying-the-class-of-an-ingress
    # ingressClassName: nginx
    # Values can be templdated
    annotations: {}
      # kubernetes.io/ingress.class: nginx
      # kubernetes.io/tls-acme: "true"
    labels: {}
    path: {}
    # pathType is only for k8s >= 1.1=
    pathType: Prefix
    hosts: {}
    # - chart-example.local
    service: {}
      # name: sequencer-service
      # port:
      #   name: cometbft-rpc
    defaultBackend: {}
      # service:
      #   name: sequencer-service
      #   port:
      #     name: cometbft-rpc
    ## Extra paths to prepend to every host configuration. This is useful when working with annotation based services.
    extraPaths: {}
    # - path: /*
    #   backend:
    #     serviceName: ssl-redirect
    #     servicePort: use-annotation
    ## Or for k8s > 1.19
    # - path: /*
    #   pathType: Prefix
    #   backend:
    #     service:
    #       name: ssl-redirect
    #       port:
    #         name: use-annotation
    tls: {}
    #  - secretName: chart-example-tls
    #    hosts:
    #      - chart-example.local<|MERGE_RESOLUTION|>--- conflicted
+++ resolved
@@ -41,14 +41,8 @@
   sequencer:
     repo: ghcr.io/astriaorg/sequencer
     pullPolicy: IfNotPresent
-<<<<<<< HEAD
-    tag: 1.0.0
-    devTag: latest
+    tag: latest
   priceFeed:
-=======
-    tag: latest
-  connect:
->>>>>>> 6be8670c
     repo: ghcr.io/skip-mev/connect-sidecar
     pullPolicy: IfNotPresent
     tag: v2
