# Default values for sequencer.
# This is a YAML-formatted file.
# Declare variables to be passed into your templates.
global:
  namespaceOverride: ""
  replicaCount: 1
  # Whether to use tty readable logging for astria services, when false use json.
  # Best to be false in production environments, true for clean logs on local dev.
  useTTY: true
  dev: false
  # Supported options are `custom`, `mainnet`, `dawn-1`, or `dusk-11`.
  # If you are using a custom network, you should provide the genesis and upgrades
  # configuration via values.
  #
  # When set to a specific network, there are default images, genesis, and upgrades
  # files that are used.
  network: "custom"

snapshotLoad:
  enabled: false
  config:
    provider: Cloudflare
    accessKeyId: 0d8d8005e468dd86498bde6dfa02044f
    secretAccessKey: e33ea43e00d9b655cb72d8a8107fa2957bd6b77e5718df0a26f259956532bba8
    region: auto
    endpoint: https://fb1caa337c8e4e3101363ca1240e03ca.r2.cloudflarestorage.com
    acl: private

# Image settings for various services
images:
  init:
    repo: rclone/rclone
    pullPolicy: IfNotPresent
    tag: 1.56.0
  # CometBFT image will default to a tag based on the configured network.
  # If the global.network is custom OR global.dev is true, will use the tag.
  cometBFT:
    repo: docker.io/cometbft/cometbft
    pullPolicy: IfNotPresent
    tag: v0.38.17
  sequencer:
    repo: ghcr.io/astriaorg/sequencer
    pullPolicy: IfNotPresent
    tag: latest
  priceFeed:
    repo: ghcr.io/skip-mev/connect-sidecar
    pullPolicy: IfNotPresent
    tag: v2
    devTag: v2

# Moniker is used for the cometbft node name, and various chart names.
# This must be set.
moniker: ""

# Only used if the global.network is custom, otherwise utilize correct genesis for the
# network.
genesis:
  chainId: ""
  genesisTime: ""  # '2023-09-22T17:22:35.092832Z'
  addressPrefixes:
    base: "astria"
    ibcCompat: "astriacompat"
  authoritySudoAddress: ""
<<<<<<< HEAD
  priceFeed: {}
    # markets: []
    # currencyPairGenesis: []
    # nextId: ""
=======
>>>>>>> d91af388
  allowedFeeAssets: []
    # - nria
  ibc:
    enabled: true
    inboundEnabled: true
    outboundEnabled: true
    sudoAddress: ""
    relayerAddresses: []
  # Note large balances must be strings support templating with the u128 size account balances
  genesisAccounts: []
    # - address: 1c0c490f1b5528d8173c5de46d131160e4b2c0c3
    #   balance: "333333333333333333"

  consensusParams:
    appVersion: "1"
    blockMaxBytes: "1048576"
    blockMaxGas: "-1"
    maxAgeDuration: "1209600000000000"
    maxAgeNumBlocks: "4000000"
    maxBytes: "1048576"

  fees:
    feeChange:
      base: "0"
      multiplier: "0"
    bridgeLock:
      base: "0"
      multiplier: "1"
    bridgeSudoChange:
      base: "24"
      multiplier: "0"
    bridgeUnlock:
      base: "0"
      multiplier: "0"
    feeAssetChange:
      base: "0"
      multiplier: "0"
    ibcRelay:
      base: "0"
      multiplier: "0"
    ibcRelayerChange:
      base: "0"
      multiplier: "0"
    ibcSudoChange:
      base: "0"
      multiplier: "0"
    ics20Withdrawal:
      base: "24"
      multiplier: "0"
    initBridgeAccount:
      base: "48"
      multiplier: "0"
    rollupDataSubmission:
      base: "32"
      multiplier: "1"
    sudoAddressChange:
      base: "0"
      multiplier: "0"
    transfer:
      base: "12"
      multiplier: "0"
    validatorUpdate:
      base: "0"
      multiplier: "0"

  validators:
    []
    # - name: core
    #   power: '1'
    #   address: 091E47761C58C474534F4D414AF104A6CAF90C22
    #   pubKey: lV57+rGs2vac7mvkGHP1oBFGHPJM3a+WoAzeFDCJDNU=

upgrades:
  aspen:
    enabled: false
    # baseInfo:
    #   activationHeight: 1
    #   appVersion: 2
    # priceFeed:
    #   nextId: "2"
    #   markets:
    #     - name: "BTC/USD"
    #       providerConfigs:
    #         - name: "coingecko_api"
    #           offChainTicker: "bitcoin/usd"
    #       ticker:
    #         currencyPair:
    #           Base: "BTC"
    #           Quote: "USD"
    #         decimals: "5"
    #         enabled: true
    #         minProviderCount: "1"
    #     - name: "ETH/USD"
    #       providerConfigs:
    #         - name: "coingecko_api"
    #           offChainTicker: "ethereum/usd"
    #       ticker:
    #         currencyPair:
    #           Base: "ETH"
    #           Quote: "USD"
    #         decimals: "6"
    #         enabled: true
    #         minProviderCount: "1"
    #   currencyPairGenesis:
    #     - currencyPair:
    #         Base: "BTC"
    #         Quote: "USD"
    #       currencyPairPrice:
    #         blockTimestamp: "2024-07-04T19:46:35+00:00"
    #         price: "5834065777"
    #     - currencyPair:
    #         Base: "ETH"
    #         Quote: "USD"
    #       currencyPairPrice:
    #         blockTimestamp: "2024-07-04T19:46:35+00:00"
    #         price: "3138872234"
    #       id: "1"

sequencer:
  abciUDS: true
  mempool:
    parked:
      maxTxCount: 200
  priceFeed:
    enabled: true
    clientTimeout: 1000
  metrics:
    enabled: false
  otel:
    enabled: false
    serviceName: |-
      {{ include "sequencer.name" . }}
    endpoint:
    tracesEndpoint:
    tracesCompression: gzip
    tracesTimeout: 10
    otlpHeaders:
    traceHeaders:
  optimisticBlockApis:
    # set to true to enable optimistic block APIs
    enabled: false

cometbft:
  config:
    # Log configurations
    logLevel: "info"
    logFormat: "plain"
    # Grpc server configuration
    grpc:
      # Maximum number of simultaneous GRPC connections
      maxOpenConnections: 900
    rpc:
      # Maximum number of simultaneous RPC connections
      maxOpenConnections: 900
      maxSubscriptionClients: 100
      maxSubscriptionsPerClient: 10

    psql:
      enabled: false
      conn: postgresql://<user>:<password>@<host>:<port>/<db>?<opts>

    p2p:
      # Address to listen for incoming connections, port is inferred from ports.cometBFTP2P
      laddr: "tcp://0.0.0.0"
      # Address to advertise to peers for them to dial. If empty, will use the same
      # port as the laddr, and will introspect on the listener to figure out the
      # address. IP and port are required. Example: 159.89.10.97:26656
      externalAddress: ""

      # List of seeds to connect to
      seeds: []
      # List of nodes to keep persistent connections to
      persistentPeers: []
      # List of node IDs, to which a connection will be (re)established ignoring any existing limits
      unconditionalPeers: []
      # Maximum pause when redialing a persistent peer (if zero, exponential backoff is used)
      persistentPeersMaxDialPeriod: "0s"
      # List of peer IDs to keep private (will not be gossiped to other peers)
      privatePeers: []
      # Toggle to disable guard against peers connecting from the same ip.
      allowDuplicateIP: false
      # Seed mode, in which node constantly crawls the network and looks for
      # peers. If another node asks it for addresses, it responds and disconnects.
      seedMode: false
      # Maximum number of inbound and outbound peers
      maxInboundPeers: 100
      maxOutboundPeers: 40
      # Rate at which packets can be sent/receved, in bytes/second
      sendRate: 5120000
      recvRate: 5120000
      # p2p connection configurations
      handshakeTimeout: 20s
      dialTimeout: 3s

    mempool:
      # Maximum number of transactions in the mempool
      size: 2000
      # Maximum size of a single transaction in the mempool
      maxTxBytes: 250000
      # Maximum size of all transactions in the mempool
      maxTxsBytes: 100000000
      cacheSize: 10000

    # Consensus timeout values are only overrideable in custom networks
    consensus:
      timeoutPropose: 2s
      timeoutProposeDelta: 500ms
      timeoutPrevote: 1s
      timeoutPrevoteDelta: 500ms
      timeoutPrecommit: 1s
      timeoutPrecommitDelta: 500ms
      timeoutCommit: 1500ms

    instrumentation:
      namespace: "astria_cometbft"
  # These secrets will be generated using the devContent values turned into JSON
  # and stored unsafely as config maps. Unless SecretProvider is enabled.
  # Where the secret parameters should be then updated to suit your secret provider
  # parameter template.
  secrets:
    nodeKey:
      filename: nodeKey.json
      devContent:
        priv_key:
          type: tendermint/PrivKeyEd25519
          value: ""  # can override with a value for local testing
      secret:
        resourceName: "projects/$PROJECT_ID/secrets/privValidatorKey/versions/latest"
    privValidatorKey:
      filename: privValidatorKey.json
      devContent:
        # Ed25519 address of validator
        address: ""  # can override with a value for local testing
        # public key for the validator address
        pub_key:
          type: tendermint/PubKeyEd25519
          value: ""  # can override with a value for local testing
        # private key for the validator address
        # This is a secret key, should use a secret manager for production deployments
        priv_key:
          type: tendermint/PrivKeyEd25519
          value: ""  # can override with a value for local testing
      secret:
        resourceName: "projects/$PROJECT_ID/secrets/privValidatorKey/versions/latest"

resources:
  cometbft:
    requests:
      cpu: 4000m
      memory: 4Gi
    limits:
      cpu: 4000m
      memory: 4Gi
  sequencer:
    requests:
      cpu: 4000m
      memory: 4Gi
    limits:
      cpu: 4000m
      memory: 4Gi

sequencer-relayer:
  enabled: false

# When deploying in a production environment should use a secret provider
# This is configured for use with GCP, need to set own resource names
# and keys
secretProvider:
  enabled: false
  provider: gcp
  # May need to update this template to match the secret provider
  # it will be passed an object of the form:
  # { <secret_name>: {
  #     filename: <filename>,
  #     secret: { resourceName: <resourceName> }
  #   }
  # }
  #
  # Can update the source of the secrets at config.cometBFT.secrets to
  # match the secret provider's requirements. The default works for GCP.
  # The secret file must be mapped to the <secret_name>.filename value.
  parametersTemplate: |-
    secrets: |
      {{- range $value := .Values.cometbft.secrets }}
      - resourceName: {{ $value.secret.resourceName }}
        fileName: "{{ $value.filename }}"
      {{- end }}

ports:
  cometbftP2P: 26656
  cometbftRpc: 26657
  cometbftMetrics: 26660
  sequencerABCI: 26658
  # note: the price feed sidecar also uses 8080 by default but can be changed with --port
  sequencerGrpc: 8080
  relayerRpc: 2450
  sequencerMetrics: 9000
  priceFeedGrpc: 8081
  priceFeedMetrics: 8002

# ServiceMonitor configuration
serviceMonitor:
  enabled: false
  port: 26660
  additionalLabels:
    release: kube-prometheus-stack

# Alerting Configuration
alerting:
  enabled: false
  interval: ""
  additionalLabels:
    release: kube-prometheus-stack
  annotations: {}
  # scrapeTimeout: 10s
  # path: /metrics
  prometheusRule:
    enabled: true
    additionalLabels:
      release: kube-prometheus-stack
    namespace: monitoring
    rules:
      - alert: Chain_Node_Down
        expr: up{container="cometbft"} == 0  # Insert your query Expression
        for: 1m  # Rough number but should be enough to init warn
        labels:
          severity: critical
        annotations:
          summary: Chain Node is Down (instance {{ $labels.instance }})
          description: "chain node '{{ $labels.namespace }}' has disappeared from Prometheus target discovery.\n  VALUE = {{ $value }}\n  LABELS = {{ $labels }}"

storage:
  enabled: false
  local: true
  entities:
    sequencerSharedStorage:
      size: "100Gi"
      persistentVolumeName: "sequencer-shared-storage"
      path: "/data/sequencer-data"

ingress:
  rpc:
    enabled: false
    hostname: sequencer.localdev.me
    ingressClassName: nginx
    # For Kubernetes >= 1.18 you should specify the ingress-controller via the field ingressClassName
    # See https://kubernetes.io/blog/2020/04/02/improvements-to-the-ingress-api-in-kubernetes-1.18/#specifying-the-class-of-an-ingress
    # ingressClassName: nginx
    # Values can be templdated
    annotations: {}
      # kubernetes.io/ingress.class: nginx
      # kubernetes.io/tls-acme: "true"
    labels: {}
    path: {}
    # pathType is only for k8s >= 1.1=
    pathType: Prefix
    hosts: {}
    # - chart-example.local
    service: {}
      # name: sequencer-service
      # port:
      #   name: cometbft-rpc
    defaultBackend: {}
      # service:
      #   name: sequencer-service
      #   port:
      #     name: cometbft-rpc
    ## Extra paths to prepend to every host configuration. This is useful when working with annotation based services.
    extraPaths: {}
    # - path: /*
    #   backend:
    #     serviceName: ssl-redirect
    #     servicePort: use-annotation
    ## Or for k8s > 1.19
    # - path: /*
    #   pathType: Prefix
    #   backend:
    #     service:
    #       name: ssl-redirect
    #       port:
    #         name: use-annotation
    tls: {}
    #  - secretName: chart-example-tls
    #    hosts:
    #      - chart-example.local
  grpc:
    enabled: false
    hostname: sequencer.localdev.me
    ingressClassName: nginx
    # For Kubernetes >= 1.18 you should specify the ingress-controller via the field ingressClassName
    # See https://kubernetes.io/blog/2020/04/02/improvements-to-the-ingress-api-in-kubernetes-1.18/#specifying-the-class-of-an-ingress
    # ingressClassName: nginx
    # Values can be templdated
    annotations: {}
      # kubernetes.io/ingress.class: nginx
      # kubernetes.io/tls-acme: "true"
    labels: {}
    path: {}
    # pathType is only for k8s >= 1.1=
    pathType: Prefix
    hosts: {}
    # - chart-example.local
    service: {}
      # name: sequencer-service
      # port:
      #   name: cometbft-rpc
    defaultBackend: {}
      # service:
      #   name: sequencer-service
      #   port:
      #     name: cometbft-rpc
    ## Extra paths to prepend to every host configuration. This is useful when working with annotation based services.
    extraPaths: {}
    # - path: /*
    #   backend:
    #     serviceName: ssl-redirect
    #     servicePort: use-annotation
    ## Or for k8s > 1.19
    # - path: /*
    #   pathType: Prefix
    #   backend:
    #     service:
    #       name: ssl-redirect
    #       port:
    #         name: use-annotation
    tls: {}
    #  - secretName: chart-example-tls
    #    hosts:
    #      - chart-example.local<|MERGE_RESOLUTION|>--- conflicted
+++ resolved
@@ -61,13 +61,6 @@
     base: "astria"
     ibcCompat: "astriacompat"
   authoritySudoAddress: ""
-<<<<<<< HEAD
-  priceFeed: {}
-    # markets: []
-    # currencyPairGenesis: []
-    # nextId: ""
-=======
->>>>>>> d91af388
   allowedFeeAssets: []
     # - nria
   ibc:
