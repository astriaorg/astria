--- conflicted
+++ resolved
@@ -20,12 +20,14 @@
     tag: "0.13.0"
     devTag: "latest"
 
-<<<<<<< HEAD
 moniker: "node"
 genesis:
   chainId: 'sequencer-test-chain-0'
   genesisTime: '2023-09-22T17:22:35.092832Z'
-  authoritySudoAddress: 1c0c490f1b5528d8173c5de46d131160e4b2c0c3
+  addressPrefixes:
+      base: "astria"
+  authoritySudoAddress: astria1rsxyjrcm255ds9euthjx6yc3vrjt9sxrm9cfgm
+  oldAuthoritySudoAddress: 1c0c490f1b5528d8173c5de46d131160e4b2c0c3
   nativeAssetBaseDenomination: nria
   allowedFeeAssets:
     - nria
@@ -33,21 +35,35 @@
     enabled: true
     inboundEnabled: true
     outboundEnabled: true
-    sudoAddress: 1c0c490f1b5528d8173c5de46d131160e4b2c0c3
+    sudoAddress: astria1rsxyjrcm255ds9euthjx6yc3vrjt9sxrm9cfgm
+    oldSudoAddress: 1c0c490f1b5528d8173c5de46d131160e4b2c0c3
     relayerAddresses:
+      - astria1rsxyjrcm255ds9euthjx6yc3vrjt9sxrm9cfgm
+      - astria1xnlvg0rle2u6auane79t4p27g8hxnj36ja960z
+    oldRelayerAddresses:
       - 1c0c490f1b5528d8173c5de46d131160e4b2c0c3
       - 34fec43c7fcab9aef3b3cf8aba855e41ee69ca3a
   # Note large balances must be strings support templating with the u128 size account balances
   genesisAccounts:
+  - address: astria1rsxyjrcm255ds9euthjx6yc3vrjt9sxrm9cfgm
+    balance: "333333333333333333"
+  - address: astria1xnlvg0rle2u6auane79t4p27g8hxnj36ja960z
+    balance: "333333333333333333"
+  - address: astria1vpcfutferpjtwv457r63uwr6hdm8gwr3pxt5ny
+    balance: "333333333333333333"
+    # NOTE - the following address matches the privKey that funds the sequencer-faucet
+  - address: astria1qrt4kfc9ggyy548u7rg0d64sgq5c952kzk9tg9
+    balance: "333333333333333333"
+  oldGenesisAccounts:
   - address: 1c0c490f1b5528d8173c5de46d131160e4b2c0c3
-    balance: "340282366920938463463374607431768211455"
+    balance: "333333333333333333"
   - address: 34fec43c7fcab9aef3b3cf8aba855e41ee69ca3a
-    balance: "340282366920938463463374607431768211455"
+    balance: "333333333333333333"
   - address: 60709e2d391864b732b4f0f51e387abb76743871
-    balance: "340282366920938463463374607431768211455"
+    balance: "333333333333333333"
     # NOTE - the following address matches the privKey that funds the sequencer-faucet
   - address: 00d75b270542084a54fcf0d0f6eab0402982d156
-    balance: "340282366920938463463374607431768211455"
+    balance: "333333333333333333"
   consensusParams:
     blockMaxBytes: "1048576"
     blockMaxGas: "-1"
@@ -70,51 +86,6 @@
 sequencer:
   metrics:
     enabled: false
-=======
-config:
-  moniker: "node"
-  sequencer:
-    addressPrefixes:
-      base: "astria"
-    authoritySudoAddress: astria1rsxyjrcm255ds9euthjx6yc3vrjt9sxrm9cfgm
-    oldAuthoritySudoAddress: 1c0c490f1b5528d8173c5de46d131160e4b2c0c3
-    nativeAssetBaseDenomination: nria
-    allowedFeeAssets:
-      - nria
-    ibc:
-      enabled: true
-      inboundEnabled: true
-      outboundEnabled: true
-      sudoAddress: astria1rsxyjrcm255ds9euthjx6yc3vrjt9sxrm9cfgm
-      oldSudoAddress: 1c0c490f1b5528d8173c5de46d131160e4b2c0c3
-      relayerAddresses:
-        - astria1rsxyjrcm255ds9euthjx6yc3vrjt9sxrm9cfgm
-        - astria1xnlvg0rle2u6auane79t4p27g8hxnj36ja960z
-      oldRelayerAddresses:
-        - 1c0c490f1b5528d8173c5de46d131160e4b2c0c3
-        - 34fec43c7fcab9aef3b3cf8aba855e41ee69ca3a
-    # Note large balances must be strings support templating with the u128 size account balances
-    genesisAccounts:
-    - address: astria1rsxyjrcm255ds9euthjx6yc3vrjt9sxrm9cfgm
-      balance: "333333333333333333"
-    - address: astria1xnlvg0rle2u6auane79t4p27g8hxnj36ja960z
-      balance: "333333333333333333"
-    - address: astria1vpcfutferpjtwv457r63uwr6hdm8gwr3pxt5ny
-      balance: "333333333333333333"
-      # NOTE - the following address matches the privKey that funds the sequencer-faucet
-    - address: astria1qrt4kfc9ggyy548u7rg0d64sgq5c952kzk9tg9
-      balance: "333333333333333333"
-    oldGenesisAccounts:
-    - address: 1c0c490f1b5528d8173c5de46d131160e4b2c0c3
-      balance: "333333333333333333"
-    - address: 34fec43c7fcab9aef3b3cf8aba855e41ee69ca3a
-      balance: "333333333333333333"
-    - address: 60709e2d391864b732b4f0f51e387abb76743871
-      balance: "333333333333333333"
-      # NOTE - the following address matches the privKey that funds the sequencer-faucet
-    - address: 00d75b270542084a54fcf0d0f6eab0402982d156
-      balance: "333333333333333333"
->>>>>>> ea51423d
 
   otel:
     enabled: false
