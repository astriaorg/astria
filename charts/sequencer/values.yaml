# Default values for sequencer.
# This is a YAML-formatted file.
# Declare variables to be passed into your templates.
global:
  namespaceOverride: ""
  replicaCount: 1
  # Whether to use tty readable logging for astria services, when false use json.
  # Best to be false in production environments, true for clean logs on local dev.
  useTTY: true
  dev: false
  # Supported options are `custom`, `mainnet`, `dawn-1`, or `dusk-11`.
  # If you are using a custom network, you should provide the genesis
  # configuration via values.
  #
  # When set to a specific network, there are default images and genesis files
  # that are used.
  network: "custom"

snapshotLoad:
  enabled: false
  config:
    provider: Cloudflare
    accessKeyId: 0d8d8005e468dd86498bde6dfa02044f
    secretAccessKey: e33ea43e00d9b655cb72d8a8107fa2957bd6b77e5718df0a26f259956532bba8
    region: auto
    endpoint: https://fb1caa337c8e4e3101363ca1240e03ca.r2.cloudflarestorage.com
    acl: private

# Image settings for various services
images:
  init:
    repo: rclone/rclone
    pullPolicy: IfNotPresent
    tag: 1.56.0
  # CometBFT image will default to a tag based on the configured network.
  # If the global.network is custom OR global.dev is true, will use the tag.
  cometBFT:
    repo: docker.io/cometbft/cometbft
    pullPolicy: IfNotPresent
    tag: v0.38.17
  sequencer:
    repo: ghcr.io/astriaorg/sequencer
    pullPolicy: IfNotPresent
<<<<<<< HEAD
    tag: 1.0.0
    devTag: latest
  connect:
    repo: ghcr.io/skip-mev/connect-sidecar
    pullPolicy: IfNotPresent
    tag: v2
    devTag: v2
=======
    tag: latest
>>>>>>> 373b5c64

# Moniker is used for the cometbft node name, and various chart names.
# This must be set.
moniker: ""

# Only used if the global.network is custom, otherwise utilize correct genesis for the
# network.
genesis:
  chainId: ""
  genesisTime: ""  # '2023-09-22T17:22:35.092832Z'
  addressPrefixes:
    base: "astria"
    ibcCompat: "astriacompat"
  authoritySudoAddress: ""
  oracle:
    marketAdminAddress: "astria1rsxyjrcm255ds9euthjx6yc3vrjt9sxrm9cfgm"
    marketAuthorities:
      - "astria1rsxyjrcm255ds9euthjx6yc3vrjt9sxrm9cfgm"
      - "astria1xnlvg0rle2u6auane79t4p27g8hxnj36ja960z"
  allowedFeeAssets: []
    # - nria
  ibc:
    enabled: true
    inboundEnabled: true
    outboundEnabled: true
    sudoAddress: ""
    relayerAddresses: []
  # Note large balances must be strings support templating with the u128 size account balances
  genesisAccounts: []
    # - address: 1c0c490f1b5528d8173c5de46d131160e4b2c0c3
    #   balance: "333333333333333333"

  consensusParams:
    blockMaxBytes: "1048576"
    blockMaxGas: "-1"
    maxAgeDuration: "1209600000000000"
    maxAgeNumBlocks: "4000000"
    maxBytes: "1048576"
    voteExtensionsEnableHeight: "1"

  fees:
    feeChange:
      base: "0"
      multiplier: "0"
    bridgeLock:
      base: "0"
      multiplier: "1"
    bridgeSudoChange:
      base: "24"
      multiplier: "0"
    bridgeUnlock:
      base: "0"
      multiplier: "0"
    feeAssetChange:
      base: "0"
      multiplier: "0"
    ibcRelay:
      base: "0"
      multiplier: "0"
    ibcRelayerChange:
      base: "0"
      multiplier: "0"
    ibcSudoChange:
      base: "0"
      multiplier: "0"
    ics20Withdrawal:
      base: "24"
      multiplier: "0"
    initBridgeAccount:
      base: "48"
      multiplier: "0"
    rollupDataSubmission:
      base: "32"
      multiplier: "1"
    sudoAddressChange:
      base: "0"
      multiplier: "0"
    transfer:
      base: "12"
      multiplier: "0"
    validatorUpdate:
      base: "0"
      multiplier: "0"

  validators:
    []
    # - name: core
    #   power: '1'
    #   address: 091E47761C58C474534F4D414AF104A6CAF90C22
    #   pubKey: lV57+rGs2vac7mvkGHP1oBFGHPJM3a+WoAzeFDCJDNU=

sequencer:
  abciUDS: true
  mempool:
    parked:
      maxTxCount: 200
  oracle:
    enabled: true
    clientTimeout: 1000
    markets: []
    currencyPairGenesis: []

  metrics:
    enabled: false
  otel:
    enabled: false
    serviceName: |-
      {{ include "sequencer.name" . }}
    endpoint:
    tracesEndpoint:
    tracesCompression: gzip
    tracesTimeout: 10
    otlpHeaders:
    traceHeaders:
  optimisticBlockApis:
    # set to true to enable optimistic block APIs
    enabled: false

cometbft:
  config:
    # Log configurations
    logLevel: "info"
    logFormat: "plain"
    # Grpc server configuration
    grpc:
      # Maximum number of simultaneous GRPC connections
      maxOpenConnections: 900
    rpc:
      # Maximum number of simultaneous RPC connections
      maxOpenConnections: 900
      maxSubscriptionClients: 100
      maxSubscriptionsPerClient: 10

    psql:
      enabled: false
      conn: postgresql://<user>:<password>@<host>:<port>/<db>?<opts>

    p2p:
      # Address to listen for incoming connections, port is inferred from ports.cometBFTP2P
      laddr: "tcp://0.0.0.0"
      # Address to advertise to peers for them to dial. If empty, will use the same
      # port as the laddr, and will introspect on the listener to figure out the
      # address. IP and port are required. Example: 159.89.10.97:26656
      externalAddress: ""

      # List of seeds to connect to
      seeds: []
      # List of nodes to keep persistent connections to
      persistentPeers: []
      # List of node IDs, to which a connection will be (re)established ignoring any existing limits
      unconditionalPeers: []
      # Maximum pause when redialing a persistent peer (if zero, exponential backoff is used)
      persistentPeersMaxDialPeriod: "0s"
      # List of peer IDs to keep private (will not be gossiped to other peers)
      privatePeers: []
      # Toggle to disable guard against peers connecting from the same ip.
      allowDuplicateIP: false
      # Seed mode, in which node constantly crawls the network and looks for
      # peers. If another node asks it for addresses, it responds and disconnects.
      seedMode: false
      # Maximum number of inbound and outbound peers
      maxInboundPeers: 100
      maxOutboundPeers: 40
      # Rate at which packets can be sent/receved, in bytes/second
      sendRate: 5120000
      recvRate: 5120000
      # p2p connection configurations
      handshakeTimeout: 20s
      dialTimeout: 3s

    mempool:
      # Maximum number of transactions in the mempool
      size: 2000
      # Maximum size of a single transaction in the mempool
      maxTxBytes: 250000
      # Maximum size of all transactions in the mempool
      maxTxsBytes: 100000000
      cacheSize: 10000

    # Consensus timeout values are only overrideable in custom networks
    consensus:
      timeoutPropose: 2s
      timeoutProposeDelta: 500ms
      timeoutPrevote: 1s
      timeoutPrevoteDelta: 500ms
      timeoutPrecommit: 1s
      timeoutPrecommitDelta: 500ms
      timeoutCommit: 1500ms

    instrumentation:
      namespace: "astria_cometbft"
  # These secrets will be generated using the devContent values turned into JSON
  # and stored unsafely as config maps. Unless SecretProvider is enabled.
  # Where the secret parameters should be then updated to suit your secret provider
  # parameter template.
  secrets:
    nodeKey:
      filename: nodeKey.json
      devContent:
        priv_key:
          type: tendermint/PrivKeyEd25519
          value: ""  # can override with a value for local testing
      secret:
        resourceName: "projects/$PROJECT_ID/secrets/privValidatorKey/versions/latest"
    privValidatorKey:
      filename: privValidatorKey.json
      devContent:
        # Ed25519 address of validator
        address: ""  # can override with a value for local testing
        # public key for the validator address
        pub_key:
          type: tendermint/PubKeyEd25519
          value: ""  # can override with a value for local testing
        # private key for the validator address
        # This is a secret key, should use a secret manager for production deployments
        priv_key:
          type: tendermint/PrivKeyEd25519
          value: ""  # can override with a value for local testing
      secret:
        resourceName: "projects/$PROJECT_ID/secrets/privValidatorKey/versions/latest"

resources:
  cometbft:
    requests:
      cpu: 4000m
      memory: 4Gi
    limits:
      cpu: 4000m
      memory: 4Gi
  sequencer:
    requests:
      cpu: 4000m
      memory: 4Gi
    limits:
      cpu: 4000m
      memory: 4Gi

sequencer-relayer:
  enabled: false

# When deploying in a production environment should use a secret provider
# This is configured for use with GCP, need to set own resource names
# and keys
secretProvider:
  enabled: false
  provider: gcp
  # May need to update this template to match the secret provider
  # it will be passed an object of the form:
  # { <secret_name>: {
  #     filename: <filename>,
  #     secret: { resourceName: <resourceName> }
  #   }
  # }
  #
  # Can update the source of the secrets at config.cometBFT.secrets to
  # match the secret provider's requirements. The default works for GCP.
  # The secret file must be mapped to the <secret_name>.filename value.
  parametersTemplate: |-
    secrets: |
      {{- range $value := .Values.cometbft.secrets }}
      - resourceName: {{ $value.secret.resourceName }}
        fileName: "{{ $value.filename }}"
      {{- end }}

ports:
  cometbftP2P: 26656
  cometbftRpc: 26657
  cometbftMetrics: 26660
  sequencerABCI: 26658
  # note: the oracle sidecar also uses 8080 by default but can be changed with --port
  sequencerGrpc: 8080
  relayerRpc: 2450
  sequencerMetrics: 9000
  oracleGrpc: 8081
  oracleMetrics: 8002

# ServiceMonitor configuration
serviceMonitor:
  enabled: false
  port: 26660
  additionalLabels:
    release: kube-prometheus-stack

# Alerting Configuration
alerting:
  enabled: false
  interval: ""
  additionalLabels:
    release: kube-prometheus-stack
  annotations: {}
  # scrapeTimeout: 10s
  # path: /metrics
  prometheusRule:
    enabled: true
    additionalLabels:
      release: kube-prometheus-stack
    namespace: monitoring
    rules:
      - alert: Chain_Node_Down
        expr: up{container="cometbft"} == 0  # Insert your query Expression
        for: 1m  # Rough number but should be enough to init warn
        labels:
          severity: critical
        annotations:
          summary: Chain Node is Down (instance {{ $labels.instance }})
          description: "chain node '{{ $labels.namespace }}' has disappeared from Prometheus target discovery.\n  VALUE = {{ $value }}\n  LABELS = {{ $labels }}"

storage:
  enabled: false
  local: true
  entities:
    sequencerSharedStorage:
      size: "100Gi"
      persistentVolumeName: "sequencer-shared-storage"
      path: "/data/sequencer-data"

ingress:
  rpc:
    enabled: false
    hostname: sequencer.localdev.me
    ingressClassName: nginx
    # For Kubernetes >= 1.18 you should specify the ingress-controller via the field ingressClassName
    # See https://kubernetes.io/blog/2020/04/02/improvements-to-the-ingress-api-in-kubernetes-1.18/#specifying-the-class-of-an-ingress
    # ingressClassName: nginx
    # Values can be templdated
    annotations: {}
      # kubernetes.io/ingress.class: nginx
      # kubernetes.io/tls-acme: "true"
    labels: {}
    path: {}
    # pathType is only for k8s >= 1.1=
    pathType: Prefix
    hosts: {}
    # - chart-example.local
    service: {}
      # name: sequencer-service
      # port:
      #   name: cometbft-rpc
    defaultBackend: {}
      # service:
      #   name: sequencer-service
      #   port:
      #     name: cometbft-rpc
    ## Extra paths to prepend to every host configuration. This is useful when working with annotation based services.
    extraPaths: {}
    # - path: /*
    #   backend:
    #     serviceName: ssl-redirect
    #     servicePort: use-annotation
    ## Or for k8s > 1.19
    # - path: /*
    #   pathType: Prefix
    #   backend:
    #     service:
    #       name: ssl-redirect
    #       port:
    #         name: use-annotation
    tls: {}
    #  - secretName: chart-example-tls
    #    hosts:
    #      - chart-example.local
  grpc:
    enabled: false
    hostname: sequencer.localdev.me
    ingressClassName: nginx
    # For Kubernetes >= 1.18 you should specify the ingress-controller via the field ingressClassName
    # See https://kubernetes.io/blog/2020/04/02/improvements-to-the-ingress-api-in-kubernetes-1.18/#specifying-the-class-of-an-ingress
    # ingressClassName: nginx
    # Values can be templdated
    annotations: {}
      # kubernetes.io/ingress.class: nginx
      # kubernetes.io/tls-acme: "true"
    labels: {}
    path: {}
    # pathType is only for k8s >= 1.1=
    pathType: Prefix
    hosts: {}
    # - chart-example.local
    service: {}
      # name: sequencer-service
      # port:
      #   name: cometbft-rpc
    defaultBackend: {}
      # service:
      #   name: sequencer-service
      #   port:
      #     name: cometbft-rpc
    ## Extra paths to prepend to every host configuration. This is useful when working with annotation based services.
    extraPaths: {}
    # - path: /*
    #   backend:
    #     serviceName: ssl-redirect
    #     servicePort: use-annotation
    ## Or for k8s > 1.19
    # - path: /*
    #   pathType: Prefix
    #   backend:
    #     service:
    #       name: ssl-redirect
    #       port:
    #         name: use-annotation
    tls: {}
    #  - secretName: chart-example-tls
    #    hosts:
    #      - chart-example.local<|MERGE_RESOLUTION|>--- conflicted
+++ resolved
@@ -41,17 +41,12 @@
   sequencer:
     repo: ghcr.io/astriaorg/sequencer
     pullPolicy: IfNotPresent
-<<<<<<< HEAD
-    tag: 1.0.0
-    devTag: latest
+    tag: latest
   connect:
     repo: ghcr.io/skip-mev/connect-sidecar
     pullPolicy: IfNotPresent
     tag: v2
     devTag: v2
-=======
-    tag: latest
->>>>>>> 373b5c64
 
 # Moniker is used for the cometbft node name, and various chart names.
 # This must be set.
