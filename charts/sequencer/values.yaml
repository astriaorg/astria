--- conflicted
+++ resolved
@@ -34,11 +34,8 @@
     base: "astria"
     ibcCompat: "astriacompat"
   authoritySudoAddress: ""
-<<<<<<< HEAD
   marketAdminAddress: ""
-  nativeAssetBaseDenomination: nria
-=======
->>>>>>> ff6a66a3
+  # nativeAssetBaseDenomination: nria
   allowedFeeAssets: []
     # - nria
   ibc:
