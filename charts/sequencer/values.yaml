# Default values for sequencer.
# This is a YAML-formatted file.
# Declare variables to be passed into your templates.
global:
  namespaceOverride: ""
  replicaCount: 1
  # Whether to use tty readable logging for astria services, when false use json.
  # Best to be false in production environments, true for clean logs on local dev.
  useTTY: true
  dev: false
  # Supported options are `custom`, `mainnet`, `dawn-1`, or `dusk-11`.
  # If you are using a custom network, you should provide the genesis and upgrades
  # configuration via values.
  #
  # When set to a specific network, there are default images, genesis, and upgrades
  # files that are used.
  network: "custom"

snapshotLoad:
  enabled: false
  config:
    provider: Cloudflare
    accessKeyId: 0d8d8005e468dd86498bde6dfa02044f
    secretAccessKey: e33ea43e00d9b655cb72d8a8107fa2957bd6b77e5718df0a26f259956532bba8
    region: auto
    endpoint: https://fb1caa337c8e4e3101363ca1240e03ca.r2.cloudflarestorage.com
    acl: private

# Image settings for various services
images:
  init:
    repo: rclone/rclone
    pullPolicy: IfNotPresent
    tag: 1.56.0
  # CometBFT image will default to a tag based on the configured network.
  # If the global.network is custom OR global.dev is true, will use the tag.
  cometBFT:
    repo: docker.io/cometbft/cometbft
    pullPolicy: IfNotPresent
    tag: v0.38.17
  sequencer:
    repo: ghcr.io/astriaorg/sequencer
    pullPolicy: IfNotPresent
<<<<<<< HEAD
    tag: local
=======
    tag: latest
  priceFeed:
    repo: ghcr.io/skip-mev/connect-sidecar
    pullPolicy: IfNotPresent
    tag: v2
    devTag: v2
>>>>>>> 538f43b0

# Moniker is used for the cometbft node name, and various chart names.
# This must be set.
moniker: ""

# Only used if the global.network is custom, otherwise utilize correct genesis for the
# network.
genesis:
  chainId: ""
  genesisTime: ""  # '2023-09-22T17:22:35.092832Z'
  addressPrefixes:
    base: "astria"
    ibcCompat: "astriacompat"
  authoritySudoAddress: ""
  priceFeed: {}
    # markets: []
    # currencyPairGenesis: []
    # nextId: ""
    # marketAdminAddress: "astria1rsxyjrcm255ds9euthjx6yc3vrjt9sxrm9cfgm"
    # marketAuthorities:
    #  - "astria1rsxyjrcm255ds9euthjx6yc3vrjt9sxrm9cfgm"
    #  - "astria1xnlvg0rle2u6auane79t4p27g8hxnj36ja960z"
  allowedFeeAssets: []
    # - nria
  ibc:
    enabled: true
    inboundEnabled: true
    outboundEnabled: true
    sudoAddress: ""
    relayerAddresses: []
  # Note large balances must be strings support templating with the u128 size account balances
  genesisAccounts: []
    # - address: 1c0c490f1b5528d8173c5de46d131160e4b2c0c3
    #   balance: "333333333333333333"

  consensusParams:
    appVersion: "1"
    blockMaxBytes: "1048576"
    blockMaxGas: "-1"
    maxAgeDuration: "1209600000000000"
    maxAgeNumBlocks: "4000000"
    maxBytes: "1048576"
    voteExtensionsEnableHeight: "1"

  fees:
    feeChange:
      base: "0"
      multiplier: "0"
    bridgeLock:
      base: "0"
      multiplier: "1"
    bridgeSudoChange:
      base: "24"
      multiplier: "0"
    bridgeUnlock:
      base: "0"
      multiplier: "0"
    feeAssetChange:
      base: "0"
      multiplier: "0"
    ibcRelay:
      base: "0"
      multiplier: "0"
    ibcRelayerChange:
      base: "0"
      multiplier: "0"
    ibcSudoChange:
      base: "0"
      multiplier: "0"
    ics20Withdrawal:
      base: "24"
      multiplier: "0"
    initBridgeAccount:
      base: "48"
      multiplier: "0"
    rollupDataSubmission:
      base: "32"
      multiplier: "1"
    sudoAddressChange:
      base: "0"
      multiplier: "0"
    transfer:
      base: "12"
      multiplier: "0"
    validatorUpdate:
      base: "0"
      multiplier: "0"

  validators:
    []
    # - name: core
    #   power: '1'
    #   address: 091E47761C58C474534F4D414AF104A6CAF90C22
    #   pubKey: lV57+rGs2vac7mvkGHP1oBFGHPJM3a+WoAzeFDCJDNU=

upgrades:
  aspen:
    enabled: false
    # baseInfo:
    #   activationHeight: 60
    #   appVersion: 2
    # priceFeed:
    #   nextId: "2"
    #   marketAdminAddress: "astria1rsxyjrcm255ds9euthjx6yc3vrjt9sxrm9cfgm"
    #   marketAuthorities:
    #    - "astria1rsxyjrcm255ds9euthjx6yc3vrjt9sxrm9cfgm"
    #    - "astria1xnlvg0rle2u6auane79t4p27g8hxnj36ja960z"
    #   markets:
    #     - name: "BTC/USD"
    #       providerConfigs:
    #         - name: "coingecko_api"
    #           offChainTicker: "bitcoin/usd"
    #       ticker:
    #         currencyPair:
    #           Base: "BTC"
    #           Quote: "USD"
    #         decimals: "5"
    #         enabled: true
    #         minProviderCount: "1"
    #     - name: "ETH/USD"
    #       providerConfigs:
    #         - name: "coingecko_api"
    #           offChainTicker: "ethereum/usd"
    #       ticker:
    #         currencyPair:
    #           Base: "ETH"
    #           Quote: "USD"
    #         decimals: "6"
    #         enabled: true
    #         minProviderCount: "1"
    #   currencyPairGenesis:
    #     - currencyPair:
    #         Base: "BTC"
    #         Quote: "USD"
    #       currencyPairPrice:
    #         blockTimestamp: "2024-07-04T19:46:35+00:00"
    #         price: "5834065777"
    #     - currencyPair:
    #         Base: "ETH"
    #         Quote: "USD"
    #       currencyPairPrice:
    #         blockTimestamp: "2024-07-04T19:46:35+00:00"
    #         price: "3138872234"
    #       id: "1"

sequencer:
  abciUDS: true
  mempool:
    parked:
      maxTxCount: 200
  priceFeed:
    enabled: true
    clientTimeout: 1000
  metrics:
    enabled: false
  otel:
    enabled: false
    serviceName: |-
      {{ include "sequencer.name" . }}
    endpoint:
    tracesEndpoint:
    tracesCompression: gzip
    tracesTimeout: 10
    otlpHeaders:
    traceHeaders:
  optimisticBlockApis:
    # set to true to enable optimistic block APIs
    enabled: false

cometbft:
  config:
    # Log configurations
    logLevel: "info"
    logFormat: "plain"
    # Grpc server configuration
    grpc:
      # Maximum number of simultaneous GRPC connections
      maxOpenConnections: 900
    rpc:
      # Maximum number of simultaneous RPC connections
      maxOpenConnections: 900
      maxSubscriptionClients: 100
      maxSubscriptionsPerClient: 10

    psql:
      enabled: false
      conn: postgresql://<user>:<password>@<host>:<port>/<db>?<opts>

    p2p:
      # Address to listen for incoming connections, port is inferred from ports.cometBFTP2P
      laddr: "tcp://0.0.0.0"
      # Address to advertise to peers for them to dial. If empty, will use the same
      # port as the laddr, and will introspect on the listener to figure out the
      # address. IP and port are required. Example: 159.89.10.97:26656
      externalAddress: ""

      # List of seeds to connect to
      seeds: []
      # List of nodes to keep persistent connections to
      persistentPeers: []
      # List of node IDs, to which a connection will be (re)established ignoring any existing limits
      unconditionalPeers: []
      # Maximum pause when redialing a persistent peer (if zero, exponential backoff is used)
      persistentPeersMaxDialPeriod: "0s"
      # List of peer IDs to keep private (will not be gossiped to other peers)
      privatePeers: []
      # Toggle to disable guard against peers connecting from the same ip.
      allowDuplicateIP: false
      # Seed mode, in which node constantly crawls the network and looks for
      # peers. If another node asks it for addresses, it responds and disconnects.
      seedMode: false
      # Maximum number of inbound and outbound peers
      maxInboundPeers: 100
      maxOutboundPeers: 40
      # Rate at which packets can be sent/receved, in bytes/second
      sendRate: 5120000
      recvRate: 5120000
      # p2p connection configurations
      handshakeTimeout: 20s
      dialTimeout: 3s

    mempool:
      # Maximum number of transactions in the mempool
      size: 2000
      # Maximum size of a single transaction in the mempool
      maxTxBytes: 250000
      # Maximum size of all transactions in the mempool
      maxTxsBytes: 100000000
      cacheSize: 10000

    # Consensus timeout values are only overrideable in custom networks
    consensus:
      timeoutPropose: 2s
      timeoutProposeDelta: 500ms
      timeoutPrevote: 1s
      timeoutPrevoteDelta: 500ms
      timeoutPrecommit: 1s
      timeoutPrecommitDelta: 500ms
      timeoutCommit: 1500ms

    instrumentation:
      namespace: "astria_cometbft"
  # These secrets will be generated using the devContent values turned into JSON
  # and stored unsafely as config maps. Unless SecretProvider is enabled.
  # Where the secret parameters should be then updated to suit your secret provider
  # parameter template.
  secrets:
    nodeKey:
      filename: nodeKey.json
      devContent:
        priv_key:
          type: tendermint/PrivKeyEd25519
          value: ""  # can override with a value for local testing
      secret:
        resourceName: "projects/$PROJECT_ID/secrets/privValidatorKey/versions/latest"
    privValidatorKey:
      filename: privValidatorKey.json
      devContent:
        # Ed25519 address of validator
        address: ""  # can override with a value for local testing
        # public key for the validator address
        pub_key:
          type: tendermint/PubKeyEd25519
          value: ""  # can override with a value for local testing
        # private key for the validator address
        # This is a secret key, should use a secret manager for production deployments
        priv_key:
          type: tendermint/PrivKeyEd25519
          value: ""  # can override with a value for local testing
      secret:
        resourceName: "projects/$PROJECT_ID/secrets/privValidatorKey/versions/latest"

resources:
  cometbft:
    requests:
      cpu: 4000m
      memory: 4Gi
    limits:
      cpu: 4000m
      memory: 4Gi
  sequencer:
    requests:
      cpu: 4000m
      memory: 4Gi
    limits:
      cpu: 4000m
      memory: 4Gi

sequencer-relayer:
  enabled: false

# When deploying in a production environment should use a secret provider
# This is configured for use with GCP, need to set own resource names
# and keys
secretProvider:
  enabled: false
  provider: gcp
  # May need to update this template to match the secret provider
  # it will be passed an object of the form:
  # { <secret_name>: {
  #     filename: <filename>,
  #     secret: { resourceName: <resourceName> }
  #   }
  # }
  #
  # Can update the source of the secrets at config.cometBFT.secrets to
  # match the secret provider's requirements. The default works for GCP.
  # The secret file must be mapped to the <secret_name>.filename value.
  parametersTemplate: |-
    secrets: |
      {{- range $value := .Values.cometbft.secrets }}
      - resourceName: {{ $value.secret.resourceName }}
        fileName: "{{ $value.filename }}"
      {{- end }}

ports:
  cometbftP2P: 26656
  cometbftRpc: 26657
  cometbftMetrics: 26660
  sequencerABCI: 26658
  # note: the price feed sidecar also uses 8080 by default but can be changed with --port
  sequencerGrpc: 8080
  relayerRpc: 2450
  sequencerMetrics: 9000
  priceFeedGrpc: 8081
  priceFeedMetrics: 8002

# ServiceMonitor configuration
serviceMonitor:
  enabled: false
  port: 26660
  additionalLabels:
    release: kube-prometheus-stack

# Alerting Configuration
alerting:
  enabled: false
  interval: ""
  additionalLabels:
    release: kube-prometheus-stack
  annotations: {}
  # scrapeTimeout: 10s
  # path: /metrics
  prometheusRule:
    enabled: true
    additionalLabels:
      release: kube-prometheus-stack
    namespace: monitoring
    rules:
      - alert: Chain_Node_Down
        expr: up{container="cometbft"} == 0  # Insert your query Expression
        for: 1m  # Rough number but should be enough to init warn
        labels:
          severity: critical
        annotations:
          summary: Chain Node is Down (instance {{ $labels.instance }})
          description: "chain node '{{ $labels.namespace }}' has disappeared from Prometheus target discovery.\n  VALUE = {{ $value }}\n  LABELS = {{ $labels }}"

storage:
  enabled: false
  local: true
  entities:
    sequencerSharedStorage:
      size: "100Gi"
      persistentVolumeName: "sequencer-shared-storage"
      path: "/data/sequencer-data"

ingress:
  rpc:
    enabled: false
    hostname: sequencer.localdev.me
    ingressClassName: nginx
    # For Kubernetes >= 1.18 you should specify the ingress-controller via the field ingressClassName
    # See https://kubernetes.io/blog/2020/04/02/improvements-to-the-ingress-api-in-kubernetes-1.18/#specifying-the-class-of-an-ingress
    # ingressClassName: nginx
    # Values can be templdated
    annotations: {}
      # kubernetes.io/ingress.class: nginx
      # kubernetes.io/tls-acme: "true"
    labels: {}
    path: {}
    # pathType is only for k8s >= 1.1=
    pathType: Prefix
    hosts: {}
    # - chart-example.local
    service: {}
      # name: sequencer-service
      # port:
      #   name: cometbft-rpc
    defaultBackend: {}
      # service:
      #   name: sequencer-service
      #   port:
      #     name: cometbft-rpc
    ## Extra paths to prepend to every host configuration. This is useful when working with annotation based services.
    extraPaths: {}
    # - path: /*
    #   backend:
    #     serviceName: ssl-redirect
    #     servicePort: use-annotation
    ## Or for k8s > 1.19
    # - path: /*
    #   pathType: Prefix
    #   backend:
    #     service:
    #       name: ssl-redirect
    #       port:
    #         name: use-annotation
    tls: {}
    #  - secretName: chart-example-tls
    #    hosts:
    #      - chart-example.local
  grpc:
    enabled: false
    hostname: sequencer.localdev.me
    ingressClassName: nginx
    # For Kubernetes >= 1.18 you should specify the ingress-controller via the field ingressClassName
    # See https://kubernetes.io/blog/2020/04/02/improvements-to-the-ingress-api-in-kubernetes-1.18/#specifying-the-class-of-an-ingress
    # ingressClassName: nginx
    # Values can be templdated
    annotations: {}
      # kubernetes.io/ingress.class: nginx
      # kubernetes.io/tls-acme: "true"
    labels: {}
    path: {}
    # pathType is only for k8s >= 1.1=
    pathType: Prefix
    hosts: {}
    # - chart-example.local
    service: {}
      # name: sequencer-service
      # port:
      #   name: cometbft-rpc
    defaultBackend: {}
      # service:
      #   name: sequencer-service
      #   port:
      #     name: cometbft-rpc
    ## Extra paths to prepend to every host configuration. This is useful when working with annotation based services.
    extraPaths: {}
    # - path: /*
    #   backend:
    #     serviceName: ssl-redirect
    #     servicePort: use-annotation
    ## Or for k8s > 1.19
    # - path: /*
    #   pathType: Prefix
    #   backend:
    #     service:
    #       name: ssl-redirect
    #       port:
    #         name: use-annotation
    tls: {}
    #  - secretName: chart-example-tls
    #    hosts:
    #      - chart-example.local<|MERGE_RESOLUTION|>--- conflicted
+++ resolved
@@ -41,16 +41,12 @@
   sequencer:
     repo: ghcr.io/astriaorg/sequencer
     pullPolicy: IfNotPresent
-<<<<<<< HEAD
     tag: local
-=======
-    tag: latest
   priceFeed:
     repo: ghcr.io/skip-mev/connect-sidecar
     pullPolicy: IfNotPresent
     tag: v2
     devTag: v2
->>>>>>> 538f43b0
 
 # Moniker is used for the cometbft node name, and various chart names.
 # This must be set.
