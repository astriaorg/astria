--- conflicted
+++ resolved
@@ -9,47 +9,6 @@
     "priceFeedChange": {
       "marketMapGenesis": {
         "marketMap": {
-<<<<<<< HEAD
-          "marketMap": {
-            "markets": {
-              {{- range $index, $market := .priceFeed.markets }}
-              {{- if $index }},{{- end }}
-              "{{ $market.name }}": {
-                "providerConfigs": [
-                  {{- range $providerIndex, $provider := $market.providerConfigs }}
-                  {{- if $providerIndex }},{{- end }}
-                  {
-                    "name": "{{ $provider.name }}",
-                    {{- if $provider.normalizeByPair }}
-                    "normalizeByPair": {
-                      "Base": "{{ $provider.normalizeByPair.Base }}",
-                      "Quote": "{{ $provider.normalizeByPair.Quote }}"
-                    },
-                    {{- end }}
-                    "offChainTicker": "{{ $provider.offChainTicker }}"
-                  }
-                  {{- end }}
-                ],
-                "ticker": {
-                  "currencyPair": {
-                    "Base": "{{ $market.ticker.currencyPair.Base }}",
-                    "Quote": "{{ $market.ticker.currencyPair.Quote }}"
-                  },
-                  "decimals": "{{ $market.ticker.decimals }}",
-                  "enabled": {{ $market.ticker.enabled }},
-                  "minProviderCount": "{{ $market.ticker.minProviderCount }}"
-                }
-              }
-              {{- end }}
-            }
-          }
-        },
-        "oracle": {
-          "currencyPairGenesis": [
-            {{- range $index, $genesis := .priceFeed.currencyPairGenesis }}
-            {{- if $index }},{{- end }}
-            {
-=======
         "markets": {
           {{- range $index, $market := .priceFeed.markets }}
           {{- if $index }},{{- end }}
@@ -70,7 +29,6 @@
               {{- end }}
             ],
             "ticker": {
->>>>>>> d91af388
               "currencyPair": {
                 "Base": "{{ $market.ticker.currencyPair.Base }}",
                 "Quote": "{{ $market.ticker.currencyPair.Quote }}"
@@ -82,15 +40,6 @@
           }
           {{- end }}
         }
-        },
-        "params": {
-          "admin": "{{ .priceFeed.marketAdminAddress }}",
-          "marketAuthorities": [
-            {{- range $index, $authority := .priceFeed.marketAuthorities }}
-            {{- if $index }},{{- end }}
-            "{{ $authority }}"
-            {{- end }}
-          ]
         }
       },
       "oracleGenesis": {
