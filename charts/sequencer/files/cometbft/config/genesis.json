--- conflicted
+++ resolved
@@ -1,7 +1,6 @@
 {
   "app_hash": "",
   "app_state": {
-<<<<<<< HEAD
     "native_asset_base_denomination": "{{ .Values.genesis.nativeAssetBaseDenomination }}",
     "fees": {
       "transfer_base_fee": {{ .Values.genesis.fees.transferBaseFee }},
@@ -25,7 +24,7 @@
     },
     {{- if not .Values.global.dev }}
     "accounts": [
-      {{- range $index, $value := .Values.genesis.oldGenesisAccounts }}
+      {{- range $index, $value := .Values.genesis.genesisAccounts }}
       {{- if $index }},{{- end }}
       {
         "address": "{{  $value.address }}",
@@ -33,24 +32,10 @@
       }
       {{- end }}
     ],
-    "authority_sudo_address": "{{ .Values.genesis.oldAuthoritySudoAddress }}",
-    "ibc_sudo_address": "{{ .Values.genesis.ibc.oldSudoAddress }}",
+    "authority_sudo_address": "{{ .Values.genesis.authoritySudoAddress }}",
+    "ibc_sudo_address": "{{ .Values.genesis.ibc.sudoAddress }}",
     "ibc_relayer_addresses": [
-      {{- range $index, $value := .Values.genesis.ibc.oldRelayerAddresses }}
-=======
-    "native_asset_base_denomination": "{{ .Values.config.sequencer.nativeAssetBaseDenomination }}",
-    "fees": {
-      "transfer_base_fee": 12,
-      "sequence_base_fee": 32,
-      "sequence_byte_cost_multiplier": 1,
-      "init_bridge_account_base_fee": 48,
-      "bridge_lock_byte_cost_multiplier": 1,
-      "bridge_sudo_change_fee": 24,
-      "ics20_withdrawal_base_fee": 24
-    },
-    "allowed_fee_assets": [
-      {{- range $index, $value := .Values.config.sequencer.allowedFeeAssets }}
->>>>>>> 5a3af081
+      {{- range $index, $value := .Values.genesis.ibc.relayerAddresses }}
       {{- if $index }},{{- end }}
       "{{ $value }}"
       {{- end }}
@@ -63,72 +48,19 @@
       {{- range $index, $value := .Values.genesis.genesisAccounts }}
       {{- if $index }},{{- end }}
       {
-        "address": {
-          "bech32m": "{{  $value.address }}"
-        },
+        "address": {{ include "sequencer.address" $value.address }},
         "balance": {{ toString $value.balance | replace "\"" "" }}
       }
       {{- end }}
     ],
-<<<<<<< HEAD
-    "authority_sudo_address": {
-        "bech32m": "{{ .Values.genesis.authoritySudoAddress }}"
-    },
-    "ibc_sudo_address": {
-      "bech32m": "{{ .Values.genesis.ibc.sudoAddress }}"
-    },
+    "authority_sudo_address": {{ include "sequencer.address" .Values.genesis.authoritySudoAddress }},
+    "ibc_sudo_address": {{ include "sequencer.address" .Values.genesis.ibc.sudoAddress }},
     "ibc_relayer_addresses": [
       {{- range $index, $value := .Values.genesis.ibc.relayerAddresses }}
       {{- if $index }},{{- end }}
-      {"bech32m": "{{ $value }}"}
+      {{ include "sequencer.address" $value }}
       {{- end }}
     ]
-=======
-    "ibc_params": {
-      "ibc_enabled": {{ .Values.config.sequencer.ibc.enabled }},
-      "inbound_ics20_transfers_enabled": {{ .Values.config.sequencer.ibc.inboundEnabled }},
-      "outbound_ics20_transfers_enabled": {{ .Values.config.sequencer.ibc.outboundEnabled }}
-    },
-    {{- if not .Values.global.dev }}
-      "accounts": [
-        {{- range $index, $value := .Values.config.sequencer.genesisAccounts }}
-        {{- if $index }},{{- end }}
-        {
-          "address": "{{ $value.address }}",
-          "balance": {{ toString $value.balance | replace "\"" "" }}
-        }
-        {{- end }}
-      ],
-      "authority_sudo_address": "{{ .Values.config.sequencer.authoritySudoAddress }}",
-      "ibc_sudo_address": "{{ .Values.config.sequencer.ibc.sudoAddress }}",
-      "ibc_relayer_addresses": [
-        {{- range $index, $value := .Values.config.sequencer.ibc.relayerAddresses }}
-        {{- if $index }},{{- end }}
-        "{{ $value }}"
-        {{- end }}
-      ]
-    {{- else }}
-      "address_prefixes": {
-        "base": "{{ .Values.config.sequencer.addressPrefixes.base }}"
-      },
-      "accounts": [
-        {{- range $index, $value := .Values.config.sequencer.genesisAccounts }}
-        {{- if $index }},{{- end }}
-        {
-          "address": {{ include "sequencer.address" $value.address }},
-          "balance": {{ toString $value.balance | replace "\"" "" }}
-        }
-        {{- end }}
-      ],
-      "authority_sudo_address": {{ include "sequencer.address" .Values.config.sequencer.authoritySudoAddress }},
-      "ibc_sudo_address": {{ include "sequencer.address" .Values.config.sequencer.ibc.sudoAddress }},
-      "ibc_relayer_addresses": [
-        {{- range $index, $value := .Values.config.sequencer.ibc.relayerAddresses }}
-        {{- if $index }},{{- end }}
-        {{ include "sequencer.address" $value }}
-        {{- end }}
-      ]
->>>>>>> 5a3af081
     {{- end}}
   },
   "chain_id": "{{ .Values.genesis.chainId }}",
