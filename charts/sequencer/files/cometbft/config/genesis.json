--- conflicted
+++ resolved
@@ -120,7 +120,6 @@
       {{ include "sequencer.address" $value }}
       {{- end }}
     ],
-<<<<<<< HEAD
     "connect": {
       "marketMap": {
         "marketMap": {
@@ -136,8 +135,6 @@
         "nextId": "0"
       }
     }
-=======
->>>>>>> 1450ca59
     {{- if not .Values.global.dev }}
     {{- else }}
     "connect": {
