apiVersion: v2
name: sequencer
description: A Helm chart for deploying a k8s node of Astria Sequencer

# A chart can be either an 'application' or a 'library' chart.
#
# Application charts are a collection of templates that can be packaged into versioned archives
# to be deployed.
#
# Library charts provide useful utilities or functions for the chart developer. They're included as
# a dependency of application charts to inject those utilities and functions into the rendering
# pipeline. Library charts do not define any templates and therefore cannot be deployed.
type: application

# This is the chart version. This version number should be incremented each time you make changes
# to the chart and its templates, including the app version.
# Versions are expected to follow Semantic Versioning (https://semver.org/)
version: 0.16.0
<<<<<<< HEAD

=======
>>>>>>> ea51423d

# This is the version number of the application being deployed. This version number should be
# incremented each time you make changes to the application. Versions are not expected to
# follow Semantic Versioning. They should reflect the version the application is using.
# It is recommended to use it with quotes.
appVersion: "0.13.0"

dependencies:
  - name: sequencer-relayer
    version: "0.8.5"
    repository: "file://../sequencer-relayer"
    condition: sequencer-relayer.enabled

maintainers:
  - name: wafflesvonmaple
    url: astria.org
  - name: quasystaty1
    url: astria.org
  - name: joroshiba
    url: astria.org<|MERGE_RESOLUTION|>--- conflicted
+++ resolved
@@ -16,10 +16,6 @@
 # to the chart and its templates, including the app version.
 # Versions are expected to follow Semantic Versioning (https://semver.org/)
 version: 0.16.0
-<<<<<<< HEAD
-
-=======
->>>>>>> ea51423d
 
 # This is the version number of the application being deployed. This version number should be
 # incremented each time you make changes to the application. Versions are not expected to
