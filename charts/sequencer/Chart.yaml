apiVersion: v2
name: sequencer
description: A Helm chart for deploying a k8s node of Astria Sequencer

# A chart can be either an 'application' or a 'library' chart.
#
# Application charts are a collection of templates that can be packaged into versioned archives
# to be deployed.
#
# Library charts provide useful utilities or functions for the chart developer. They're included as
# a dependency of application charts to inject those utilities and functions into the rendering
# pipeline. Library charts do not define any templates and therefore cannot be deployed.
type: application

# This is the chart version. This version number should be incremented each time you make changes
# to the chart and its templates, including the app version.
# Versions are expected to follow Semantic Versioning (https://semver.org/)
<<<<<<< HEAD
version: 0.13.8
=======
version: 0.14.0
>>>>>>> d85d5945

# This is the version number of the application being deployed. This version number should be
# incremented each time you make changes to the application. Versions are not expected to
# follow Semantic Versioning. They should reflect the version the application is using.
# It is recommended to use it with quotes.
appVersion: "0.11.0"

dependencies:
  - name: sequencer-relayer
<<<<<<< HEAD
    version: "0.7.2"
=======
    version: "0.8.0"
>>>>>>> d85d5945
    repository: "file://../sequencer-relayer"
    condition: sequencer-relayer.enabled

maintainers:
  - name: wafflesvonmaple
    url: astria.org
  - name: steezeburger
    url: astria.org
  - name: joroshiba
    url: astria.org<|MERGE_RESOLUTION|>--- conflicted
+++ resolved
@@ -15,11 +15,7 @@
 # This is the chart version. This version number should be incremented each time you make changes
 # to the chart and its templates, including the app version.
 # Versions are expected to follow Semantic Versioning (https://semver.org/)
-<<<<<<< HEAD
-version: 0.13.8
-=======
-version: 0.14.0
->>>>>>> d85d5945
+version: 0.14.1
 
 # This is the version number of the application being deployed. This version number should be
 # incremented each time you make changes to the application. Versions are not expected to
@@ -29,11 +25,7 @@
 
 dependencies:
   - name: sequencer-relayer
-<<<<<<< HEAD
-    version: "0.7.2"
-=======
-    version: "0.8.0"
->>>>>>> d85d5945
+    version: "0.8.1"
     repository: "file://../sequencer-relayer"
     condition: sequencer-relayer.enabled
 
