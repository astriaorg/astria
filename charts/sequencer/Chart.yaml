--- conflicted
+++ resolved
@@ -15,7 +15,7 @@
 # This is the chart version. This version number should be incremented each time you make changes
 # to the chart and its templates, including the app version.
 # Versions are expected to follow Semantic Versioning (https://semver.org/)
-version: 0.13.5
+version: 0.13.6
 
 # This is the version number of the application being deployed. This version number should be
 # incremented each time you make changes to the application. Versions are not expected to
@@ -25,11 +25,7 @@
 
 dependencies:
   - name: sequencer-relayer
-<<<<<<< HEAD
-    version: "0.6.4"
-=======
-    version: "0.7.0"
->>>>>>> 5f972b69
+    version: "0.7.1"
     repository: "file://../sequencer-relayer"
     condition: sequencer-relayer.enabled
 
