_default:
  @just --list ibc-test

defaultTag := ""

delete:
  -just delete celestia-local
  -just delete sequencer
  -just delete hermes-local
  -just delete rollup

@deploy tag=defaultTag:
  echo "Deploying ingress controller..." && just deploy-ingress-controller > /dev/null
  just wait-for-ingress-controller > /dev/null
  echo "Deploying local celestia instance..." && just deploy celestia-local > /dev/null
  helm dependency update ./sequencer > /dev/null
  helm dependency update ./evm-stack > /dev/null
  echo "Setting up single astria sequencer..." && helm install \
    -n astria-validator-single single-sequencer-chart ./sequencer \
    -f ../dev/values/validators/all.yml \
    -f ../dev/values/validators/single.yml \
    {{ if tag != '' { replace('--set images.sequencer.devTag=# --set sequencer-relayer.images.sequencerRelayer.devTag=#', '#', tag) } else { '' } }} \
    --create-namespace > /dev/null
  just wait-for-sequencer > /dev/null
  echo "Starting EVM rollup..." && helm install -n astria-dev-cluster astria-chain-chart ./evm-stack \
    -f ../dev/values/rollup/dev.yaml \
    -f ../dev/values/rollup/ibc-bridge-test.yaml \
    {{ if tag != '' { replace('--set evm-rollup.images.conductor.devTag=# --set composer.images.composer.devTag=# --set evm-bridge-withdrawer.images.evmBridgeWithdrawer.devTag=#', '#', tag) } else { '' } }} \
    --set blockscout-stack.enabled=false \
    --set postgresql.enabled=false \
    --set evm-faucet.enabled=false > /dev/null
  just wait-for-rollup > /dev/null
  echo "Deploying Hermes"
  just deploy hermes-local > /dev/null
  kubectl wait -n astria-dev-cluster deployment hermes-local-chart --for=condition=Available=True --timeout=300s

[no-cd]
<<<<<<< HEAD
run celestiaHome pathToCelestiaAppd=default_celestia_appd:
=======
run:
>>>>>>> 48404841
  #!/usr/bin/env bash

  initial_balance=$(just evm-get-balance {{evm_destination_address}})

  # Create a bridge account on the sequencer
  just init-ibc-bridge {{sequencer_tia_bridge_pkey}} transfer/channel-0/utia nria

<<<<<<< HEAD
  # Load the private key of the Celestia dev account to issue transfers
  just ibc-test _load-celestia-key "{{celestiaHome}}" "{{pathToCelestiaAppd}}"

  # Execute the transfer from Celestia to the Rollup
  just ibc-test _do-ibc-transfer "{{celestiaHome}}" "{{pathToCelestiaAppd}}"
=======
  # Execute the transfer from Celestia to the Rollup
  just ibc-test _do-ibc-transfer
>>>>>>> 48404841

  # Multiplication factor is 10^-6 (utia to tia) * 10^18 (rollup factor) = 10^12
  let expected_balance="$initial_balance + {{transfer_amount}} * 10**12"

  for i in {1..50}
  do
    current_balance=$(just evm-get-balance {{evm_destination_address}})
    echo "check $i, balance: $current_balance, expected: $expected_balance"
    if (( expected_balance == $current_balance )); then
      expected_balance_found="1"
      break
    else
      sleep 1
    fi
  done
  if [[ -z $expected_balance_found ]]; then
    echo "expected balance was not found; IBC transfer from Celestia to the Rollup failed"
    exit 1
  fi

  initial_balance=$(just evm-get-balance {{evm_destination_address}})
  let expected_evm_balance="$initial_balance - 1000000000000"

  # Submit tx that calls withdraw contract on the evm, for ibc withdrawal from evm to celestia
  echo "Performing IBC withdrawal from the EVM to Celestia..."
  just evm-send-raw-transaction {{evm_withdraw_tx_raw}}

  for i in {1..50}
  do
    tx_receipt=$(just evm-get-transaction-receipt {{evm_withdraw_tx_hash}})
    if [[ $tx_receipt != "null" ]]; then
      echo "Transaction receipt found: $tx_receipt"
      tx_receipt_found="1"
      current_balance=$(just evm-get-balance {{evm_destination_address}})
      if (( $expected_evm_balance == $current_balance )); then
        echo "EVM balance updated correctly - expected: $expected_evm_balance, actual: $current_balance"
        break
      else
        echo "EVM balance not updated correctly - expected: $expected_evm_balance, actual: $current_balance"
        exit 1
      fi
      break
    else
      sleep 1
    fi
  done
  if [[ -z $tx_receipt_found ]]; then
    echo "Transaction receipt not found; IBC transfer from the Rollup to Celestia failed"
    exit 1
  fi

bridge_address := "astria1d7zjjljc0dsmxa545xkpwxym86g8uvvwhtezcr"
celestia_dev_account_address := "celestia1m0ksdjl2p5nzhqy3p47fksv52at3ln885xvl96"
celestia_chain_id := "celestia-local-0"
celestia_node_url := "http://rpc.app.celestia.localdev.me:80"
sequencer_tia_bridge_pkey := "6015fbe1c365d3c5ef92dc891db8c5bb26ad454bec2db4762b96e9f8b2430285"
keyring_backend := "test"
celestia_desitnation_address := "0x4a58639fb5458e65e4fa917ff951c390292c24a1"

# This is the same address as used in deploy.just
evm_destination_address := "0xaC21B97d35Bf75A7dAb16f35b111a50e78A72F30"
evm_rpc_url := "http://executor.astria.localdev.me"
evm_withdraw_tx_hash := "0x3f1a45c167fd147e92c8c9e0570eff7c4fbe7dc5ca7ce2a52a734f91cd6f72c3"
# evm_withdraw_tx_raw is the tx to the withdraw smart contract on the evm.
# Uses private key for 0xaC21B97d35Bf75A7dAb16f35b111a50e78A72F30 to sign tx.
# was created via:
#  `forge script script/AstriaWithdrawer.s.sol:AstriaWithdrawerScript ... --sig "withdrawToIbcChain()"`
# w/ values:
#  PRIVATE_KEY=0x8b3a7999072c9c9314c084044fe705db11714c6c4ed7cddb64da18ea270dd203
#  ASTRIA_WITHDRAWER=0xA58639fB5458e65E4fA917FF951C390292C24A15
#  ORIGIN_DESTINATION_CHAIN_ADDRESS=celestia1m0ksdjl2p5nzhqy3p47fksv52at3ln885xvl96
#  AMOUNT=1000000000000
evm_withdraw_tx_raw := "0xf9012f80843b9aca07828fd794a58639fb5458e65e4fa917ff951c390292c24a1585e8d4a51000b8c4a996e020000000000000000000000000000000000000000000000000000000000000004000000000000000000000000000000000000000000000000000000000000000a0000000000000000000000000000000000000000000000000000000000000002f63656c6573746961316d306b73646a6c3270356e7a68717933703437666b737635326174336c6e38383578766c393600000000000000000000000000000000000000000000000000000000000000000000000000000000000000000000000000820a95a04bc5ecc41a817099c62646713c907a302f0a81c879484f0d92fbc13d0d90d3c5a00da984f38e670402326f840dea26c5171557862aa16cfb5078d75627f6aea742"

# all in units of utia
transfer_amount := "53000"
transfer_fees := "26000"

<<<<<<< HEAD
default_celestia_appd := "celestia-appd"
[no-cd]
_load-celestia-key celestiaHome pathToCelestiaAppd=default_celestia_appd:
  #!/usr/bin/env bash
  pwd
  "{{pathToCelestiaAppd}}" keys add {{celestia_dev_account_key_name}} \
    --home "{{celestiaHome}}" \
    --keyring-backend="{{keyring_backend}}" \
    --recover <<< "{{celestia_dev_account_mnemonic}}"

[no-cd]
_do-ibc-transfer celestiaHome pathToCelestiaAppd=default_celestia_appd:
  @echo "Performing IBC transfer from Celestia to the EVM..."
  "{{pathToCelestiaAppd}}" tx ibc-transfer transfer \
    transfer \
    channel-0 \
    {{bridge_address}} \
    "{{transfer_amount}}utia" \
    --memo="{\"rollupDepositAddress\":\"{{evm_destination_address}}\"}" \
    --chain-id="{{celestia_chain_id}}" \
    --node="{{celestia_node_url}}" \
    --from="{{celestia_dev_account_address}}" \
    --fees="{{transfer_fees}}utia" \
    --yes \
    --log_level=debug \
    --home "{{celestiaHome}}" \
    --keyring-backend="{{keyring_backend}}"

[no-cd]
_celestia-get-balance celestiaHome='./testing/tmp/celestia-ibc-test' pathToCelestiaAppd='./testing/tmp/celestia-appd':
  {{pathToCelestiaAppd}} query bank balances {{celestia_dev_account_address}} \
    --home "{{celestiaHome}}" \
    --node "{{celestia_node_url}}"

# helper command to call withdraw smart contract, in aid of getting its raw bytes for the tests.
_forge-ibc-withdraw:
  #!/usr/bin/env bash
  # This is a helper script to call the withdraw contract on the evm, b/c we want its raw bytes.
  #  Using the tx's raw bytes allows us to avoid the dependency on forge in ci/cd.
  #
  # NOTE - There is a .env in ../crates/astria-bridge-contracts/astria-bridge-contracts that needs to be populated correctly.
  #
  # NOTE - to get raw bytes, copy the success hash from the output, then:
  #  e.g. `just evm-get-raw-transaction 0x3f1a45c167fd147e92c8c9e0570eff7c4fbe7dc5ca7ce2a52a734f91cd6f72c3`
  # This script called from `/charts/deploy.just, so cd'ing to contract directory
  cd ../crates/astria-bridge-contracts/astria-bridge-contracts
  pwd
  echo "Calling withdraw contract using forge"
  forge script script/AstriaWithdrawer.s.sol:AstriaWithdrawerScript \
    --rpc-url {{evm_rpc_url}} \
    --legacy \
    --broadcast \
    --sig "withdrawToIbcChain()" -vvvv

# run the ibc-test locally. build celestia-appd if not found.
[no-cd]
[macos]
run-local:
  #!/usr/bin/env bash
  if [ ! -f "./testing/tmp/celestia-appd" ]; then
    just get-celestia-appd v1.9.0 Darwin arm64 ./testing/tmp
  fi
  just ibc-test run ./testing/tmp/celestia-ibc-test ./testing/tmp/celestia-appd
=======
# TODO: move this to deploy.just so that defaultNamespace need not be redefined
defaultNamespace := "astria-dev-cluster"
[no-cd]
_do-ibc-transfer namespace=defaultNamespace:
  echo "Performing IBC transfer..."
  kubectl exec -n {{ namespace }} pods/celestia-local-0 celestia-app -- /bin/bash -c \
  'celestia-appd tx ibc-transfer transfer \
    transfer \
    channel-0 \
    {{ bridge_address }} \
    "{{ transfer_amount }}utia" \
    --memo="{\"rollupDepositAddress\":\"{{ evm_destination_address }}\"}" \
    --chain-id="{{ celestia_chain_id }}" \
    --from="{{ celestia_dev_account_address }}" \
    --fees="{{ transfer_fees }}utia" \
    --yes \
    --log_level=debug \
    --home /home/celestia \
    --keyring-backend="{{ keyring_backend }}"'
>>>>>>> 48404841
<|MERGE_RESOLUTION|>--- conflicted
+++ resolved
@@ -35,31 +35,19 @@
   kubectl wait -n astria-dev-cluster deployment hermes-local-chart --for=condition=Available=True --timeout=300s
 
 [no-cd]
-<<<<<<< HEAD
-run celestiaHome pathToCelestiaAppd=default_celestia_appd:
-=======
 run:
->>>>>>> 48404841
   #!/usr/bin/env bash
 
   initial_balance=$(just evm-get-balance {{evm_destination_address}})
 
   # Create a bridge account on the sequencer
-  just init-ibc-bridge {{sequencer_tia_bridge_pkey}} transfer/channel-0/utia nria
-
-<<<<<<< HEAD
-  # Load the private key of the Celestia dev account to issue transfers
-  just ibc-test _load-celestia-key "{{celestiaHome}}" "{{pathToCelestiaAppd}}"
+  just init-ibc-bridge {{ sequencer_tia_bridge_pkey }} transfer/channel-0/utia nria
 
   # Execute the transfer from Celestia to the Rollup
-  just ibc-test _do-ibc-transfer "{{celestiaHome}}" "{{pathToCelestiaAppd}}"
-=======
-  # Execute the transfer from Celestia to the Rollup
   just ibc-test _do-ibc-transfer
->>>>>>> 48404841
 
   # Multiplication factor is 10^-6 (utia to tia) * 10^18 (rollup factor) = 10^12
-  let expected_balance="$initial_balance + {{transfer_amount}} * 10**12"
+  let expected_balance="$initial_balance + {{ transfer_amount }} * 10**12"
 
   for i in {1..50}
   do
@@ -135,34 +123,25 @@
 transfer_amount := "53000"
 transfer_fees := "26000"
 
-<<<<<<< HEAD
-default_celestia_appd := "celestia-appd"
+# TODO: move this to deploy.just so that defaultNamespace need not be redefined
+defaultNamespace := "astria-dev-cluster"
 [no-cd]
-_load-celestia-key celestiaHome pathToCelestiaAppd=default_celestia_appd:
-  #!/usr/bin/env bash
-  pwd
-  "{{pathToCelestiaAppd}}" keys add {{celestia_dev_account_key_name}} \
-    --home "{{celestiaHome}}" \
-    --keyring-backend="{{keyring_backend}}" \
-    --recover <<< "{{celestia_dev_account_mnemonic}}"
-
-[no-cd]
-_do-ibc-transfer celestiaHome pathToCelestiaAppd=default_celestia_appd:
-  @echo "Performing IBC transfer from Celestia to the EVM..."
-  "{{pathToCelestiaAppd}}" tx ibc-transfer transfer \
+_do-ibc-transfer namespace=defaultNamespace:
+  echo "Performing IBC transfer..."
+  kubectl exec -n {{ namespace }} pods/celestia-local-0 celestia-app -- /bin/bash -c \
+  'celestia-appd tx ibc-transfer transfer \
     transfer \
     channel-0 \
-    {{bridge_address}} \
-    "{{transfer_amount}}utia" \
-    --memo="{\"rollupDepositAddress\":\"{{evm_destination_address}}\"}" \
-    --chain-id="{{celestia_chain_id}}" \
-    --node="{{celestia_node_url}}" \
-    --from="{{celestia_dev_account_address}}" \
-    --fees="{{transfer_fees}}utia" \
+    {{ bridge_address }} \
+    "{{ transfer_amount }}utia" \
+    --memo="{\"rollupDepositAddress\":\"{{ evm_destination_address }}\"}" \
+    --chain-id="{{ celestia_chain_id }}" \
+    --from="{{ celestia_dev_account_address }}" \
+    --fees="{{ transfer_fees }}utia" \
     --yes \
     --log_level=debug \
-    --home "{{celestiaHome}}" \
-    --keyring-backend="{{keyring_backend}}"
+    --home /home/celestia \
+    --keyring-backend="{{ keyring_backend }}"'
 
 [no-cd]
 _celestia-get-balance celestiaHome='./testing/tmp/celestia-ibc-test' pathToCelestiaAppd='./testing/tmp/celestia-appd':
@@ -198,25 +177,4 @@
   if [ ! -f "./testing/tmp/celestia-appd" ]; then
     just get-celestia-appd v1.9.0 Darwin arm64 ./testing/tmp
   fi
-  just ibc-test run ./testing/tmp/celestia-ibc-test ./testing/tmp/celestia-appd
-=======
-# TODO: move this to deploy.just so that defaultNamespace need not be redefined
-defaultNamespace := "astria-dev-cluster"
-[no-cd]
-_do-ibc-transfer namespace=defaultNamespace:
-  echo "Performing IBC transfer..."
-  kubectl exec -n {{ namespace }} pods/celestia-local-0 celestia-app -- /bin/bash -c \
-  'celestia-appd tx ibc-transfer transfer \
-    transfer \
-    channel-0 \
-    {{ bridge_address }} \
-    "{{ transfer_amount }}utia" \
-    --memo="{\"rollupDepositAddress\":\"{{ evm_destination_address }}\"}" \
-    --chain-id="{{ celestia_chain_id }}" \
-    --from="{{ celestia_dev_account_address }}" \
-    --fees="{{ transfer_fees }}utia" \
-    --yes \
-    --log_level=debug \
-    --home /home/celestia \
-    --keyring-backend="{{ keyring_backend }}"'
->>>>>>> 48404841
+  just ibc-test run ./testing/tmp/celestia-ibc-test ./testing/tmp/celestia-appd