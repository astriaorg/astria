_default:
  @just --list ibc-test

defaultTag := ""

delete:
  -just delete celestia-local
  -just delete sequencer
  -just delete hermes-local
  -just delete rollup

@deploy tag=defaultTag:
  echo "Deploying ingress controller..." && just deploy-ingress-controller > /dev/null
  just wait-for-ingress-controller > /dev/null
  echo "Deploying local celestia instance..." && just deploy celestia-local > /dev/null
  helm dependency update ./sequencer > /dev/null
  helm dependency update ./evm-stack > /dev/null
  echo "Setting up single astria sequencer..." && helm install \
    -n astria-validator-single single-sequencer-chart ./sequencer \
    -f ../dev/values/validators/all.yml \
    -f ../dev/values/validators/single.yml \
    {{ if tag != '' { replace('--set images.sequencer.devTag=# --set sequencer-relayer.images.sequencerRelayer.devTag=#', '#', tag) } else { '' } }} \
    --create-namespace > /dev/null
  just wait-for-sequencer > /dev/null
  echo "Starting EVM rollup..." && helm install -n astria-dev-cluster astria-chain-chart ./evm-stack \
    -f ../dev/values/rollup/dev.yaml \
    -f ../dev/values/rollup/ibc-bridge-test.yaml \
    {{ if tag != '' { replace('--set evm-rollup.images.conductor.devTag=# --set composer.images.composer.devTag=# --set evm-bridge-withdrawer.images.evmBridgeWithdrawer.devTag=#', '#', tag) } else { '' } }} \
    --set blockscout-stack.enabled=false \
    --set postgresql.enabled=false \
    --set evm-faucet.enabled=false > /dev/null
  just wait-for-rollup > /dev/null
  echo "Deploying Hermes"
  just deploy hermes-local > /dev/null
  kubectl wait -n astria-dev-cluster deployment hermes-local-chart --for=condition=Available=True --timeout=480s

<<<<<<< HEAD
@deploy-without-native tag=defaultTag:
=======
@deploy-timeout tag=defaultTag:
>>>>>>> 43edb824
  echo "Deploying ingress controller..." && just deploy-ingress-controller > /dev/null
  just wait-for-ingress-controller > /dev/null
  echo "Deploying local celestia instance..." && just deploy celestia-local > /dev/null
  helm dependency update ./sequencer > /dev/null
<<<<<<< HEAD
  echo "Setting up single astria sequencer..." && helm install \
    -n astria-validator-single single-sequencer-chart ./sequencer \
    -f ../dev/values/validators/all-without-native.yml \
=======
  helm dependency update ./evm-stack > /dev/null
  echo "Setting up single astria sequencer..." && helm install \
    -n astria-validator-single single-sequencer-chart ./sequencer \
    -f ../dev/values/validators/all.yml \
>>>>>>> 43edb824
    -f ../dev/values/validators/single.yml \
    {{ if tag != '' { replace('--set images.sequencer.devTag=# --set sequencer-relayer.images.sequencerRelayer.devTag=#', '#', tag) } else { '' } }} \
    --create-namespace > /dev/null
  just wait-for-sequencer > /dev/null
<<<<<<< HEAD
=======
  echo "Starting EVM rollup..." && helm install -n astria-dev-cluster astria-chain-chart ./evm-stack \
    -f ../dev/values/rollup/dev.yaml \
    -f ../dev/values/rollup/ibc-bridge-test.yaml \
    {{ if tag != '' { replace('--set evm-rollup.images.conductor.devTag=# --set composer.images.composer.devTag=#', '#', tag) } else { '' } }} \
    --set blockscout-stack.enabled=false \
    --set evm-bridge-withdrawer.enabled=false \
    --set postgresql.enabled=false \
    --set evm-faucet.enabled=false > /dev/null
  just wait-for-dev-rollup > /dev/null
>>>>>>> 43edb824
  echo "Deploying Hermes"
  just deploy hermes-local > /dev/null
  kubectl wait -n astria-dev-cluster deployment hermes-local-chart --for=condition=Available=True --timeout=480s

<<<<<<< HEAD
[no-cd]
run-without-native tag=defaultTag:
  #!/usr/bin/env bash
  set -e

  ASTRIA_CLI_IMAGE="{{cli_image}}{{ if tag != '' { replace(':#', '#', tag) } else { '' } }}"

  # Execute the transfer from Celestia to the Rollup
  just ibc-test _do-ibc-transfer {{defaultNamespace}} {{sequencer_sudo_address}}

  # Add transfer/channel-0/utia as fee-asset
  docker run --rm --network host $ASTRIA_CLI_IMAGE sequencer sudo fee-asset add --private-key {{sequencer_sudo_pkey}} --asset transfer/channel-0/utia --sequencer-url {{sequencer_rpc_url}} --sequencer.chain-id {{sequencer_chain_id}}
  # check that sequencer balance updated correctly
  
  EXPECTED_BALANCE=$(echo "1 * {{transfer_amount}}" | bc)
  for i in {1..50}
  do
    BALANCE=$(docker run --rm --network host $ASTRIA_CLI_IMAGE sequencer account balance {{sequencer_sudo_address}} --sequencer-url {{sequencer_rpc_url}}  | awk '/transfer\/channel-0\/utia/{print $(NF-1)}')
    echo "check $i, balance: $BALANCE, Expected: $EXPECTED_BALANCE"
    if [ "$BALANCE" == "$EXPECTED_BALANCE" ]; then
      expected_sequencer_balance_found="1"
      break
    else
      sleep 1
    fi
  done
  if [[ -z $expected_sequencer_balance_found ]]; then
    echo "expected sequencer balance was not found after IBC transfer; IBC transfer with compat address failed"
    exit 1
  fi
=======
>>>>>>> 43edb824

[no-cd]
run tag=defaultTag:
  #!/usr/bin/env bash
  set -e

  initial_balance=$(just evm-get-balance {{evm_destination_address}})
  initial_celestia_balance=$(just ibc-test get-celestia-balance)

  # Create a bridge account on the sequencer
  just init-ibc-bridge {{sequencer_tia_bridge_priv_key}} transfer/channel-0/utia nria {{tag}}

  # Execute the transfer from Celestia to the Rollup
  just ibc-test _do-rollup-ibc-transfer

  # Multiplication factor is 10^-6 (utia to tia) * 10^18 (rollup factor) = 10^12
  let expected_balance="$initial_balance + {{transfer_amount}} * 10**12"
  # `bc` because very large number
  expected_celestia_balance=$(echo "$initial_celestia_balance - {{transfer_amount}} - {{transfer_fees}}" | bc)

  # check that evm balance updated correctly
  for i in {1..50}
  do
    current_balance=$(just evm-get-balance {{evm_destination_address}})
    echo "check $i, balance: $current_balance, expected: $expected_balance"
    if (( expected_balance == $current_balance )); then
      expected_balance_found="1"
      break
    else
      sleep 1
    fi
  done
  if [[ -z $expected_balance_found ]]; then
    echo "expected balance was not found; IBC transfer from Celestia to the Rollup failed"
    exit 1
  fi

  # Execute the transfer from Celstia to sequencer with compat address
  just ibc-test _do-ibc-transfer {{defaultNamespace}} {{compat_address}}

  # check that celestia balance updated correctly
  for i in {1..50}
  do
    current_celestia_balance=$(just ibc-test get-celestia-balance)
    echo "check $i, balance: $current_celestia_balance, expected: $expected_celestia_balance"
    if (( $expected_celestia_balance == $current_celestia_balance )); then
      expected_celestia_balance_found="1"
      break
    else
      sleep 1
    fi
  done
  if [[ -z $expected_celestia_balance_found ]]; then
    echo "expected celestia balance was not found after withdraw; IBC transfer from Celestia to the Rollup failed"
    exit 1
  fi

  # check that sequencer balance updated correctly
  ASTRIA_CLI_IMAGE="{{cli_image}}{{ if tag != '' { replace(':#', '#', tag) } else { '' } }}"
  EXPECTED_BALANCE=$(echo "1 * {{transfer_amount}}" | bc)
  for i in {1..50}
  do
    BALANCE=$(docker run --rm --network host $ASTRIA_CLI_IMAGE sequencer account balance {{sequencer_address}} --sequencer-url {{sequencer_rpc_url}}  | awk '/transfer\/channel-0\/utia/{print $(NF-1)}')
    echo "check $i, balance: $BALANCE, Expected: $EXPECTED_BALANCE"
    if [ "$BALANCE" == "$EXPECTED_BALANCE" ]; then
      expected_sequencer_balance_found="1"
      break
    else
      sleep 1
    fi
  done
  if [[ -z $expected_sequencer_balance_found ]]; then
    echo "expected sequencer balance was not found after IBC transfer; IBC transfer with compat address failed"
    exit 1
  fi

  # test IBC withdrawal from the EVM to Celestia
  post_deposit_evm_balance=$(just evm-get-balance {{evm_destination_address}})
  let expected_evm_balance="$post_deposit_evm_balance - 1000000000000"

  initial_celestia_balance=$(just ibc-test get-celestia-balance)
  # `bc` because very large number
  # WITHDRAW_AMOUNT / 10^(18-6) = 1
  expected_celestia_balance=$(echo "$initial_celestia_balance + 1" | bc)
  echo "Initial Celestia balance $initial_celestia_balance"

  echo "Performing IBC withdrawal from the EVM to Celestia..."
  just evm-send-raw-transaction {{evm_withdraw_tx_raw}}

  # check that evm balance updated correctly
  for i in {1..50}
  do
    tx_receipt=$(just evm-get-transaction-receipt {{evm_withdraw_tx_hash}})
    if [[ $tx_receipt != "null" ]]; then
      echo "Transaction receipt found: $tx_receipt"
      tx_receipt_found="1"
      current_balance=$(just evm-get-balance {{evm_destination_address}})
      if (( $expected_evm_balance == $current_balance )); then
        echo "EVM balance updated correctly - expected: $expected_evm_balance, actual: $current_balance"
        break
      else
        echo "EVM balance not updated correctly - expected: $expected_evm_balance, actual: $current_balance"
        exit 1
      fi
      break
    else
      sleep 1
    fi
  done
  if [[ -z $tx_receipt_found ]]; then
    echo "Transaction receipt not found; IBC transfer from the Rollup to Celestia failed"
    exit 1
  fi

  # check that celestia balance updated correctly
  for i in {1..50}
  do
    current_celestia_balance=$(just ibc-test get-celestia-balance)
    echo "check $i, balance: $current_celestia_balance, expected: $expected_celestia_balance"
    if (( $expected_celestia_balance == $current_celestia_balance )); then
      expected_celestia_balance_after_wd="1"
      break
    else
      sleep 1
    fi
  done
  if [[ -z $expected_celestia_balance_after_wd ]]; then
    echo "expected celestia balance was not found after withdraw; IBC transfer from the Rollup to Celestia failed"
    exit 1
  fi

sequencer_tia_bridge_address := "astria1d7zjjljc0dsmxa545xkpwxym86g8uvvwhtezcr"
eth_ws_url := "ws://ws-executor.astria.localdev.me/"
evm_contract_address := "0xA58639fB5458e65E4fA917FF951C390292C24A15"
sequencer_chain_id := "sequencer-test-chain-0"
[no-cd]
run-timeout tag=defaultTag:
  #!/usr/bin/env bash
  set -e

  initial_balance=$(just evm-get-balance {{evm_destination_address}})
  initial_celestia_balance=$(just ibc-test get-celestia-balance)

  # Create a bridge account on the sequencer
  just init-ibc-bridge {{sequencer_tia_bridge_priv_key}} transfer/channel-0/utia nria {{tag}}

  # Execute the transfer from Celestia to the Rollup
  just ibc-test _do-ibc-transfer

  # Multiplication factor is 10^-6 (utia to tia) * 10^18 (rollup factor) = 10^12
  let expected_balance="$initial_balance + {{transfer_amount}} * 10**12"

  # `bc` because very large number
  expected_celestia_balance=$(echo "$initial_celestia_balance - {{transfer_amount}} - {{transfer_fees}}" | bc)

  # check that evm balance updated correctly
  for i in {1..50}
  do
    current_balance=$(just evm-get-balance {{evm_destination_address}})
    echo "check $i, balance: $current_balance, expected: $expected_balance"
    if (( expected_balance == $current_balance )); then
      expected_balance_found="1"
      break
    else
      sleep 1
    fi
  done
  if [[ -z $expected_balance_found ]]; then
    echo "expected balance was not found; IBC transfer from Celestia to the Rollup failed"
    exit 1
  fi

  # Execute the transfer from Celstia to sequencer with compat address
  just ibc-test _do-compat-ibc-transfer

  # check that celestia balance updated correctly
  for i in {1..50}
  do
    current_celestia_balance=$(just ibc-test get-celestia-balance)
    echo "check $i, balance: $current_celestia_balance, expected: $expected_celestia_balance"
    if (( $expected_celestia_balance == $current_celestia_balance )); then
      expected_celestia_balance_found="1"
      break
    else
      sleep 1
    fi
  done
  if [[ -z $expected_celestia_balance_found ]]; then
    echo "expected celestia balance was not found after withdraw; IBC transfer from Celestia to the Rollup failed"
    exit 1
  fi

  # check that sequencer balance updated correctly
  ASTRIA_CLI_IMAGE="{{cli_image}}{{ if tag != '' { replace(':#', '#', tag) } else { '' } }}"
  EXPECTED_BALANCE=$(echo "1 * {{transfer_amount}}" | bc)
  for i in {1..50}
  do
    BALANCE=$(docker run --rm --network host $ASTRIA_CLI_IMAGE sequencer account balance {{sequencer_address}} --sequencer-url {{sequencer_rpc_url}}  | awk '/transfer\/channel-0\/utia/{print $(NF-1)}')
    echo "check $i, balance: $BALANCE, Expected: $EXPECTED_BALANCE"
    if [ "$BALANCE" == "$EXPECTED_BALANCE" ]; then
      expected_sequencer_balance_found="1"
      break
    else
      sleep 1
    fi
  done
  if [[ -z $expected_sequencer_balance_found ]]; then
    echo "expected sequencer balance was not found after IBC transfer; IBC transfer with compat address failed"
    exit 1
  fi

  # test IBC withdrawal from the EVM to Celestia
  post_deposit_evm_balance=$(just evm-get-balance {{evm_destination_address}})
  let expected_evm_balance="$post_deposit_evm_balance - 1000000000000"

  initial_celestia_balance=$(just ibc-test get-celestia-balance)
  # `bc` because very large number
  # WITHDRAW_AMOUNT / 10^(18-6) = 1
  expected_celestia_balance=$(echo "$initial_celestia_balance + 1" | bc)
  echo "Initial Celestia balance $initial_celestia_balance"

  echo "Performing IBC withdrawal from the EVM to Celestia..."
  just evm-send-raw-transaction {{evm_withdraw_tx_raw}}

  # check that evm balance updated correctly
  for i in {1..50}
  do
    tx_receipt=$(just evm-get-transaction-receipt {{evm_withdraw_tx_hash}})
    if [[ $tx_receipt != "null" ]]; then
      echo "Transaction receipt found: $tx_receipt"
      tx_receipt_found="1"
      current_balance=$(just evm-get-balance {{evm_destination_address}})
      if (( $expected_evm_balance == $current_balance )); then
        echo "EVM balance updated correctly - expected: $expected_evm_balance, actual: $current_balance"
        break
      else
        echo "EVM balance not updated correctly - expected: $expected_evm_balance, actual: $current_balance"
        exit 1
      fi
      break
    else
      sleep 1
    fi
  done
  if [[ -z $tx_receipt_found ]]; then
    echo "Transaction receipt not found; IBC transfer from the Rollup to Celestia failed"
    exit 1
  fi

  CURRENT_BLOCK_HEX=$(just evm-get-block-by-number latest | jq -r '.number')
  CURRENT_BLOCK=$(just hex-to-dec $CURRENT_BLOCK_HEX)

  # Using a docker volume to handle both passing in a private key & the output file
  docker volume create cli-test-withdrawals
  docker run --rm -v cli-test-withdrawals:/data alpine sh -c "echo '{{sequencer_tia_bridge_priv_key}}' > /data/key"
  docker run --rm -v cli-test-withdrawals:/astria --network host $ASTRIA_CLI_IMAGE bridge collect-withdrawals \
    --rollup-endpoint {{eth_ws_url}} \
    --contract-address {{evm_contract_address}} \
    --from-rollup-height 1 \
    --to-rollup-height $CURRENT_BLOCK \
    --ics20-asset-to-withdraw "transfer/channel-0/utia" \
    --bridge-address {{sequencer_tia_bridge_address}} \
    --output "/astria/tempfile" \
    --force

  # There are some acknowledgements flying back and forth which make creating a height
  # that is a timeout without being stale with a client update a challenge without
  # waiting for acknowledgements to settle. This is a hack.
  echo "Waiting for 30 seconds to allow for acknowledgements to settle..."
  sleep 30

  # Grabbing the current celestia block height and resetting the timeout height of the withdrawal
  # to one lower to force an immediate timeout which should create a refund event.
  CELESTIA_BLOCK_HEIGHT=$(just ibc-test get-celestia-height)
  docker run --rm -v cli-test-withdrawals:/data alpine sh -c "sed -i 's/\"timeoutHeight\":{\"revisionNumber\":\"18446744073709551615\",\"revisionHeight\":\"18446744073709551615\"}/\"timeoutHeight\":{\"revisionNumber\":\"0\",\"revisionHeight\":\"$(($CELESTIA_BLOCK_HEIGHT - 1))\"}/g' /data/tempfile"
  # Send the withdrawals
  docker run --rm -v cli-test-withdrawals:/astria --network host $ASTRIA_CLI_IMAGE bridge submit-withdrawals \
  --signing-key "/astria/key"  \
  --sequencer-chain-id {{sequencer_chain_id}} \
  --sequencer-url {{sequencer_rpc_url}} \
  --input "/astria/tempfile"

  # Can inspect the file by removing and looking in volume
  docker volume remove cli-test-withdrawals

  # Validate that the Celestia balance timed out
  for i in {1..30}
  do
    current_celestia_balance=$(just ibc-test get-celestia-balance)
    echo "check $i, balance: $current_celestia_balance, if failure balance: $expected_celestia_balance"
    if (( $expected_celestia_balance == $current_celestia_balance )); then
      echo "Celestia balance changed when timeout should have occured"
      exit 1
    else
      sleep 1
    fi
  done

  # check that evm balance was refunded
  # we have already looped many times so we shouldn't need to wait
  current_balance=$(just evm-get-balance {{evm_destination_address}})
  if (( $post_deposit_evm_balance == $current_balance )); then
    echo "EVM balance refunded correctly - expected: $post_deposit_evm_balance, actual: $current_balance"
  else
    echo "EVM balance not refunded correctly - expected: $post_deposit_evm_balance, actual: $current_balance"
    echo "EVM balance was not refunded; IBC transfer refund on timeout to Celestia failed"
    exit 1
  fi

bridge_address := "astria1d7zjjljc0dsmxa545xkpwxym86g8uvvwhtezcr"
sequencer_address := "astria1cewd7alwml4fhx3w3lxq3vgf20cqe0qm650fac"
sequencer_sudo_pkey := "2bd806c97f0e00af1a1fc3328fa763a9269723c8db8fac4f93af71db186d6e90"
sequencer_sudo_address := "astria1rsxyjrcm255ds9euthjx6yc3vrjt9sxrm9cfgm"
compat_address := "astriacompat1cewd7alwml4fhx3w3lxq3vgf20cqe0qmdzxmvn"
celestia_dev_account_address := "celestia1m0ksdjl2p5nzhqy3p47fksv52at3ln885xvl96"
sequencer_chain_id := "sequencer-test-chain-0"
celestia_chain_id := "celestia-local-0"
celestia_node_url := "http://rpc.app.celestia.localdev.me:80"
sequencer_tia_bridge_priv_key := "6015fbe1c365d3c5ef92dc891db8c5bb26ad454bec2db4762b96e9f8b2430285"
keyring_backend := "test"
celestia_desitnation_address := "0x4a58639fb5458e65e4fa917ff951c390292c24a1"
sequencer_rpc_url := "http://rpc.sequencer.localdev.me"
cli_image := "ghcr.io/astriaorg/astria-cli"

# This is the same address as used in deploy.just
evm_destination_address := "0xaC21B97d35Bf75A7dAb16f35b111a50e78A72F30"
evm_rpc_url := "http://executor.astria.localdev.me"
evm_withdraw_tx_hash := "0x3f1a45c167fd147e92c8c9e0570eff7c4fbe7dc5ca7ce2a52a734f91cd6f72c3"
# evm_withdraw_tx_raw is the tx to the withdraw smart contract on the evm.
# Uses private key for 0xaC21B97d35Bf75A7dAb16f35b111a50e78A72F30 to sign tx.
# was created via:
#  `forge script script/AstriaWithdrawer.s.sol:AstriaWithdrawerScript ... --sig "withdrawToIbcChain()"`
# w/ values:
#  PRIVATE_KEY=0x8b3a7999072c9c9314c084044fe705db11714c6c4ed7cddb64da18ea270dd203
#  ASTRIA_WITHDRAWER=0xA58639fB5458e65E4fA917FF951C390292C24A15
#  ORIGIN_DESTINATION_CHAIN_ADDRESS=celestia1m0ksdjl2p5nzhqy3p47fksv52at3ln885xvl96
#  AMOUNT=1000000000000
evm_withdraw_tx_raw := "0xf9012f80843b9aca07828fd794a58639fb5458e65e4fa917ff951c390292c24a1585e8d4a51000b8c4a996e020000000000000000000000000000000000000000000000000000000000000004000000000000000000000000000000000000000000000000000000000000000a0000000000000000000000000000000000000000000000000000000000000002f63656c6573746961316d306b73646a6c3270356e7a68717933703437666b737635326174336c6e38383578766c393600000000000000000000000000000000000000000000000000000000000000000000000000000000000000000000000000820a95a04bc5ecc41a817099c62646713c907a302f0a81c879484f0d92fbc13d0d90d3c5a00da984f38e670402326f840dea26c5171557862aa16cfb5078d75627f6aea742"

# all in units of utia
transfer_amount := "53000"
transfer_fees := "26000"

# TODO: move this to deploy.just so that defaultNamespace need not be redefined
defaultNamespace := "astria-dev-cluster"
[no-cd]
_do-rollup-ibc-transfer namespace=defaultNamespace:
  echo "Performing IBC transfer..."
  kubectl exec -n {{namespace}} pods/celestia-local-0 celestia-app -- /bin/bash -c \
  'celestia-appd tx ibc-transfer transfer \
    transfer \
    channel-0 \
    {{bridge_address}} \
    "{{transfer_amount}}utia" \
    --memo="{\"rollupDepositAddress\":\"{{evm_destination_address}}\"}" \
    --chain-id="{{celestia_chain_id}}" \
    --from="{{celestia_dev_account_address}}" \
    --fees="{{transfer_fees}}utia" \
    --yes \
    --log_level=debug \
    --home /home/celestia \
    --keyring-backend="{{keyring_backend}}"'

_do-ibc-transfer namespace=defaultNamespace toAddress="":
  echo "Performing IBC transfer with compat address..."
  kubectl exec -n {{namespace}} pods/celestia-local-0 celestia-app -- /bin/bash -c \
  'celestia-appd tx ibc-transfer transfer \
    transfer \
    channel-0 \
    {{toAddress}} \
    "{{transfer_amount}}utia" \
    --chain-id="{{celestia_chain_id}}" \
    --from="{{celestia_dev_account_address}}" \
    --fees="{{transfer_fees}}utia" \
    --yes \
    --log_level=debug \
    --home /home/celestia \
    --keyring-backend="{{keyring_backend}}"'

get-celestia-balance address=celestia_dev_account_address namespace=defaultNamespace:
  #!/usr/bin/env bash
  balance=$(kubectl exec -n {{namespace}} pods/celestia-local-0 celestia-app -- /bin/bash -c \
  'celestia-appd query bank balances --denom utia --output json {{address}}' | jq '.amount')
  # remove quotes
  balance=${balance//\"/}
  echo $balance

get-celestia-height namespace=defaultNamespace:
  #!/usr/bin/env bash
  height=$(kubectl exec -n {{namespace}} pods/celestia-local-0 celestia-app -- /bin/bash -c \
  'celestia-appd query block' | jq '.block.header.height')
  # remove quotes
  height=${height//\"/}
  echo $height

# helper command to call withdraw smart contract, in aid of getting its raw bytes for the tests.
_forge-ibc-withdraw:
  #!/usr/bin/env bash
  # This is a helper script to call the withdraw contract on the evm, b/c we want its raw bytes.
  #  Using the tx's raw bytes allows us to avoid the dependency on forge in ci/cd.
  #
  # NOTE - There is a .env in ../crates/astria-bridge-contracts/astria-bridge-contracts that needs to be populated correctly.
  #
  # NOTE - to get raw bytes, copy the success hash from the output, then:
  #  e.g. `just evm-get-raw-transaction 0x3f1a45c167fd147e92c8c9e0570eff7c4fbe7dc5ca7ce2a52a734f91cd6f72c3`
  # This script called from `/charts/deploy.just, so cd'ing to contract directory
  cd ../crates/astria-bridge-contracts/astria-bridge-contracts
  pwd
  echo "Calling withdraw contract using forge"
  forge script script/AstriaWithdrawer.s.sol:AstriaWithdrawerScript \
    --rpc-url {{evm_rpc_url}} \
    --legacy \
    --broadcast \
    --sig "withdrawToIbcChain()" -vvvv

# FIXME - delete after development
cb address=celestia_dev_account_address namespace=defaultNamespace:
  kubectl exec -n {{namespace}} pods/celestia-local-0 celestia-app -- /bin/bash -c \
  'celestia-appd query bank balances {{address}}'

# init sequencer bridge account
init-bridge-acct tag=defaultTag:
  just init-ibc-bridge {{sequencer_tia_bridge_priv_key}} transfer/channel-0/utia nria {{tag}}<|MERGE_RESOLUTION|>--- conflicted
+++ resolved
@@ -34,31 +34,35 @@
   just deploy hermes-local > /dev/null
   kubectl wait -n astria-dev-cluster deployment hermes-local-chart --for=condition=Available=True --timeout=480s
 
-<<<<<<< HEAD
 @deploy-without-native tag=defaultTag:
-=======
-@deploy-timeout tag=defaultTag:
->>>>>>> 43edb824
   echo "Deploying ingress controller..." && just deploy-ingress-controller > /dev/null
   just wait-for-ingress-controller > /dev/null
   echo "Deploying local celestia instance..." && just deploy celestia-local > /dev/null
   helm dependency update ./sequencer > /dev/null
-<<<<<<< HEAD
   echo "Setting up single astria sequencer..." && helm install \
     -n astria-validator-single single-sequencer-chart ./sequencer \
     -f ../dev/values/validators/all-without-native.yml \
-=======
+    -f ../dev/values/validators/single.yml \
+    {{ if tag != '' { replace('--set images.sequencer.devTag=# --set sequencer-relayer.images.sequencerRelayer.devTag=#', '#', tag) } else { '' } }} \
+    --create-namespace > /dev/null
+  just wait-for-sequencer > /dev/null
+  echo "Deploying Hermes"
+  just deploy hermes-local > /dev/null
+  kubectl wait -n astria-dev-cluster deployment hermes-local-chart --for=condition=Available=True --timeout=480s
+
+@deploy-timeout tag=defaultTag:
+  echo "Deploying ingress controller..." && just deploy-ingress-controller > /dev/null
+  just wait-for-ingress-controller > /dev/null
+  echo "Deploying local celestia instance..." && just deploy celestia-local > /dev/null
+  helm dependency update ./sequencer > /dev/null
   helm dependency update ./evm-stack > /dev/null
   echo "Setting up single astria sequencer..." && helm install \
     -n astria-validator-single single-sequencer-chart ./sequencer \
     -f ../dev/values/validators/all.yml \
->>>>>>> 43edb824
     -f ../dev/values/validators/single.yml \
     {{ if tag != '' { replace('--set images.sequencer.devTag=# --set sequencer-relayer.images.sequencerRelayer.devTag=#', '#', tag) } else { '' } }} \
     --create-namespace > /dev/null
   just wait-for-sequencer > /dev/null
-<<<<<<< HEAD
-=======
   echo "Starting EVM rollup..." && helm install -n astria-dev-cluster astria-chain-chart ./evm-stack \
     -f ../dev/values/rollup/dev.yaml \
     -f ../dev/values/rollup/ibc-bridge-test.yaml \
@@ -68,12 +72,10 @@
     --set postgresql.enabled=false \
     --set evm-faucet.enabled=false > /dev/null
   just wait-for-dev-rollup > /dev/null
->>>>>>> 43edb824
   echo "Deploying Hermes"
   just deploy hermes-local > /dev/null
   kubectl wait -n astria-dev-cluster deployment hermes-local-chart --for=condition=Available=True --timeout=480s
 
-<<<<<<< HEAD
 [no-cd]
 run-without-native tag=defaultTag:
   #!/usr/bin/env bash
@@ -87,7 +89,7 @@
   # Add transfer/channel-0/utia as fee-asset
   docker run --rm --network host $ASTRIA_CLI_IMAGE sequencer sudo fee-asset add --private-key {{sequencer_sudo_pkey}} --asset transfer/channel-0/utia --sequencer-url {{sequencer_rpc_url}} --sequencer.chain-id {{sequencer_chain_id}}
   # check that sequencer balance updated correctly
-  
+
   EXPECTED_BALANCE=$(echo "1 * {{transfer_amount}}" | bc)
   for i in {1..50}
   do
@@ -104,8 +106,6 @@
     echo "expected sequencer balance was not found after IBC transfer; IBC transfer with compat address failed"
     exit 1
   fi
-=======
->>>>>>> 43edb824
 
 [no-cd]
 run tag=defaultTag:
@@ -253,7 +253,7 @@
   just init-ibc-bridge {{sequencer_tia_bridge_priv_key}} transfer/channel-0/utia nria {{tag}}
 
   # Execute the transfer from Celestia to the Rollup
-  just ibc-test _do-ibc-transfer
+  just ibc-test _do-rollup-ibc-transfer
 
   # Multiplication factor is 10^-6 (utia to tia) * 10^18 (rollup factor) = 10^12
   let expected_balance="$initial_balance + {{transfer_amount}} * 10**12"
@@ -279,7 +279,7 @@
   fi
 
   # Execute the transfer from Celstia to sequencer with compat address
-  just ibc-test _do-compat-ibc-transfer
+  just ibc-test _do-ibc-transfer {{defaultNamespace}} {{compat_address}}
 
   # check that celestia balance updated correctly
   for i in {1..50}
