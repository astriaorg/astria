{{/*
Namepsace to deploy elements into.
*/}}
{{- define "rollup.namespace" -}}
{{- default .Release.Namespace .Values.global.namespaceOverride | trunc 63 | trimSuffix "-" -}}
{{- end }}

{{/*  The name of the rollup */}}
{{- define "rollup.name" -}}
{{- tpl .Values.global.rollupName . }}
{{- end }}

{{- define "rollup.genesis-file" -}}
files/genesis/{{ include "rollup.type" . }}.genesis.json
{{- end -}}

{{- define "rollup.networkId" }}
{{- $rollupType := (include "rollup.type" . ) -}}
{{- if eq $rollupType "flame-mainnet" -}}253368190
{{- else if eq $rollupType "flame-testnet" -}}16604737732183
{{- else if eq $rollupType "flame-devnet" -}}912559
{{- else if eq $rollupType "forma-testnet" -}}984123
{{- else -}}{{ tpl .Values.genesis.chainId . }}
{{- end -}}
{{- end }}

{{- define "rollup.repos.geth" -}}
{{- $rollupType := (include "rollup.type" . ) -}}
{{- if or (eq $rollupType "custom") .Values.global.dev -}}{{ .Values.images.geth.repo }}
{{- else if hasPrefix "flame-" $rollupType -}}ghcr.io/astriaorg/astria-geth
{{- else if hasPrefix "forma-" $rollupType -}}ghcr.io/forma-dev/forma-geth
{{- end -}}
{{- end }}

{{- define "rollup.tags.geth" -}}
{{- $rollupType := (include "rollup.type" . ) -}}
{{- if or (eq $rollupType "custom") .Values.global.dev -}}{{ .Values.images.geth.tag }}
<<<<<<< HEAD
{{- else if eq $rollupType "flame-mainnet" -}}1.1.0
{{- else if eq $rollupType "flame-testnet" -}}1.1.0
{{- else if eq $rollupType "flame-devnet" -}}2.0.0-beta.1
{{- else if eq $rollupType "forma-testnet" -}}2.0.0-beta.1-forma-dev.2
=======
{{- else if eq $rollupType "flame-mainnet" -}}sha-1cfc2ae
{{- else if eq $rollupType "flame-testnet" -}}sha-1cfc2ae
{{- else if eq $rollupType "flame-devnet" -}}sha-1cfc2ae
>>>>>>> c78e00f5
{{- end -}}
{{- end }}

{{- define "rollup.tags.conductor" -}}
{{- $rollupType := (include "rollup.type" . ) -}}
{{- if or (eq $rollupType "custom") .Values.global.dev -}}{{ .Values.images.conductor.tag }}
{{- else if eq $rollupType "flame-mainnet" -}}2.0.0-rc.1
{{- else if eq $rollupType "flame-testnet" -}}2.0.0-rc.1
{{- else if eq $rollupType "flame-devnet" -}}2.0.0-rc.1
{{- else if eq $rollupType "forma-testnet" -}}sha-3640bf9ba17e521cff1ccf8709cc59cadbef5454
{{- end -}}
{{- end }}


{{- define "rollup.type" -}}
{{- $rollupName := (include "rollup.name" . ) -}}
{{- if eq $rollupName "flame" -}}flame-mainnet
{{- else if eq $rollupName "flame-dawn-1" -}}flame-testnet
{{- else if eq $rollupName "flame-dusk-11"}}flame-devnet
{{- else if eq $rollupName "forma-sketchpad"}}forma-testnet
{{- else -}}custom
{{- end -}}
{{- end }}


{{/* verbosity based on log level */}}
{{- define "rollup.verbosity" -}}
{{- if eq . "silent" }}0
{{- else if eq . "error" }}1
{{- else if eq . "warn" }}2
{{- else if eq . "info" }}3
{{- else if eq . "debug" }}4
{{- else if eq . "trace" }}5
{{- end }}
{{- end }}

{{- define "rollup.moduleVerbosity" -}}
{{- range $module := .Values.geth.moduleLogLevels }}{{$module.module}}={{ include "rollup.verbosity" $module.level }},
{{- end }}
{{- end }}

{{/*
Expand the name of the chart.
*/}}
{{- define "rollup.appName" -}}
{{- default (include "rollup.name" .) | trunc 63 | trimSuffix "-" }}-astria-dev-cluster
{{- end }}

{{/*
Common labels
*/}}
{{- define "rollup.labels" -}}
{{ include "rollup.selectorLabels" . }}
{{- end }}

{{/*
Selector labels
*/}}
{{- define "rollup.selectorLabels" -}}
app: {{ include "rollup.appName" . }}
{{- end }}

{{/*
The log level represented as a number
*/}}
{{- define "rollup.logLevelNum" -}}
{{- if eq .Values.config.logLevel "error" -}}
1
{{- else if eq .Values.config.logLevel "warn" -}}
2
{{- else if eq .Values.config.logLevel "info" -}}
3
{{- else if eq .Values.config.logLevel "debug" -}}
4
{{- else if eq .Values.config.logLevel "trace" -}}
5
{{- end }}
{{- end }}

{{/*
Full image paths for Astria built images
*/}}
{{- define "rollup.image" -}}
{{ include "rollup.repos.geth" . }}:{{ include "rollup.tags.geth" . }}
{{- end }}

{{- define "conductor.image" -}}
{{ .Values.images.conductor.repo }}:{{ include "rollup.tags.conductor" . }}
{{- end }}


{{/*
Return if ingress is stable.
*/}}
{{- define "rollup.ingress.isStable" -}}
{{- eq (include "rollup.ingress.apiVersion" .) "networking.k8s.io/v1" }}
{{- end }}

{{/*
Return if ingress supports ingressClassName.
*/}}
{{- define "rollup.ingress.supportsIngressClassName" -}}
{{- or (eq (include "rollup.ingress.isStable" .) "true") (and (eq (include "rollup.ingress.apiVersion" .) "networking.k8s.io/v1beta1") (semverCompare ">= 1.18-0" .Capabilities.KubeVersion.Version)) }}
{{- end }}

{{/*
Return if ingress supports pathType.
*/}}
{{- define "rollup.ingress.supportsPathType" -}}
{{- or (eq (include "rollup.ingress.isStable" .) "true") (and (eq (include "rollup.ingress.apiVersion" .) "networking.k8s.io/v1beta1") (semverCompare ">= 1.18-0" .Capabilities.KubeVersion.Version)) }}
{{- end }}

{{/*
Return the appropriate apiVersion for ingress.
*/}}
{{- define "rollup.ingress.apiVersion" -}}
{{- if and ($.Capabilities.APIVersions.Has "networking.k8s.io/v1") (semverCompare ">= 1.19-0" .Capabilities.KubeVersion.Version) }}
{{- print "networking.k8s.io/v1" }}
{{- else if $.Capabilities.APIVersions.Has "networking.k8s.io/v1beta1" }}
{{- print "networking.k8s.io/v1beta1" }}
{{- else }}
{{- print "extensions/v1beta1" }}
{{- end }}
{{- end }}

{{- define "rollup.gethHomeDir" -}}
/home/geth
{{- end }}

{{- define "rollup.gethDataDir" -}}
{{ include "rollup.gethHomeDir" . }}/{{ include "rollup.name" . }}
{{- end }}<|MERGE_RESOLUTION|>--- conflicted
+++ resolved
@@ -35,16 +35,10 @@
 {{- define "rollup.tags.geth" -}}
 {{- $rollupType := (include "rollup.type" . ) -}}
 {{- if or (eq $rollupType "custom") .Values.global.dev -}}{{ .Values.images.geth.tag }}
-<<<<<<< HEAD
-{{- else if eq $rollupType "flame-mainnet" -}}1.1.0
-{{- else if eq $rollupType "flame-testnet" -}}1.1.0
-{{- else if eq $rollupType "flame-devnet" -}}2.0.0-beta.1
-{{- else if eq $rollupType "forma-testnet" -}}2.0.0-beta.1-forma-dev.2
-=======
 {{- else if eq $rollupType "flame-mainnet" -}}sha-1cfc2ae
 {{- else if eq $rollupType "flame-testnet" -}}sha-1cfc2ae
 {{- else if eq $rollupType "flame-devnet" -}}sha-1cfc2ae
->>>>>>> c78e00f5
+{{- else if eq $rollupType "forma-testnet" -}}2.0.0-beta.1-forma-dev.2
 {{- end -}}
 {{- end }}
 
