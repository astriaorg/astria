--- conflicted
+++ resolved
@@ -29,7 +29,6 @@
         {{- end }}
         "astriaOverrideGenesisExtraData": {{ .Values.genesis.overrideGenesisExtraData }},
         "astriaRollupName": "{{ tpl .Values.genesis.rollupName . }}",
-<<<<<<< HEAD
         "astriaForks": {
             {{- $forks := .Values.genesis.forks }}
             {{- $index := 0 }}
@@ -109,6 +108,14 @@
                 {{- $fields = append $fields (printf "\"bridgeAddresses\": %s" (toPrettyJson .bridgeAddresses | indent 4 | trim)) }}
                 {{- end }}
 
+                {{-if .astriaOracleCallerAddress}}
+                {{- $fields = append $fields (printf "\"astriaOracleCallerAddress\": %s" (toPrettyJson .astriaOracleCallerAddress | indent 4 | trim)) }}
+                {{- end }}
+
+                {{-if .astriaOracleContractAddress}}
+                {{- $fields = append $fields (printf "\"astriaOracleContractAddress\": %s" (toPrettyJson .astriaOracleContractAddress | indent 4 | trim)) }}
+                {{- end }}
+
                 {{- join ",\n" $fields | indent 16 }}
                 }
                 {{- if ne $index $lastIndex }},{{ end }}
@@ -116,19 +123,6 @@
                 {{- end }}
             {{- end }}
             }
-=======
-        "astriaCelestiaInitialHeight": {{ toString .Values.genesis.celestiaInitialHeight | replace "\"" "" }},
-        "astriaCelestiaHeightVariance": {{ toString .Values.genesis.celestiaHeightVariance | replace "\"" "" }},
-        "astriaBridgeAddresses": {{ toPrettyJson .Values.genesis.bridgeAddresses | indent 8 | trim }},
-        "astriaFeeCollectors": {{ toPrettyJson .Values.genesis.feeCollectors | indent 8 | trim }},
-        "astriaEIP1559Params": {{ toPrettyJson .Values.genesis.eip1559Params | indent 8 | trim }},
-        "astriaSequencerAddressPrefix": "{{ .Values.genesis.sequencerAddressPrefix }}"
-        {{- if not .Values.global.dev }}
-        {{- else }},
-        "astriaOracleCallerAddress": "{{ .Values.genesis.astriaOracleCallerAddress }}",
-        "astriaOracleContractAddress": "{{ .Values.genesis.astriaOracleContractAddress }}"
-        {{- end }}
->>>>>>> d45ff858
     },
     {{- if not .Values.global.dev }}
     {{- else }}
