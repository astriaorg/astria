--- conflicted
+++ resolved
@@ -17,15 +17,11 @@
     repo: ghcr.io/astriaorg/conductor
     pullPolicy: IfNotPresent
     tag: 1.0.0
-<<<<<<< HEAD
     devTag: pr-1866
-=======
-    devTag: latest
   snapshot:
     repo: rclone/rclone
     pullPolicy: IfNotPresent
     tag: 1.69.0
->>>>>>> dd99bf9f
 
 genesis:
   ## These values are used to configure the genesis block of the rollup chain
