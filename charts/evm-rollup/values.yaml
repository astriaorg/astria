global:
  namespaceOverride: ""
  replicaCount: 1
  # Whether to use tty readable logging for astria services, when false use json.
  # Best to be false in production environments, true for clean logs on local dev.
  useTTY: false
  dev: false

images:
  geth:
    repo: ghcr.io/astriaorg/astria-geth
<<<<<<< HEAD
    tag: 0.11.0
    devTag: pr-32
=======
    tag: 0.13.0
    devTag: latest
>>>>>>> 0b4dbe8a
  conductor:
    repo: ghcr.io/astriaorg/conductor
    tag: "0.18.0"
    devTag: latest
  composer:
    repo: ghcr.io/astriaorg/composer
    tag: "0.8.0"
    devTag: latest

  # Rollup faucet
  faucet: "ghcr.io/astriaorg/ria-faucet:0.0.1"

  # Pertaining to deploying blockscout block explorer
  blockscout:
    core: "docker.io/blockscout/blockscout:5.1.0"
    postgres: "docker.io/library/postgres:14"
    redis: "docker.io/library/redis:alpine"
    sigProvider: "ghcr.io/blockscout/sig-provider@sha256:ae371ce8d0a20993bf61ca81b3394416f4778c9edd398250fd4d81a8d6820950"
    smartContractVerifier: "ghcr.io/blockscout/smart-contract-verifier@sha256:f07b2d874c28d45f5ba81f297c868a746a03771e8b6d9b8e96f0eba0beeb1016"
    visualizer: "ghcr.io/blockscout/visualizer@sha256:99479da126248e0aba5c32b1e32625f8c527b72924f55cb510b50e5f854b2d15"

config:
  # The level at which core astria components will log out
  # Options are: error, warn, info, and debug
  logLevel: "debug"

  rollup:
    # string name for the rollup chain, used to generate Rollup ID
    name: ""
    # EVM network ID used by the chain
    networkId: ""
    # Can be set to 'pebble' or 'leveldb'
    dbEngine: pebble
    # Set to true to keep history of all blocks
    archiveNode: false
<<<<<<< HEAD
=======
    # Set to true to clear the mempool on startup/restart
    purgeMempool: false
    # EVM network ID used by the chain
    networkId: "1337"
>>>>>>> 0b4dbe8a
    # Determines what will drive block execution, options are:
    # - "SoftOnly" -> blocks are only pulled from the sequencer
    # - "FirmOnly" -> blocks are only pulled from DA
    # - "SoftAndFirm" -> blocks are pulled from both the sequencer and DA
    executionCommitLevel: 'SoftAndFirm'
    # Max bytes to encode into a single sequencer `SignedTransaction`, not including signature,
    # public key, nonce. This is the sum of the sizes of all the `SequenceAction`s. Should be
    # set below the sequencer's max block size to allow space for encoding, signature, public
    # key and nonce bytes
    maxBytesPerBundle: 200000
    # Max amount of bundles that can be in the submission queue.
    # ASTRIA_COMPOSER_BUNDLE_QUEUE_CAPACITY * ASTRIA_COMPOSER_MAX_BYTES_PER_BUNDLE (e.g.
    # 40000 * 200KB = 8GB) is the limit on how much memory the finished bundle queue can consume.
    # This should be lower than the resource limit enforced by Kubernetes on the pod, defined below
    bundleQueueCapacity: 40000
    maxSubmitInterval: 2000
    # Configuration specific to EVM rollup genesis
    genesis:
      # Configuration of Eth forks, setting to 0 will enable from height,
      # left as is these forks will not activate.
      shanghaiTime: ""
      cancunTime: ""
      pragueTime: ""
      verkleTime: ""
      # Configure the gas Limit
      gasLimit: "8000000"
      # Set to a hex set of bytes if your rollup has manually configured extra data
      extraDataOverride: ""
      # If set to true the genesis block will contain extra data
      overrideGenesisExtraData: true
      # When using an erc20 canonical bridge, the address from which tokens will
      # be sent via the bridge contract
      bridgeSenderAddress: "0x0000000000000000000000000000000000000000"
      # Configure the sequencer bridge addresses and allowed assets if using
      # the astria canonical bridge. Recommend removing alloc values if so.
      bridgeAddresses: []
        # - address: "684ae50c49a434199199c9c698115391152d7b3f"
        #   startHeight: 1
        #   assetDenom: "nria"
        #   assetPrecision: 9
      # Configure the fee collector for the evm tx fees, activated at block heights.
      # If not configured, all tx fees will be burned.
      feeCollectors:
        1: "0xaC21B97d35Bf75A7dAb16f35b111a50e78A72F30"
      # Configure EIP-1559 params, activated at block heights
      eip1559Params: {}
        # 1:
        #   minBaseFee: 0
        #   elasticityMultiplier: 2
        #   baseFeeChangeDenominator: 8
      # Can configure the genesis allocs for the chain
      alloc:
        # Deploying the deterministic deploy proxy contract in genesis
        # Forge and other tools use this for their CREATE2 usage, but
        # can only be included through the genesis block after EIP-155
        # https://github.com/Arachnid/deterministic-deployment-proxy
        - address: "0x4e59b44847b379578588920cA78FbF26c0B4956C"
          value:
            balance: "0"
            code: "0x7fffffffffffffffffffffffffffffffffffffffffffffffffffffffffffffffe03601600081602082378035828234f58015156039578182fd5b8082525050506014600cf3"
        # Example of simple genesis account funding
        # - address: "0xaC21B97d35Bf75A7dAb16f35b111a50e78A72F30"
        #   value:
        #   # The balance must be a string due to size
        #   balance: "1000000000000000000000000000"
    metrics:
      # set to enable prometheus metrics
      enabled: false
    otel:
      enabled: false
      serviceNamePrefix: "{{ .Values.config.rollup.name }}"
      endpoint:
      tracesEndpoint:
      tracesCompression: gzip
      tracesTimeout: 10
      otlpHeaders:
      traceHeaders:
    serviceMonitor:
      # set to enable port svc and service monitor
      enabled: false
      port: 6060
      additionalLabels:
        release: kube-prometheus-stack
    alerting:
      enabled: false
      interval: ""
      additionalLabels:
        release: kube-prometheus-stack
      annotations: {}
      # scrapeTimeout: 10s
      # path: /metrics
      prometheusRule:
        enabled: true
        additionalLabels:
          release: kube-prometheus-stack
        namespace: monitoring
        rules:
        - alert: Geth_Slow_Finalized
          expr: increase(chain_head_finalized{namespace="astria-dusk3-cluster"}[5m]) < 20  # Insert your query Expression
          for: 5m  # Rough number but should be enough to init warn
          labels:
            severity: critical
          annotations:
            summary: Slow Chain Head Finalized (instance {{ $labels.instance }})
            description: "Chain Head Finalized on {{ $labels.namespace }} is increasing at a rate slower then 20 blocks per 5 minute\n  VALUE = {{ $value }}\n  LABELS = {{ $labels }}"

  faucet:
    enabled: false
    proxyCount: 1
    # The account from which the faucet disburses funds, likely want to have
    # the corresponding account given a balance in genesis accounts.
    # Note: When secretProvider.enabled is true the secret provided by
    #       `evmPrivateKey` is used instead of this value.
    privateKey:
      devContent: ""
      secret:
        filename: "key.hex"
        resourceName: "projects/$PROJECT_ID/secrets/sequencerPrivateKey/versions/latest"
        key: token
    # The amount of token to give per request
    amount: 1

  # Configuration related to sequencer connection for rollup
  sequencer:
    addressPrefixes:
      base: "astria"
    nativeAssetBaseDenomination: nria
    chainId: ""
    # Block height to start syncing rollup from
    initialBlockHeight: "2"
    # Fastest block time possible in MS
    blockTimeMs: 2000
    # URL path for the sequencer
    rpc: ""
    # gRPC path for the sequencer
    grpc: ""
    # Private key which is used for wrapping txs for sequencer submission
    # Note: When secretProvider.enabled is true the secret provided by
    #       `sequencerPrivateKey` is used instead of this value.
    privateKey:
      devContent: ""
      secret:
        filename: "key.hex"
        resourceName: "projects/$PROJECT_ID/secrets/sequencerPrivateKey/versions/latest"

  celestia:
    # if config.rollup.executionLevel is NOT 'SoftOnly' AND celestia-node is not enabled
    # the rpc, ws, and token fields must be set to access celestia network.
    rpc: ""
    token: ""
    # The first block height to look at for a rollup block
    initialBlockHeight: ""
    # The number of blocks to celestia blocks to allow before finding the next rollup data
    # The chain will halt in FirmOnly when this limit is hit. In SoftAndOnly mode, the chain
    # will execute up to 6x this of soft blocks ahead of firm commitment and then halt.
    heightVariance: ""

  blockscout:
    enabled: false

celestia-node:
  # Strongly recommend leaving enabled when not doing `SoftOnly` execution
  enabled: true
  # By default the celestia node deploys on top of the Celestia testnet mocha network
  config:
    labelPrefix: astria
    type: light
    tokenAuthLevel: false  # Set to false to disable auth
    # You can deploy on top of a custom celestia network, uncomment below and
    # update fields with notes
    # network: custom
    # chainId: test
    # # The below information will depend on your local celestia deployment,
    # # using the default generated when deploying "celestia-local" chart
    # coreIp: celestia-service.astria-dev-cluster.svc.cluster.local
    # # The custom info below must be grabbed from the custom network bridge on startup
    # customInfo: "<GENESIS_HASH>:<BRIDGE_MULTIADDRESS>"

# When deploying in a production environment should use a secret provider
# This is configured for use with GCP, need to set own resource names
# and keys
secretProvider:
  enabled: false
  provider: gcp
  parametersTemplate: |-
    secrets: |
      - resourceName: {{ .key.resourceName }}
        fileName: "{{ .key.filename }}"

ingress:
  enabled: false
  labels: {}
  hostname: localdev.me
  className: nginx
  services:
    rpc:
      enabled: true
      hosts:
        - executor.{{ .Values.config.rollup.name }}.{{ .Values.ingress.hostname }}
      path: /
      pathType: Prefix
      service:
        name: "{{ .Values.config.rollup.name }}-evm-service"
        port:
          name: json-rpc-svc
      annotations: {}
        # kubernetes.io/ingress.class: nginx
        # kubernetes.io/tls-acme: "true"
      labels: {}
      tls: {}
      #  - secretName: chart-example-tls
      #    hosts:
      #      - chart-example.local
    ws:
      enabled: true
      hosts:
        - ws-executor.{{ .Values.config.rollup.name }}.{{ .Values.ingress.hostname }}
      path: /
      pathType: Prefix
      service:
        name: "{{ .Values.config.rollup.name }}-evm-service"
        port:
          name: ws-rpc-svc
      annotations: {}
        # kubernetes.io/ingress.class: nginx
        # kubernetes.io/tls-acme: "true"
      labels: {}
      tls: {}
      #  - secretName: chart-example-tls
      #    hosts:
      #      - chart-example.local
    faucet:
      enabled: false
      hosts:
        - faucet.{{ .Values.config.rollup.name }}.{{ .Values.ingress.hostname }}
      path: /
      pathType: Prefix
      service:
        name: "{{ .Values.config.rollup.name }}-faucet-service"
        port:
          name: faucet-svc
      annotations: {}
        # kubernetes.io/ingress.class: nginx
        # kubernetes.io/tls-acme: "true"
      labels: {}
      tls: {}
      #  - secretName: chart-example-tls
      #    hosts:
      #      - chart-example.local
    explorer:
      enabled: false
      hosts:
        - blockscout.{{ .Values.config.rollup.name }}.{{ .Values.ingress.hostname }}
      path: /
      pathType: Prefix
      service:
        name: "{{ .Values.config.rollup.name }}-blockscout-svc"
        port:
          name: blockscout-svc
      annotations: {}
        # kubernetes.io/ingress.class: nginx
        # kubernetes.io/tls-acme: "true"
      labels: {}
      tls: {}
      #  - secretName: chart-example-tls
      #    hosts:
      #      - chart-example.local

# Default persistent storage values
# NOTE - `rollupName` will be used with `persistentVolumeName` to generate names for kubernetes resources.
#  e.g. astria-executor-pv, astria-executor-pvc
resources:
  conductor:
    requests:
      cpu: 0.1
      memory: 200Mi
    limits:
      cpu: 1
      memory: 2Gi
  composer:
    requests:
      cpu: 0.1
      memory: 100Mi
    limits:
      cpu: 1
      memory: 1Gi
  geth:
    requests:
      cpu: 16
      memory: 32Gi

storage:
  enabled: false
  local: true
  entities:
    rollupSharedStorage:
      size: "5Gi"
      persistentVolumeName: "rollup-shared-storage"
      path: "/data/rollup-data"

# Default service ports
ports:
  jsonRPC: 8545
  wsRPC: 8546
  executionGRPC: 50051
  composerGRPC: 50052
  composerHealthAPI: 2450
  faucet: 8080
  blockscout: 4000
  metrics: 6060
  conductorMetrics: 9000
  composerMetrics: 9001<|MERGE_RESOLUTION|>--- conflicted
+++ resolved
@@ -9,13 +9,8 @@
 images:
   geth:
     repo: ghcr.io/astriaorg/astria-geth
-<<<<<<< HEAD
-    tag: 0.11.0
-    devTag: pr-32
-=======
     tag: 0.13.0
     devTag: latest
->>>>>>> 0b4dbe8a
   conductor:
     repo: ghcr.io/astriaorg/conductor
     tag: "0.18.0"
@@ -51,13 +46,8 @@
     dbEngine: pebble
     # Set to true to keep history of all blocks
     archiveNode: false
-<<<<<<< HEAD
-=======
     # Set to true to clear the mempool on startup/restart
     purgeMempool: false
-    # EVM network ID used by the chain
-    networkId: "1337"
->>>>>>> 0b4dbe8a
     # Determines what will drive block execution, options are:
     # - "SoftOnly" -> blocks are only pulled from the sequencer
     # - "FirmOnly" -> blocks are only pulled from DA
