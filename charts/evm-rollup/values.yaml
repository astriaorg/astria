--- conflicted
+++ resolved
@@ -73,6 +73,13 @@
         #   assetDenom: "nria"
         #   senderAddress: "0x0000000000000000000000000000000000000000"
         #   assetPrecision: 9
+        ## Native oracle configuration
+      # address from which injected oracle transactions are called from;
+      # must not have a known private key for mainnet
+      astriaOracleCallerAddress: "0x0000000000000000000000000000000000000088"
+      # address where the oracle contract is deployed at (at genesis)
+      # must match the `alloc` genesis field
+      astriaOracleContractAddress: "0x0000000000000000000000000000000000000089"
 
   ## These are general configuration values with some recommended defaults
 
@@ -80,34 +87,6 @@
   gasLimit: "50000000"
   # If set to true the genesis block will contain extra data
   overrideGenesisExtraData: true
-<<<<<<< HEAD
-=======
-  # The hrp for bech32m addresses, unlikely to be changed
-  sequencerAddressPrefix: "astria"
-
-  ## These values are used to configure astria native bridging
-  ## Many of the fields have commented out example fields
-
-  # Configure the sequencer bridge addresses and allowed assets if using
-  # the astria canonical bridge. Recommend removing alloc values if so.
-  bridgeAddresses: []
-    # - address: "684ae50c49a434199199c9c698115391152d7b3f"
-    #   startHeight: 1
-    #   assetDenom: "nria"
-    #   senderAddress: "0x0000000000000000000000000000000000000000"
-    #   assetPrecision: 9
-
-  ## Native oracle configuration
-
-  # address from which injected oracle transactions are called from;
-  # must not have a known private key for mainnet
-  astriaOracleCallerAddress: "0x0000000000000000000000000000000000000088"
-  # address where the oracle contract is deployed at (at genesis)
-  # must match the `alloc` genesis field
-  astriaOracleContractAddress: "0x0000000000000000000000000000000000000089"
-
-  ## Fee configuration
->>>>>>> d45ff858
 
 
   ## Standard Eth Genesis config values
