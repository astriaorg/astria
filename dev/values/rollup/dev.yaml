global:
  useTTY: true
  dev: true
  evmChainId: 1337
  rollupName: astria
  sequencerRpc: http://node0-sequencer-rpc-service.astria-dev-cluster.svc.cluster.local:26657
  sequencerGrpc: http://node0-sequencer-grpc-service.astria-dev-cluster.svc.cluster.local:8080
  sequencerChainId: sequencer-test-chain-0

evm-rollup:
  genesis:
    ## These values are used to configure the genesis block of the rollup chain
    ## no defaults as they are unique to each chain

    # Block height to start syncing rollup from, lowest possible is 2
    sequencerInitialHeight: 2
    # The first Celestia height to utilize when looking for rollup data
    celestiaInitialHeight: 2
    # The variance in Celestia height to allow before halting the chain
    celestiaHeightVariance: 10
    # Will fill the extra data in each block, can be left empty
    # can also fill with something unique for your chain.
    extraDataOverride: ""

    ## These are general configuration values with some recommended defaults

    # Configure the gas Limit
    gasLimit: "50000000"
    # If set to true the genesis block will contain extra data
    overrideGenesisExtraData: true
    # The hrp for bech32m addresses, unlikely to be changed
    sequencerAddressPrefix: "astria"

    ## These values are used to configure astria native bridging
    ## Many of the fields have commented out example fields

    # When using an erc20 canonical bridge, the address from which tokens will
    # be sent via the bridge contract
    bridgeSenderAddress: "0x0000000000000000000000000000000000000000"
    # Configure the sequencer bridge addresses and allowed assets if using
    # the astria canonical bridge. Recommend removing alloc values if so.
    bridgeAddresses:
      - bridgeAddress: "astria13ahqz4pjqfmynk9ylrqv4fwe4957x2p0h5782u"
        startHeight: 1
        assetDenom: "nria"
        assetPrecision: 9


    ## Fee configuration

    # Configure the fee collector for the evm tx fees, activated at block heights.
    # If not configured, all tx fees will be burned.
    feeCollectors:
      1: "0xaC21B97d35Bf75A7dAb16f35b111a50e78A72F30"
    # Configure EIP-1559 params, activated at block heights
    eip1559Params: {}
      # 1:
      #   minBaseFee: 0
      #   elasticityMultiplier: 2
    #   baseFeeChangeDenominator: 8

    ## Standard Eth Genesis config values
    # Configuration of Eth forks, setting to 0 will enable from height,
    # left as is these forks will not activate.
    cancunTime: ""
    pragueTime: ""
    verkleTime: ""
    # Can configure the genesis allocs for the chain
    alloc:
      # Deploying the deterministic deploy proxy contract in genesis
      # Forge and other tools use this for their CREATE2 usage, but
      # can only be included through the genesis block after EIP-155
      # https://github.com/Arachnid/deterministic-deployment-proxy
      - address: "0x4e59b44847b379578588920cA78FbF26c0B4956C"
        value:
          balance: "0"
          code: "0x7fffffffffffffffffffffffffffffffffffffffffffffffffffffffffffffffe03601600081602082378035828234f58015156039578182fd5b8082525050506014600cf3"
      - address: "0xA58639fB5458e65E4fA917FF951C390292C24A15"
        value:
          balance: "0"
          code: "0x60806040526004361061004a5760003560e01c80637eb6dec71461004f578063a996e0201461009d578063b6476c7e146100b2578063bab916d0146100d4578063db97dc98146100e7575b600080fd5b34801561005b57600080fd5b506100837f000000000000000000000000000000000000000000000000000000000000000981565b60405163ffffffff90911681526020015b60405180910390f35b6100b06100ab366004610315565b6100fc565b005b3480156100be57600080fd5b506100c761019e565b6040516100949190610381565b6100b06100e23660046103cf565b61022c565b3480156100f357600080fd5b506100c76102bf565b3460006101297f000000000000000000000000000000000000000000000000000000003b9aca0083610411565b1161014f5760405162461bcd60e51b815260040161014690610433565b60405180910390fd5b34336001600160a01b03167f0c64e29a5254a71c7f4e52b3d2d236348c80e00a00ba2e1961962bd2827c03fb8787878760405161018f94939291906104ea565b60405180910390a35050505050565b600180546101ab9061051c565b80601f01602080910402602001604051908101604052809291908181526020018280546101d79061051c565b80156102245780601f106101f957610100808354040283529160200191610224565b820191906000526020600020905b81548152906001019060200180831161020757829003601f168201915b505050505081565b3460006102597f000000000000000000000000000000000000000000000000000000003b9aca0083610411565b116102765760405162461bcd60e51b815260040161014690610433565b34336001600160a01b03167f0f4961cab7530804898499aa89f5ec81d1a73102e2e4a1f30f88e5ae3513ba2a85856040516102b2929190610556565b60405180910390a3505050565b600080546101ab9061051c565b60008083601f8401126102de57600080fd5b50813567ffffffffffffffff8111156102f657600080fd5b60208301915083602082850101111561030e57600080fd5b9250929050565b6000806000806040858703121561032b57600080fd5b843567ffffffffffffffff8082111561034357600080fd5b61034f888389016102cc565b9096509450602087013591508082111561036857600080fd5b50610375878288016102cc565b95989497509550505050565b600060208083528351808285015260005b818110156103ae57858101830151858201604001528201610392565b506000604082860101526040601f19601f8301168501019250505092915050565b600080602083850312156103e257600080fd5b823567ffffffffffffffff8111156103f957600080fd5b610405858286016102cc565b90969095509350505050565b60008261042e57634e487b7160e01b600052601260045260246000fd5b500490565b60208082526062908201527f417374726961576974686472617765723a20696e73756666696369656e74207660408201527f616c75652c206d7573742062652067726561746572207468616e203130202a2a60608201527f20283138202d20424153455f434841494e5f41535345545f505245434953494f6080820152614e2960f01b60a082015260c00190565b81835281816020850137506000828201602090810191909152601f909101601f19169091010190565b6040815260006104fe6040830186886104c1565b82810360208401526105118185876104c1565b979650505050505050565b600181811c9082168061053057607f821691505b60208210810361055057634e487b7160e01b600052602260045260246000fd5b50919050565b60208152600061056a6020830184866104c1565b94935050505056fea264697066735822122047a7ef84c0be4640572989abfc01decbc1ae143d4659f1b32047978c67ebc9c864736f6c63430008150033"


  config:
    # The level at which core astria components will log out
    # Options are: error, warn, info, and debug
    logLevel: "debug"

    conductor:
      # Determines what will drive block execution, options are:
      # - "SoftOnly" -> blocks are only pulled from the sequencer
      # - "FirmOnly" -> blocks are only pulled from DA
      # - "SoftAndFirm" -> blocks are pulled from both the sequencer and DA
      executionCommitLevel: 'SoftAndFirm'
      # The expected fastest block time possible from sequencer, determines polling
      # rate.
      sequencerBlockTimeMs: 2000
      # The maximum number of requests to make to the sequencer per second
      sequencerRequestsPerSecond: 500

    celestia:
      rpc: "http://celestia-service.astria-dev-cluster.svc.cluster.local:26658"
      token: "http://celestia-service.astria-dev-cluster.svc.cluster.local:5353"

  resources:
    conductor:
      requests:
        cpu: 0.01
        memory: 1Mi
      limits:
        cpu: 0.1
        memory: 20Mi
    geth:
      requests:
        cpu: 0.25
        memory: 256Mi
      limits:
        cpu: 2
        memory: 1Gi

  celestia-node:
    enabled: false

  storage:
    enabled: false

  ingress:
    enabled: true
    services:
      rpc:
        enabled: true
      ws:
        enabled: true

composer:
  enabled: true
  config:
    privateKey:
      devContent: "2bd806c97f0e00af1a1fc3328fa763a9269723c8db8fac4f93af71db186d6e90"

bridge-withdrawer:
  enabled: true
  config:
    minExpectedFeeAssetBalance: "0"
    sequencerBridgeAddress: "astria13ahqz4pjqfmynk9ylrqv4fwe4957x2p0h5782u"
    feeAssetDenom: "nria"
    rollupAssetDenom: "nria"
    evmContractAddress: "0xA58639fB5458e65E4fA917FF951C390292C24A15"
    sequencerPrivateKey:
      devContent: "dfa7108e38ab71f89f356c72afc38600d5758f11a8c337164713e4471411d2e0"

evm-faucet:
  enabled: true
  ingress:
    enabled: true
  config:
    privateKey:
      devContent: "8b3a7999072c9c9314c084044fe705db11714c6c4ed7cddb64da18ea270dd203"

postgresql:
<<<<<<< HEAD
  enabled: false
=======
  enabled: true
>>>>>>> d2e441e6
  nameOverride: blockscout-postegres
  primary:
    persistence:
      enabled: false
    resourcesPreset: "medium"
  auth:
    enablePostgresUser: true
    postgresPassword: bigsecretpassword
    username: blockscout
    password: blockscout
    database: blockscout
  audit:
    logHostname: true
    logConnections: true
    logDisconnections: true
blockscout-stack:
<<<<<<< HEAD
  enabled: false
=======
  enabled: true
>>>>>>> d2e441e6
  config:
    id: 1337
    name: Astria
    shortname: Astria
    currency:
      name: RIA
      symbol: RIA
      decimals: 18
    testnet: true
    prometheus:
      enabled: false
  blockscout:
    extraEnv:
      - name: ECTO_USE_SSL
        value: "false"
      - name: DATABASE_URL
        value: "postgres://postgres:bigsecretpassword@astria-chain-chart-blockscout-postegres.astria-dev-cluster.svc.cluster.local:5432/blockscout"
      - name: ETHEREUM_JSONRPC_VARIANT
        value: "geth"
      - name: ETHEREUM_JSONRPC_HTTP_URL
        value: "http://astria-evm-service.astria-dev-cluster.svc.cluster.local:8545/"
      - name: ETHEREUM_JSONRPC_INSECURE
        value: "true"
      - name: ETHEREUM_JSONRPC_WS_URL
        value: "ws://astria-evm-service.astria-dev-cluster.svc.cluster.local:8546/"
      - name: INDEXER_DISABLE_BEACON_BLOB_FETCHER
        value: "true"
      - name: NETWORK
        value: "Astria"
      - name: SUBNETWORK
        value: "Local"
      - name: CONTRACT_VERIFICATION_ALLOWED_SOLIDITY_EVM_VERSIONS
        value: "homestead,tangerineWhistle,spuriousDragon,byzantium,constantinople,petersburg,istanbul,berlin,london,paris,shanghai,default"
      - name: CONTRACT_VERIFICATION_ALLOWED_VYPER_EVM_VERSIONS
        value: "byzantium,constantinople,petersburg,istanbul,berlin,paris,shanghai,default"
      - name: DISABLE_EXCHANGE_RATES
        value: "true"
      - name: COIN
        value: "RIA"

    ingress:
      enabled: true
      hostname: explorer.astria.localdev.me

  frontend:
    extraEnv:
      - name: NEXT_PUBLIC_NETWORK_NAME
        value: "Astria Flame"
      - name: NEXT_PUBLIC_NETWORK_SHORT_NAME
        value: "Flame"
      - name: NEXT_PUBLIC_NETWORK_VERIFICATION_TYPE
        value: "validation"
      - name: NEXT_PUBLIC_AD_BANNER_PROVIDER
        value: "none"
      - name: NEXT_PUBLIC_API_PROTOCOL
        value: "http"
      - name: NEXT_PUBLIC_API_WEBSOCKET_PROTOCOL
        value: "ws"
      - name: NEXT_PUBLIC_NETWORK_CURRENCY_NAME
        value: "Ria"
      - name: NEXT_PUBLIC_NETWORK_CURRENCY_WEI_NAME
        value: "aRia"
      - name: NEXT_PUBLIC_NETWORK_CURRENCY_SYMBOL
        value: "RIA"
      - name: NEXT_PUBLIC_AD_TEXT_PROVIDER
        value: "none"
    ingress:
      enabled: true
      hostname: explorer.astria.localdev.me<|MERGE_RESOLUTION|>--- conflicted
+++ resolved
@@ -158,11 +158,7 @@
       devContent: "8b3a7999072c9c9314c084044fe705db11714c6c4ed7cddb64da18ea270dd203"
 
 postgresql:
-<<<<<<< HEAD
-  enabled: false
-=======
-  enabled: true
->>>>>>> d2e441e6
+  enabled: true
   nameOverride: blockscout-postegres
   primary:
     persistence:
@@ -179,11 +175,7 @@
     logConnections: true
     logDisconnections: true
 blockscout-stack:
-<<<<<<< HEAD
-  enabled: false
-=======
-  enabled: true
->>>>>>> d2e441e6
+  enabled: true
   config:
     id: 1337
     name: Astria
