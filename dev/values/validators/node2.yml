--- conflicted
+++ resolved
@@ -1,8 +1,4 @@
 # Override value example for second validator from main chart
-<<<<<<< HEAD
-config:
-  moniker: 'node2'
-=======
 moniker: 'node2'
 genesis:
   validators:
@@ -32,7 +28,6 @@
           value: 4v1RdMiKkWgBBTTP26iRSLOEkAY99gMVfZijm6OCzjs=
         priv_key:
           value: WxsUPI2QASIwK+XV547R8xzL66a5oBR2G8h53t0Gcl7i/VF0yIqRaAEFNM/bqJFIs4SQBj32AxV9mKObo4LOOw==
->>>>>>> 0b4dbe8a
   # Values for CometBFT node configuration
   config:
     p2p:
