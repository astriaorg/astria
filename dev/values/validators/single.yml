global:
  namespaceOverride: astria-dev-cluster
  dev: true

<<<<<<< HEAD
moniker: node0

genesis:
  validators:
=======
config:
  moniker: node0
  sequencer:
    addressPrefixes:
      base: "astria"
    authoritySudoAddress: astria1rsxyjrcm255ds9euthjx6yc3vrjt9sxrm9cfgm
    nativeAssetBaseDenomination: nria
    allowedFeeAssets:
      - nria
    ibc:
      enabled: true
      inboundEnabled: true
      outboundEnabled: true
      sudoAddress: astria1rsxyjrcm255ds9euthjx6yc3vrjt9sxrm9cfgm
      relayerAddresses:
        - astria1rsxyjrcm255ds9euthjx6yc3vrjt9sxrm9cfgm
        - astria1xnlvg0rle2u6auane79t4p27g8hxnj36ja960z
    # Note large balances must be strings support templating with the u128 size account balances
    genesisAccounts:
      - address: astria1rsxyjrcm255ds9euthjx6yc3vrjt9sxrm9cfgm
        balance: "333333333333333333"
      - address: astria1xnlvg0rle2u6auane79t4p27g8hxnj36ja960z
        balance: "333333333333333333"
      - address: astria1vpcfutferpjtwv457r63uwr6hdm8gwr3pxt5ny
        balance: "333333333333333333"
        # NOTE - the following address matches the privKey that funds the sequencer-faucet
      - address: astria1qrt4kfc9ggyy548u7rg0d64sgq5c952kzk9tg9
        balance: "333333333333333333"

  cometBFT:
    validators:
>>>>>>> 5a3af081
      - name: core
        power: '1'
        address: 091E47761C58C474534F4D414AF104A6CAF90C22
        pubKey: lV57+rGs2vac7mvkGHP1oBFGHPJM3a+WoAzeFDCJDNU=
  
cometbft:
  secrets:
    nodeKey:
      filename: nodeKey.json
      devContent:
        priv_key:
          value: HGWRtLbV8WLGFgbYhaGyaLe++DC+DBoc7O3bri81vs2ZlpR28IFfQScoO1aNOE/ygs8LIPM9UzLzbaab4VMggQ==
    privValidatorKey:
      filename: privValidatorKey.json
      devContent:
        # Ed25519 address of validator
        address: 091E47761C58C474534F4D414AF104A6CAF90C22
        # public key for the validator address
        pub_key:
          value: lV57+rGs2vac7mvkGHP1oBFGHPJM3a+WoAzeFDCJDNU=
        # private key for the validator address
        # This is a secret key, should use a secret manager for production deployments
        priv_key:
          value: dGOTAweQV8Do9P2n+A8m5EnboDrlxgD3dg4vrYpdIRqVXnv6saza9pzua+QYc/WgEUYc8kzdr5agDN4UMIkM1Q==    

sequencer-relayer:
  enabled: true
  config:
    relayer:
      sequencerChainId: sequencer-test-chain-0
      celestiaChainId: celestia-local-0
      celestiaAppGrpc: http://celestia-app-service.astria-dev-cluster.svc.cluster.local:9090
      cometbftRpc: http://node0-sequencer-rpc-service.astria-dev-cluster.svc.cluster.local:26657
      sequencerGrpc: http://node0-sequencer-grpc-service.astria-dev-cluster.svc.cluster.local:8080
    celestiaAppPrivateKey:
      devContent: 8241386890823ca14743e5d4d583f879a5236af29f454ed4da6fe62b8439e2ab

  storage:
    enabled: false

storage:
  enabled: false

ingress:
  rpc:
    enabled: true
  grpc:
    enabled: true<|MERGE_RESOLUTION|>--- conflicted
+++ resolved
@@ -2,49 +2,40 @@
   namespaceOverride: astria-dev-cluster
   dev: true
 
-<<<<<<< HEAD
 moniker: node0
 
 genesis:
+  addressPrefixes:
+    base: "astria"
+  authoritySudoAddress: astria1rsxyjrcm255ds9euthjx6yc3vrjt9sxrm9cfgm
+  nativeAssetBaseDenomination: nria
+  allowedFeeAssets:
+    - nria
+  ibc:
+    enabled: true
+    inboundEnabled: true
+    outboundEnabled: true
+    sudoAddress: astria1rsxyjrcm255ds9euthjx6yc3vrjt9sxrm9cfgm
+    relayerAddresses:
+      - astria1rsxyjrcm255ds9euthjx6yc3vrjt9sxrm9cfgm
+      - astria1xnlvg0rle2u6auane79t4p27g8hxnj36ja960z
+  # Note large balances must be strings support templating with the u128 size account balances
+  genesisAccounts:
+    - address: astria1rsxyjrcm255ds9euthjx6yc3vrjt9sxrm9cfgm
+      balance: "333333333333333333"
+    - address: astria1xnlvg0rle2u6auane79t4p27g8hxnj36ja960z
+      balance: "333333333333333333"
+    - address: astria1vpcfutferpjtwv457r63uwr6hdm8gwr3pxt5ny
+      balance: "333333333333333333"
+      # NOTE - the following address matches the privKey that funds the sequencer-faucet
+    - address: astria1qrt4kfc9ggyy548u7rg0d64sgq5c952kzk9tg9
+      balance: "333333333333333333"
   validators:
-=======
-config:
-  moniker: node0
-  sequencer:
-    addressPrefixes:
-      base: "astria"
-    authoritySudoAddress: astria1rsxyjrcm255ds9euthjx6yc3vrjt9sxrm9cfgm
-    nativeAssetBaseDenomination: nria
-    allowedFeeAssets:
-      - nria
-    ibc:
-      enabled: true
-      inboundEnabled: true
-      outboundEnabled: true
-      sudoAddress: astria1rsxyjrcm255ds9euthjx6yc3vrjt9sxrm9cfgm
-      relayerAddresses:
-        - astria1rsxyjrcm255ds9euthjx6yc3vrjt9sxrm9cfgm
-        - astria1xnlvg0rle2u6auane79t4p27g8hxnj36ja960z
-    # Note large balances must be strings support templating with the u128 size account balances
-    genesisAccounts:
-      - address: astria1rsxyjrcm255ds9euthjx6yc3vrjt9sxrm9cfgm
-        balance: "333333333333333333"
-      - address: astria1xnlvg0rle2u6auane79t4p27g8hxnj36ja960z
-        balance: "333333333333333333"
-      - address: astria1vpcfutferpjtwv457r63uwr6hdm8gwr3pxt5ny
-        balance: "333333333333333333"
-        # NOTE - the following address matches the privKey that funds the sequencer-faucet
-      - address: astria1qrt4kfc9ggyy548u7rg0d64sgq5c952kzk9tg9
-        balance: "333333333333333333"
-
-  cometBFT:
-    validators:
->>>>>>> 5a3af081
       - name: core
         power: '1'
         address: 091E47761C58C474534F4D414AF104A6CAF90C22
         pubKey: lV57+rGs2vac7mvkGHP1oBFGHPJM3a+WoAzeFDCJDNU=
-  
+
 cometbft:
   secrets:
     nodeKey:
