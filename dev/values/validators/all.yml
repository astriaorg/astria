--- conflicted
+++ resolved
@@ -39,7 +39,9 @@
       balance: "69000000"
 
 sequencer:
-<<<<<<< HEAD
+  optimisticBlockApis:
+    # set to true to enable optimistic block APIs
+    enabled: false
   oracle:
     enabled: true
     metrics:
@@ -82,11 +84,6 @@
           price: "3138872234"
         id: "1"
     nextId: "2"
-=======
-  optimisticBlockApis:
-    # set to true to enable optimistic block APIs
-    enabled: false
->>>>>>> dd99bf9f
 
 resources:
   cometbft:
