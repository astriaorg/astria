syntax = "proto3";

package astria.sequencer.v1alpha1;

import "astria/primitive/v1/types.proto";
import "astria/sequencer/v1alpha1/merkle.proto";
import "astria_vendored/tendermint/types/types.proto";

// `RollupTransactions` are a sequence of opaque bytes together with a 32 byte
// identifier of that rollup.
//
// The binary encoding is understood as an implementation detail of the
// services sending and receiving the transactions.
message RollupTransactions {
  // The 32 bytes identifying a rollup. Usually the sha256 hash of a plain rollup name.
  bytes id = 1;
  // The serialized opaque bytes of the rollup transactions.
  repeated bytes transactions = 2;
  // The proof that these rollup transactions are included in sequencer block.
  // `astria.sequencer.v1alpha.SequencerBlock.rollup_transactions_proof`.
  astria.sequencer.v1alpha1.Proof proof = 3;
}

// `SequencerBlock` is constructed from a tendermint/cometbft block by
// converting its opaque `data` bytes into sequencer specific types.
message SequencerBlock {
  // The original CometBFT header that was the input to this sequencer block.
  astria_vendored.tendermint.types.Header header = 1;
  // The collection of rollup transactions that were included in this block.
  repeated RollupTransactions rollup_transactions = 2;
  // The proof that the rollup transactions are included in the CometBFT block this
  // sequencer block is derived form. This proof together with
  // `Sha256(MTH(rollup_transactions))` must match `header.data_hash`.
  // `MTH(rollup_transactions)` is the Merkle Tree Hash derived from the
  // rollup transactions.
  astria.sequencer.v1alpha1.Proof rollup_transactions_proof = 3;
  // The proof that the rollup IDs listed in `rollup_transactions` are included
  // in the CometBFT block this sequencer block is derived form.
  //
  // This proof is used to verify that the relayer that posts to celestia
  // includes all rollup IDs and does not censor any.
  //
  // This proof together with `Sha256(MTH(rollup_ids))` must match `header.data_hash`.
  // `MTH(rollup_ids)` is the Merkle Tree Hash derived from the rollup IDs listed in
  // the rollup transactions.
  astria.sequencer.v1alpha1.Proof rollup_ids_proof = 4;
}

<<<<<<< HEAD
// `Deposit` represents a deposit from the sequencer
// to a rollup.
//
// A `Deposit` is similar to an emitted event, in that the sequencer application detects 
// transfers to bridge accounts and the corresponding rollup ID and includes a `Deposit` 
// corresponding to that within the respective rollup's data. 
// 
// A `Deposit` notifies a rollup that funds were locked to some account on the sequencer,
// however it's up to the rollup what to do with that info.
message Deposit {
  // the address the funds were locked in on the sequencer.
  // this is required as initializing an account as a bridge account
  // is permissionless, so the rollup consensus needs to know and enshrine
  // which accounts it accepts as valid bridge accounts.
  bytes bridge_address = 1;
  // the rollup_id which the funds are being deposited to
  bytes rollup_id = 2;
  astria.primitive.v1.Uint128 amount = 3;
  bytes asset_id = 4;
  // the address on the destination chain which
  // will receive the bridged funds
  string destination_chain_address = 5;
=======
// `FilteredSequencerBlock` is similar to `SequencerBlock` but with a subset
// of the rollup transactions.
message FilteredSequencerBlock {
  // The original CometBFT header that was the input to this sequencer block.
  astria_vendored.tendermint.types.Header header = 1;
  // A subset of rollup transactions that were included in this block.
  repeated RollupTransactions rollup_transactions = 2;
  // The Merkle Tree Hash of all the rollup transactions in the block (not just the
  // subset included). Corresponds to `MHT(astria.sequencer.v1alpha.SequencerBlock.rollup_transactions)`,
  // the Merkle Tree Hash derived from the rollup transactions.
  // Always 32 bytes.
  bytes rollup_transactions_root = 3;
  // The proof that the rollup transactions are included in the CometBFT block this
  // sequencer block is derived form. This proof together with
  // `rollup_transactions_root = Sha256(MTH(rollup_transactions))` must match `header.data_hash`.
  // `MTH(rollup_transactions)` is the Merkle Tree Hash derived from the
  // rollup transactions.
  astria.sequencer.v1alpha1.Proof rollup_transactions_proof = 4;
  // The rollup IDs for which `CelestiaRollupBlob`s were submitted to celestia.
  // Corresponds to the `astria.sequencer.v1alpha1.RollupTransactions.rollup_id` field
  // and is extracted from `astria.sequencer.v1alpha.SequencerBlock.rollup_transactions`.
  // Note that these are all the rollup IDs in the sequencer block, not merely those in
  // `rollup_transactions` field. This is necessary to prove that no rollup IDs were omitted.
  repeated bytes all_rollup_ids = 5;
  // The proof that the `rollup_ids` are included
  // in the CometBFT block this sequencer block is derived form.
  //
  // This proof is used to verify that the relayer that posts to celestia
  // includes all rollup IDs and does not censor any.
  //
  // This proof together with `Sha256(MTH(rollup_ids))` must match `header.data_hash`.
  // `MTH(rollup_ids)` is the Merkle Tree Hash derived from the rollup IDs listed in
  // the rollup transactions.
  astria.sequencer.v1alpha1.Proof rollup_ids_proof = 6;
>>>>>>> fa8949df
}<|MERGE_RESOLUTION|>--- conflicted
+++ resolved
@@ -46,7 +46,6 @@
   astria.sequencer.v1alpha1.Proof rollup_ids_proof = 4;
 }
 
-<<<<<<< HEAD
 // `Deposit` represents a deposit from the sequencer
 // to a rollup.
 //
@@ -69,7 +68,8 @@
   // the address on the destination chain which
   // will receive the bridged funds
   string destination_chain_address = 5;
-=======
+}
+
 // `FilteredSequencerBlock` is similar to `SequencerBlock` but with a subset
 // of the rollup transactions.
 message FilteredSequencerBlock {
@@ -104,5 +104,4 @@
   // `MTH(rollup_ids)` is the Merkle Tree Hash derived from the rollup IDs listed in
   // the rollup transactions.
   astria.sequencer.v1alpha1.Proof rollup_ids_proof = 6;
->>>>>>> fa8949df
 }