syntax = "proto3";

package astria.protocol.transactions.v1alpha1;

import "astria/primitive/v1/types.proto";
import "astria_vendored/penumbra/core/component/ibc/v1/ibc.proto";
import "astria_vendored/tendermint/abci/types.proto";
import "google/protobuf/any.proto";

// `SignedTransaction` is a transaction that has
// been signed by the given public key.
// It wraps an `UnsignedTransaction` with a
// signature and public key.
message SignedTransaction {
  bytes signature = 1;
  bytes public_key = 2;
  google.protobuf.Any transaction = 3;
}

// `UnsignedTransaction` is a transaction that does
// not have an attached signature.
// Note: `value` must be set, it cannot be `None`.
message UnsignedTransaction {
  repeated Action actions = 1;
  TransactionParams params = 2;
}

// `TransactionParams` contains parameters that define the
// validity of the transaction.
message TransactionParams {
  uint32 nonce = 1;
  string chain_id = 2;
}

message Action {
  oneof value {
    // Core protocol actions are defined on 1-10
    TransferAction transfer_action = 1;
    SequenceAction sequence_action = 2;

    // Bridge actions are defined on 11-20
    InitBridgeAccountAction init_bridge_account_action = 11;
    BridgeLockAction bridge_lock_action = 12;
    BridgeUnlockAction bridge_unlock_action = 13;

    // IBC user actions are defined on 21-30
    astria_vendored.penumbra.core.component.ibc.v1.IbcRelay ibc_action = 21;
    Ics20Withdrawal ics20_withdrawal = 22;

    // POA sudo actions are defined of 50-60
    SudoAddressChangeAction sudo_address_change_action = 50;
    astria_vendored.tendermint.abci.ValidatorUpdate validator_update_action = 51;
    IbcRelayerChangeAction ibc_relayer_change_action = 52;
    FeeAssetChangeAction fee_asset_change_action = 53;
    MintAction mint_action = 54;
    FeeChangeAction fee_change_action = 55;
  }
  reserved 3 to 10;
  reserved 14 to 20;
  reserved 23 to 30;
  reserved 56 to 60;
}

// `TransferAction` represents a value transfer transaction.
//
// Note: all values must be set (ie. not `None`), otherwise it will
// be considered invalid by the sequencer.
message TransferAction {
  astria.primitive.v1.Address to = 1;
  astria.primitive.v1.Uint128 amount = 2;
  // the asset to be transferred
  bytes asset_id = 3;
  // the asset used to pay the transaction fee
  bytes fee_asset_id = 4;
}

// `SequenceAction` represents a transaction destined for another
// chain, ordered by the sequencer.
//
// It contains the rollup ID of the destination chain, and the
// opaque transaction data.
message SequenceAction {
  astria.primitive.v1.RollupId rollup_id = 1;
  bytes data = 2;
  // the asset used to pay the transaction fee
  bytes fee_asset_id = 3;
}

/// `SudoAddressChangeAction` represents a transaction that changes
/// the sudo address of the chain, which is the address authorized to
/// make validator update actions.
///
/// It contains the new sudo address.
message SudoAddressChangeAction {
  astria.primitive.v1.Address new_address = 1;
}

// `MintAction` represents a minting transaction.
// It can only be executed by the chain's sudo address.
//
// It contains the address to mint to, and the amount to mint.
message MintAction {
  astria.primitive.v1.Address to = 1;
  astria.primitive.v1.Uint128 amount = 2;
}

message Ics20Withdrawal {
  // first two fields are a transparent value consisting of an amount and a denom.
  astria.primitive.v1.Uint128 amount = 1;
  string denom = 2;
  // the address on the destination chain to send the transfer to.
  // this is not validated by Astria; it is up to the destination chain
  // to interpret it.
  string destination_chain_address = 3;
  // an Astria address to use to return funds from this withdrawal
  // in the case it fails.
  bytes return_address = 4;
  // the height (on Astria) at which this transfer expires.
  IbcHeight timeout_height = 5;
  // the unix timestamp (in nanoseconds) at which this transfer expires.
  uint64 timeout_time = 6;
  // the source channel used for the withdrawal.
  string source_channel = 7;
  // the asset used to pay the transaction fee
  bytes fee_asset_id = 8;
  // a memo to include with the transfer
  string memo = 9;
}

message IbcHeight {
  uint64 revision_number = 1;
  uint64 revision_height = 2;
}

// `IbcRelayerChangeAction` represents a transaction that adds
// or removes an IBC relayer address.
// The bytes contained in each variant are the address to add or remove.
message IbcRelayerChangeAction {
  oneof value {
    astria.primitive.v1.Address addition = 1;
    astria.primitive.v1.Address removal = 2;
  }
}

// `FeeAssetChangeAction` represents a transaction that adds
// or removes an asset for fee payments.
// The bytes contained in each variant are the 32-byte asset ID
// to add or remove.
message FeeAssetChangeAction {
  oneof value {
    bytes addition = 1;
    bytes removal = 2;
  }
}

// `InitBridgeAccountAction` represents a transaction that initializes
// a bridge account for the given rollup on the chain.
//
// The sender of the transaction is used as the owner of the bridge account
// and is the only actor authorized to transfer out of this account via
// a `TransferAction`.
message InitBridgeAccountAction {
  // the rollup ID to register with the bridge account (the tx sender)
  astria.primitive.v1.RollupId rollup_id = 1;
  // the asset ID accepted as an incoming transfer by the bridge account
  bytes asset_id = 2;
  // the asset used to pay the transaction fee
  bytes fee_asset_id = 3;
}

// `BridgeLockAction` represents a transaction that transfers
// funds from a sequencer account to a bridge account.
//
// It's the same as a `TransferAction` but with the added
// `destination_chain_address` field.
message BridgeLockAction {
  // the address of the bridge account to transfer to
  astria.primitive.v1.Address to = 1;
  // the amount to transfer
  astria.primitive.v1.Uint128 amount = 2;
  // the asset to be transferred
  bytes asset_id = 3;
  // the asset used to pay the transaction fee
  bytes fee_asset_id = 4;
  // the address on the destination chain which
  // will receive the bridged funds
  string destination_chain_address = 5;
}

<<<<<<< HEAD
message FeeChangeAction {
  // note that the proto number ranges are doubled from that of `Action`.
  // this to accomodate both `base_fee` and `byte_cost_multiplier` for each action.
  oneof value {
    // core protocol fees are defined on 1-20
    astria.primitive.v1.Uint128 transfer_base_fee = 1;
    astria.primitive.v1.Uint128 sequence_base_fee = 2;
    astria.primitive.v1.Uint128 sequence_byte_cost_multiplier = 3;

    // bridge fees are defined on 20-39
    astria.primitive.v1.Uint128 init_bridge_account_base_fee = 20;
    astria.primitive.v1.Uint128 bridge_lock_byte_cost_multiplier = 21;

    // ibc fees are defined on 40-59
    astria.primitive.v1.Uint128 ics20_withdrawal_base_fee = 40;
  }
=======
// `BridgeUnlockAction` represents a transaction that transfers
// funds from a bridge account to a sequencer account.
//
// It's the same as a `TransferAction` but without the `asset_id` field
// and with the `memo` field.
message BridgeUnlockAction {
  // the to withdraw funds to
  astria.primitive.v1.Address to = 1;
  // the amount to transfer
  astria.primitive.v1.Uint128 amount = 2;
  // the asset used to pay the transaction fee
  bytes fee_asset_id = 3;
  // memo for double spend prevention
  bytes memo = 4;
>>>>>>> f1bf0be6
}<|MERGE_RESOLUTION|>--- conflicted
+++ resolved
@@ -187,7 +187,22 @@
   string destination_chain_address = 5;
 }
 
-<<<<<<< HEAD
+// `BridgeUnlockAction` represents a transaction that transfers
+// funds from a bridge account to a sequencer account.
+//
+// It's the same as a `TransferAction` but without the `asset_id` field
+// and with the `memo` field.
+message BridgeUnlockAction {
+  // the to withdraw funds to
+  astria.primitive.v1.Address to = 1;
+  // the amount to transfer
+  astria.primitive.v1.Uint128 amount = 2;
+  // the asset used to pay the transaction fee
+  bytes fee_asset_id = 3;
+  // memo for double spend prevention
+  bytes memo = 4;
+}
+
 message FeeChangeAction {
   // note that the proto number ranges are doubled from that of `Action`.
   // this to accomodate both `base_fee` and `byte_cost_multiplier` for each action.
@@ -204,20 +219,4 @@
     // ibc fees are defined on 40-59
     astria.primitive.v1.Uint128 ics20_withdrawal_base_fee = 40;
   }
-=======
-// `BridgeUnlockAction` represents a transaction that transfers
-// funds from a bridge account to a sequencer account.
-//
-// It's the same as a `TransferAction` but without the `asset_id` field
-// and with the `memo` field.
-message BridgeUnlockAction {
-  // the to withdraw funds to
-  astria.primitive.v1.Address to = 1;
-  // the amount to transfer
-  astria.primitive.v1.Uint128 amount = 2;
-  // the asset used to pay the transaction fee
-  bytes fee_asset_id = 3;
-  // memo for double spend prevention
-  bytes memo = 4;
->>>>>>> f1bf0be6
 }