--- conflicted
+++ resolved
@@ -35,17 +35,6 @@
     // Deprecated
     astria_vendored.tendermint.abci.ValidatorUpdate validator_update = 51; // Prefer `ValidatorUpdateV2` instead.
   }
-<<<<<<< HEAD
-  reserved 3 to 10;
-  reserved 15 to 20;
-  reserved 23 to 30;
-  reserved 58 to 60;
-
-  // deprecated fields
-  reserved 54; // deprecated "mint_action"
-  reserved "mint_action";
-=======
->>>>>>> 9ff73adc
 }
 
 // `TransferAction` represents a value transfer transaction.
