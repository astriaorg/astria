--- conflicted
+++ resolved
@@ -34,19 +34,8 @@
     FeeChange fee_change = 55;
     IbcSudoChange ibc_sudo_change = 56;
 
-<<<<<<< HEAD
-    // Oracle actions are defined on 71-80
-    AddCurrencyPairs add_currency_pairs = 71;
-    RemoveCurrencyPairs remove_currency_pairs = 72;
-
-    // MarketMap actions are defined on 81-90
-    ChangeMarkets change_markets = 81;
-    UpdateMarketMapParams update_market_map_params = 82;
-    RemoveMarketAuthorities remove_market_authorities = 83;
-=======
     // Price feed actions are defined on 71-80
     PriceFeed price_feed = 71;
->>>>>>> 04d93fd2
   }
 }
 
@@ -245,15 +234,7 @@
     astria.protocol.fees.v1.SudoAddressChangeFeeComponents sudo_address_change = 12;
     astria.protocol.fees.v1.TransferFeeComponents transfer = 13;
     astria.protocol.fees.v1.ValidatorUpdateFeeComponents validator_update = 14;
-<<<<<<< HEAD
-    astria.protocol.fees.v1.AddCurrencyPairsFeeComponents add_currency_pairs = 15;
-    astria.protocol.fees.v1.RemoveCurrencyPairsFeeComponents remove_currency_pairs = 16;
-    astria.protocol.fees.v1.ChangeMarketsFeeComponents change_markets = 17;
-    astria.protocol.fees.v1.UpdateMarketMapParamsFeeComponents update_market_map_params = 18;
-    astria.protocol.fees.v1.RemoveMarketAuthoritiesFeeComponents remove_market_authorities = 19;
-=======
     astria.protocol.fees.v1.PriceFeedFeeComponents price_feed = 15;
->>>>>>> 04d93fd2
   }
 }
 
@@ -265,6 +246,7 @@
 message PriceFeed {
   oneof value {
     CurrencyPairsChange oracle = 1;
+    MarketMapChange market_map = 2;
   }
 }
 
@@ -282,6 +264,13 @@
 
 message CurrencyPairsToRemove {
   repeated connect.types.v2.CurrencyPair pairs = 1;
+}
+
+message MarketMapChange {
+  oneof value {
+    ChangeMarkets markets = 1;
+    UpdateMarketMapParams params = 2;
+  }
 }
 
 // Either creates, updates existing, or removes markets.
@@ -302,10 +291,4 @@
 message UpdateMarketMapParams {
   // Params defines the new parameters for the x/marketmap module.
   connect.marketmap.v2.Params params = 1;
-}
-
-// Removes market map authorities.
-message RemoveMarketAuthorities {
-  // RemoveAddresses is the list of addresses to remove.
-  repeated string remove_addresses = 1;
 }