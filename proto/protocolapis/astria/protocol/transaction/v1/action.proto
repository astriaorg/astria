--- conflicted
+++ resolved
@@ -34,13 +34,10 @@
     FeeAssetChange fee_asset_change = 53;
     FeeChange fee_change = 55;
     IbcSudoChange ibc_sudo_change = 56;
-<<<<<<< HEAD
+    RecoverIbcClient recover_ibc_client = 57;
 
     // Price feed actions are defined on 71-80
     PriceFeed price_feed = 71;
-=======
-    RecoverIbcClient recover_ibc_client = 57;
->>>>>>> dd99bf9f
   }
 }
 
@@ -263,12 +260,9 @@
     astria.protocol.fees.v1.SudoAddressChangeFeeComponents sudo_address_change = 12;
     astria.protocol.fees.v1.TransferFeeComponents transfer = 13;
     astria.protocol.fees.v1.ValidatorUpdateFeeComponents validator_update = 14;
-<<<<<<< HEAD
-    astria.protocol.fees.v1.PriceFeedFeeComponents price_feed = 15;
-=======
     astria.protocol.fees.v1.BridgeTransferFeeComponents bridge_transfer = 15;
     astria.protocol.fees.v1.RecoverIbcClientFeeComponents recover_ibc_client = 16;
->>>>>>> dd99bf9f
+    astria.protocol.fees.v1.PriceFeedFeeComponents price_feed = 17;
   }
 }
 
@@ -276,53 +270,6 @@
   astria.primitive.v1.Address new_address = 1;
 }
 
-<<<<<<< HEAD
-// A transaction that modifies the price feed oracle settings.
-message PriceFeed {
-  oneof value {
-    CurrencyPairsChange oracle = 1;
-    MarketMapChange market_map = 2;
-  }
-}
-
-// Add or remove currency pairs to/from the price feed oracle.
-message CurrencyPairsChange {
-  oneof value {
-    CurrencyPairs addition = 1;
-    CurrencyPairs removal = 2;
-  }
-}
-
-message CurrencyPairs {
-  repeated connect.types.v2.CurrencyPair pairs = 1;
-}
-
-message MarketMapChange {
-  oneof value {
-    ChangeMarkets markets = 1;
-    UpdateMarketMapParams params = 2;
-  }
-}
-
-// Either creates, updates existing, or removes markets.
-message ChangeMarkets {
-  oneof action {
-    Markets create = 1;
-    Markets update = 2;
-    Markets remove = 3;
-  }
-}
-
-// A list of markets for creation, updating, or removal.
-message Markets {
-  repeated connect.marketmap.v2.Market markets = 1;
-}
-
-// Updates the market map parameters.
-message UpdateMarketMapParams {
-  // Params defines the new parameters for the x/marketmap module.
-  connect.marketmap.v2.Params params = 1;
-=======
 // `RecoverIbcClient` represents a transaction that recovers an IBC client
 // by updating the client located at `client_id` with the client
 // located at `replacement_client_id`.
@@ -339,5 +286,51 @@
   // the substitute client identifier for the client which will replace the subject
   // client
   string replacement_client_id = 2;
->>>>>>> dd99bf9f
+}
+
+// A transaction that modifies the price feed oracle settings.
+message PriceFeed {
+  oneof value {
+    CurrencyPairsChange oracle = 1;
+    MarketMapChange market_map = 2;
+  }
+}
+
+// Add or remove currency pairs to/from the price feed oracle.
+message CurrencyPairsChange {
+  oneof value {
+    CurrencyPairs addition = 1;
+    CurrencyPairs removal = 2;
+  }
+}
+
+message CurrencyPairs {
+  repeated connect.types.v2.CurrencyPair pairs = 1;
+}
+
+message MarketMapChange {
+  oneof value {
+    ChangeMarkets markets = 1;
+    UpdateMarketMapParams params = 2;
+  }
+}
+
+// Either creates, updates existing, or removes markets.
+message ChangeMarkets {
+  oneof action {
+    Markets create = 1;
+    Markets update = 2;
+    Markets remove = 3;
+  }
+}
+
+// A list of markets for creation, updating, or removal.
+message Markets {
+  repeated connect.marketmap.v2.Market markets = 1;
+}
+
+// Updates the market map parameters.
+message UpdateMarketMapParams {
+  // Params defines the new parameters for the x/marketmap module.
+  connect.marketmap.v2.Params params = 1;
 }