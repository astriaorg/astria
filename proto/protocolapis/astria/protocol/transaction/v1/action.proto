--- conflicted
+++ resolved
@@ -33,12 +33,7 @@
     IbcSudoChange ibc_sudo_change = 56;
 
     // Price feed actions are defined on 71-80
-<<<<<<< HEAD
-    AddCurrencyPairs add_currency_pairs = 71;
-    RemoveCurrencyPairs remove_currency_pairs = 72;
-=======
     PriceFeed price_feed = 71;
->>>>>>> ad1a8ffb
   }
 }
 
@@ -245,14 +240,6 @@
   astria.primitive.v1.Address new_address = 1;
 }
 
-<<<<<<< HEAD
-message AddCurrencyPairs {
-  repeated price_feed.types.v2.CurrencyPair pairs = 1;
-}
-
-message RemoveCurrencyPairs {
-  repeated price_feed.types.v2.CurrencyPair pairs = 1;
-=======
 // A transaction that modifies the price feed oracle settings.
 message PriceFeed {
   oneof value {
@@ -269,6 +256,5 @@
 }
 
 message CurrencyPairs {
-  repeated connect.types.v2.CurrencyPair pairs = 1;
->>>>>>> ad1a8ffb
+  repeated price_feed.types.v2.CurrencyPair pairs = 1;
 }