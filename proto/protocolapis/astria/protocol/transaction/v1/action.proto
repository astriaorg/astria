--- conflicted
+++ resolved
@@ -254,11 +254,8 @@
     astria.protocol.fees.v1.SudoAddressChangeFeeComponents sudo_address_change = 12;
     astria.protocol.fees.v1.TransferFeeComponents transfer = 13;
     astria.protocol.fees.v1.ValidatorUpdateFeeComponents validator_update = 14;
-<<<<<<< HEAD
     astria.protocol.fees.v1.RecoverClientFeeComponents recover_client = 15;
-=======
-    astria.protocol.fees.v1.BridgeTransferFeeComponents bridge_transfer = 15;
->>>>>>> 71d63b82
+    astria.protocol.fees.v1.BridgeTransferFeeComponents bridge_transfer = 16;
   }
 }
 
