//! Generates Rust code of protobuf specs located in proto/ and writes
//! the result to crates/astria-core/src/generated.
//!
//! This tool will delete everything in crates/astria-core/src/generated (except
//! mod.rs).
use std::{
    collections::{
        HashMap,
        HashSet,
    },
    env,
    ffi::OsStr,
    fs::{
        read_dir,
        read_to_string,
        remove_file,
    },
    io::Write as _,
    path::{
        Path,
        PathBuf,
    },
    process::Command,
};

const OUT_DIR: &str = "../../crates/astria-core/src/generated";
const SRC_DIR: &str = "../../proto";

const INCLUDES: &[&str] = &[SRC_DIR];

fn main() {
    let buf = get_buf_from_env();
    let mut cmd = Command::new(buf.clone());

    let buf_img = tempfile::NamedTempFile::new()
        .expect("should be able to create a temp file to hold the buf image file descriptor set");

    let crate_dir = PathBuf::from(env!("CARGO_MANIFEST_DIR"));
    let src_dir = crate_dir.join(SRC_DIR);
    let out_dir = crate_dir.join(OUT_DIR);

    cmd.arg("build")
        .arg("--output")
        .arg(buf_img.path())
        .arg("--as-file-descriptor-set");

    let buf_output = match cmd.output() {
        Err(e) => {
            panic!(
                "failed creating file descriptor set from protobuf: failed to invoke buf (path: \
                 {buf:?}): {e:?}"
            );
        }
        Ok(output) => output,
    };

    emit_buf_stdout(&buf_output.stdout).expect("able to write to stdout");
    emit_buf_stderr(&buf_output.stderr).expect("able to write to stderr");

    assert!(
        buf_output.status.success(),
        "failed creating file descriptor set from protobuf: `buf` returned non-zero exit code"
    );

    let files = find_protos(src_dir);

    purge_out_dir(&out_dir);

    tonic_build::configure()
        .build_client(true)
        .build_server(true)
        .emit_rerun_if_changed(false)
<<<<<<< HEAD
        .btree_map([".connect"])
        .bytes([
            ".astria",
            ".astria_vendored.tendermint.abci",
            ".connect",
            ".celestia",
            ".connect",
            ".cosmos",
            ".tendermint",
        ])
=======
        .bytes([".astria", ".celestia", ".cosmos", ".tendermint"])
>>>>>>> 88adcb33
        .client_mod_attribute(".", "#[cfg(feature=\"client\")]")
        .server_mod_attribute(".", "#[cfg(feature=\"server\")]")
        .extern_path(".astria_vendored.penumbra", "::penumbra-proto")
        .type_attribute(".astria.primitive.v1.Uint128", "#[derive(Copy)]")
        .type_attribute(
            ".astria.protocol.genesis.v1.IbcParameters",
            "#[derive(Copy)]",
        )
        .use_arc_self(true)
        // override prost-types with pbjson-types
        .compile_well_known_types(true)
        .extern_path(".google.protobuf", "::pbjson_types")
        .file_descriptor_set_path(buf_img.path())
        .skip_protoc_run()
        .out_dir(&out_dir)
        .compile_with_config(prost_build_config(), &files, INCLUDES)
        .expect("should be able to compile protobuf using tonic");

    let descriptor_set = std::fs::read(buf_img.path())
        .expect("the buf image/descriptor set must exist and be readable at this point");

    pbjson_build::Builder::new()
        .register_descriptors(&descriptor_set)
        .unwrap()
        .btree_map([".connect"])
        .out_dir(&out_dir)
        .build(&[
            ".astria",
            ".astria_vendored",
            ".celestia",
            ".connect",
            ".cosmos",
            ".tendermint",
        ])
        .unwrap();

    let mut after_build = build_content_map(&out_dir);
    clean_non_astria_code(&mut after_build);
}

fn prost_build_config() -> prost_build::Config {
    let mut config = prost_build::Config::new();
    config.enable_type_names();
    config
}

fn emit_buf_stdout(buf: &[u8]) -> std::io::Result<()> {
    if !buf.is_empty() {
        std::io::stdout().lock().write_all(buf)?;
        println!();
    }
    Ok(())
}

fn emit_buf_stderr(buf: &[u8]) -> std::io::Result<()> {
    if !buf.is_empty() {
        std::io::stderr().lock().write_all(buf)?;
        eprintln!();
    }
    Ok(())
}

fn clean_non_astria_code(generated: &mut ContentMap) {
    let mut foreign_file_names: HashSet<_> = generated
        .files
        .keys()
        .filter(|name| {
            !name.starts_with("astria.")
                && !name.starts_with("astria_vendored.")
                && !name.starts_with("celestia.")
                && !name.starts_with("connect.")
                && !name.starts_with("cosmos.")
                && !name.starts_with("tendermint.")
        })
        .cloned()
        .collect();
    // also mask mod.rs because we need are defining it
    foreign_file_names.remove("mod.rs");
    for name in foreign_file_names {
        let _ = generated.codes.remove(&name);
        let file = generated
            .files
            .remove(&name)
            .expect("file should exist under the name");
        let _ = remove_file(file);
    }
}

fn find_protos<P: AsRef<Path>>(dir: P) -> Vec<PathBuf> {
    use walkdir::{
        DirEntry,
        WalkDir,
    };
    WalkDir::new(dir)
        .into_iter()
        .filter_map(Result::ok)
        .filter(|e| e.file_type().is_file() && e.path().extension() == Some(OsStr::new("proto")))
        .map(DirEntry::into_path)
        .collect()
}

struct ContentMap {
    files: HashMap<String, PathBuf>,
    codes: HashMap<String, String>,
}

fn build_content_map(path: impl AsRef<Path>) -> ContentMap {
    let mut files = HashMap::new();
    let mut codes = HashMap::new();
    for entry in read_dir(path)
        .expect("should be able to read target folder for generated files")
        .flatten()
    {
        let path = entry.path();
        let name = path
            .file_name()
            .expect("generated file should have a file name")
            .to_string_lossy()
            .to_string();
        let contents = read_to_string(&path)
            .expect("should be able to read the contents of an existing generated file");
        files.insert(name.clone(), path);
        codes.insert(name.clone(), contents);
    }
    ContentMap {
        files,
        codes,
    }
}

fn get_buf_from_env() -> PathBuf {
    let os_specific_hint = match env::consts::OS {
        "macos" => "You could try running `brew install buf` or downloading a recent release from https://github.com/bufbuild/buf/releases",
        "linux" => "You can download it from https://github.com/bufbuild/buf/releases; if you are on Arch Linux, install it from the AUR with `rua install buf` or another helper",
        _other =>  "Check if there is a precompiled version for your OS at https://github.com/bufbuild/buf/releases"
    };
    let error_msg = "Could not find `buf` installation and this build crate cannot proceed \
                     without this knowledge. If `buf` is installed and this crate had trouble \
                     finding it, you can set the `BUF` environment variable with the specific \
                     path to your installed `buf` binary.";
    let msg = format!("{error_msg} {os_specific_hint}");

    env::var_os("BUF")
        .map(PathBuf::from)
        .or_else(|| which::which("buf").ok())
        .expect(&msg)
}

fn purge_out_dir(path: impl AsRef<Path>) {
    let read_dir_msg = format!(
        "should be able to read generated file out dir files `{}`",
        path.as_ref().display()
    );
    let entry_msg = format!(
        "every entry in generated file out dir `{}` should have a name",
        path.as_ref().display()
    );
    let remove_msg = format!(
        "all entries in the generated file out dir should `{}` should be files, and the out dir \
         is expected to have read, write, execute permissions set",
        path.as_ref().display()
    );
    for entry in read_dir(path).expect(&read_dir_msg).flatten() {
        // skip mod.rs as it's assumed to be the only non-generated file in the out dir.
        if entry.path().file_name().expect(&entry_msg) == "mod.rs" {
            continue;
        }

        std::fs::remove_file(entry.path()).expect(&remove_msg);
    }
}<|MERGE_RESOLUTION|>--- conflicted
+++ resolved
@@ -70,20 +70,15 @@
         .build_client(true)
         .build_server(true)
         .emit_rerun_if_changed(false)
-<<<<<<< HEAD
         .btree_map([".connect"])
         .bytes([
             ".astria",
             ".astria_vendored.tendermint.abci",
-            ".connect",
             ".celestia",
             ".connect",
             ".cosmos",
             ".tendermint",
         ])
-=======
-        .bytes([".astria", ".celestia", ".cosmos", ".tendermint"])
->>>>>>> 88adcb33
         .client_mod_attribute(".", "#[cfg(feature=\"client\")]")
         .server_mod_attribute(".", "#[cfg(feature=\"server\")]")
         .extern_path(".astria_vendored.penumbra", "::penumbra-proto")
