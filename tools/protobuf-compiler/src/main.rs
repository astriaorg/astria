//! Generates Rust code of protobuf specs located in proto/ and writes
//! the result to crates/astria-core/src/generated.
//!
//! This tool will delete everything in crates/astria-core/src/generated (except
//! mod.rs).
use std::{
    collections::{
        HashMap,
        HashSet,
    },
    env,
    ffi::OsStr,
    fs::{
        read_dir,
        read_to_string,
        remove_file,
    },
    io::Write as _,
    path::{
        Path,
        PathBuf,
    },
    process::Command,
};

const OUT_DIR: &str = "../../crates/astria-core/src/generated";
const SRC_DIR: &str = "../../proto";

const INCLUDES: &[&str] = &[SRC_DIR];

fn main() {
    let buf = get_buf_from_env();
    let mut cmd = Command::new(buf.clone());

    let buf_img = tempfile::NamedTempFile::new()
        .expect("should be able to create a temp file to hold the buf image file descriptor set");

    let crate_dir = PathBuf::from(env!("CARGO_MANIFEST_DIR"));
    let src_dir = crate_dir.join(SRC_DIR);
    let out_dir = crate_dir.join(OUT_DIR);

    cmd.arg("build")
        .arg("--output")
        .arg(buf_img.path())
        .arg("--as-file-descriptor-set");

    let buf_output = match cmd.output() {
        Err(e) => {
            panic!(
                "failed creating file descriptor set from protobuf: failed to invoke buf (path: \
                 {buf:?}): {e:?}"
            );
        }
        Ok(output) => output,
    };

    emit_buf_stdout(&buf_output.stdout).expect("able to write to stdout");
    emit_buf_stderr(&buf_output.stderr).expect("able to write to stderr");

    assert!(
        buf_output.status.success(),
        "failed creating file descriptor set from protobuf: `buf` returned non-zero exit code"
    );

    let files = find_protos(src_dir);

    purge_out_dir(&out_dir);

    tonic_build::configure()
        .build_client(true)
        .build_server(true)
        .emit_rerun_if_changed(false)
        .bytes([".astria", ".celestia", ".cosmos", ".tendermint"])
        .client_mod_attribute(".", "#[cfg(feature=\"client\")]")
        .server_mod_attribute(".", "#[cfg(feature=\"server\")]")
        .extern_path(".astria_vendored.penumbra", "::penumbra-proto")
<<<<<<< HEAD
        .extern_path(
            ".astria_vendored.tendermint.abci.ValidatorUpdate",
            "crate::generated::astria_vendored::tendermint::abci::ValidatorUpdate",
        )
        .extern_path(
            ".astria_vendored.tendermint.crypto.PublicKey",
            "crate::generated::astria_vendored::tendermint::crypto::PublicKey",
        )
=======
>>>>>>> fc10a63a
        .type_attribute(".astria.primitive.v1.Uint128", "#[derive(Copy)]")
        .type_attribute(
            ".astria.protocol.genesis.v1.IbcParameters",
            "#[derive(Copy)]",
        )
        .use_arc_self(true)
        // override prost-types with pbjson-types
        .compile_well_known_types(true)
        .extern_path(".google.protobuf", "::pbjson_types")
        .file_descriptor_set_path(buf_img.path())
        .skip_protoc_run()
        .out_dir(&out_dir)
        .compile_with_config(prost_build_config(), &files, INCLUDES)
        .expect("should be able to compile protobuf using tonic");

    let descriptor_set = std::fs::read(buf_img.path())
        .expect("the buf image/descriptor set must exist and be readable at this point");

    pbjson_build::Builder::new()
        .register_descriptors(&descriptor_set)
        .unwrap()
        .out_dir(&out_dir)
        .build(&[
            ".astria",
            ".astria_vendored",
            ".celestia",
            ".cosmos",
            ".tendermint",
        ])
        .unwrap();

    let mut after_build = build_content_map(&out_dir);
    clean_non_astria_code(&mut after_build);
}

fn prost_build_config() -> prost_build::Config {
    let mut config = prost_build::Config::new();
    config.enable_type_names();
    config
}

fn emit_buf_stdout(buf: &[u8]) -> std::io::Result<()> {
    if !buf.is_empty() {
        std::io::stdout().lock().write_all(buf)?;
        println!();
    }
    Ok(())
}

fn emit_buf_stderr(buf: &[u8]) -> std::io::Result<()> {
    if !buf.is_empty() {
        std::io::stderr().lock().write_all(buf)?;
        eprintln!();
    }
    Ok(())
}

fn clean_non_astria_code(generated: &mut ContentMap) {
    let mut foreign_file_names: HashSet<_> = generated
        .files
        .keys()
        .filter(|name| {
            !name.starts_with("astria.")
                && !name.starts_with("astria_vendored.")
                && !name.starts_with("celestia.")
                && !name.starts_with("cosmos.")
                && !name.starts_with("tendermint.")
        })
        .cloned()
        .collect();
    // also mask mod.rs because we need are defining it
    foreign_file_names.remove("mod.rs");
    for name in foreign_file_names {
        let _ = generated.codes.remove(&name);
        let file = generated
            .files
            .remove(&name)
            .expect("file should exist under the name");
        let _ = remove_file(file);
    }
}

fn find_protos<P: AsRef<Path>>(dir: P) -> Vec<PathBuf> {
    use walkdir::{
        DirEntry,
        WalkDir,
    };
    WalkDir::new(dir)
        .into_iter()
        .filter_map(Result::ok)
        .filter(|e| e.file_type().is_file() && e.path().extension() == Some(OsStr::new("proto")))
        .map(DirEntry::into_path)
        .collect()
}

struct ContentMap {
    files: HashMap<String, PathBuf>,
    codes: HashMap<String, String>,
}

fn build_content_map(path: impl AsRef<Path>) -> ContentMap {
    let mut files = HashMap::new();
    let mut codes = HashMap::new();
    for entry in read_dir(path)
        .expect("should be able to read target folder for generated files")
        .flatten()
    {
        let path = entry.path();
        let name = path
            .file_name()
            .expect("generated file should have a file name")
            .to_string_lossy()
            .to_string();
        let contents = read_to_string(&path)
            .expect("should be able to read the contents of an existing generated file");
        files.insert(name.clone(), path);
        codes.insert(name.clone(), contents);
    }
    ContentMap {
        files,
        codes,
    }
}

fn get_buf_from_env() -> PathBuf {
    let os_specific_hint = match env::consts::OS {
        "macos" => "You could try running `brew install buf` or downloading a recent release from https://github.com/bufbuild/buf/releases",
        "linux" => "You can download it from https://github.com/bufbuild/buf/releases; if you are on Arch Linux, install it from the AUR with `rua install buf` or another helper",
        _other =>  "Check if there is a precompiled version for your OS at https://github.com/bufbuild/buf/releases"
    };
    let error_msg = "Could not find `buf` installation and this build crate cannot proceed \
                     without this knowledge. If `buf` is installed and this crate had trouble \
                     finding it, you can set the `BUF` environment variable with the specific \
                     path to your installed `buf` binary.";
    let msg = format!("{error_msg} {os_specific_hint}");

    env::var_os("BUF")
        .map(PathBuf::from)
        .or_else(|| which::which("buf").ok())
        .expect(&msg)
}

fn purge_out_dir(path: impl AsRef<Path>) {
    let read_dir_msg = format!(
        "should be able to read generated file out dir files `{}`",
        path.as_ref().display()
    );
    let entry_msg = format!(
        "every entry in generated file out dir `{}` should have a name",
        path.as_ref().display()
    );
    let remove_msg = format!(
        "all entries in the generated file out dir should `{}` should be files, and the out dir \
         is expected to have read, write, execute permissions set",
        path.as_ref().display()
    );
    for entry in read_dir(path).expect(&read_dir_msg).flatten() {
        // skip mod.rs as it's assumed to be the only non-generated file in the out dir.
        if entry.path().file_name().expect(&entry_msg) == "mod.rs" {
            continue;
        }

        std::fs::remove_file(entry.path()).expect(&remove_msg);
    }
}<|MERGE_RESOLUTION|>--- conflicted
+++ resolved
@@ -74,17 +74,6 @@
         .client_mod_attribute(".", "#[cfg(feature=\"client\")]")
         .server_mod_attribute(".", "#[cfg(feature=\"server\")]")
         .extern_path(".astria_vendored.penumbra", "::penumbra-proto")
-<<<<<<< HEAD
-        .extern_path(
-            ".astria_vendored.tendermint.abci.ValidatorUpdate",
-            "crate::generated::astria_vendored::tendermint::abci::ValidatorUpdate",
-        )
-        .extern_path(
-            ".astria_vendored.tendermint.crypto.PublicKey",
-            "crate::generated::astria_vendored::tendermint::crypto::PublicKey",
-        )
-=======
->>>>>>> fc10a63a
         .type_attribute(".astria.primitive.v1.Uint128", "#[derive(Copy)]")
         .type_attribute(
             ".astria.protocol.genesis.v1.IbcParameters",
