syntax = "proto3";

package astria.sequencer.v1alpha1;

import "astria/primitive/v1/types.proto";
import "tendermint/abci/types.proto";

// `SignedTransaction` is a transaction that has
// been signed by the given public key.
// It wraps an `UnsignedTransaction` with a 
// signature and public key.
message SignedTransaction {
    bytes signature = 1;
    bytes public_key = 2;
    UnsignedTransaction transaction = 3;
}

// `UnsignedTransaction` is a transaction that does 
// not have an attached signature.
// Note: `value` must be set, it cannot be `None`.
message UnsignedTransaction {
    uint32 nonce = 1;
    repeated Action actions = 2;
}

message Action {
    oneof value {
        TransferAction transfer_action = 1;
        SequenceAction sequence_action = 2;
        tendermint.abci.ValidatorUpdate validator_update_action = 3;
<<<<<<< HEAD
        MintAction mint_action = 5;
=======
        SudoAddressChangeAction sudo_address_change_action = 4;
>>>>>>> af4c63fd
    }   
}

// `TransferAction` represents a value transfer transaction.
//
// Note: all values must be set (ie. not `None`), otherwise it will
// be considered invalid by the sequencer.
message TransferAction {
    bytes to = 1;
    astria.primitive.v1.Uint128 amount = 2;
}

// `SequenceAction` represents a transaction destined for another
// chain, ordered by the sequencer.
//
// It contains the chain ID of the destination chain, and the
// opaque transaction data.
message SequenceAction {
    bytes chain_id = 1;
    bytes data = 2;
}

<<<<<<< HEAD
// `MintAction` represents a minting transaction.
// It can only be executed by the chain's sudo address.
//
// It contains the address to mint to, and the amount to mint.
message MintAction {
    bytes to = 1;
    astria.primitive.v1.Uint128 amount = 2;
=======
message SudoAddressChangeAction {
    bytes new_address = 1;
>>>>>>> af4c63fd
}<|MERGE_RESOLUTION|>--- conflicted
+++ resolved
@@ -28,11 +28,8 @@
         TransferAction transfer_action = 1;
         SequenceAction sequence_action = 2;
         tendermint.abci.ValidatorUpdate validator_update_action = 3;
-<<<<<<< HEAD
+        SudoAddressChangeAction sudo_address_change_action = 4;
         MintAction mint_action = 5;
-=======
-        SudoAddressChangeAction sudo_address_change_action = 4;
->>>>>>> af4c63fd
     }   
 }
 
@@ -55,7 +52,15 @@
     bytes data = 2;
 }
 
-<<<<<<< HEAD
+/// `SudoAddressChangeAction` represents a transaction that changes
+/// the sudo address of the chain, which is the address authorized to 
+/// make validator update actions.
+///
+/// It contains the new sudo address.
+message SudoAddressChangeAction {
+    bytes new_address = 1;
+}
+
 // `MintAction` represents a minting transaction.
 // It can only be executed by the chain's sudo address.
 //
@@ -63,8 +68,4 @@
 message MintAction {
     bytes to = 1;
     astria.primitive.v1.Uint128 amount = 2;
-=======
-message SudoAddressChangeAction {
-    bytes new_address = 1;
->>>>>>> af4c63fd
 }