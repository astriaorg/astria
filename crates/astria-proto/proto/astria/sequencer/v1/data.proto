--- conflicted
+++ resolved
@@ -4,7 +4,6 @@
 
 import "tendermint/types/types.proto";
 
-<<<<<<< HEAD
 // copied from https://github.com/cometbft/cometbft/blob/6f7746225c378b4f4e40e80a669226385cda8bfb/proto/tendermint/types/types.proto#L26
 // TODO(GH-98): use tendermint-rs types for block commits
 // PartsetHeader
@@ -96,9 +95,6 @@
 }
 
 // IndexedTransaction represents a sequencer transaction along with the index
-=======
-// `IndexedTransaction` represents a sequencer transaction along with the index
->>>>>>> db60fc7f
 // it was originally in the sequencer block.
 message IndexedTransaction {
   // block_index refers to the transaction's index in the sequencer block. It is used to verify
@@ -134,11 +130,7 @@
     repeated RollupNamespace rollup_namespaces = 5;
 }
 
-<<<<<<< HEAD
 // SignedNamespaceData
-=======
-// `SignedNamespaceData?`
->>>>>>> db60fc7f
 message SignedNamespaceData {
     bytes data = 1;
     bytes public_key = 2;
