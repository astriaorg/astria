use std::{
    error::Error,
    fmt::Display,
    str::FromStr,
};

/// The default sequencer asset base denomination.
pub const DEFAULT_NATIVE_ASSET_DENOM: &str = "nria";

/// Returns the default sequencer asset ID.
#[must_use]
pub fn default_native_asset_id() -> Id {
    Denom::from_base_denom(DEFAULT_NATIVE_ASSET_DENOM).id()
}

/// Represents a denomination of a sequencer asset.
#[derive(Debug, Clone)]
pub struct Denom {
    id: Id,

    /// The base denomination of the asset; ie. the name of
    /// the smallest unit of the asset.
    base_denom: String,
}

impl Denom {
    #[must_use]
    pub fn from_base_denom(base_denom: &str) -> Self {
        let id = Id::from_denom(base_denom);

        Self {
            id,
            base_denom: base_denom.to_string(),
        }
    }

    /// Returns the asset ID, which is the hash of the denomination trace.
    #[must_use]
    pub fn id(&self) -> Id {
        self.id
    }

    #[must_use]
    pub fn base_denom(&self) -> &str {
        &self.base_denom
    }
}

impl From<String> for Denom {
    fn from(base_denom: String) -> Self {
        Self::from_base_denom(&base_denom)
    }
}

/// Asset ID, which is the hash of the denomination trace.
#[derive(Debug, Clone, Copy, PartialEq, Eq, PartialOrd, Ord, Hash)]
pub struct Id([u8; 32]);

impl Id {
    #[must_use]
    pub fn from_denom(denom: &str) -> Self {
        use sha2::Digest as _;
        let hash = sha2::Sha256::digest(denom.as_bytes());
        Self(hash.into())
    }

    #[must_use]
    pub fn as_bytes(&self) -> &[u8; 32] {
        &self.0
    }

    /// Returns an ID given a 32-byte slice.
    ///
    /// # Errors
    ///
    /// Returns an error if the slice is not 32 bytes long.
    pub fn try_from_slice(slice: &[u8]) -> Result<Self, IncorrectAssetIdLength> {
        if slice.len() != 32 {
            return Err(IncorrectAssetIdLength {
                received: slice.len(),
            });
        }

        let mut id = [0u8; 32];
        id.copy_from_slice(slice);
        Ok(Self(id))
    }
}

impl From<String> for Id {
    fn from(denom: String) -> Self {
        Self::from_denom(&denom)
    }
}

impl AsRef<[u8]> for Id {
    fn as_ref(&self) -> &[u8] {
        &self.0
    }
}

/// Indicates that the protobuf response contained an array field that was not 32 bytes long.
#[derive(Debug)]
pub struct IncorrectAssetIdLength {
    received: usize,
}

impl Display for IncorrectAssetIdLength {
    fn fmt(&self, f: &mut std::fmt::Formatter<'_>) -> std::fmt::Result {
        write!(f, "expected 32 bytes, got {}", self.received)
    }
}

impl Error for IncorrectAssetIdLength {}

/// Represents an IBC asset.
///
/// Note that the full denomination trace of the token is `prefix/base_denom`.
/// This is hashed to create the ID.
#[allow(clippy::module_name_repetitions)]
<<<<<<< HEAD
#[derive(Debug, Clone)]
=======
>>>>>>> b30ce41a
pub struct IbcAsset {
    id: Id,

    /// The base denomination of the asset; ie. the name of
    /// the smallest unit of the asset.
    base_denom: String,

    /// the IBC denomination prefix.
    prefix: String,
}

impl IbcAsset {
    /// Returns the asset ID, which is the hash of the denomination trace.
    #[must_use]
    pub fn id(&self) -> Id {
        self.id
    }

    #[must_use]
    pub fn base_denom(&self) -> &str {
        &self.base_denom
    }

    #[must_use]
    pub fn prefix(&self) -> &str {
        &self.prefix
    }

    #[must_use]
    pub fn prefix_is(&self, prefix: &str) -> bool {
        self.prefix == prefix
    }
}

<<<<<<< HEAD
impl Display for IbcAsset {
    fn fmt(&self, f: &mut std::fmt::Formatter<'_>) -> std::fmt::Result {
        write!(f, "{}/{}", self.prefix, self.base_denom)
    }
}

=======
>>>>>>> b30ce41a
/// Creates an `IbcAsset` given a denomination trace.
///
/// # Errors
///
/// - if the denomination string is invalid, ie. does not contain any slashes.
impl FromStr for IbcAsset {
    type Err = IbcAssetError;

    fn from_str(denom: &str) -> Result<Self, Self::Err> {
        let Some((prefix, base_denom)) = denom.rsplit_once('/') else {
            return Err(IbcAssetError::InvalidDenomination);
        };
        let id = Id::from_denom(denom);

        Ok(Self {
            id,
            base_denom: base_denom.to_string(),
            prefix: prefix.to_string(),
        })
    }
}

#[derive(Debug)]
pub enum IbcAssetError {
    InvalidDenomination,
}

impl Display for IbcAssetError {
    fn fmt(&self, f: &mut std::fmt::Formatter<'_>) -> std::fmt::Result {
        match self {
            Self::InvalidDenomination => {
<<<<<<< HEAD
                write!(f, "denomination must contain at least one slash")
=======
                f.write_str("denomination must contain at least one slash")
>>>>>>> b30ce41a
            }
        }
    }
}

impl Error for IbcAssetError {}<|MERGE_RESOLUTION|>--- conflicted
+++ resolved
@@ -118,10 +118,7 @@
 /// Note that the full denomination trace of the token is `prefix/base_denom`.
 /// This is hashed to create the ID.
 #[allow(clippy::module_name_repetitions)]
-<<<<<<< HEAD
 #[derive(Debug, Clone)]
-=======
->>>>>>> b30ce41a
 pub struct IbcAsset {
     id: Id,
 
@@ -156,15 +153,12 @@
     }
 }
 
-<<<<<<< HEAD
 impl Display for IbcAsset {
     fn fmt(&self, f: &mut std::fmt::Formatter<'_>) -> std::fmt::Result {
         write!(f, "{}/{}", self.prefix, self.base_denom)
     }
 }
 
-=======
->>>>>>> b30ce41a
 /// Creates an `IbcAsset` given a denomination trace.
 ///
 /// # Errors
@@ -196,11 +190,7 @@
     fn fmt(&self, f: &mut std::fmt::Formatter<'_>) -> std::fmt::Result {
         match self {
             Self::InvalidDenomination => {
-<<<<<<< HEAD
-                write!(f, "denomination must contain at least one slash")
-=======
                 f.write_str("denomination must contain at least one slash")
->>>>>>> b30ce41a
             }
         }
     }
