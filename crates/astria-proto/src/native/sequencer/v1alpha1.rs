use std::{
    error::Error,
    fmt::Display,
};

use ed25519_consensus::{
    Signature,
    SigningKey,
    VerificationKey,
};
use tracing::info;

use crate::generated::sequencer::v1alpha1 as raw;

pub const ADDRESS_LEN: usize = 20;

#[derive(Debug)]
pub struct SignedTransactionError {
    kind: SignedTransactionErrorKind,
}

impl SignedTransactionError {
    fn signature(inner: ed25519_consensus::Error) -> Self {
        Self {
            kind: SignedTransactionErrorKind::Signature(inner),
        }
    }

    fn transaction(inner: UnsignedTransactionError) -> Self {
        Self {
            kind: SignedTransactionErrorKind::Transaction(inner),
        }
    }

    fn verification(inner: ed25519_consensus::Error) -> Self {
        Self {
            kind: SignedTransactionErrorKind::Verification(inner),
        }
    }

    fn verification_key(inner: ed25519_consensus::Error) -> Self {
        Self {
            kind: SignedTransactionErrorKind::VerificationKey(inner),
        }
    }

    fn unset_transaction() -> Self {
        Self {
            kind: SignedTransactionErrorKind::UnsetTransaction,
        }
    }
}

impl Display for SignedTransactionError {
    fn fmt(&self, f: &mut std::fmt::Formatter<'_>) -> std::fmt::Result {
        let msg = match &self.kind {
            SignedTransactionErrorKind::UnsetTransaction => {
                "`transaction` field of raw protobuf message was not set"
            }
            SignedTransactionErrorKind::Signature(_) => {
                "could not reconstruct an ed25519 signature from the bytes contained in the \
                 `signature` field of the raw protobuf message"
            }
            SignedTransactionErrorKind::Transaction(_) => {
                "the decoded raw unsigned protobuf transaction could not be converted to a native \
                 astria transaction"
            }
            SignedTransactionErrorKind::VerificationKey(_) => {
                "could not reconstruct an ed25519 verification key from the bytes contained in the \
                 `public_key` field of the raw protobuf message"
            }
            SignedTransactionErrorKind::Verification(_) => {
                "the encoded bytes of the raw unsigned protobuf transaction could not be verified"
            }
        };
        f.pad(msg)
    }
}

impl Error for SignedTransactionError {
    fn source(&self) -> Option<&(dyn Error + 'static)> {
        match &self.kind {
            SignedTransactionErrorKind::UnsetTransaction => None,
            SignedTransactionErrorKind::Signature(e)
            | SignedTransactionErrorKind::VerificationKey(e)
            | SignedTransactionErrorKind::Verification(e) => Some(e),
            SignedTransactionErrorKind::Transaction(e) => Some(e),
        }
    }
}

#[derive(Debug)]
enum SignedTransactionErrorKind {
    UnsetTransaction,
    Signature(ed25519_consensus::Error),
    Transaction(UnsignedTransactionError),
    VerificationKey(ed25519_consensus::Error),
    Verification(ed25519_consensus::Error),
}

/// A signed transaction.
///
/// [`SignedTransaction`] contains an [`UnsignedTransaction`] together
/// with its signature and public key.
#[derive(Clone, Debug)]
pub struct SignedTransaction {
    signature: Signature,
    verification_key: VerificationKey,
    transaction: UnsignedTransaction,
}

impl SignedTransaction {
    #[must_use]
    pub fn into_raw(self) -> raw::SignedTransaction {
        let Self {
            signature,
            verification_key,
            transaction,
        } = self;
        raw::SignedTransaction {
            signature: signature.to_bytes().to_vec(),
            public_key: verification_key.to_bytes().to_vec(),
            transaction: Some(transaction.into_raw()),
        }
    }

    /// Attempt to convert from a raw, unchecked protobuf [`raw::SignedTransaction`].
    ///
    /// # Errors
    ///
    /// Will return an error if signature or verification key cannot be reconstructed from the bytes
    /// contained in the raw input, if the transaction field was empty (mmeaning it was mapped to
    /// `None`), if the inner transaction could not be verified given the key and signature, or
    /// if the native [`UnsignedTransaction`] could not be created from the inner raw
    /// [`raw::UnsignedTransaction`].
    pub fn try_from_raw(proto: raw::SignedTransaction) -> Result<Self, SignedTransactionError> {
        use crate::Message as _;
        let raw::SignedTransaction {
            signature,
            public_key,
            transaction,
        } = proto;
        let signature =
            Signature::try_from(&*signature).map_err(SignedTransactionError::signature)?;
        let verification_key = VerificationKey::try_from(&*public_key)
            .map_err(SignedTransactionError::verification_key)?;
        let Some(transaction) = transaction else {
            return Err(SignedTransactionError::unset_transaction());
        };
        let bytes = transaction.encode_to_vec();
        verification_key
            .verify(&signature, &bytes)
            .map_err(SignedTransactionError::verification)?;
        let transaction = UnsignedTransaction::try_from_raw(transaction)
            .map_err(SignedTransactionError::transaction)?;
        Ok(Self {
            signature,
            verification_key,
            transaction,
        })
    }

    #[must_use]
    pub fn into_parts(self) -> (Signature, VerificationKey, UnsignedTransaction) {
        let Self {
            signature,
            verification_key,
            transaction,
        } = self;
        (signature, verification_key, transaction)
    }

    #[must_use]
    pub fn actions(&self) -> &[Action] {
        &self.transaction.actions
    }

    #[must_use]
    pub fn signature(&self) -> Signature {
        self.signature
    }

    #[must_use]
    pub fn verification_key(&self) -> VerificationKey {
        self.verification_key
    }

    #[must_use]
    pub fn unsigned_transaction(&self) -> &UnsignedTransaction {
        &self.transaction
    }
}

#[derive(Clone, Debug)]
pub struct UnsignedTransaction {
    pub nonce: u32,
    pub actions: Vec<Action>,
}

impl UnsignedTransaction {
    #[must_use]
    pub fn into_signed(self, signing_key: &SigningKey) -> SignedTransaction {
        use crate::Message as _;
        let bytes = self.to_raw().encode_to_vec();
        let signature = signing_key.sign(&bytes);
        let verification_key = signing_key.verification_key();
        SignedTransaction {
            signature,
            verification_key,
            transaction: self,
        }
    }

    pub fn into_raw(self) -> raw::UnsignedTransaction {
        let Self {
            nonce,
            actions,
        } = self;
        let actions = actions.into_iter().map(Action::into_raw).collect();
        raw::UnsignedTransaction {
            nonce,
            actions,
        }
    }

    pub fn to_raw(&self) -> raw::UnsignedTransaction {
        let Self {
            nonce,
            actions,
        } = self;
        let actions = actions.iter().map(Action::to_raw).collect();
        raw::UnsignedTransaction {
            nonce: *nonce,
            actions,
        }
    }

    /// Attempt to convert from a raw, unchecked protobuf [`raw::UnsignedTransaction`].
    ///
    /// # Errors
    ///
    /// Returns an error if one of the inner raw actions could not be converted to a native
    /// [`Action`].
    pub fn try_from_raw(proto: raw::UnsignedTransaction) -> Result<Self, UnsignedTransactionError> {
        let raw::UnsignedTransaction {
            nonce,
            actions,
        } = proto;
        let n_raw_actions = actions.len();
        let actions: Vec<_> = actions
            .into_iter()
            .map(Action::try_from_raw)
            .collect::<Result<_, _>>()
            .map_err(UnsignedTransactionError::action)?;
        if actions.len() != n_raw_actions {
            info!(
                actions.raw = n_raw_actions,
                actions.converted = actions.len(),
                "ignored unset raw protobuf actions",
            );
        }
        Ok(Self {
            nonce,
            actions,
        })
    }
}

#[derive(Debug)]
pub struct UnsignedTransactionError {
    kind: UnsignedTransactionErrorKind,
}

impl UnsignedTransactionError {
    fn action(inner: ActionError) -> Self {
        Self {
            kind: UnsignedTransactionErrorKind::Action(inner),
        }
    }
}

impl Display for UnsignedTransactionError {
    fn fmt(&self, f: &mut std::fmt::Formatter<'_>) -> std::fmt::Result {
        f.pad("constructing unsigned tx failed")
    }
}

impl Error for UnsignedTransactionError {
    fn source(&self) -> Option<&(dyn Error + 'static)> {
        match &self.kind {
            UnsignedTransactionErrorKind::Action(e) => Some(e),
        }
    }
}

#[derive(Debug)]
enum UnsignedTransactionErrorKind {
    Action(ActionError),
}

#[derive(Clone, Debug)]
pub enum Action {
    Sequence(SequenceAction),
    Transfer(TransferAction),
    ValidatorUpdate(tendermint::validator::Update),
<<<<<<< HEAD
    Mint(MintAction),
=======
    SudoAddressChange(SudoAddressChangeAction),
>>>>>>> af4c63fd
}

impl Action {
    #[must_use]
    pub fn into_raw(self) -> raw::Action {
        use raw::action::Value;
        let kind = match self {
            Action::Sequence(act) => Value::SequenceAction(act.into_raw()),
            Action::Transfer(act) => Value::TransferAction(act.into_raw()),
            Action::ValidatorUpdate(act) => Value::ValidatorUpdateAction(act.into()),
<<<<<<< HEAD
            Action::Mint(act) => Value::MintAction(act.into_raw()),
=======
            Action::SudoAddressChange(act) => Value::SudoAddressChangeAction(act.into_raw()),
>>>>>>> af4c63fd
        };
        raw::Action {
            value: Some(kind),
        }
    }

    #[must_use]
    pub fn to_raw(&self) -> raw::Action {
        use raw::action::Value;
        let kind = match self {
            Action::Sequence(act) => Value::SequenceAction(act.to_raw()),
            Action::Transfer(act) => Value::TransferAction(act.to_raw()),
            Action::ValidatorUpdate(act) => Value::ValidatorUpdateAction(act.clone().into()),
<<<<<<< HEAD
            Action::Mint(act) => Value::MintAction(act.to_raw()),
=======
            Action::SudoAddressChange(act) => {
                Value::SudoAddressChangeAction(act.clone().into_raw())
            }
>>>>>>> af4c63fd
        };
        raw::Action {
            value: Some(kind),
        }
    }

    /// Attempt to convert from a raw, unchecked protobuf [`raw::Action`].
    ///
    /// # Errors
    ///
    /// Returns an error if conversion of one of the inner raw action variants
    /// to a native action ([`SequenceAction`] or [`TransferAction`]) fails.
    pub fn try_from_raw(proto: raw::Action) -> Result<Self, ActionError> {
        use raw::action::Value;
        let raw::Action {
            value,
        } = proto;
        let Some(action) = value else {
            return Err(ActionError::unset());
        };
        let action = match action {
            Value::SequenceAction(act) => Self::Sequence(SequenceAction::from_raw(act)),
            Value::TransferAction(act) => {
                Self::Transfer(TransferAction::try_from_raw(act).map_err(ActionError::transfer)?)
            }
            Value::ValidatorUpdateAction(act) => {
                Self::ValidatorUpdate(act.try_into().map_err(ActionError::validator_update)?)
            }
<<<<<<< HEAD
            Value::MintAction(act) => {
                Self::Mint(MintAction::try_from_raw(act).map_err(ActionError::mint)?)
            }
=======
            Value::SudoAddressChangeAction(act) => Self::SudoAddressChange(
                SudoAddressChangeAction::try_from_raw(act)
                    .map_err(ActionError::sudo_address_change)?,
            ),
>>>>>>> af4c63fd
        };
        Ok(action)
    }

    #[must_use]
    pub fn as_sequence(&self) -> Option<&SequenceAction> {
        let Self::Sequence(sequence_action) = self else {
            return None;
        };
        Some(sequence_action)
    }

    #[must_use]
    pub fn as_transfer(&self) -> Option<&TransferAction> {
        let Self::Transfer(transfer_action) = self else {
            return None;
        };
        Some(transfer_action)
    }
}

impl From<SequenceAction> for Action {
    fn from(value: SequenceAction) -> Self {
        Self::Sequence(value)
    }
}

impl From<TransferAction> for Action {
    fn from(value: TransferAction) -> Self {
        Self::Transfer(value)
    }
}

<<<<<<< HEAD
impl From<MintAction> for Action {
    fn from(value: MintAction) -> Self {
        Self::Mint(value)
=======
impl From<SudoAddressChangeAction> for Action {
    fn from(value: SudoAddressChangeAction) -> Self {
        Self::SudoAddressChange(value)
>>>>>>> af4c63fd
    }
}

#[derive(Debug)]
pub struct ActionError {
    kind: ActionErrorKind,
}

impl ActionError {
    fn unset() -> Self {
        Self {
            kind: ActionErrorKind::Unset,
        }
    }

    fn transfer(inner: TransferActionError) -> Self {
        Self {
            kind: ActionErrorKind::Transfer(inner),
        }
    }

    fn validator_update(inner: tendermint::error::Error) -> Self {
        Self {
            kind: ActionErrorKind::ValidatorUpdate(inner),
        }
    }

<<<<<<< HEAD
    fn mint(inner: MintActionError) -> Self {
        Self {
            kind: ActionErrorKind::Mint(inner),
=======
    fn sudo_address_change(inner: SudoAddressChangeActionError) -> Self {
        Self {
            kind: ActionErrorKind::SudoAddressChange(inner),
>>>>>>> af4c63fd
        }
    }
}

impl Display for ActionError {
    fn fmt(&self, f: &mut std::fmt::Formatter<'_>) -> std::fmt::Result {
        let msg = match &self.kind {
            ActionErrorKind::Unset => "oneof value was not set",
            ActionErrorKind::Transfer(_) => "raw transfer action was not valid",
            ActionErrorKind::ValidatorUpdate(_) => "raw validator update action was not valid",
<<<<<<< HEAD
            ActionErrorKind::Mint(_) => "raw mint action was not valid",
=======
            ActionErrorKind::SudoAddressChange(_) => "raw sudo address change action was not valid",
>>>>>>> af4c63fd
        };
        f.pad(msg)
    }
}

impl Error for ActionError {
    fn source(&self) -> Option<&(dyn Error + 'static)> {
        match &self.kind {
            ActionErrorKind::Unset => None,
            ActionErrorKind::Transfer(e) => Some(e),
            ActionErrorKind::ValidatorUpdate(e) => Some(e),
<<<<<<< HEAD
            ActionErrorKind::Mint(e) => Some(e),
=======
            ActionErrorKind::SudoAddressChange(e) => Some(e),
>>>>>>> af4c63fd
        }
    }
}

#[derive(Debug)]
enum ActionErrorKind {
    Unset,
    Transfer(TransferActionError),
    ValidatorUpdate(tendermint::error::Error),
<<<<<<< HEAD
    Mint(MintActionError),
=======
    SudoAddressChange(SudoAddressChangeActionError),
>>>>>>> af4c63fd
}

#[derive(Clone, Debug)]
pub struct SequenceAction {
    pub chain_id: Vec<u8>,
    pub data: Vec<u8>,
}

impl SequenceAction {
    #[must_use]
    pub fn into_raw(self) -> raw::SequenceAction {
        let Self {
            chain_id,
            data,
        } = self;
        raw::SequenceAction {
            chain_id,
            data,
        }
    }

    #[must_use]
    pub fn to_raw(&self) -> raw::SequenceAction {
        let Self {
            chain_id,
            data,
        } = self;
        raw::SequenceAction {
            chain_id: chain_id.clone(),
            data: data.clone(),
        }
    }

    /// Convert from a raw, unchecked protobuf [`raw::SequenceAction`].
    #[must_use]
    pub fn from_raw(proto: raw::SequenceAction) -> Self {
        let raw::SequenceAction {
            chain_id,
            data,
        } = proto;
        Self {
            chain_id,
            data,
        }
    }
}

#[derive(Clone, Debug)]
pub struct TransferAction {
    pub to: Address,
    pub amount: u128,
}

impl TransferAction {
    #[must_use]
    pub fn into_raw(self) -> raw::TransferAction {
        let Self {
            to,
            amount,
        } = self;
        raw::TransferAction {
            to: to.to_vec(),
            amount: Some(amount.into()),
        }
    }

    #[must_use]
    pub fn to_raw(&self) -> raw::TransferAction {
        let Self {
            to,
            amount,
        } = self;
        raw::TransferAction {
            to: to.to_vec(),
            amount: Some((*amount).into()),
        }
    }

    /// Convert from a raw, unchecked protobuf [`raw::TransferAction`].
    ///
    /// # Errors
    ///
    /// Returns an error if the raw action's `to` address did not have the expected
    /// length.
    pub fn try_from_raw(proto: raw::TransferAction) -> Result<Self, TransferActionError> {
        let raw::TransferAction {
            to,
            amount,
        } = proto;
        let to = Address::try_from_slice(&to).map_err(TransferActionError::address)?;
        let amount = amount.map_or(0, Into::into);
        Ok(Self {
            to,
            amount,
        })
    }
}

#[derive(Debug)]
pub struct TransferActionError {
    kind: TransferActionErrorKind,
}

impl TransferActionError {
    fn address(inner: IncorrectAddressLength) -> Self {
        Self {
            kind: TransferActionErrorKind::Address(inner),
        }
    }
}

impl Display for TransferActionError {
    fn fmt(&self, f: &mut std::fmt::Formatter<'_>) -> std::fmt::Result {
        match self.kind {
            TransferActionErrorKind::Address(_) => {
                f.pad("`to` field did not contain a valid address")
            }
        }
    }
}

impl Error for TransferActionError {
    fn source(&self) -> Option<&(dyn Error + 'static)> {
        match &self.kind {
            TransferActionErrorKind::Address(e) => Some(e),
        }
    }
}

#[derive(Debug)]
enum TransferActionErrorKind {
    Address(IncorrectAddressLength),
}

#[derive(Clone, Debug)]
<<<<<<< HEAD
pub struct MintAction {
    pub to: Address,
    pub amount: u128,
}

impl MintAction {
    #[must_use]
    pub fn into_raw(self) -> raw::MintAction {
        let Self {
            to,
            amount,
        } = self;
        raw::MintAction {
            to: to.to_vec(),
            amount: Some(amount.into()),
=======
pub struct SudoAddressChangeAction {
    pub new_address: Address,
}

impl SudoAddressChangeAction {
    #[must_use]
    pub fn into_raw(self) -> raw::SudoAddressChangeAction {
        let Self {
            new_address,
        } = self;
        raw::SudoAddressChangeAction {
            new_address: new_address.to_vec(),
>>>>>>> af4c63fd
        }
    }

    #[must_use]
<<<<<<< HEAD
    pub fn to_raw(&self) -> raw::MintAction {
        let Self {
            to,
            amount,
        } = self;
        raw::MintAction {
            to: to.to_vec(),
            amount: Some((*amount).into()),
        }
    }

    /// Convert from a raw, unchecked protobuf [`raw::MintAction`].
    ///
    /// # Errors
    ///
    /// Returns an error if the raw action's `to` address did not have the expected
    /// length.
    pub fn try_from_raw(proto: raw::MintAction) -> Result<Self, MintActionError> {
        let raw::MintAction {
            to,
            amount,
        } = proto;
        let to = Address::try_from_slice(&to).map_err(MintActionError::address)?;
        let amount = amount.map_or(0, Into::into);
        Ok(Self {
            to,
            amount,
=======
    pub fn to_raw(&self) -> raw::SudoAddressChangeAction {
        let Self {
            new_address,
        } = self;
        raw::SudoAddressChangeAction {
            new_address: new_address.to_vec(),
        }
    }

    /// Convert from a raw, unchecked protobuf [`raw::SudoAddressChangeAction`].
    ///
    /// # Errors
    ///
    /// Returns an error if the raw action's `new_address` did not have the expected
    /// length.
    pub fn try_from_raw(
        proto: raw::SudoAddressChangeAction,
    ) -> Result<Self, SudoAddressChangeActionError> {
        let raw::SudoAddressChangeAction {
            new_address,
        } = proto;
        let new_address =
            Address::try_from_slice(&new_address).map_err(SudoAddressChangeActionError::address)?;
        Ok(Self {
            new_address,
>>>>>>> af4c63fd
        })
    }
}

#[derive(Debug)]
<<<<<<< HEAD
pub struct MintActionError {
    kind: MintActionErrorKind,
}

impl MintActionError {
    fn address(inner: IncorrectAddressLength) -> Self {
        Self {
            kind: MintActionErrorKind::Address(inner),
        }
    }
}

impl Display for MintActionError {
    fn fmt(&self, f: &mut std::fmt::Formatter<'_>) -> std::fmt::Result {
        match self.kind {
            MintActionErrorKind::Address(_) => f.pad("`to` field did not contain a valid address"),
        }
    }
}

impl Error for MintActionError {
    fn source(&self) -> Option<&(dyn Error + 'static)> {
        match &self.kind {
            MintActionErrorKind::Address(e) => Some(e),
=======
pub struct SudoAddressChangeActionError {
    kind: SudoAddressChangeActionErrorKind,
}

impl SudoAddressChangeActionError {
    fn address(inner: IncorrectAddressLength) -> Self {
        Self {
            kind: SudoAddressChangeActionErrorKind::Address(inner),
        }
    }
}

impl Display for SudoAddressChangeActionError {
    fn fmt(&self, f: &mut std::fmt::Formatter<'_>) -> std::fmt::Result {
        match self.kind {
            SudoAddressChangeActionErrorKind::Address(_) => {
                f.pad("`new_address` field did not contain a valid address")
            }
        }
    }
}

impl Error for SudoAddressChangeActionError {
    fn source(&self) -> Option<&(dyn Error + 'static)> {
        match &self.kind {
            SudoAddressChangeActionErrorKind::Address(e) => Some(e),
>>>>>>> af4c63fd
        }
    }
}

#[derive(Debug)]
<<<<<<< HEAD
enum MintActionErrorKind {
=======
enum SudoAddressChangeActionErrorKind {
>>>>>>> af4c63fd
    Address(IncorrectAddressLength),
}

#[derive(Debug, Clone, Copy, PartialEq, Eq)]
pub struct Address(pub [u8; ADDRESS_LEN]);

impl Address {
    #[must_use]
    pub fn to_vec(&self) -> Vec<u8> {
        self.0.to_vec()
    }

    /// Construct a sequencer address from a [`ed25519_consensus::VerificationKey`].
    ///
    /// The first 20 bytes of the sha256 hash of the verification key is the address.
    #[must_use]
    // Silence the clippy lint because the function body asserts that the panic
    // cannot happen.
    #[allow(clippy::missing_panics_doc)]
    pub fn from_verification_key(public_key: ed25519_consensus::VerificationKey) -> Self {
        use sha2::Digest as _;
        /// this ensures that `ADDRESS_LEN` is never accidentally changed to a value
        /// that would violate this assumption.
        #[allow(clippy::assertions_on_constants)]
        const _: () = assert!(ADDRESS_LEN <= 32);
        let mut hasher = sha2::Sha256::new();
        hasher.update(public_key);
        let bytes: [u8; 32] = hasher.finalize().into();
        Self::try_from_slice(&bytes[..ADDRESS_LEN])
            .expect("can convert 32 byte hash to 20 byte array")
    }

    /// Convert a byte slice to an address.
    ///
    /// # Errors
    ///
    /// Returns an error if the account buffer was not 20 bytes long.
    pub fn try_from_slice(bytes: &[u8]) -> Result<Self, IncorrectAddressLength> {
        let inner = <[u8; ADDRESS_LEN]>::try_from(bytes).map_err(|_| IncorrectAddressLength {
            received: bytes.len(),
        })?;
        Ok(Self::from_array(inner))
    }

    #[must_use]
    pub fn from_array(array: [u8; ADDRESS_LEN]) -> Self {
        Self(array)
    }
}

impl AsRef<[u8]> for Address {
    fn as_ref(&self) -> &[u8] {
        &self.0
    }
}

impl From<[u8; ADDRESS_LEN]> for Address {
    fn from(inner: [u8; ADDRESS_LEN]) -> Self {
        Self(inner)
    }
}

impl Display for Address {
    fn fmt(&self, f: &mut std::fmt::Formatter<'_>) -> std::fmt::Result {
        for byte in self.0 {
            write!(f, "{byte:02x}")?;
        }
        Ok(())
    }
}

impl raw::BalanceResponse {
    /// Converts an astria native [`BalanceResponse`] to a
    /// protobuf [`raw::BalanceResponse`].
    #[must_use]
    pub fn from_native(native: BalanceResponse) -> Self {
        let BalanceResponse {
            height,
            balance,
        } = native;
        Self {
            height,
            balance: Some(balance.into()),
        }
    }

    /// Converts a protobuf [`raw::BalanceResponse`] to an astria
    /// native [`BalanceResponse`].
    #[must_use]
    pub fn into_native(self) -> BalanceResponse {
        BalanceResponse::from_raw(&self)
    }

    /// Converts a protobuf [`raw::BalanceResponse`] to an astria
    /// native [`BalanceResponse`] by allocating a new [`v1alpha::BalanceResponse`].
    #[must_use]
    pub fn to_native(&self) -> BalanceResponse {
        self.clone().into_native()
    }
}

/// The sequencer response to a balance request for a given account at a given height.
#[derive(Clone, Copy, Debug, PartialEq)]
pub struct BalanceResponse {
    pub height: u64,
    pub balance: u128,
}

impl BalanceResponse {
    /// Converts a protobuf [`raw::BalanceResponse`] to an astria
    /// native [`BalanceResponse`].
    pub fn from_raw(proto: &raw::BalanceResponse) -> Self {
        let raw::BalanceResponse {
            height,
            balance,
        } = *proto;
        Self {
            height,
            balance: balance.map_or(0, Into::into),
        }
    }

    /// Converts an astria native [`BalanceResponse`] to a
    /// protobuf [`raw::BalanceResponse`].
    #[must_use]
    pub fn into_raw(self) -> raw::BalanceResponse {
        raw::BalanceResponse::from_native(self)
    }
}

impl raw::NonceResponse {
    /// Converts a protobuf [`raw::NonceResponse`] to a native
    /// astria `NonceResponse`.
    #[must_use]
    pub fn from_native(native: NonceResponse) -> Self {
        let NonceResponse {
            height,
            nonce,
        } = native;
        Self {
            height,
            nonce,
        }
    }

    /// Converts a protobuf [`raw::NonceResponse`] to an astria
    /// native [`NonceResponse`].
    #[must_use]
    pub fn into_native(self) -> NonceResponse {
        NonceResponse::from_raw(&self)
    }

    /// Converts a protobuf [`raw::NonceResponse`] to an astria
    /// native [`NonceResponse`] by allocating a new [`v1alpha::NonceResponse`].
    #[must_use]
    pub fn to_native(&self) -> NonceResponse {
        self.clone().into_native()
    }
}

/// The sequencer response to a nonce request for a given account at a given height.
#[derive(Clone, Copy, Debug, PartialEq)]
pub struct NonceResponse {
    pub height: u64,
    pub nonce: u32,
}

impl NonceResponse {
    /// Converts a protobuf [`raw::NonceResponse`] to an astria
    /// native [`NonceResponse`].
    #[must_use]
    pub fn from_raw(proto: &raw::NonceResponse) -> Self {
        let raw::NonceResponse {
            height,
            nonce,
        } = *proto;
        Self {
            height,
            nonce,
        }
    }

    /// Converts an astria native [`NonceResponse`] to a
    /// protobuf [`raw::NonceResponse`].
    #[must_use]
    pub fn into_raw(self) -> raw::NonceResponse {
        raw::NonceResponse::from_native(self)
    }
}

/// Indicates that the protobuf response contained an array field that was not 20 bytes long.
#[derive(Debug)]
pub struct IncorrectAddressLength {
    received: usize,
}

impl Display for IncorrectAddressLength {
    fn fmt(&self, f: &mut std::fmt::Formatter<'_>) -> std::fmt::Result {
        write!(f, "expected 20 bytes, got {}", self.received)
    }
}

impl Error for IncorrectAddressLength {}

#[cfg(test)]
mod tests {
    use super::{
        Address,
        BalanceResponse,
        IncorrectAddressLength,
        NonceResponse,
    };

    #[test]
    fn balance_roundtrip_is_correct() {
        let expected = BalanceResponse {
            height: 42,
            balance: 42,
        };
        let actual = expected.into_raw().into_native();
        assert_eq!(expected, actual);
    }

    #[test]
    fn nonce_roundtrip_is_correct() {
        let expected = NonceResponse {
            height: 42,
            nonce: 42,
        };
        let actual = expected.into_raw().into_native();
        assert_eq!(expected, actual);
    }

    #[test]
    fn account_of_20_bytes_is_converted_correctly() {
        let expected = Address([42; 20]);
        let account_vec = expected.0.to_vec();
        let actual = Address::try_from_slice(&account_vec).unwrap();
        assert_eq!(expected, actual);
    }

    #[track_caller]
    fn account_conversion_check(bad_account: &[u8]) {
        let error = Address::try_from_slice(bad_account);
        assert!(
            matches!(error, Err(IncorrectAddressLength { .. })),
            "converting form incorrect sized account succeeded where it should have failed"
        );
    }

    #[test]
    fn account_of_incorrect_length_gives_error() {
        account_conversion_check(&[42; 0]);
        account_conversion_check(&[42; 19]);
        account_conversion_check(&[42; 21]);
        account_conversion_check(&[42; 100]);
    }
}<|MERGE_RESOLUTION|>--- conflicted
+++ resolved
@@ -303,11 +303,8 @@
     Sequence(SequenceAction),
     Transfer(TransferAction),
     ValidatorUpdate(tendermint::validator::Update),
-<<<<<<< HEAD
+    SudoAddressChange(SudoAddressChangeAction),
     Mint(MintAction),
-=======
-    SudoAddressChange(SudoAddressChangeAction),
->>>>>>> af4c63fd
 }
 
 impl Action {
@@ -318,11 +315,8 @@
             Action::Sequence(act) => Value::SequenceAction(act.into_raw()),
             Action::Transfer(act) => Value::TransferAction(act.into_raw()),
             Action::ValidatorUpdate(act) => Value::ValidatorUpdateAction(act.into()),
-<<<<<<< HEAD
+            Action::SudoAddressChange(act) => Value::SudoAddressChangeAction(act.into_raw()),
             Action::Mint(act) => Value::MintAction(act.into_raw()),
-=======
-            Action::SudoAddressChange(act) => Value::SudoAddressChangeAction(act.into_raw()),
->>>>>>> af4c63fd
         };
         raw::Action {
             value: Some(kind),
@@ -336,13 +330,10 @@
             Action::Sequence(act) => Value::SequenceAction(act.to_raw()),
             Action::Transfer(act) => Value::TransferAction(act.to_raw()),
             Action::ValidatorUpdate(act) => Value::ValidatorUpdateAction(act.clone().into()),
-<<<<<<< HEAD
-            Action::Mint(act) => Value::MintAction(act.to_raw()),
-=======
             Action::SudoAddressChange(act) => {
                 Value::SudoAddressChangeAction(act.clone().into_raw())
             }
->>>>>>> af4c63fd
+            Action::Mint(act) => Value::MintAction(act.to_raw()),
         };
         raw::Action {
             value: Some(kind),
@@ -371,16 +362,13 @@
             Value::ValidatorUpdateAction(act) => {
                 Self::ValidatorUpdate(act.try_into().map_err(ActionError::validator_update)?)
             }
-<<<<<<< HEAD
-            Value::MintAction(act) => {
-                Self::Mint(MintAction::try_from_raw(act).map_err(ActionError::mint)?)
-            }
-=======
             Value::SudoAddressChangeAction(act) => Self::SudoAddressChange(
                 SudoAddressChangeAction::try_from_raw(act)
                     .map_err(ActionError::sudo_address_change)?,
             ),
->>>>>>> af4c63fd
+            Value::MintAction(act) => {
+                Self::Mint(MintAction::try_from_raw(act).map_err(ActionError::mint)?)
+            }
         };
         Ok(action)
     }
@@ -414,15 +402,15 @@
     }
 }
 
-<<<<<<< HEAD
+impl From<SudoAddressChangeAction> for Action {
+    fn from(value: SudoAddressChangeAction) -> Self {
+        Self::SudoAddressChange(value)
+    }
+}
+
 impl From<MintAction> for Action {
     fn from(value: MintAction) -> Self {
         Self::Mint(value)
-=======
-impl From<SudoAddressChangeAction> for Action {
-    fn from(value: SudoAddressChangeAction) -> Self {
-        Self::SudoAddressChange(value)
->>>>>>> af4c63fd
     }
 }
 
@@ -450,15 +438,15 @@
         }
     }
 
-<<<<<<< HEAD
+    fn sudo_address_change(inner: SudoAddressChangeActionError) -> Self {
+        Self {
+            kind: ActionErrorKind::SudoAddressChange(inner),
+        }
+    }
+
     fn mint(inner: MintActionError) -> Self {
         Self {
             kind: ActionErrorKind::Mint(inner),
-=======
-    fn sudo_address_change(inner: SudoAddressChangeActionError) -> Self {
-        Self {
-            kind: ActionErrorKind::SudoAddressChange(inner),
->>>>>>> af4c63fd
         }
     }
 }
@@ -469,11 +457,8 @@
             ActionErrorKind::Unset => "oneof value was not set",
             ActionErrorKind::Transfer(_) => "raw transfer action was not valid",
             ActionErrorKind::ValidatorUpdate(_) => "raw validator update action was not valid",
-<<<<<<< HEAD
+            ActionErrorKind::SudoAddressChange(_) => "raw sudo address change action was not valid",
             ActionErrorKind::Mint(_) => "raw mint action was not valid",
-=======
-            ActionErrorKind::SudoAddressChange(_) => "raw sudo address change action was not valid",
->>>>>>> af4c63fd
         };
         f.pad(msg)
     }
@@ -485,11 +470,8 @@
             ActionErrorKind::Unset => None,
             ActionErrorKind::Transfer(e) => Some(e),
             ActionErrorKind::ValidatorUpdate(e) => Some(e),
-<<<<<<< HEAD
+            ActionErrorKind::SudoAddressChange(e) => Some(e),
             ActionErrorKind::Mint(e) => Some(e),
-=======
-            ActionErrorKind::SudoAddressChange(e) => Some(e),
->>>>>>> af4c63fd
         }
     }
 }
@@ -499,11 +481,8 @@
     Unset,
     Transfer(TransferActionError),
     ValidatorUpdate(tendermint::error::Error),
-<<<<<<< HEAD
+    SudoAddressChange(SudoAddressChangeActionError),
     Mint(MintActionError),
-=======
-    SudoAddressChange(SudoAddressChangeActionError),
->>>>>>> af4c63fd
 }
 
 #[derive(Clone, Debug)]
@@ -639,7 +618,88 @@
 }
 
 #[derive(Clone, Debug)]
-<<<<<<< HEAD
+pub struct SudoAddressChangeAction {
+    pub new_address: Address,
+}
+
+impl SudoAddressChangeAction {
+    #[must_use]
+    pub fn into_raw(self) -> raw::SudoAddressChangeAction {
+        let Self {
+            new_address,
+        } = self;
+        raw::SudoAddressChangeAction {
+            new_address: new_address.to_vec(),
+        }
+    }
+
+    #[must_use]
+    pub fn to_raw(&self) -> raw::SudoAddressChangeAction {
+        let Self {
+            new_address,
+        } = self;
+        raw::SudoAddressChangeAction {
+            new_address: new_address.to_vec(),
+        }
+    }
+
+    /// Convert from a raw, unchecked protobuf [`raw::SudoAddressChangeAction`].
+    ///
+    /// # Errors
+    ///
+    /// Returns an error if the raw action's `new_address` did not have the expected
+    /// length.
+    pub fn try_from_raw(
+        proto: raw::SudoAddressChangeAction,
+    ) -> Result<Self, SudoAddressChangeActionError> {
+        let raw::SudoAddressChangeAction {
+            new_address,
+        } = proto;
+        let new_address =
+            Address::try_from_slice(&new_address).map_err(SudoAddressChangeActionError::address)?;
+        Ok(Self {
+            new_address,
+        })
+    }
+}
+
+#[derive(Debug)]
+pub struct SudoAddressChangeActionError {
+    kind: SudoAddressChangeActionErrorKind,
+}
+
+impl SudoAddressChangeActionError {
+    fn address(inner: IncorrectAddressLength) -> Self {
+        Self {
+            kind: SudoAddressChangeActionErrorKind::Address(inner),
+        }
+    }
+}
+
+impl Display for SudoAddressChangeActionError {
+    fn fmt(&self, f: &mut std::fmt::Formatter<'_>) -> std::fmt::Result {
+        match self.kind {
+            SudoAddressChangeActionErrorKind::Address(_) => {
+                f.pad("`new_address` field did not contain a valid address")
+            }
+        }
+    }
+}
+
+impl Error for SudoAddressChangeActionError {
+    fn source(&self) -> Option<&(dyn Error + 'static)> {
+        match &self.kind {
+            SudoAddressChangeActionErrorKind::Address(e) => Some(e),
+        }
+    }
+}
+
+#[derive(Debug)]
+enum SudoAddressChangeActionErrorKind {
+    Address(IncorrectAddressLength),
+}
+
+#[derive(Clone, Debug)]
 pub struct MintAction {
     pub to: Address,
     pub amount: u128,
@@ -655,25 +715,10 @@
         raw::MintAction {
             to: to.to_vec(),
             amount: Some(amount.into()),
-=======
-pub struct SudoAddressChangeAction {
-    pub new_address: Address,
-}
-
-impl SudoAddressChangeAction {
-    #[must_use]
-    pub fn into_raw(self) -> raw::SudoAddressChangeAction {
-        let Self {
-            new_address,
-        } = self;
-        raw::SudoAddressChangeAction {
-            new_address: new_address.to_vec(),
->>>>>>> af4c63fd
-        }
-    }
-
-    #[must_use]
-<<<<<<< HEAD
+        }
+    }
+
+    #[must_use]
     pub fn to_raw(&self) -> raw::MintAction {
         let Self {
             to,
@@ -701,39 +746,11 @@
         Ok(Self {
             to,
             amount,
-=======
-    pub fn to_raw(&self) -> raw::SudoAddressChangeAction {
-        let Self {
-            new_address,
-        } = self;
-        raw::SudoAddressChangeAction {
-            new_address: new_address.to_vec(),
-        }
-    }
-
-    /// Convert from a raw, unchecked protobuf [`raw::SudoAddressChangeAction`].
-    ///
-    /// # Errors
-    ///
-    /// Returns an error if the raw action's `new_address` did not have the expected
-    /// length.
-    pub fn try_from_raw(
-        proto: raw::SudoAddressChangeAction,
-    ) -> Result<Self, SudoAddressChangeActionError> {
-        let raw::SudoAddressChangeAction {
-            new_address,
-        } = proto;
-        let new_address =
-            Address::try_from_slice(&new_address).map_err(SudoAddressChangeActionError::address)?;
-        Ok(Self {
-            new_address,
->>>>>>> af4c63fd
         })
     }
 }
 
 #[derive(Debug)]
-<<<<<<< HEAD
 pub struct MintActionError {
     kind: MintActionErrorKind,
 }
@@ -758,44 +775,12 @@
     fn source(&self) -> Option<&(dyn Error + 'static)> {
         match &self.kind {
             MintActionErrorKind::Address(e) => Some(e),
-=======
-pub struct SudoAddressChangeActionError {
-    kind: SudoAddressChangeActionErrorKind,
-}
-
-impl SudoAddressChangeActionError {
-    fn address(inner: IncorrectAddressLength) -> Self {
-        Self {
-            kind: SudoAddressChangeActionErrorKind::Address(inner),
-        }
-    }
-}
-
-impl Display for SudoAddressChangeActionError {
-    fn fmt(&self, f: &mut std::fmt::Formatter<'_>) -> std::fmt::Result {
-        match self.kind {
-            SudoAddressChangeActionErrorKind::Address(_) => {
-                f.pad("`new_address` field did not contain a valid address")
-            }
-        }
-    }
-}
-
-impl Error for SudoAddressChangeActionError {
-    fn source(&self) -> Option<&(dyn Error + 'static)> {
-        match &self.kind {
-            SudoAddressChangeActionErrorKind::Address(e) => Some(e),
->>>>>>> af4c63fd
-        }
-    }
-}
-
-#[derive(Debug)]
-<<<<<<< HEAD
+        }
+    }
+}
+
+#[derive(Debug)]
 enum MintActionErrorKind {
-=======
-enum SudoAddressChangeActionErrorKind {
->>>>>>> af4c63fd
     Address(IncorrectAddressLength),
 }
 
