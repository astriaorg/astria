--- conflicted
+++ resolved
@@ -123,11 +123,7 @@
 #[allow(clippy::derive_partial_eq_without_eq)]
 #[derive(Clone, PartialEq, ::prost::Message)]
 pub struct Action {
-<<<<<<< HEAD
     #[prost(oneof="action::Value", tags="1, 2, 3, 4, 5, 6")]
-=======
-    #[prost(oneof = "action::Value", tags = "1, 2, 3, 4, 5")]
->>>>>>> 406dd235
     pub value: ::core::option::Option<action::Value>,
 }
 /// Nested message and enum types in `Action`.
