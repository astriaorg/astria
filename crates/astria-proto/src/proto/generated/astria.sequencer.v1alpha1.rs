--- conflicted
+++ resolved
@@ -122,11 +122,7 @@
 #[allow(clippy::derive_partial_eq_without_eq)]
 #[derive(Clone, PartialEq, ::prost::Message)]
 pub struct Action {
-<<<<<<< HEAD
-    #[prost(oneof="action::Value", tags="1, 2, 3, 5")]
-=======
-    #[prost(oneof="action::Value", tags="1, 2, 3, 4")]
->>>>>>> af4c63fd
+    #[prost(oneof="action::Value", tags="1, 2, 3, 4, 5")]
     pub value: ::core::option::Option<action::Value>,
 }
 /// Nested message and enum types in `Action`.
@@ -140,13 +136,10 @@
         SequenceAction(super::SequenceAction),
         #[prost(message, tag="3")]
         ValidatorUpdateAction(::tendermint_proto::abci::ValidatorUpdate),
-<<<<<<< HEAD
+        #[prost(message, tag="4")]
+        SudoAddressChangeAction(super::SudoAddressChangeAction),
         #[prost(message, tag="5")]
         MintAction(super::MintAction),
-=======
-        #[prost(message, tag="4")]
-        SudoAddressChangeAction(super::SudoAddressChangeAction),
->>>>>>> af4c63fd
     }
 }
 /// `TransferAction` represents a value transfer transaction.
@@ -174,7 +167,17 @@
     #[prost(bytes="vec", tag="2")]
     pub data: ::prost::alloc::vec::Vec<u8>,
 }
-<<<<<<< HEAD
+/// / `SudoAddressChangeAction` represents a transaction that changes
+/// / the sudo address of the chain, which is the address authorized to 
+/// / make validator update actions.
+/// /
+/// / It contains the new sudo address.
+#[allow(clippy::derive_partial_eq_without_eq)]
+#[derive(Clone, PartialEq, ::prost::Message)]
+pub struct SudoAddressChangeAction {
+    #[prost(bytes="vec", tag="1")]
+    pub new_address: ::prost::alloc::vec::Vec<u8>,
+}
 /// `MintAction` represents a minting transaction.
 /// It can only be executed by the chain's sudo address.
 ///
@@ -186,12 +189,5 @@
     pub to: ::prost::alloc::vec::Vec<u8>,
     #[prost(message, optional, tag="2")]
     pub amount: ::core::option::Option<super::super::primitive::v1::Uint128>,
-=======
-#[allow(clippy::derive_partial_eq_without_eq)]
-#[derive(Clone, PartialEq, ::prost::Message)]
-pub struct SudoAddressChangeAction {
-    #[prost(bytes="vec", tag="1")]
-    pub new_address: ::prost::alloc::vec::Vec<u8>,
->>>>>>> af4c63fd
 }
 // @@protoc_insertion_point(module)