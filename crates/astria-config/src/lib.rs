--- conflicted
+++ resolved
@@ -10,13 +10,8 @@
 pub use astria_config_attribute::astria_config;
 #[cfg(feature = "config-tests")]
 pub use config_tests::{
-<<<<<<< HEAD
     config_should_reject_unknown_var,
     example_env_config_is_up_to_date,
-};
-=======
-    config_test_suite_test_should_fail_with_bad_prefix,
-    config_test_suite_test_should_populate_config_with_env_vars,
 };
 
 pub trait AstriaConfig<'a>: Serialize + Deserialize<'a> {
@@ -43,5 +38,4 @@
 
 mod _internal {
     pub struct Internal;
-}
->>>>>>> 2ee67493
+}