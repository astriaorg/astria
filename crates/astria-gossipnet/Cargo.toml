--- conflicted
+++ resolved
@@ -4,21 +4,13 @@
 edition = "2021"
 
 [dependencies]
-<<<<<<< HEAD
-color-eyre = "0.6.2"
-futures = "0.3"
 libp2p = { version = "0.51", features = ["kad", "gossipsub", "mdns", "noise", "macros", "ping", "tcp", "tokio", "yamux"] }
 multiaddr = "0.17"
-tokio = { version = "1.25.0", features = ["macros", "rt-multi-thread", "signal", "sync"] }
-tracing = "0.1"
-=======
-libp2p = { version = "0.51", features = ["gossipsub", "mdns", "noise", "macros", "ping", "tcp", "tokio", "yamux"] }
 
 color-eyre = { workspace = true }
 futures = { workspace = true }
 tokio = { workspace = true, features = ["macros", "rt-multi-thread", "signal"] }
 tracing = { workspace = true }
->>>>>>> ba66dcd4
 
 [features]
 default = [ "dht" ]
