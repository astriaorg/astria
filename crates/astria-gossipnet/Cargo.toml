[package]
name = "astria-gossipnet"
version = "0.1.0"
edition = "2021"

[dependencies]
libp2p = { version = "0.51", features = ["gossipsub", "mdns", "noise", "macros", "ping", "tcp", "tokio", "yamux"] }
<<<<<<< HEAD
tokio = { version = "1.28", features = ["macros", "rt-multi-thread", "signal"] }
tracing = "0.1"
=======

color-eyre = { workspace = true }
futures = { workspace = true }
tokio = { workspace = true, features = ["macros", "rt-multi-thread", "signal"] }
tracing = { workspace = true }
>>>>>>> ba66dcd4

[features]
mdns = []<|MERGE_RESOLUTION|>--- conflicted
+++ resolved
@@ -5,16 +5,11 @@
 
 [dependencies]
 libp2p = { version = "0.51", features = ["gossipsub", "mdns", "noise", "macros", "ping", "tcp", "tokio", "yamux"] }
-<<<<<<< HEAD
-tokio = { version = "1.28", features = ["macros", "rt-multi-thread", "signal"] }
-tracing = "0.1"
-=======
 
 color-eyre = { workspace = true }
 futures = { workspace = true }
 tokio = { workspace = true, features = ["macros", "rt-multi-thread", "signal"] }
 tracing = { workspace = true }
->>>>>>> ba66dcd4
 
 [features]
 mdns = []