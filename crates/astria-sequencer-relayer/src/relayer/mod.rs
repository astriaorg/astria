use std::{
    path::{
        Path,
        PathBuf,
    },
    sync::Arc,
    time::Duration,
};

use astria_core::{
    generated::sequencerblock::v1alpha1::sequencer_service_client::SequencerServiceClient,
    sequencerblock::v1alpha1::SequencerBlock,
};
use astria_eyre::eyre::{
    self,
    bail,
    ensure,
    eyre,
    WrapErr as _,
};
use futures::{
    future::{
        BoxFuture,
        Fuse,
        FusedFuture as _,
    },
    FutureExt as _,
};
use sequencer_client::{
    tendermint::block::Height as SequencerHeight,
    tendermint_rpc,
    HttpClient as SequencerClient,
};
use tokio::{
    select,
    sync::{
        mpsc::error::TrySendError,
        watch,
    },
    task::JoinHandle,
};
use tokio_stream::StreamExt;
use tokio_util::sync::CancellationToken;
use tonic::transport::Channel;
use tracing::{
    debug,
    error,
    info,
    instrument,
    trace,
    warn,
    Instrument,
    Span,
};

<<<<<<< HEAD
=======
use crate::IncludeRollup;

>>>>>>> c31c10b6
mod builder;
mod celestia_client;
mod read;
mod state;
mod submission;
mod write;

pub(crate) use builder::Builder;
use celestia_client::{
    BuilderError,
    CelestiaClientBuilder,
    CelestiaKeys,
    TrySubmitError,
};
use state::State;
pub(crate) use state::StateSnapshot;
use submission::SubmissionState;

use crate::{
    metrics::Metrics,
    validator::Validator,
    IncludeRollup,
};

pub(crate) struct Relayer {
    /// A token to notify relayer that it should shut down.
    shutdown_token: CancellationToken,

    /// The configured chain ID of the sequencer network.
    sequencer_chain_id: String,

    /// The client used to query the sequencer cometbft endpoint.
    sequencer_cometbft_client: SequencerClient,

    /// The client used to poll the sequencer via the sequencer gRPC API.
    sequencer_grpc_client: SequencerServiceClient<Channel>,

    /// The poll period defines the fixed interval at which the sequencer is polled.
    sequencer_poll_period: Duration,

    /// The gRPC client for submitting sequencer blocks to celestia.
    celestia_client_builder: CelestiaClientBuilder,

    /// The rollups whose data should be included in submissions.
    rollup_filter: IncludeRollup,

    /// A watch channel to track the state of the relayer. Used by the API service.
    state: Arc<State>,

    pre_submit_path: PathBuf,
    post_submit_path: PathBuf,
    metrics: &'static Metrics,
}

impl Relayer {
    pub(crate) fn subscribe_to_state(&self) -> watch::Receiver<state::StateSnapshot> {
        self.state.subscribe()
    }

    /// Runs the relayer worker.
    ///
    /// # Errors
    ///
    /// Returns errors if sequencer block fetch or celestia blob submission
    /// failed catastrophically (after `u32::MAX` retries).
    #[instrument(skip_all)]
    pub(crate) async fn run(self) -> eyre::Result<()> {
        let submission_state = read_submission_state(&self.pre_submit_path, &self.post_submit_path)
            .await
            .wrap_err("failed reading submission state from files")?;

        select!(
            () = self.shutdown_token.cancelled() => return Ok(()),
            init_result = confirm_sequencer_chain_id(
                self.sequencer_chain_id.clone(),
                self.sequencer_cometbft_client.clone()
            ) => init_result,
        )?;

        let last_submitted_sequencer_height = submission_state.last_submitted_height();

        let mut latest_height_stream = {
            use sequencer_client::StreamLatestHeight as _;
            self.sequencer_cometbft_client
                .stream_latest_height(self.sequencer_poll_period)
        };

        let (submitter_task, submitter) = spawn_submitter(
            self.celestia_client_builder.clone(),
            self.rollup_filter.clone(),
            self.state.clone(),
            submission_state,
            self.shutdown_token.clone(),
            self.metrics,
        );

        let mut block_stream = read::BlockStream::builder(self.metrics)
            .block_time(self.sequencer_poll_period)
            .client(self.sequencer_grpc_client.clone())
            .set_last_fetched_height(last_submitted_sequencer_height)
            .state(self.state.clone())
            .build();

        // future to forward a sequencer block to the celestia-submission-task.
        // gets set in the select-loop if the task is at capacity.
        let mut forward_once_free: Fuse<
            BoxFuture<Result<(), tokio::sync::mpsc::error::SendError<SequencerBlock>>>,
        > = Fuse::terminated();

        self.state.set_ready();

        let reason = loop {
            select!(
                biased;

                () = self.shutdown_token.cancelled() => {
                    info!("received shutdown signal");
                    break Ok("shutdown signal received");
                }

                res = &mut forward_once_free, if !forward_once_free.is_terminated() => {
                    // XXX: exiting because submitter only returns an error after u32::MAX
                    // retries, which is practically infinity.
                    if res.is_err() {
                        break Err(eyre!("submitter exited unexpectedly while trying to forward block"));
                    }
                    block_stream.resume();
                    debug!("block stream resumed");
                }

                Some(res) = latest_height_stream.next() => {
                    match res {
                        Ok(height) => {
                            self.state.set_latest_observed_sequencer_height(height.value());
                            debug!(%height, "received latest height from sequencer");
                            block_stream.set_latest_sequencer_height(height);
                        }
                        Err(error) => {
                            self.metrics.increment_sequencer_height_fetch_failure_count();
                            self.state.set_sequencer_connected(false);
                            warn!(
                                %error,
                                "failed fetching latest height from sequencer; waiting until next tick",
                            );
                        }
                    }
                }

                Some((height, fetch_result)) = block_stream.next() => {
                    let block = match fetch_result.wrap_err_with(||
                        format!(
                            "relayer ultimately failed fetching sequencer block at height {height}"
                    )) {
                        // XXX: exiting because the fetch in block_stream errors after u32::MAX
                        // retries, which is practically infinity.
                        Err(err) => break Err(err),
                        Ok(block) => block,
                    };
                    self.state.set_latest_fetched_sequencer_height(height.value());
                    if let Err(err) = self.forward_block_for_submission(
                        height,
                        block,
                        &mut block_stream,
                        submitter.clone(),
                        &mut forward_once_free,
                    ).wrap_err("submitter exited unexpectedly while trying to forward block") {
                        // XXX: exiting because there is no logic to restart the blob-submitter task.
                        // With the current implementation of the task it should also never go down
                        // unless it has exhausted all u32::MAX attempts to submit to Celestia and
                        // ultimately failed (after what's practically years of trying...).
                        break Err(err);
                    }
                }
            );
        };

        match &reason {
            Ok(reason) => info!(reason, "starting shutdown"),
            Err(reason) => error!(%reason, "starting shutdown"),
        }

        debug!("waiting for Celestia submission task to exit");
        if let Err(error) = submitter_task.await {
            error!(%error, "Celestia submission task failed while waiting for it to exit before shutdown");
        }

        reason.map(|_| ())
    }

    #[instrument(skip_all, fields(%height))]
    fn forward_block_for_submission(
        &self,
        height: SequencerHeight,
        block: SequencerBlock,
        block_stream: &mut read::BlockStream,
        submitter: write::BlobSubmitterHandle,
        forward: &mut Fuse<
            BoxFuture<Result<(), tokio::sync::mpsc::error::SendError<SequencerBlock>>>,
        >,
    ) -> eyre::Result<()> {
        assert!(
            forward.is_terminated(),
            "block stream must be paused and not yield blocks when the blob submitter is \
             congested and this future is in-flight",
        );

        if let Err(error) = submitter.try_send(block) {
            debug!(
                // Just print the error directly: TrySendError has no cause chain.
                %error,
                "failed forwarding sequencer block to submitter; \
                pausing block stream and scheduling for later submission",
            );
            block_stream.pause();
            debug!("block stream paused");

            match error {
                TrySendError::Full(block) => {
                    *forward = async move { submitter.send(block).await }.boxed().fuse();
                }
                TrySendError::Closed(..) => bail!("blob submitter has shut down unexpectedly"),
            }
        }
        Ok(())
    }
}

#[instrument(skip_all)]
async fn confirm_sequencer_chain_id(
    configured_sequencer_chain_id: String,
    sequencer_cometbft_client: SequencerClient,
) -> eyre::Result<()> {
    let span = Span::current();

    let retry_config = tryhard::RetryFutureConfig::new(u32::MAX)
        .max_delay(Duration::from_secs(30))
        .exponential_backoff(Duration::from_secs(1))
        .on_retry(
            |attempt: u32, next_delay: Option<Duration>, error: &tendermint_rpc::Error| {
                let wait_duration = next_delay
                    .map(humantime::format_duration)
                    .map(tracing::field::display);
                warn!(
                    parent: &span,
                    attempt,
                    wait_duration,
                    error = %eyre::Report::new(error.clone()),
                    "failed to fetch sequencer chain id; retrying after backoff",
                );
                futures::future::ready(())
            },
        );

    let received_sequencer_chain_id =
        tryhard::retry_fn(move || fetch_sequencer_chain_id(sequencer_cometbft_client.clone()))
            .with_config(retry_config)
            .in_current_span()
            .await
            .wrap_err("retry attempts exhausted; bailing")?;

    ensure!(
        received_sequencer_chain_id == configured_sequencer_chain_id,
        "configured sequencer chain ID does not match received; configured: \
         `{configured_sequencer_chain_id}`, received: `{received_sequencer_chain_id}`"
    );
    info!(sequencer_chain_id = %configured_sequencer_chain_id, "confirmed sequencer chain id");
    Ok(())
}

async fn fetch_sequencer_chain_id(
    sequencer_cometbft_client: SequencerClient,
) -> Result<String, tendermint_rpc::Error> {
    use sequencer_client::Client as _;

    let response = sequencer_cometbft_client.status().await;
    // trace-level logging, so using Debug format is ok.
    #[cfg_attr(dylint_lib = "tracing_debug_field", allow(tracing_debug_field))]
    {
        trace!(?response);
    }
    response.map(|status_response| status_response.node_info.network.to_string())
}

async fn read_submission_state<P1: AsRef<Path>, P2: AsRef<Path>>(
    pre: P1,
    post: P2,
) -> eyre::Result<SubmissionState> {
    const LENIENT_CONSISTENCY_CHECK: bool = true;
    let pre = pre.as_ref().to_path_buf();
    let post = post.as_ref().to_path_buf();
    crate::utils::flatten(
        tokio::task::spawn_blocking(move || {
            SubmissionState::from_paths::<LENIENT_CONSISTENCY_CHECK, _, _>(pre, post)
        })
        .await,
    )
    .wrap_err(
        "failed reading submission state from the configured pre- and post-submit files. Refer to \
         the values documented in `local.env.example` of the astria-sequencer-relayer service",
    )
}

fn spawn_submitter(
    client_builder: CelestiaClientBuilder,
    rollup_filter: IncludeRollup,
    state: Arc<State>,
    submission_state: SubmissionState,
    shutdown_token: CancellationToken,
    metrics: &'static Metrics,
) -> (JoinHandle<eyre::Result<()>>, write::BlobSubmitterHandle) {
    let (submitter, handle) = write::BlobSubmitter::new(
        client_builder,
        rollup_filter,
        state,
        submission_state,
        shutdown_token,
        metrics,
    );
    (tokio::spawn(submitter.run()), handle)
}<|MERGE_RESOLUTION|>--- conflicted
+++ resolved
@@ -53,11 +53,6 @@
     Span,
 };
 
-<<<<<<< HEAD
-=======
-use crate::IncludeRollup;
-
->>>>>>> c31c10b6
 mod builder;
 mod celestia_client;
 mod read;
@@ -78,7 +73,6 @@
 
 use crate::{
     metrics::Metrics,
-    validator::Validator,
     IncludeRollup,
 };
 
