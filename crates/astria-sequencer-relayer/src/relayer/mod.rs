use std::{
    collections::HashSet,
    path::{
        Path,
        PathBuf,
    },
    sync::Arc,
    time::Duration,
};

use astria_core::{
    generated::sequencerblock::v1alpha1::sequencer_service_client::SequencerServiceClient,
    primitive::v1::RollupId,
    sequencerblock::v1alpha1::SequencerBlock,
};
use astria_eyre::eyre::{
    self,
    bail,
    eyre,
    WrapErr as _,
};
use futures::{
    future::{
        BoxFuture,
        Fuse,
        FusedFuture as _,
    },
    FutureExt as _,
};
use sequencer_client::{
    tendermint::block::Height as SequencerHeight,
    HttpClient as SequencerClient,
};
use tokio::{
    select,
    sync::{
        mpsc::error::TrySendError,
        watch,
    },
    task::JoinHandle,
};
use tokio_stream::StreamExt;
use tokio_util::sync::CancellationToken;
use tonic::transport::Channel;
use tracing::{
    debug,
    error,
    field::DisplayValue,
    info,
    instrument,
    warn,
};

use crate::validator::Validator;

mod builder;
mod celestia_client;
mod read;
mod state;
mod submission;
mod write;

pub(crate) use builder::Builder;
use celestia_client::{
    BuilderError,
    CelestiaClientBuilder,
    CelestiaKeys,
    TrySubmitError,
};
use state::State;
pub(crate) use state::StateSnapshot;

use self::submission::SubmissionState;

pub(crate) struct Relayer {
    /// A token to notify relayer that it should shut down.
    shutdown_token: CancellationToken,

    /// The client used to query the sequencer cometbft endpoint.
    sequencer_cometbft_client: SequencerClient,

    /// The client used to poll the sequencer via the sequencer gRPC API.
    sequencer_grpc_client: SequencerServiceClient<Channel>,

    /// The poll period defines the fixed interval at which the sequencer is polled.
    sequencer_poll_period: Duration,

    /// The gRPC client for submitting sequencer blocks to celestia.
    celestia_client_builder: CelestiaClientBuilder,

    /// If this is set, only relay blocks to DA which are proposed by the same validator key.
    validator: Option<Validator>,

<<<<<<< HEAD
    // The rollup IDs to include in submissions (all rollups if filter is empty).
    rollup_id_filter: HashSet<RollupId>,

    // A watch channel to track the state of the relayer. Used by the API service.
=======
    /// A watch channel to track the state of the relayer. Used by the API service.
>>>>>>> f00b102e
    state: Arc<State>,

    pre_submit_path: PathBuf,
    post_submit_path: PathBuf,
}

impl Relayer {
    pub(crate) fn subscribe_to_state(&self) -> watch::Receiver<state::StateSnapshot> {
        self.state.subscribe()
    }

    /// Runs the relayer worker.
    ///
    /// # Errors
    ///
    /// Returns errors if sequencer block fetch or celestia blob submission
    /// failed catastrophically (after `u32::MAX` retries).
    #[instrument(skip_all)]
    pub(crate) async fn run(self) -> eyre::Result<()> {
        let submission_state = read_submission_state(&self.pre_submit_path, &self.post_submit_path)
            .await
            .wrap_err("failed reading submission state from files")?;

        let last_submitted_sequencer_height = submission_state.last_submitted_height();

        let mut latest_height_stream = {
            use sequencer_client::StreamLatestHeight as _;
            self.sequencer_cometbft_client
                .stream_latest_height(self.sequencer_poll_period)
        };

        let (submitter_task, submitter) = spawn_submitter(
<<<<<<< HEAD
            self.celestia_client.clone(),
            self.rollup_id_filter.clone(),
=======
            self.celestia_client_builder.clone(),
>>>>>>> f00b102e
            self.state.clone(),
            submission_state,
            self.shutdown_token.clone(),
        );

        let mut block_stream = read::BlockStream::builder()
            .block_time(self.sequencer_poll_period)
            .client(self.sequencer_grpc_client.clone())
            .set_last_fetched_height(last_submitted_sequencer_height)
            .state(self.state.clone())
            .build();

        // future to forward a sequencer block to the celestia-submission-task.
        // gets set in the select-loop if the task is at capacity.
        let mut forward_once_free: Fuse<
            BoxFuture<Result<(), tokio::sync::mpsc::error::SendError<SequencerBlock>>>,
        > = Fuse::terminated();

        self.state.set_ready();

        let reason = loop {
            select!(
                biased;

                () = self.shutdown_token.cancelled() => {
                    info!("received shutdown signal");
                    break Ok("shutdown signal received");
                }

                res = &mut forward_once_free, if !forward_once_free.is_terminated() => {
                    // XXX: exiting because submitter only returns an error after u32::MAX
                    // retries, which is practically infinity.
                    if res.is_err() {
                        break Err(eyre!("submitter exited unexpectedly while trying to forward block"));
                    }
                    block_stream.resume();
                    debug!("block stream resumed");
                }

                Some(res) = latest_height_stream.next() => {
                    match res {
                        Ok(height) => {
                            self.state.set_latest_observed_sequencer_height(height.value());
                            debug!(%height, "received latest height from sequencer");
                            block_stream.set_latest_sequencer_height(height);
                        }
                        Err(error) => {
                            metrics::counter!(crate::metrics_init::SEQUENCER_HEIGHT_FETCH_FAILURE_COUNT)
                                .increment(1);
                            self.state.set_sequencer_connected(false);
                            warn!(
                                %error,
                                "failed fetching latest height from sequencer; waiting until next tick",
                            );
                        }
                    }
                }

                Some((height, fetch_result)) = block_stream.next() => {
                    let block = match fetch_result.wrap_err_with(||
                        format!(
                            "relayer ultimately failed fetching sequencer block at height {height}"
                    )) {
                        // XXX: exiting because the fetch in block_stream errors after u32::MAX
                        // retries, which is practically infinity.
                        Err(err) => break Err(err),
                        Ok(block) => block,
                    };
                    self.state.set_latest_fetched_sequencer_height(height.value());
                    if let Err(err) = self.forward_block_for_submission(
                        height,
                        block,
                        &mut block_stream,
                        submitter.clone(),
                        &mut forward_once_free,
                    ).wrap_err("submitter exited unexpectly while trying to forward block") {
                        // XXX: exiting because there is no logic to restart the blob-submitter task.
                        // With the current implementation of the task it should also never go down
                        // unless it has exhausted all u32::MAX attempts to submit to Celestia and
                        // ultimately failed (after what's practically years of trying...).
                        break Err(err);
                    }
                }
            );
        };

        match &reason {
            Ok(reason) => info!(reason, "starting shutdown"),
            Err(reason) => error!(%reason, "starting shutdown"),
        }

        debug!("waiting for Celestia submission task to exit");
        if let Err(error) = submitter_task.await {
            error!(%error, "Celestia submission task failed while waiting for it to exit before shutdown");
        }

        reason.map(|_| ())
    }

    fn report_validator(&self) -> Option<DisplayValue<ReportValidator<'_>>> {
        self.validator
            .as_ref()
            .map(ReportValidator)
            .map(tracing::field::display)
    }

    fn block_does_not_match_validator(&self, block: &SequencerBlock) -> bool {
        self.validator
            .as_ref()
            .is_some_and(|val| &val.address != block.header().proposer_address())
    }

    #[instrument(skip_all, fields(%height))]
    fn forward_block_for_submission(
        &self,
        height: SequencerHeight,
        block: SequencerBlock,
        block_stream: &mut read::BlockStream,
        submitter: write::BlobSubmitterHandle,
        forward: &mut Fuse<
            BoxFuture<Result<(), tokio::sync::mpsc::error::SendError<SequencerBlock>>>,
        >,
    ) -> eyre::Result<()> {
        assert!(
            forward.is_terminated(),
            "block stream must be paused and not yield blocks when the blob submitter is \
             congested and this future is in-flight",
        );

        if self.block_does_not_match_validator(&block) {
            info!(
                address.validator = self.report_validator(),
                address.block_proposer = %block.header().proposer_address(),
                "block proposer does not match internal validator; dropping",
            );
            return Ok(());
        }
        if let Err(error) = submitter.try_send(block) {
            debug!(
                // Just print the error directly: TrySendError has no cause chain.
                %error,
                "failed forwarding sequencer block to submitter; \
                pausing block stream and scheduling for later submission",
            );
            block_stream.pause();
            debug!("block stream paused");

            match error {
                TrySendError::Full(block) => {
                    *forward = async move { submitter.send(block).await }.boxed().fuse();
                }
                TrySendError::Closed(..) => bail!("blob submitter has shut down unexpectedly"),
            }
        }
        Ok(())
    }
}

async fn read_submission_state<P1: AsRef<Path>, P2: AsRef<Path>>(
    pre: P1,
    post: P2,
) -> eyre::Result<SubmissionState> {
    const LEANIENT_CONSISTENCY_CHECK: bool = true;
    let pre = pre.as_ref().to_path_buf();
    let post = post.as_ref().to_path_buf();
    crate::utils::flatten(
        tokio::task::spawn_blocking(move || {
            SubmissionState::from_paths::<LEANIENT_CONSISTENCY_CHECK, _, _>(pre, post)
        })
        .await,
    )
    .wrap_err(
        "failed reading submission state from the configured pre- and post-submit files. Refer to \
         the values documented in `local.env.example` of the astria-sequencer-relayer service",
    )
}

fn spawn_submitter(
<<<<<<< HEAD
    client: CelestiaClient,
    rollup_id_filter: HashSet<RollupId>,
=======
    client_builder: CelestiaClientBuilder,
>>>>>>> f00b102e
    state: Arc<State>,
    submission_state: SubmissionState,
    shutdown_token: CancellationToken,
) -> (JoinHandle<eyre::Result<()>>, write::BlobSubmitterHandle) {
<<<<<<< HEAD
    let (submitter, handle) = write::BlobSubmitter::new(
        client,
        rollup_id_filter,
        state,
        submission_state,
        shutdown_token,
    );
=======
    let (submitter, handle) =
        write::BlobSubmitter::new(client_builder, state, submission_state, shutdown_token);
>>>>>>> f00b102e
    (tokio::spawn(submitter.run()), handle)
}

struct ReportValidator<'a>(&'a Validator);

impl<'a> std::fmt::Display for ReportValidator<'a> {
    fn fmt(&self, f: &mut std::fmt::Formatter<'_>) -> std::fmt::Result {
        f.write_fmt(format_args!("{}", self.0.address))
    }
}<|MERGE_RESOLUTION|>--- conflicted
+++ resolved
@@ -91,14 +91,10 @@
     /// If this is set, only relay blocks to DA which are proposed by the same validator key.
     validator: Option<Validator>,
 
-<<<<<<< HEAD
-    // The rollup IDs to include in submissions (all rollups if filter is empty).
+    /// The rollup IDs to include in submissions (all rollups if filter is empty).
     rollup_id_filter: HashSet<RollupId>,
 
-    // A watch channel to track the state of the relayer. Used by the API service.
-=======
     /// A watch channel to track the state of the relayer. Used by the API service.
->>>>>>> f00b102e
     state: Arc<State>,
 
     pre_submit_path: PathBuf,
@@ -131,12 +127,8 @@
         };
 
         let (submitter_task, submitter) = spawn_submitter(
-<<<<<<< HEAD
-            self.celestia_client.clone(),
+            self.celestia_client_builder.clone(),
             self.rollup_id_filter.clone(),
-=======
-            self.celestia_client_builder.clone(),
->>>>>>> f00b102e
             self.state.clone(),
             submission_state,
             self.shutdown_token.clone(),
@@ -315,28 +307,19 @@
 }
 
 fn spawn_submitter(
-<<<<<<< HEAD
-    client: CelestiaClient,
+    client_builder: CelestiaClientBuilder,
     rollup_id_filter: HashSet<RollupId>,
-=======
-    client_builder: CelestiaClientBuilder,
->>>>>>> f00b102e
     state: Arc<State>,
     submission_state: SubmissionState,
     shutdown_token: CancellationToken,
 ) -> (JoinHandle<eyre::Result<()>>, write::BlobSubmitterHandle) {
-<<<<<<< HEAD
     let (submitter, handle) = write::BlobSubmitter::new(
-        client,
+        client_builder,
         rollup_id_filter,
         state,
         submission_state,
         shutdown_token,
     );
-=======
-    let (submitter, handle) =
-        write::BlobSubmitter::new(client_builder, state, submission_state, shutdown_token);
->>>>>>> f00b102e
     (tokio::spawn(submitter.run()), handle)
 }
 
