--- conflicted
+++ resolved
@@ -193,16 +193,11 @@
     /// The builder for a client to submit blobs to Celestia.
     client_builder: CelestiaClientBuilder,
 
-<<<<<<< HEAD
-    // The rollup IDs to include in submissions (all rollups if filter is empty).
+    /// The rollup IDs to include in submissions (all rollups if filter is empty).
     rollup_id_filter: HashSet<RollupId>,
 
-    // The channel over which sequencer blocks are received.
-    blocks: Receiver<SequencerBlock>,
-=======
     /// The channel over which sequencer blocks are received.
     blocks: mpsc::Receiver<SequencerBlock>,
->>>>>>> f00b102e
 
     /// The collection of tasks converting from sequencer blocks to celestia blobs,
     /// with the sequencer blocks' heights used as keys.
@@ -225,12 +220,8 @@
 
 impl BlobSubmitter {
     pub(super) fn new(
-<<<<<<< HEAD
-        client: HttpClient,
+        client_builder: CelestiaClientBuilder,
         rollup_id_filter: HashSet<RollupId>,
-=======
-        client_builder: CelestiaClientBuilder,
->>>>>>> f00b102e
         state: Arc<super::State>,
         submission_state: SubmissionState,
         shutdown_token: CancellationToken,
@@ -239,12 +230,8 @@
         // heuristic about the number of expected blobs in a block.
         let (tx, rx) = mpsc::channel(128);
         let submitter = Self {
-<<<<<<< HEAD
-            client,
+            client_builder,
             rollup_id_filter,
-=======
-            client_builder,
->>>>>>> f00b102e
             blocks: rx,
             conversions: Conversions::new(8),
             blobs: QueuedConvertedBlocks::with_max_blobs(128),
