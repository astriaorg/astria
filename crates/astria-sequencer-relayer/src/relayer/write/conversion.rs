<<<<<<< HEAD
use std::collections::HashSet;

use astria_core::primitive::v1::RollupId;
=======
use astria_core::{
    brotli::compress_bytes,
    primitive::v1::RollupId,
};
>>>>>>> f00b102e
use astria_eyre::eyre::{
    self,
    WrapErr as _,
};
use celestia_client::celestia_types::{
    nmt::Namespace,
    Blob,
};
use prost::Message as _;
use sequencer_client::SequencerBlock;
use tendermint::block::Height as SequencerHeight;
use tracing::debug;

use crate::metrics_init;

// allow: the signature is dictated by the `serde(serialize_with = ...)` attribute.
#[allow(clippy::trivially_copy_pass_by_ref)]
fn serialize_height<S>(height: &SequencerHeight, serializer: S) -> Result<S::Ok, S::Error>
where
    S: serde::ser::Serializer,
{
    serializer.serialize_u64(height.value())
}

fn serialize_namespace<S>(namespace: &Namespace, serializer: S) -> Result<S::Ok, S::Error>
where
    S: serde::ser::Serializer,
{
    use serde::ser::Serialize as _;
    telemetry::display::base64(namespace.as_bytes()).serialize(serializer)
}

#[derive(Debug, serde::Serialize)]
pub(super) struct RollupInfo {
    number_of_transactions: usize,
    #[serde(serialize_with = "serialize_namespace")]
    celestia_namespace: Namespace,
    sequencer_rollup_id: RollupId,
}

/// Information about a sequencer block that was converted to blobs.
#[derive(Debug, serde::Serialize)]
pub(super) struct ConversionInfo {
    #[serde(serialize_with = "serialize_height")]
    pub(super) sequencer_height: SequencerHeight,
    #[serde(serialize_with = "serialize_namespace")]
    pub(super) sequencer_namespace: Namespace,
    pub(super) rollups_included: Vec<RollupInfo>,
    pub(super) rollups_excluded: Vec<RollupInfo>,
}

/// The result of a sequencer block that was converted to blobs.
pub(super) struct Converted {
    pub(super) blobs: Vec<Blob>,
    pub(super) info: ConversionInfo,
}

/// Convert the given sequencer block into a collection of blobs and related metadata.
///
/// If `include` is empty, blobs from all rollups will be included.  Otherwise only blobs from the
/// rollups specified in `include` will be included.
// allow: we'd need static lifetime on a ref to avoid pass-by-value here.
#[allow(clippy::needless_pass_by_value)]
pub(super) fn convert(
    block: SequencerBlock,
    include: HashSet<RollupId>,
) -> eyre::Result<Converted> {
    let sequencer_height = block.height();
    let mut total_data_uncompressed_size = 0;
    let mut total_data_compressed_size = 0;

    let (sequencer_blob, rollup_blobs) = block.into_celestia_blobs();
    // Allocate extra space: one blob for the sequencer blob "header",
    // the rest for the rollup blobs.
    let mut blobs = Vec::with_capacity(rollup_blobs.len() + 1);
    let sequencer_namespace = celestia_client::celestia_namespace_v0_from_str(
        sequencer_blob.header().chain_id().as_str(),
    );
    let sequencer_blob_raw = sequencer_blob.into_raw().encode_to_vec();
    total_data_uncompressed_size += sequencer_blob_raw.len();
    let compressed_sequencer_blob_raw =
        compress_bytes(&sequencer_blob_raw).wrap_err("failed compressing sequencer blob")?;
    total_data_compressed_size += compressed_sequencer_blob_raw.len();

    let header_blob = Blob::new(sequencer_namespace, compressed_sequencer_blob_raw)
        .wrap_err("failed creating head Celestia blob")?;
    blobs.push(header_blob);
    let mut rollups_included = Vec::new();
    let mut rollups_excluded = Vec::new();
    for blob in rollup_blobs {
        let rollup_id = blob.rollup_id();
        let namespace = celestia_client::celestia_namespace_v0_from_rollup_id(rollup_id);
        let info = RollupInfo {
            number_of_transactions: blob.transactions().len(),
            celestia_namespace: namespace,
            sequencer_rollup_id: rollup_id,
        };
<<<<<<< HEAD
        if include.is_empty() || include.contains(&rollup_id) {
            let blob = Blob::new(namespace, blob.into_raw().encode_to_vec())
                .wrap_err_with(|| format!("failed creating blob for rollup `{rollup_id}`"))?;
            blobs.push(blob);
            rollups_included.push(info);
        } else {
            rollups_excluded.push(info);
        }
=======
        let raw_blob = blob.into_raw().encode_to_vec();
        total_data_uncompressed_size += raw_blob.len();
        let compressed_blob = compress_bytes(&raw_blob)
            .wrap_err_with(|| format!("failed compressing rollup `{rollup_id}`"))?;
        total_data_compressed_size += compressed_blob.len();
        let blob = Blob::new(namespace, compressed_blob)
            .wrap_err_with(|| format!("failed creating blob for rollup `{rollup_id}`"))?;
        blobs.push(blob);
        rollups.push(info);
>>>>>>> f00b102e
    }

    // gauges require f64, it's okay if the metrics get messed up by overflow or precision loss
    #[allow(clippy::cast_precision_loss)]
    let compression_ratio = total_data_uncompressed_size as f64 / total_data_compressed_size as f64;
    debug!(
        sequencer_height = %sequencer_height,
        total_data_compressed_size = total_data_compressed_size,
        compression_ratio = compression_ratio,
        "converted blocks into blobs with compressed data",
    );
    #[allow(clippy::cast_precision_loss)]
    metrics::gauge!(metrics_init::TOTAL_BLOB_DATA_SIZE_FOR_ASTRIA_BLOCK)
        .set(total_data_compressed_size as f64);
    metrics::gauge!(metrics_init::COMPRESSION_RATIO_FOR_ASTRIA_BLOCK).set(compression_ratio);

    Ok(Converted {
        blobs,
        info: ConversionInfo {
            sequencer_height,
            sequencer_namespace,
            rollups_included,
            rollups_excluded,
        },
    })
}<|MERGE_RESOLUTION|>--- conflicted
+++ resolved
@@ -1,13 +1,9 @@
-<<<<<<< HEAD
 use std::collections::HashSet;
 
-use astria_core::primitive::v1::RollupId;
-=======
 use astria_core::{
     brotli::compress_bytes,
     primitive::v1::RollupId,
 };
->>>>>>> f00b102e
 use astria_eyre::eyre::{
     self,
     WrapErr as _,
@@ -105,26 +101,19 @@
             celestia_namespace: namespace,
             sequencer_rollup_id: rollup_id,
         };
-<<<<<<< HEAD
         if include.is_empty() || include.contains(&rollup_id) {
-            let blob = Blob::new(namespace, blob.into_raw().encode_to_vec())
+            let raw_blob = blob.into_raw().encode_to_vec();
+            total_data_uncompressed_size += raw_blob.len();
+            let compressed_blob = compress_bytes(&raw_blob)
+                .wrap_err_with(|| format!("failed compressing rollup `{rollup_id}`"))?;
+            total_data_compressed_size += compressed_blob.len();
+            let blob = Blob::new(namespace, compressed_blob)
                 .wrap_err_with(|| format!("failed creating blob for rollup `{rollup_id}`"))?;
             blobs.push(blob);
             rollups_included.push(info);
         } else {
             rollups_excluded.push(info);
         }
-=======
-        let raw_blob = blob.into_raw().encode_to_vec();
-        total_data_uncompressed_size += raw_blob.len();
-        let compressed_blob = compress_bytes(&raw_blob)
-            .wrap_err_with(|| format!("failed compressing rollup `{rollup_id}`"))?;
-        total_data_compressed_size += compressed_blob.len();
-        let blob = Blob::new(namespace, compressed_blob)
-            .wrap_err_with(|| format!("failed creating blob for rollup `{rollup_id}`"))?;
-        blobs.push(blob);
-        rollups.push(info);
->>>>>>> f00b102e
     }
 
     // gauges require f64, it's okay if the metrics get messed up by overflow or precision loss
