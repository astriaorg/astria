use std::{
    path::PathBuf,
    sync::Arc,
    time::Duration,
};

use astria_core::generated::sequencerblock::v1alpha1::sequencer_service_client::SequencerServiceClient;
use astria_eyre::eyre::{
    self,
    WrapErr as _,
};
use sequencer_client::HttpClient as SequencerClient;
use tonic::transport::{
    Endpoint,
    Uri,
};

use super::{
    state::State,
    CelestiaClientBuilder,
    CelestiaKeys,
};
<<<<<<< HEAD
use crate::{
    metrics::Metrics,
    validator::Validator,
    IncludeRollup,
};
=======
use crate::IncludeRollup;
>>>>>>> c31c10b6

pub(crate) struct Builder {
    pub(crate) shutdown_token: tokio_util::sync::CancellationToken,
    pub(crate) sequencer_chain_id: String,
    pub(crate) celestia_chain_id: String,
    pub(crate) celestia_app_grpc_endpoint: String,
    pub(crate) celestia_app_key_file: String,
    pub(crate) cometbft_endpoint: String,
    pub(crate) sequencer_poll_period: Duration,
    pub(crate) sequencer_grpc_endpoint: String,
    pub(crate) rollup_filter: IncludeRollup,
    pub(crate) pre_submit_path: PathBuf,
    pub(crate) post_submit_path: PathBuf,
    pub(crate) metrics: &'static Metrics,
}

impl Builder {
    /// Instantiates a `Relayer`.
    pub(crate) fn build(self) -> eyre::Result<super::Relayer> {
        let Self {
            shutdown_token,
            sequencer_chain_id,
            celestia_chain_id,
            celestia_app_grpc_endpoint,
            celestia_app_key_file,
            cometbft_endpoint,
            sequencer_poll_period,
            sequencer_grpc_endpoint,
            rollup_filter,
            pre_submit_path,
            post_submit_path,
            metrics,
        } = self;
        let sequencer_cometbft_client = SequencerClient::new(&*cometbft_endpoint)
            .wrap_err("failed constructing cometbft http client")?;

        let sequencer_grpc_client = {
            let uri: Uri = sequencer_grpc_endpoint
                .parse()
                .wrap_err("failed parsing provided sequencer grpc endpoint as Uri")?;
            let endpoint = Endpoint::from(uri);
            SequencerServiceClient::new(endpoint.connect_lazy())
        };

        let state = Arc::new(State::new());

        let celestia_client_builder = {
            let uri: Uri = celestia_app_grpc_endpoint
                .parse()
                .wrap_err("failed parsing provided celestia app grpc endpoint as Uri")?;
            let celestia_keys = CelestiaKeys::from_path(celestia_app_key_file)
                .wrap_err("failed to get celestia keys from file")?;
            CelestiaClientBuilder::new(celestia_chain_id, uri, celestia_keys, state.clone())
                .wrap_err("failed to create celestia client builder")?
        };

        Ok(super::Relayer {
            shutdown_token,
            sequencer_chain_id,
            sequencer_cometbft_client,
            sequencer_grpc_client,
            sequencer_poll_period,
            celestia_client_builder,
            rollup_filter,
            state,
            pre_submit_path,
            post_submit_path,
            metrics,
        })
    }
}<|MERGE_RESOLUTION|>--- conflicted
+++ resolved
@@ -20,15 +20,10 @@
     CelestiaClientBuilder,
     CelestiaKeys,
 };
-<<<<<<< HEAD
 use crate::{
     metrics::Metrics,
-    validator::Validator,
     IncludeRollup,
 };
-=======
-use crate::IncludeRollup;
->>>>>>> c31c10b6
 
 pub(crate) struct Builder {
     pub(crate) shutdown_token: tokio_util::sync::CancellationToken,
