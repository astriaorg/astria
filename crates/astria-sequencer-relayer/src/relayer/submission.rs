--- conflicted
+++ resolved
@@ -142,11 +142,7 @@
         );
         new.post
             .write_to_path(&new.post_path)
-<<<<<<< HEAD
-            .wrap_err("failed commiting post-submission state to disk")?;
-=======
             .wrap_err("failed committing post-submission state to disk")?;
->>>>>>> 83d23ab1
         Ok(new)
     }
 }
