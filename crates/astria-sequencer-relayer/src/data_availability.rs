--- conflicted
+++ resolved
@@ -142,13 +142,9 @@
     pub header: Header,
     pub last_commit: Option<Commit>,
     /// vector of (block height, namespace) tuples
-<<<<<<< HEAD
     /// TODO: can get rid of block height when multiple
     /// blobs are written atomically
-    pub rollup_namespaces: Vec<(u64, String)>,
-=======
     pub rollup_namespaces: Vec<(u64, Namespace)>,
->>>>>>> afb5e936
 }
 
 impl NamespaceData for SequencerNamespaceData {}
@@ -383,35 +379,6 @@
         Ok(sequencer_namespace_datas)
     }
 
-<<<<<<< HEAD
-    /// get_blocks retrieves all blocks written to Celestia at the given height.
-    /// If a public key is provided, it will only return blocks signed by that public key.
-    /// It might return multiple blocks, because there might be multiple written to
-    /// the same height.
-    /// The caller should probably check that there are no conflicting blocks.
-    pub async fn get_blocks(
-        &self,
-        height: u64,
-        verification_key: Option<VerificationKey>,
-    ) -> eyre::Result<Vec<SequencerBlockData>> {
-        let sequencer_namespace_datas = self
-            .get_sequencer_namespace_data(height, verification_key)
-            .await?;
-        let mut blocks = Vec::with_capacity(sequencer_namespace_datas.len());
-
-        // for all the sequencer datas retrieved, create the corresponding SequencerBlock
-        for sequencer_namespace_data in &sequencer_namespace_datas {
-            blocks.push(
-                self.get_sequencer_block(&sequencer_namespace_data.data, verification_key)
-                    .await?,
-            );
-        }
-
-        Ok(blocks)
-    }
-
-=======
->>>>>>> afb5e936
     /// get_sequencer_block returns the full SequencerBlock (with all rollup data) for the given
     /// SequencerNamespaceData.
     pub async fn get_sequencer_block(
