--- conflicted
+++ resolved
@@ -250,13 +250,8 @@
 /// to verify a Merkle inclusion proof.
 #[derive(Serialize, Deserialize, Debug)]
 struct RollupNamespaceData {
-<<<<<<< HEAD
-    pub block_hash: Hash,
-    pub rollup_txs: Vec<IndexedTransaction>,
-=======
-    pub(crate) block_hash: Base64String,
+    pub(crate) block_hash: Hash,
     pub(crate) rollup_txs: Vec<IndexedTransaction>,
->>>>>>> 4a304447
 }
 
 impl RollupNamespaceData {
