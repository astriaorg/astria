--- conflicted
+++ resolved
@@ -12,20 +12,18 @@
     Client,
     ErrorKind,
 };
-<<<<<<< HEAD
 use astria_sequencer::proposal::{
     commitment::generate_action_tree_leaves,
     proof::{
         InclusionProof,
         MerkleTree,
     },
-=======
+};
 use astria_sequencer_types::{
     serde::Base64Standard,
     Namespace,
     SequencerBlockData,
     DEFAULT_NAMESPACE,
->>>>>>> d18efbcd
 };
 use ed25519_consensus::{
     Signature,
@@ -551,11 +549,12 @@
     block_data: SequencerBlockData,
     signing_key: &SigningKey,
 ) -> eyre::Result<Vec<blob::Blob>> {
-<<<<<<< HEAD
-    let mut blobs = Vec::with_capacity(block_data.rollup_txs.len() + 1);
-    let mut namespaces = Vec::with_capacity(block_data.rollup_txs.len() + 1);
-
-    let rollup_txs = btree_from_hashmap(block_data.rollup_txs);
+    let mut blobs = Vec::with_capacity(block_data.rollup_txs().len() + 1);
+    let mut namespaces = Vec::with_capacity(block_data.rollup_txs().len() + 1);
+
+    let (block_hash, header, last_commit, rollup_txs) = block_data.into_values();
+
+    let rollup_txs = btree_from_hashmap(rollup_txs);
     let action_tree_leaves = generate_action_tree_leaves(&rollup_txs);
     let action_tree = MerkleTree::from_leaves(action_tree_leaves);
 
@@ -565,14 +564,6 @@
             .map_err(|e| eyre::eyre!(e))
             .context("failed to generate inclusion proof")?;
 
-=======
-    let mut blobs = Vec::with_capacity(block_data.rollup_txs().len() + 1);
-    let mut namespaces = Vec::with_capacity(block_data.rollup_txs().len() + 1);
-
-    let (block_hash, header, last_commit, rollup_txs) = block_data.into_values();
-
-    for (namespace, txs) in rollup_txs {
->>>>>>> d18efbcd
         let rollup_namespace_data = RollupNamespaceData {
             block_hash: block_hash.clone(),
             rollup_txs: txs,
