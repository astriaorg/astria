use std::collections::HashMap;

use astria_celestia_jsonrpc_client::{
    blob::{
        self,
        GetAllRequest,
    },
    state,
    Client,
    ErrorKind,
};
use ed25519_consensus::{
    Signature,
    SigningKey,
    VerificationKey,
};
use eyre::{
    ensure,
    WrapErr as _,
};
use serde::{
    de::DeserializeOwned,
    Deserialize,
    Serialize,
};
use sha2::{
    Digest,
    Sha256,
};
use tendermint::block::{
    Commit,
    Header,
};
use tracing::{
    info,
    instrument,
    warn,
};

use crate::types::{
    Namespace,
    SequencerBlockData,
    DEFAULT_NAMESPACE,
};

pub const DEFAULT_PFD_GAS_LIMIT: u64 = 1_000_000;
const DEFAULT_PFD_FEE: u128 = 100_000;

/// SubmitBlockResponse is the response to a SubmitBlock request.
pub struct SubmitBlockResponse {
    pub height: u64,
}

#[derive(Serialize, Deserialize, Debug)]
pub struct SignedNamespaceData<D> {
    pub data: D,
    #[serde(with = "crate::serde::Base64Standard")]
    pub public_key: Vec<u8>,
    #[serde(with = "crate::serde::Base64Standard")]
    pub signature: Vec<u8>,
}

impl<D: NamespaceData> SignedNamespaceData<D> {
    fn new(data: D, public_key: Vec<u8>, signature: Vec<u8>) -> Self {
        Self {
            data,
            public_key,
            signature,
        }
    }

    fn to_bytes(&self) -> eyre::Result<Vec<u8>> {
        // TODO: don't use json, use our own serializer (or protobuf for now?)
        serde_json::to_vec(self).wrap_err("failed serializing signed namespace data to json")
    }

    fn from_bytes(bytes: &[u8]) -> eyre::Result<Self> {
        serde_json::from_slice(bytes)
            .wrap_err("failed deserializing signed namespace data from bytes")
    }

    pub fn verify(&self) -> eyre::Result<()> {
        let verification_key = VerificationKey::try_from(&*self.public_key)
            .wrap_err("failed deserializing public key from bytes")?;
        let signature = Signature::try_from(&*self.signature)
            .wrap_err("failed deserializing signature from bytes")?;
        let data_bytes = self
            .data
            .hash_json_serialized_bytes()
            .wrap_err("failed converting data to bytes")?;
        verification_key
            .verify(&signature, &data_bytes)
            .wrap_err("failed verifying signature")?;
        Ok(())
    }
}

pub trait NamespaceData
where
    Self: Sized + Serialize + DeserializeOwned,
{
    fn hash_json_serialized_bytes(&self) -> eyre::Result<Vec<u8>> {
        let mut hasher = Sha256::new();
        hasher.update(
            self.to_bytes()
                .wrap_err("failed converting namespace data to bytes")?,
        );
        let hash = hasher.finalize();
        Ok(hash.to_vec())
    }

    fn to_signed(self, signing_key: &SigningKey) -> eyre::Result<SignedNamespaceData<Self>> {
        let hash = self
            .hash_json_serialized_bytes()
            .wrap_err("failed hashing namespace data")?;
        let signature = signing_key.sign(&hash).to_bytes().to_vec();
        let data = SignedNamespaceData::new(
            self,
            signing_key.verification_key().to_bytes().to_vec(),
            signature,
        );
        Ok(data)
    }

    fn to_bytes(&self) -> eyre::Result<Vec<u8>> {
        // TODO: don't use json, use our own serializer (or protobuf for now?)
        serde_json::to_vec(self).wrap_err("failed serializing namespace data as json bytes")
    }
}

/// SequencerNamespaceData represents the data written to the "base"
/// sequencer namespace. It contains all the other namespaces that were
/// also written to in the same block.
#[derive(Serialize, Deserialize, Debug)]
pub struct SequencerNamespaceData {
    #[serde(with = "crate::serde::Base64Standard")]
    pub block_hash: Vec<u8>,
    pub header: Header,
    pub last_commit: Option<Commit>,
    pub rollup_namespaces: Vec<Namespace>,
}

impl NamespaceData for SequencerNamespaceData {}

/// RollupNamespaceData represents the data written to a rollup namespace.
#[derive(Serialize, Deserialize, Debug)]
pub struct RollupNamespaceData {
    #[serde(with = "crate::serde::Base64Standard")]
    pub(crate) block_hash: Vec<u8>,
<<<<<<< HEAD
    pub(crate) rollup_txs: Vec<Vec<u8>>,
=======
    pub rollup_txs: Vec<IndexedTransaction>,
>>>>>>> bb6cf316
}

impl NamespaceData for RollupNamespaceData {}

#[derive(Debug)]
pub struct CelestiaClientBuilder {
    endpoint: Option<String>,
    bearer_token: Option<String>,
    gas_limit: u64,
    fee: u128,
}

impl Default for CelestiaClientBuilder {
    fn default() -> Self {
        Self::new()
    }
}

impl CelestiaClientBuilder {
    /// Create a celestia client builder with its fields default initialized.
    pub(crate) fn new() -> Self {
        Self {
            endpoint: None,
            bearer_token: None,
            gas_limit: DEFAULT_PFD_GAS_LIMIT,
            fee: DEFAULT_PFD_FEE,
        }
    }

    pub fn endpoint(self, endpoint: &str) -> Self {
        Self {
            endpoint: Some(endpoint.to_string()),
            ..self
        }
    }

    pub fn bearer_token(self, bearer_token: &str) -> Self {
        Self {
            bearer_token: Some(bearer_token.to_string()),
            ..self
        }
    }

    pub fn gas_limit(self, gas_limit: u64) -> Self {
        Self {
            gas_limit,
            ..self
        }
    }

    pub fn fee(self, fee: u128) -> Self {
        Self {
            fee,
            ..self
        }
    }

    pub fn build(self) -> eyre::Result<CelestiaClient> {
        let Self {
            endpoint,
            bearer_token,
            gas_limit,
            fee,
        } = self;
        let client = {
            Client::builder()
                .set_endpoint(endpoint)
                .set_bearer_token(bearer_token)
                .build()
                .wrap_err("failed constructing a celestia jsonrpc client")?
        };
        Ok(CelestiaClient {
            client,
            gas_limit,
            fee,
        })
    }
}

/// CelestiaClient is a DataAvailabilityClient that submits blocks to a Celestia Node.
#[derive(Clone, Debug)]
pub struct CelestiaClient {
    client: Client,
    gas_limit: u64,
    fee: u128,
}

impl CelestiaClient {
    pub fn builder() -> CelestiaClientBuilder {
        CelestiaClientBuilder::new()
    }

    #[instrument(skip_all)]
    pub async fn get_latest_height(&self) -> eyre::Result<u64> {
        let res = self
            .client
            .header_network_head()
            .await
            .wrap_err("failed calling getting network head of celestia")?;
        Ok(res.height())
    }

    async fn submit_namespaced_data(
        &self,
        blobs: Vec<blob::Blob>,
    ) -> eyre::Result<state::SubmitPayForBlobResponse> {
        let req = state::SubmitPayForBlobRequest {
            fee: self.fee,
            gas_limit: self.gas_limit,
            blobs,
        };
        self.client
            .state_submit_pay_for_blob(req)
            .await
            .wrap_err("failed submitting pay for data to client")
    }

    /// Submit all `blocks` to the data availability layer in an atomic operation.
    ///
    /// Each block gets converted into a collection of blobs. If this conversion fails
    /// the block is dropped, emitting a tracing warning.
    ///
    /// # Errors
    ///
    /// Returns an error if the RPC failed.
    pub async fn submit_all_blocks(
        &self,
        blocks: Vec<SequencerBlockData>,
        signing_key: &SigningKey,
    ) -> eyre::Result<SubmitBlockResponse> {
        // The number of total expected blobs is:
        // + the sum of all rollup transactions in all blocks (each converted to a rollup namespaced
        //   data), and
        // + one sequencer namespaced data blob per block.
        let num_expected_blobs = blocks.iter().map(|block| block.rollup_txs.len() + 1).sum();
        let mut all_blobs = Vec::with_capacity(num_expected_blobs);
        for block in blocks {
            match assemble_blobs_from_sequencer_block_data(block, signing_key) {
                Ok(mut blobs) => {
                    all_blobs.append(&mut blobs);
                }
                Err(e) => {
                    warn!(e.msg = %e, e.cause_chain = ?e, "failed assembling blobs from sequencer block data; skipping");
                }
            };
        }

        info!(
            num_blobs = all_blobs.len(),
            "calling rpc with converted sequencer blocks converted to celestia blobs",
        );
        let rsp = self
            .submit_namespaced_data(all_blobs)
            .await
            .wrap_err("failed submitting namespaced data to data availability layer")?;
        let height = rsp.height;
        Ok(SubmitBlockResponse {
            height,
        })
    }

    /// get sequencer namespace data for the default sequencer namespace at a given height
    pub async fn get_sequencer_namespace_data(
        &self,
        height: u64,
    ) -> eyre::Result<Vec<SignedNamespaceData<SequencerNamespaceData>>> {
        let req = GetAllRequest {
            height,
            namespace_ids: vec![*DEFAULT_NAMESPACE],
        };
        let rsp = self
            .client
            .blob_get_all(req)
            .await
            .wrap_err("failed getting namespaced data")?;
        let sequencer_namespace_datas = rsp
            .blobs
            .into_iter()
            .filter_map(|blob| {
                match SignedNamespaceData::<SequencerNamespaceData>::from_bytes(&blob.data) {
                    Ok(data) => Some(data),
                    Err(e) => {
                        warn!(error.msg = %e, error.cause_chain = ?e, "failed deserializing sequencer namespace data from bytes stored in retrieved celestia blob");
                        None
                    }
                }
            })
            .collect::<Vec<_>>();
        Ok(sequencer_namespace_datas)
    }

    /// Returns the rollup data for a given rollup namespace at a given height, if it exists.
    ///
    /// # Errors
    ///
    /// Returns an error if:
    /// + the verification key could not be constructed from the data stored in `namespace_data`;
    /// + the RPC to fetch the blobs failed.
    pub async fn get_rollup_data(
        &self,
        height: u64,
        namespace_data: &SignedNamespaceData<SequencerNamespaceData>,
        rollup_namespace: Namespace,
    ) -> eyre::Result<Option<RollupNamespaceData>> {
        let verification_key = VerificationKey::try_from(&*namespace_data.public_key)
            .wrap_err("failed constructing verification key from stored bytes")?;

        let req = GetAllRequest {
            height,
            namespace_ids: vec![*rollup_namespace],
        };

        let rsp = match self.client.blob_get_all(req).await {
            Ok(rsp) => rsp,
            Err(err)
                if err
                    .jsonrpc_response()
                    .map_or(false, |err| err.message().contains("blob: not found")) =>
            {
                return Ok(None);
            }
            Err(err) => {
                return Err(err).wrap_err("failed getting namespaced data");
            }
        };

        // filter out blobs; we should only be left with either zero or one rollup datas
        let rollup_datas = filter_and_convert_rollup_data_blobs(
            rsp.blobs,
            &namespace_data.data.block_hash,
            &verification_key,
        );

        // this should *not* happen; the only case where it would happen is if the sequencer-relayer
        // posts multiple blobs with the same rollup ID for the same block (could this happen?)
        ensure!(
            rollup_datas.len() <= 1,
            "should not have more than one rollup data for the given block hash",
        );

        // this case can happen if someone posts a blob to the namespace with invalid data
        if rollup_datas.is_empty() {
            return Ok(None);
        }

        Ok(rollup_datas.into_iter().next().map(|data| data.1.data))
    }

    /// Returns all rollup data for the namespaces recorded in sequencer namespace data.
    ///
    /// This function queries the data availability layer for blobs submitted to the namespaces
    /// listed in `namespace_data`. It then filters those rollup datas that have block
    /// hashes corresponding to those in `namespace_data`.
    ///
    /// # Errors
    ///
    /// Returns an error if:
    /// + the verification key could not be constructed from the data stored in `namespace_data`;
    /// + the RPC to fetch the blobs failed.
    pub async fn get_all_rollup_data_from_sequencer_namespace_data(
        &self,
        height: u64,
        namespace_data: &SignedNamespaceData<SequencerNamespaceData>,
    ) -> eyre::Result<Option<SequencerBlockData>> {
        let verification_key = VerificationKey::try_from(&*namespace_data.public_key)
            .wrap_err("failed constructing verification key from stored bytes")?;

        let namespace_ids = namespace_data
            .data
            .rollup_namespaces
            .iter()
            .map(|ns| **ns)
            .collect();
        let req = GetAllRequest {
            height,
            namespace_ids,
        };
        let rsp = match self.client.blob_get_all(req).await {
            Ok(rsp) => rsp,
            Err(e) => {
                if let ErrorKind::Rpc(astria_celestia_jsonrpc_client::JsonRpseeError::Call(inner)) =
                    e.kind()
                {
                    if inner.message().contains("blob: not found") {
                        info!("could not find blobs under the listed namespaces");
                        return Ok(None);
                    }
                }
                return Err(e).wrap_err("failed getting namespaced data");
            }
        };

        let rollup_datas = filter_and_convert_rollup_data_blobs(
            rsp.blobs,
            &namespace_data.data.block_hash,
            &verification_key,
        );

        // finally, extract the rollup txs from the rollup datas
        let rollup_txs = rollup_datas
            .into_iter()
            .map(|(namespace, rollup_datas)| (namespace, rollup_datas.data.rollup_txs))
            .collect();
        Ok(Some(SequencerBlockData {
            block_hash: namespace_data.data.block_hash.clone(),
            header: namespace_data.data.header.clone(),
            last_commit: namespace_data.data.last_commit.clone(),
            rollup_txs,
        }))
    }
}

/// Filters out blobs that cannot be deserialized to `SignedNamespaceData<RollupNamespaceData>`,
/// whose block hash is not the same as the one provided, and whose signature cannot be verified
/// with the provided verification key.
fn filter_and_convert_rollup_data_blobs(
    blobs: Vec<blob::Blob>,
    block_hash: &[u8],
    verification_key: &VerificationKey,
) -> HashMap<Namespace, SignedNamespaceData<RollupNamespaceData>> {
    // get only rollup datas that can be deserialized
    let mut rollup_datas: HashMap<_, _> = blobs
        .iter()
        .filter_map(|blob| {
            if let Ok(data) = SignedNamespaceData::<RollupNamespaceData>::from_bytes(&blob.data) {
                Some((Namespace::new(blob.namespace_id), data))
            } else {
                // FIXME: provide some info to identify the rollup namespace data?
                warn!("failed to deserialize rollup namespace data");
                None
            }
        })
        .collect();

    // retain rollup datas whose block hash matches the block hash of the namespaced data
    rollup_datas.retain(|_, rollup_data| block_hash == rollup_data.data.block_hash);

    // retain rollup datas that can be verified
    rollup_datas.retain(|namespace, rollup_data| {
            if let Err(e) = rollup_data
                .data
                .hash_json_serialized_bytes()
                .wrap_err("failed hashing json serialized rollup namespace data")
                .and_then(|hash| {
                    Signature::try_from(&*rollup_data.signature)
                        .map(|signature| (hash, signature))
                        .wrap_err(
                            "failed constructing signature from signature bytes of namespace data",
                        )
                })
                .and_then(|(hash, signature)| {
                    verification_key.verify(&signature, &hash).wrap_err(
                        "applying verification key to signature and hash generated from rollup \
                         namespace data failed",
                    )
                })
            {
                warn!(error.msg = %e, error.cause = ?e, %namespace, "failed verifying rollup namespace data");
                return false;
            }
            true
        });

    rollup_datas
}

fn assemble_blobs_from_sequencer_block_data(
    block_data: SequencerBlockData,
    signing_key: &SigningKey,
) -> eyre::Result<Vec<blob::Blob>> {
    let mut blobs = Vec::with_capacity(block_data.rollup_txs.len() + 1);
    let mut namespaces = Vec::with_capacity(block_data.rollup_txs.len() + 1);
    for (namespace, txs) in block_data.rollup_txs {
        let rollup_namespace_data = RollupNamespaceData {
            block_hash: block_data.block_hash.clone(),
            rollup_txs: txs,
        };
        let data = rollup_namespace_data
            .to_signed(signing_key)
            .wrap_err("failed signing rollup namespace data")?
            .to_bytes()
            .wrap_err("failed converting signed rollupdata namespace data to bytes")?;
        blobs.push(blob::Blob {
            namespace_id: *namespace,
            data,
        });
        namespaces.push(namespace);
    }
    let sequencer_namespace_data = SequencerNamespaceData {
        block_hash: block_data.block_hash.clone(),
        header: block_data.header,
        last_commit: block_data.last_commit,
        rollup_namespaces: namespaces,
    };
    let data = sequencer_namespace_data
        .to_signed(signing_key)
        .wrap_err("failed signing sequencer namespace data")?
        .to_bytes()
        .wrap_err("failed converting signed namespace data to bytes")?;
    blobs.push(blob::Blob {
        namespace_id: *DEFAULT_NAMESPACE,
        data,
    });
    Ok(blobs)
}<|MERGE_RESOLUTION|>--- conflicted
+++ resolved
@@ -147,11 +147,7 @@
 pub struct RollupNamespaceData {
     #[serde(with = "crate::serde::Base64Standard")]
     pub(crate) block_hash: Vec<u8>,
-<<<<<<< HEAD
-    pub(crate) rollup_txs: Vec<Vec<u8>>,
-=======
-    pub rollup_txs: Vec<IndexedTransaction>,
->>>>>>> bb6cf316
+    pub rollup_txs: Vec<Vec<u8>>,
 }
 
 impl NamespaceData for RollupNamespaceData {}
