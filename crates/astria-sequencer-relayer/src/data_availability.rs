--- conflicted
+++ resolved
@@ -156,13 +156,8 @@
 /// RollupNamespaceData represents the data written to a rollup namespace.
 #[derive(Serialize, Deserialize, Debug)]
 pub struct RollupNamespaceData {
-<<<<<<< HEAD
-    #[serde(with = "Base64Standard")]
-    pub(crate) block_hash: Vec<u8>,
+    pub(crate) block_hash: Hash,
     pub(crate) chain_id: Vec<u8>,
-=======
-    pub(crate) block_hash: Hash,
->>>>>>> 790c4ce3
     pub rollup_txs: Vec<Vec<u8>>,
     pub(crate) inclusion_proof: InclusionProof,
 }
@@ -579,15 +574,10 @@
             .context("failed to generate inclusion proof")?;
 
         let rollup_namespace_data = RollupNamespaceData {
-<<<<<<< HEAD
-            block_hash: block_hash.clone(),
+            block_hash,
             chain_id: chain_id.clone(),
             rollup_txs: transactions,
             inclusion_proof,
-=======
-            block_hash,
-            rollup_txs: txs,
->>>>>>> 790c4ce3
         };
 
         let blob_data = rollup_namespace_data
