use bech32::{
    self,
    ToBase32,
    Variant,
};
use serde::Deserialize;
use tendermint::{
    account,
    block::Height,
};
use tokio::{
    sync::{
        mpsc::UnboundedSender,
        watch,
    },
    task::JoinHandle,
    time::Interval,
};
use tracing::{
    info,
    warn,
};

use crate::{
    base64_string::Base64String,
    data_availability::CelestiaClient,
    keys::private_key_bytes_to_keypair,
    sequencer::SequencerClient,
    sequencer_block::SequencerBlock,
};

#[derive(Deserialize)]
pub struct ValidatorPrivateKeyFile {
    pub address: String,
    pub pub_key: KeyWithType,
    pub priv_key: KeyWithType,
}

#[derive(Deserialize)]
pub struct KeyWithType {
    #[serde(rename = "type")]
    pub key_type: String,
    pub value: String,
}

pub struct Relayer {
    sequencer_client: SequencerClient,
    da_client: CelestiaClient,
    disable_writing: bool,
    keypair: ed25519_dalek::Keypair,
    validator_address: account::Id,
    interval: Interval,
    block_tx: UnboundedSender<SequencerBlock>,

    state: watch::Sender<State>,
}

#[derive(Clone, Debug, Default, PartialEq, Eq)]
pub struct State {
    pub(crate) current_sequencer_height: Option<Height>,
    pub(crate) current_data_availability_height: Option<Height>,
}

impl State {
    pub fn is_ready(&self) -> bool {
        self.current_sequencer_height.is_some() && self.current_data_availability_height.is_some()
    }
}

impl Relayer {
    pub fn new(
        sequencer_client: SequencerClient,
        da_client: CelestiaClient,
        key_file: ValidatorPrivateKeyFile,
        interval: Interval,
        block_tx: UnboundedSender<SequencerBlock>,
    ) -> eyre::Result<Self> {
        // generate our private-public keypair
        let keypair = private_key_bytes_to_keypair(
            &Base64String::from_string(key_file.priv_key.value)
                .expect("failed to decode validator private key; must be base64 string")
                .0,
        )
        .expect("failed to convert validator private key to keypair");

        // generate our validator address
        let validator_address_bytes: [u8; account::LENGTH] = hex::decode(&key_file.address)
            .expect("failed to decode validator address; must be hex string")
            .try_into()
            .map_err(|e| {
                eyre::eyre!("failed to convert validator address to account::Id:\n{e:?}")
            })?;
        let validator_address = account::Id::new(validator_address_bytes);

        let (state, _) = watch::channel(State::default());

        Ok(Self {
            sequencer_client,
            da_client,
            disable_writing: false,
            keypair,
            validator_address,
            interval,
            block_tx,
            state,
        })
    }

    pub fn disable_writing(&mut self) {
        self.disable_writing = true;
    }

    pub fn subscribe_to_state(&self) -> watch::Receiver<State> {
        self.state.subscribe()
    }

    async fn get_and_submit_latest_block(&self) -> eyre::Result<State> {
        let mut new_state = (*self.state.borrow()).clone();
        let resp = self.sequencer_client.get_latest_block().await?;
        let block = resp.block;

        let height = block.header.height;
        if height
            <= *new_state
                .current_sequencer_height
                .get_or_insert(block.header.height)
        {
            return Ok(new_state);
        }

        info!(
            "got block with height {} from sequencer",
            block.header.height
        );
        new_state
            .current_sequencer_height
            .replace(block.header.height);

        let proposer_address_string = bech32::encode(
            "metrovalcons",
            Base64String::from_bytes(&block.header.proposer_address.0)
                .0
                .to_base32(),
            Variant::Bech32,
        )
        .expect("should encode block proposer address");
        if proposer_address_string != self.validator_address.to_string() {
            info!(
                %proposer_address_string,
                validator_address = %self.validator_address,
                "ignoring block: proposer address is not ours",
            );
            return Ok(new_state);
        }

        let sequencer_block = match SequencerBlock::from_cosmos_block(block) {
            Ok(block) => block,
            Err(e) => {
                warn!(error = ?e, "failed to convert block to DA block");
                return Ok(new_state);
            }
        };

        self.block_tx.send(sequencer_block.clone())?;
<<<<<<< HEAD

        let tx_count = sequencer_block.rollup_transactions.len()
            + sequencer_block.sequencer_transactions.len();
=======
>>>>>>> db60fc7f
        if self.disable_writing {
            return Ok(new_state);
        }

        let tx_count = sequencer_block.rollup_txs.len() + sequencer_block.sequencer_txs.len();
        match self
            .da_client
            .submit_block(sequencer_block, &self.keypair)
            .await
        {
            Ok(resp) => {
                let height = Height::try_from(resp.height)?;
                new_state.current_data_availability_height.replace(height);
                info!(
                    sequencer_block = u64::from(height),
                    da_layer_block = resp.height,
                    tx_count,
                    "submitted sequencer block to DA layer",
                );
            }
            Err(e) => warn!(error = ?e, "failed to submit block to DA layer"),
        }
        Ok(new_state)
    }

    pub fn run(mut self) -> JoinHandle<()> {
        tokio::task::spawn(async move {
            loop {
                self.interval.tick().await;
                match self.get_and_submit_latest_block().await {
                    Err(e) => warn!(error = ?e, "failed to get latest block from sequencer"),
                    Ok(new_state) if new_state != *self.state.borrow() => {
                        _ = self.state.send_replace(new_state);
                    }
                    Ok(_) => {}
                }
            }
        })
    }
}<|MERGE_RESOLUTION|>--- conflicted
+++ resolved
@@ -162,17 +162,12 @@
         };
 
         self.block_tx.send(sequencer_block.clone())?;
-<<<<<<< HEAD
+        if self.disable_writing {
+            return Ok(new_state);
+        }
 
         let tx_count = sequencer_block.rollup_transactions.len()
             + sequencer_block.sequencer_transactions.len();
-=======
->>>>>>> db60fc7f
-        if self.disable_writing {
-            return Ok(new_state);
-        }
-
-        let tx_count = sequencer_block.rollup_txs.len() + sequencer_block.sequencer_txs.len();
         match self
             .da_client
             .submit_block(sequencer_block, &self.keypair)
