--- conflicted
+++ resolved
@@ -22,17 +22,8 @@
 };
 
 use crate::{
-<<<<<<< HEAD
-    data_availability::{
-        CelestiaClient,
-        CelestiaClientBuilder,
-    },
+    data_availability::CelestiaClient,
     types::SequencerBlockData,
-=======
-    data_availability::CelestiaClient,
-    sequencer::SequencerClient,
-    sequencer_block::SequencerBlock,
->>>>>>> afb5e936
     validator::Validator,
 };
 
