--- conflicted
+++ resolved
@@ -20,42 +20,15 @@
 };
 
 use crate::{
-<<<<<<< HEAD
-    keys::validator_hex_to_address,
-=======
-    data_availability::CelestiaClient,
->>>>>>> 5020661e
     sequencer::SequencerClient,
     sequencer_block::SequencerBlock,
     validator::Validator,
 };
 
-<<<<<<< HEAD
-#[derive(Deserialize, Clone)]
-pub struct ValidatorPrivateKeyFile {
-    pub address: String,
-    pub pub_key: KeyWithType,
-    pub priv_key: KeyWithType,
-}
-
-#[derive(Deserialize, Clone)]
-pub struct KeyWithType {
-    #[serde(rename = "type")]
-    pub key_type: String,
-    pub value: String,
-}
-
-=======
->>>>>>> 5020661e
 pub struct Relayer {
     sequencer_client: SequencerClient,
     disable_writing: bool,
-<<<<<<< HEAD
-    validator_address: String,
-    validator_address_bytes: Vec<u8>,
-=======
     validator: Validator,
->>>>>>> 5020661e
     interval: Interval,
     block_tx: watch::Sender<Option<SequencerBlock>>,
 
@@ -78,38 +51,18 @@
     pub fn new(
         cfg: crate::config::Config,
         sequencer_client: SequencerClient,
-<<<<<<< HEAD
-        key_file: ValidatorPrivateKeyFile,
-=======
-        da_client: CelestiaClient,
->>>>>>> 5020661e
         interval: Interval,
         block_tx: watch::Sender<Option<SequencerBlock>>,
     ) -> Result<Self> {
-<<<<<<< HEAD
-        // generate our bech32 validator address
-        let validator_address = validator_hex_to_address(&key_file.address)
-            .expect("failed to convert validator address to bech32");
-
-        // generate our validator address bytes
-        let validator_address_bytes = hex::decode(&key_file.address)
-            .expect("failed to decode validator address; must be hex string");
-=======
         let validator = Validator::from_path(cfg.validator_key_file)
             .wrap_err("failed to get validator info from file")?;
->>>>>>> 5020661e
 
         let (state, _) = watch::channel(State::default());
 
         Ok(Self {
             sequencer_client,
             disable_writing: false,
-<<<<<<< HEAD
-            validator_address,
-            validator_address_bytes,
-=======
             validator,
->>>>>>> 5020661e
             interval,
             block_tx,
             state,
@@ -174,32 +127,6 @@
             return Ok(new_state);
         }
 
-<<<<<<< HEAD
-=======
-        let tx_count = sequencer_block.rollup_txs.len() + sequencer_block.sequencer_txs.len();
-        match self
-            .da_client
-            .submit_block(
-                sequencer_block,
-                &self.validator.signing_key,
-                self.validator.verification_key,
-            )
-            .await
-        {
-            Ok(resp) => {
-                new_state
-                    .current_data_availability_height
-                    .replace(resp.height);
-                info!(
-                    sequencer_block = height,
-                    da_layer_block = resp.height,
-                    tx_count,
-                    "submitted sequencer block to DA layer",
-                );
-            }
-            Err(e) => warn!(error = ?e, "failed to submit block to DA layer"),
-        }
->>>>>>> 5020661e
         Ok(new_state)
     }
 
