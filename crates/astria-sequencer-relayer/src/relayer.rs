--- conflicted
+++ resolved
@@ -1,16 +1,12 @@
 use std::time::Duration;
 
-<<<<<<< HEAD
+use celestia_client::SEQUENCER_NAMESPACE;
 use eyre::{
     bail,
     Result,
     WrapErr as _,
 };
 use futures::stream::TryStreamExt as _;
-=======
-use celestia_client::SEQUENCER_NAMESPACE;
-use eyre::WrapErr as _;
->>>>>>> 95864ea1
 use humantime::format_duration;
 use sequencer_types::SequencerBlockData;
 use tendermint_rpc::{
@@ -39,12 +35,6 @@
     macros::report_err,
     validator::Validator,
 };
-<<<<<<< HEAD
-=======
-pub(crate) struct Relayer {
-    /// The actual client used to poll the sequencer.
-    sequencer: HttpClient,
->>>>>>> 95864ea1
 
 pub(crate) struct Relayer {
     /// The websocket client for the sequencer, used to create a `NewBlock` subscription.
@@ -103,14 +93,9 @@
     /// + failed to read the validator keys from the path in cfg;
     /// + failed to construct a client to the data availability layer (unless `cfg.disable_writing`
     ///   is set).
-<<<<<<< HEAD
     pub(crate) async fn new(cfg: &crate::config::Config) -> Result<Self> {
         let (sequencer_ws_client, driver) = WebSocketClient::new(&*cfg.sequencer_endpoint)
             .await
-=======
-    pub(crate) fn new(cfg: &crate::config::Config) -> eyre::Result<Self> {
-        let sequencer = HttpClient::new(&*cfg.sequencer_endpoint)
->>>>>>> 95864ea1
             .wrap_err("failed to create sequencer client")?;
         tokio::spawn(async move { driver.run().await }); // TODO move to self.run()
 
@@ -174,7 +159,7 @@
         // past the height recorded in the block while it was converting, but
         // that's ok.
         self.conversion_workers.spawn_blocking(move || {
-            convert_tendermint_block_to_sequencer_block_data(block, current_height, validator)
+            convert_tendermint_block_to_sequencer_block_data(*block, current_height, validator)
         });
         Ok(())
     }
