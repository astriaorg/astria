--- conflicted
+++ resolved
@@ -26,16 +26,11 @@
 
 use crate::{
     base64_string::Base64String,
-<<<<<<< HEAD
-    da::CelestiaClient,
-    keys::private_key_bytes_to_keypair,
-=======
     data_availability::CelestiaClient,
     keys::{
         private_key_bytes_to_keypair,
         validator_hex_to_address,
     },
->>>>>>> ba5c09da
     sequencer::SequencerClient,
     sequencer_block::SequencerBlock,
 };
