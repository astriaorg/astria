--- conflicted
+++ resolved
@@ -33,12 +33,7 @@
 use crate::{
     data_availability::CelestiaClient,
     macros::report_err,
-<<<<<<< HEAD
     queued_blocks::QueuedBlocks,
-    serde::NamespaceToTxCount,
-    types::SequencerBlockData,
-=======
->>>>>>> 162880f9
     validator::Validator,
 };
 pub struct Relayer {
@@ -133,7 +128,7 @@
 
         Ok(Self {
             sequencer,
-            sequencer_block_time_ms: Duration::from_millis(cfg.sequencer_block_time_ms),
+            sequencer_block_time_ms: Duration::from_millis(cfg.block_time_ms),
             data_availability,
             validator,
             gossip_block_tx,
@@ -233,13 +228,8 @@
                     return HandleConversionCompletedResult::GossipChannelClosed;
                 }
                 // Update the internal state if the block was admitted
-<<<<<<< HEAD
-                let height = sequencer_block_data.header.height.value();
+                let height = sequencer_block_data.header().height.value();
                 _ = self.state_tx.send_if_modified(|state| {
-=======
-                let height = sequencer_block_data.header().height.value();
-                self.state_tx.send_if_modified(|state| {
->>>>>>> 162880f9
                     if Some(height) > state.current_sequencer_height {
                         state.current_sequencer_height = Some(height);
                         return true;
