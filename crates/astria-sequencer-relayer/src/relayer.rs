use std::time::Duration;

use celestia_client::client::SubmitSequencerBlocksError;
use eyre::{
    bail,
    WrapErr as _,
};
use humantime::format_duration;
use sequencer_client::{
    HttpClient,
    SequencerBlock,
    SequencerClientExt as _,
};
use tokio::{
    select,
    sync::watch,
    task,
    time::interval,
};
use tracing::{
    debug,
    info,
    instrument,
    warn,
};

use crate::{
    metrics_init,
    validator::Validator,
};

type SubmissionTaskError = (SubmitSequencerBlocksError, Vec<SequencerBlock>);

pub(crate) struct Relayer {
    /// The actual client used to poll the sequencer.
    sequencer: HttpClient,

    /// The poll period defines the fixed interval at which the sequencer is polled.
    sequencer_poll_period: Duration,

    // The http client for submitting sequencer blocks to celestia.
    data_availability: celestia_client::jsonrpsee::http_client::HttpClient,

    // If this is set, only relay blocks to DA which are proposed by the same validator key.
    validator: Option<Validator>,

    // A watch channel to track the state of the relayer. Used by the API service.
    state_tx: watch::Sender<State>,

    // Sequencer blocks that have been received but not yet submitted to the data availability
    // layer (for example, because a submit RPC was currently in flight) .
    queued_blocks: Vec<SequencerBlock>,

    // Task to submit blocks to the data availability layer. If this is set it means that
    // an RPC is currently in flight and new blocks are queued up. They will be submitted
    // once this task finishes.
    submission_task: Option<task::JoinHandle<Result<u64, SubmissionTaskError>>>,

    // Task to query the sequencer for new blocks. A new request will be sent once this
    // task returns.
    sequencer_task: Option<task::JoinHandle<eyre::Result<SequencerBlock>>>,
}

#[derive(Clone, Debug, Default, PartialEq, Eq)]
pub struct State {
    pub(crate) data_availability_connected: bool,
    pub(crate) sequencer_connected: bool,
    pub(crate) current_sequencer_height: Option<u64>,
    pub(crate) current_data_availability_height: Option<u64>,
}

impl State {
    pub fn is_ready(&self) -> bool {
        self.data_availability_connected && self.sequencer_connected
    }
}

impl Relayer {
    /// Instantiates a `Relayer`.
    ///
    /// # Errors
    ///
    /// Returns one of the following errors:
    /// + failed to read the validator keys from the path in cfg;
    /// + failed to construct a client to the data availability layer (unless `cfg.disable_writing`
    ///   is set).
    pub(crate) async fn new(cfg: &crate::config::Config) -> eyre::Result<Self> {
        let sequencer = HttpClient::new(&*cfg.sequencer_endpoint)
            .wrap_err("failed to create sequencer client")?;

        let validator = match (
            &cfg.relay_only_validator_key_blocks,
            &cfg.validator_key_file,
        ) {
            (true, Some(file)) => Some(
                Validator::from_path(file).wrap_err("failed to get validator info from file")?,
            ),
            (true, None) => {
                eyre::bail!("validator key file must be set if `disable_relay_all` is set")
            }
            (false, _) => None, // could also say that the file was unnecessarily set, but it's ok
        };

        let celestia_client::celestia_rpc::Client::Http(data_availability) =
            celestia_client::celestia_rpc::Client::new(
                &cfg.celestia_endpoint,
                Some(&cfg.celestia_bearer_token),
            )
            .await
            .wrap_err("failed constructing celestia http client")?
        else {
            bail!("expected to get a celestia HTTP client, but got a websocket client");
        };

        let (state_tx, _) = watch::channel(State::default());

        Ok(Self {
            sequencer,
            sequencer_poll_period: Duration::from_millis(cfg.block_time),
            data_availability,
            validator,
            state_tx,
            queued_blocks: Vec::new(),
            submission_task: None,
            sequencer_task: None,
        })
    }

    pub(crate) fn subscribe_to_state(&self) -> watch::Receiver<State> {
        self.state_tx.subscribe()
    }

    #[instrument(skip_all)]
    fn handle_sequencer_tick(&mut self) {
        if self.sequencer_task.is_some() {
            debug!("task polling sequencer is currently in flight; not scheduling a new task");
            return;
        }
        let client = self.sequencer.clone();
        let timeout = self.sequencer_poll_period.checked_mul(2).expect(
            "the sequencer block time should never be set to a value so high that multiplying it \
             by 2 causes it to overflow",
        );
        self.sequencer_task = Some(tokio::spawn(async move {
            let block = tokio::time::timeout(timeout, client.latest_sequencer_block())
                .await
                .wrap_err("timed out getting latest block from sequencer")??;
            Ok(block)
        }));
    }

    #[instrument(skip_all)]
    fn handle_submission_completed(
        &mut self,
        join_result: Result<Result<u64, SubmissionTaskError>, task::JoinError>,
    ) {
        self.submission_task = None;
        // First check if the join task panicked
        let submission_result = match join_result {
            Ok(submission_result) => submission_result,
            // Report if the task failed, i.e. panicked
            Err(e) => {
                warn!(
                    error = &e as &dyn std::error::Error,
                    "submission task failed",
                );
                return;
            }
        };
        // Then report update the internal state or report if submission failed
        match submission_result {
            Ok(height) => self.state_tx.send_modify(|state| {
                metrics::counter!(metrics_init::CELESTIA_SUBMISSION_HEIGHT).absolute(height);
                debug!(
                    celestia_height=%height,
                    "successfully submitted blocks to data availability layer"
                );
                state.current_data_availability_height.replace(height);
            }),
<<<<<<< HEAD
            Err((e, blocks)) => {
                // if the submission to celestia fails, we don't want to drop the blocks
                // but rather re-queue them for later submission.
                //
                // TODO: should we check the type of the error and only re-queue if it's a
                // RPC submission error?
                let e: eyre::Report = e.into();
                warn!(
                    error = AsRef::<dyn std::error::Error>::as_ref(&e),
                    "failed submitting blocks to celestia, re-queueing them for later submission",
                );
                self.queued_blocks.extend(blocks);
=======
            Err(e) => {
                metrics::counter!(metrics_init::CELESTIA_SUBMISSION_FAILURE_COUNT).increment(1);
                warn!(
                    error = AsRef::<dyn std::error::Error>::as_ref(&e),
                    "failed submitting blocks to celestia",
                );
>>>>>>> e3dbd3a3
            }
        }
    }

    /// Wait until a connection to the data availability layer is established.
    ///
    /// This function tries to retrieve the latest height from Celestia.
    /// If it fails, it retries for another `n_retries` times with exponential
    /// backoff.
    ///
    /// # Errors
    /// An error is returned if calling the data availabilty failed for a total
    /// of `n_retries + 1` times.
    #[instrument(name = "Relayer::wait_for_data_availability", skip_all, fields(
        retries.max_number = n_retries,
        retries.initial_delay = %format_duration(delay),
        retries.exponential_factor = factor,
    ))]
    async fn wait_for_data_availability_layer(
        &self,
        n_retries: usize,
        delay: Duration,
        factor: f32,
    ) -> eyre::Result<()> {
        use backon::{
            ExponentialBuilder,
            Retryable as _,
        };
        use celestia_client::celestia_rpc::HeaderClient as _;
        let client = self.data_availability.clone();
        debug!("attempting to connect to data availability layer",);
        let backoff = ExponentialBuilder::default()
            .with_min_delay(delay)
            .with_factor(factor)
            .with_max_times(n_retries);
        let height = (|| {
            let client = client.clone();
            async move {
                let header = client
                    .header_network_head()
                    .await
                    .wrap_err("failed fetching network head")?;
                Ok::<u64, eyre::Report>(header.header.height.value())
            }
        })
        .retry(&backoff)
        .await
        .wrap_err(
            "failed to retrieve latest height from data availability layer after several retries",
        )?;
        self.state_tx.send_modify(|state| {
            state.data_availability_connected = true;
            state.current_data_availability_height.replace(height);
        });
        Ok(())
    }

    /// Wait until a connection to the sequencer is established.
    ///
    /// This function tries to establish a connection to the sequencer by
    /// querying its abci_info RPC. If it fails, it retries for another `n_retries`
    /// times with exponential backoff.
    ///
    /// # Errors
    /// An error is returned if calling the data availabilty failed for a total
    /// of `n_retries + 1` times.
    #[instrument(name = "Relayer::wait_for_sequencer", skip_all, fields(
        retries.max_number = n_retries,
        retries.initial_delay = %format_duration(delay),
        retries.exponential_factor = factor,
    ))]
    async fn wait_for_sequencer(
        &self,
        n_retries: usize,
        delay: Duration,
        factor: f32,
    ) -> eyre::Result<()> {
        use backon::{
            ExponentialBuilder,
            Retryable as _,
        };
        use tendermint_rpc::Client as _;

        debug!("attempting to connect to sequencer",);
        let backoff = ExponentialBuilder::default()
            .with_min_delay(delay)
            .with_factor(factor)
            .with_max_times(n_retries);
        (|| {
            let client = self.sequencer.clone();
            async move { client.abci_info().await }
        })
        .retry(&backoff)
        .await
        .wrap_err(
            "failed to retrieve latest height from data availability layer after several retries",
        )?;
        self.state_tx.send_modify(|state| {
            // ABCI Info also contains information about the last block, but we
            // purposely don't record it in the state because we want to process
            // it through `get_latest_block`.
            state.sequencer_connected = true;
        });
        Ok(())
    }

    /// Runs the relayer worker.
    ///
    /// # Errors
    ///
    /// `Relayer::run` never returns an error. The return type is
    /// only set to `eyre::Result` for convenient use in `SequencerRelayer`.
    #[instrument(name = "Relayer::run", skip_all)]
    pub(crate) async fn run(mut self) -> eyre::Result<()> {
        let wait_for_da = self.wait_for_data_availability_layer(5, Duration::from_secs(5), 2.0);
        let wait_for_seq = self.wait_for_sequencer(5, Duration::from_secs(5), 2.0);
        match tokio::try_join!(wait_for_da, wait_for_seq) {
            Ok(((), ())) => {}
            Err(err) => return Err(err).wrap_err("failed to start relayer"),
        }
        self.wait_for_sequencer(5, Duration::from_secs(5), 2.0)
            .await
            .wrap_err("failed establishing connection to the sequencer")?;

        let mut sequencer_interval = interval(self.sequencer_poll_period);

        loop {
            select!(
                // Query sequencer for the latest block if no task is in flight
                _ = sequencer_interval.tick() => self.handle_sequencer_tick(),

                // Handle the sequencer response by converting it
                //
                // NOTE: + wrapping the task in an async block makes this lazy;
                //       + `unwrap`ping can't fail because this branch is disabled if `None`
                res = async { self.sequencer_task.as_mut().unwrap().await }, if self.sequencer_task.is_some() => {
                    self.sequencer_task = None;
                    match res {
                        Ok(Ok(block)) if
                            self.validator
                                .as_ref()
                                .is_some_and(|v| v.address != block.header().proposer_address) =>
                        {
                            debug!("proposer of sequencer block does not match internal validator; ignoring");
                        }
                        Ok(Ok(block)) => {
                            // TODO(https://github.com/astriaorg/astria/issues/616): test that only new sequencer
                            // heights are relayed.
                            let height = block.header().height.value();
                            let is_new_block = self.state_tx.send_if_modified(|state| {
                                let is_new_height = Some(height) > state.current_sequencer_height;
                                if is_new_height {
                                    state.current_sequencer_height = Some(height);
                                }
                                is_new_height
                            });
                            if is_new_block {
                                self.queued_blocks.push(block);
                            }
                        }

                        Ok(Err(e)) => {
                            let error: &dyn std::error::Error = e.as_ref();
                            warn!(error, "failed getting the latest block from sequencer");
                        }
                        Err(e) => {
                            warn!(error = &e as &dyn std::error::Error, "task panicked getting the latest block from sequencer");
                        }
                    }
                }

                // Record the current height of the data availability layer if a submission
                // was in flight.
                //
                // NOTE: + wrapping the task in an async block makes this lazy;
                //       + `unwrap`ping can't fail because this branch is disabled if `None`
                res = async { self.submission_task.as_mut().unwrap().await }, if self.submission_task.is_some() => {
                    self.handle_submission_completed(res);
                }
            );
            // Try to submit new blocks
            //
            // This will immediately and eagerly try to submit to the data availability
            // layer if no submission is in flight.
            if !self.queued_blocks.is_empty() && self.submission_task.is_none() {
                let client = self.data_availability.clone();
                let queued_blocks = std::mem::take(&mut self.queued_blocks);
                self.submission_task = Some(task::spawn(submit_blocks_to_celestia(
                    client,
                    queued_blocks,
                )));
            }
        }
        // FIXME(https://github.com/astriaorg/astria/issues/357):
        // Currently relayer's event loop never stops so this code cannot be reached.
        // This should be fixed by shutting it down when receiving a SIGKILL or something
        // like that.
        #[allow(unreachable_code)]
        {
            if let Some(task) = self.submission_task.as_mut() {
                task.abort();
            }
            Ok(())
        }
    }
}

#[instrument(skip_all)]
async fn submit_blocks_to_celestia(
    client: celestia_client::jsonrpsee::http_client::HttpClient,
    sequencer_blocks: Vec<SequencerBlock>,
) -> Result<u64, SubmissionTaskError> {
    use celestia_client::{
        celestia_types::blob::SubmitOptions,
        CelestiaClientExt as _,
    };
    let start = std::time::Instant::now();

    // the number of blocks should always be low enough to not cause precision loss
    #[allow(clippy::cast_precision_loss)]
    let blocks_per_celestia_tx = sequencer_blocks.len() as f64;
    metrics::gauge!(metrics_init::BLOCKS_PER_CELESTIA_TX).set(blocks_per_celestia_tx);

    info!(
        num_blocks = sequencer_blocks.len(),
        "submitting collected sequencer blocks to data availability layer",
    );
<<<<<<< HEAD

    match client
=======
    metrics::counter!(metrics_init::CELESTIA_SUBMISSION_COUNT).increment(1);
    let height = client
>>>>>>> e3dbd3a3
        .submit_sequencer_blocks(
            sequencer_blocks.clone(),
            SubmitOptions {
                fee: None,
                gas_limit: None,
            },
        )
        .await
<<<<<<< HEAD
    {
        Ok(height) => {
            debug!(
                celestia_height=%height,
                "successfully submitted blocks to data availability layer"
            );
            Ok(height)
        }
        Err(e) => Err((e, sequencer_blocks)),
    }
=======
        .wrap_err("failed submitting sequencer blocks to celestia")?;
    metrics::histogram!(metrics_init::CELESTIA_SUBMISSION_LATENCY).record(start.elapsed());
    Ok(height)
>>>>>>> e3dbd3a3
}<|MERGE_RESOLUTION|>--- conflicted
+++ resolved
@@ -177,8 +177,9 @@
                 );
                 state.current_data_availability_height.replace(height);
             }),
-<<<<<<< HEAD
             Err((e, blocks)) => {
+                metrics::counter!(metrics_init::CELESTIA_SUBMISSION_FAILURE_COUNT).increment(1);
+
                 // if the submission to celestia fails, we don't want to drop the blocks
                 // but rather re-queue them for later submission.
                 //
@@ -190,14 +191,6 @@
                     "failed submitting blocks to celestia, re-queueing them for later submission",
                 );
                 self.queued_blocks.extend(blocks);
-=======
-            Err(e) => {
-                metrics::counter!(metrics_init::CELESTIA_SUBMISSION_FAILURE_COUNT).increment(1);
-                warn!(
-                    error = AsRef::<dyn std::error::Error>::as_ref(&e),
-                    "failed submitting blocks to celestia",
-                );
->>>>>>> e3dbd3a3
             }
         }
     }
@@ -425,13 +418,10 @@
         num_blocks = sequencer_blocks.len(),
         "submitting collected sequencer blocks to data availability layer",
     );
-<<<<<<< HEAD
+
+    metrics::counter!(metrics_init::CELESTIA_SUBMISSION_COUNT).increment(1);
 
     match client
-=======
-    metrics::counter!(metrics_init::CELESTIA_SUBMISSION_COUNT).increment(1);
-    let height = client
->>>>>>> e3dbd3a3
         .submit_sequencer_blocks(
             sequencer_blocks.clone(),
             SubmitOptions {
@@ -440,20 +430,15 @@
             },
         )
         .await
-<<<<<<< HEAD
     {
         Ok(height) => {
             debug!(
                 celestia_height=%height,
                 "successfully submitted blocks to data availability layer"
             );
+            metrics::histogram!(metrics_init::CELESTIA_SUBMISSION_LATENCY).record(start.elapsed());
             Ok(height)
         }
         Err(e) => Err((e, sequencer_blocks)),
     }
-=======
-        .wrap_err("failed submitting sequencer blocks to celestia")?;
-    metrics::histogram!(metrics_init::CELESTIA_SUBMISSION_LATENCY).record(start.elapsed());
-    Ok(height)
->>>>>>> e3dbd3a3
 }