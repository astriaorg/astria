# sequencer-relayer

This repo contains a functionality for relaying blocks from the Astria shared
sequencer to a DA layer (ie. Celestia).

Components:

- sequencer RPC client which polls for latest blocks from a sequencer node
- Celestia RPC client which writes sequencer blocks to Celestia
- command-line interface for running the relayer

## Requirements

- Rust 1.66
- kind 0.18.0 (for tests)
- kubectl 1.26.3 (for tests)

## Building

```sh
cargo build --bin relayer --release
```

## Testing

See [`TESTING.md`](./TESTING.md).

## Run

With astria-sequencer/cometbft and Celestia running locally (see below), start
the relayer with While running the sequencer and Celestia, start the relayer:

```sh
cargo run --release
# Or after having built it
./target/release/astria-sequencer-relayer \
    --validator-key-file=$HOME/.cometbft/config/priv_validator_key.json
```

The celestia cluster can be started by running the following from the root of
the monorepo:

```sh
just create-cluster
just deploy-ingress-controller
just wait-for-ingress-controller
just start-celestia-jsonrpc-test-deployment
just wait-for-celestia-jsonrpc-test-deployment
```

Alternatively, you can disable writing to Celestia and only publish blocks via
gossip:

```sh
./target/release/relayer --disable-writing
```

<<<<<<< HEAD
The relayer automatically listens on `/ip4/127.0.0.1/tcp/33900` and is also able to discover local peers via mDNS.

## Specification

Description of interfaces and information about async loops can be found in
the `specs` directory: [Sequencer Relayer Spec](../../specs/sequencer-relayer.md)
=======
The relayer automatically listens on `/ip4/127.0.0.1/tcp/33900` and is also able
to discover local peers via mDNS.
>>>>>>> 6079ed3c
<|MERGE_RESOLUTION|>--- conflicted
+++ resolved
@@ -55,14 +55,10 @@
 ./target/release/relayer --disable-writing
 ```
 
-<<<<<<< HEAD
-The relayer automatically listens on `/ip4/127.0.0.1/tcp/33900` and is also able to discover local peers via mDNS.
+The relayer automatically listens on `/ip4/127.0.0.1/tcp/33900` and is also able
+to discover local peers via mDNS.
 
 ## Specification
 
 Description of interfaces and information about async loops can be found in
-the `specs` directory: [Sequencer Relayer Spec](../../specs/sequencer-relayer.md)
-=======
-The relayer automatically listens on `/ip4/127.0.0.1/tcp/33900` and is also able
-to discover local peers via mDNS.
->>>>>>> 6079ed3c
+the `specs` directory: [Sequencer Relayer Spec](../../specs/sequencer-relayer.md)