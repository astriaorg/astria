--- conflicted
+++ resolved
@@ -99,10 +99,7 @@
     /// advancing time mod block time is not 0.
     pub async fn advance_to_time_mod_block_time_not_zero(&self, ms: u64) {
         let millis = Duration::from_millis(ms);
-        if (Instant::now().elapsed() + millis).as_millis() as u64
-            % self.config.sequencer_block_time_ms
-            == 0
-        {
+        if (Instant::now().elapsed() + millis).as_millis() as u64 % self.config.block_time_ms == 0 {
             panic!("time mod block time is zero, exactly on tick interval")
         }
         time::advance(millis).await;
@@ -110,10 +107,7 @@
 
     /// Sequencer is polled for new blocks every sequencer block time.
     pub async fn advance_time_by_n_sequencer_ticks(&self, n: u64) {
-        time::advance(Duration::from_millis(
-            n * self.config.sequencer_block_time_ms,
-        ))
-        .await;
+        time::advance(Duration::from_millis(n * self.config.block_time_ms)).await;
     }
 }
 
@@ -487,15 +481,10 @@
         )],
     )
     .into_signed(signing_key);
-<<<<<<< HEAD
-    let data = vec![signed_tx.to_bytes()];
+    let action_tree_root = [1; 32]; // always goes at index 0 of data
+    let data = vec![action_tree_root.to_vec(), signed_tx.to_bytes()];
     // data_hash must be some to convert to sequencer block data (fn from_tendermint_block in
     // ../src/types.rs)
-=======
-    let action_tree =
-        astria_sequencer_validation::MerkleTree::from_leaves(vec![signed_tx.to_bytes()]);
-    let data = vec![action_tree.root().to_vec(), signed_tx.to_bytes()];
->>>>>>> 162880f9
     let data_hash = Some(Hash::Sha256(simple_hash_from_byte_vectors::<sha2::Sha256>(
         &data,
     )));
@@ -629,7 +618,7 @@
     let validator = &sequencer_relayer.validator;
     let server = &sequencer_relayer.sequencer;
 
-    let _response_delay = Duration::from_millis(sequencer_relayer.config.sequencer_block_time_ms);
+    let _response_delay = Duration::from_millis(sequencer_relayer.config.block_time_ms);
 
     // - grandparent is received at 1 tick
     // - parent is received at 4 ticks (delayed 2 ticks)
@@ -701,8 +690,4 @@
             child: child_two,
         },
     ]
-}
-
-pub(crate) fn get_block_hash(block_resp: &Response) -> Vec<u8> {
-    block_resp.block.header.hash().as_bytes().to_vec().clone()
 }