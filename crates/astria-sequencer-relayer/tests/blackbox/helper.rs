--- conflicted
+++ resolved
@@ -1,13 +1,9 @@
 use std::{
-<<<<<<< HEAD
     collections::{
         HashSet,
         VecDeque,
     },
-=======
-    collections::VecDeque,
     io::Write,
->>>>>>> f00b102e
     mem,
     net::SocketAddr,
     sync::{
@@ -29,13 +25,9 @@
         GetSequencerBlockRequest,
         SequencerBlock as RawSequencerBlock,
     },
-<<<<<<< HEAD
     primitive::v1::RollupId,
-    protocol::test_utils::make_cometbft_block,
+    protocol::test_utils::ConfigureSequencerBlock,
     sequencerblock::v1alpha1::SequencerBlock,
-=======
-    protocol::test_utils::ConfigureSequencerBlock,
->>>>>>> f00b102e
 };
 use astria_sequencer_relayer::{
     config::Config,
@@ -244,89 +236,41 @@
             .await
     }
 
-<<<<<<< HEAD
     pub fn mount_block_response<const RELAY_SELF: bool>(
         &mut self,
         block_to_mount: CometBftBlockToMount,
     ) -> BlockGuard {
-=======
-    pub fn mount_block_response<const RELAY_SELF: bool>(&mut self, height: u32) -> BlockGuard {
-        use astria_core::primitive::v1::RollupId;
-
->>>>>>> f00b102e
         let proposer = if RELAY_SELF {
             self.account
         } else {
             tendermint::account::Id::try_from(vec![0u8; 20]).unwrap()
         };
 
-<<<<<<< HEAD
-        let (mut cometbft_block, should_corrupt) = match block_to_mount {
-            CometBftBlockToMount::GoodAtHeight(height) => {
-                let mut block = make_cometbft_block();
-                block.header.height = height.into();
-                (block, false)
+        let should_corrupt = matches!(block_to_mount, CometBftBlockToMount::BadAtHeight(_));
+
+        let block = match block_to_mount {
+            CometBftBlockToMount::GoodAtHeight(height)
+            | CometBftBlockToMount::BadAtHeight(height) => ConfigureSequencerBlock {
+                block_hash: Some([99u8; 32]),
+                height,
+                proposer_address: Some(proposer),
+                sequence_data: vec![(
+                    RollupId::from_unhashed_bytes(b"some_rollup_id"),
+                    vec![99u8; 32],
+                )],
+                ..Default::default()
             }
-            CometBftBlockToMount::BadAtHeight(height) => {
-                let mut block = make_cometbft_block();
-                block.header.height = height.into();
-                (block, true)
-            }
-            CometBftBlockToMount::Block(block) => (block, false),
-        };
-
-        cometbft_block.header.proposer_address = proposer;
-
-=======
+            .make(),
+            CometBftBlockToMount::Block(block) => block,
+        };
+
         let (tx, rx) = oneshot::channel();
 
-        let block = ConfigureSequencerBlock {
-            block_hash: Some([99u8; 32]),
-            height,
-            proposer_address: Some(proposer),
-            sequence_data: vec![(
-                RollupId::from_unhashed_bytes(b"some_rollup_id"),
-                vec![99u8; 32],
-            )],
-            ..Default::default()
+        let mut block = block.into_raw();
+        if should_corrupt {
+            let header = block.header.as_mut().unwrap();
+            header.data_hash = [0; 32].to_vec();
         }
-        .make();
-
-        let mut blocks = self.sequencer_server_blocks.lock().unwrap();
-        blocks.push_back((tx, block.into_raw()));
-        BlockGuard {
-            inner: rx,
-        }
-    }
-
-    pub fn mount_bad_block_response<const RELAY_SELF: bool>(&mut self, height: u32) -> BlockGuard {
-        let proposer = if RELAY_SELF {
-            self.account
-        } else {
-            tendermint::account::Id::try_from(vec![0u8; 20]).unwrap()
-        };
-
->>>>>>> f00b102e
-        let (tx, rx) = oneshot::channel();
-
-        let block = ConfigureSequencerBlock {
-            height,
-            proposer_address: Some(proposer),
-            ..Default::default()
-        }
-        .make();
-        let mut block = block.into_raw();
-
-<<<<<<< HEAD
-        if should_corrupt {
-            let cometbft_header = block.header.as_mut().unwrap();
-            cometbft_header.data_hash = [0; 32].to_vec();
-        }
-=======
-        // make the block bad!!
-        let header = block.header.as_mut().unwrap();
-        header.data_hash = [0; 32].to_vec();
->>>>>>> f00b102e
 
         let mut blocks = self.sequencer_server_blocks.lock().unwrap();
         blocks.push_back((tx, block));
@@ -368,7 +312,7 @@
 pub enum CometBftBlockToMount {
     GoodAtHeight(u32),
     BadAtHeight(u32),
-    Block(tendermint::Block),
+    Block(SequencerBlock),
 }
 
 pub struct TestSequencerRelayerConfig {
@@ -447,12 +391,8 @@
             celestia_app_key_file: celestia_keyfile.path().to_string_lossy().to_string(),
             block_time: 1000,
             relay_only_validator_key_blocks: self.relay_only_self,
-<<<<<<< HEAD
-            validator_key_file: keyfile.path().to_string_lossy().to_string(),
+            validator_key_file: validator_keyfile.path().to_string_lossy().to_string(),
             rollup_id_filter,
-=======
-            validator_key_file: validator_keyfile.path().to_string_lossy().to_string(),
->>>>>>> f00b102e
             api_addr: "0.0.0.0:0".into(),
             log: String::new(),
             force_stdout: false,
