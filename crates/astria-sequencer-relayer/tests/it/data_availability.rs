--- conflicted
+++ resolved
@@ -2,13 +2,8 @@
 
 use astria_sequencer_relayer::{
     base64_string::Base64String,
-<<<<<<< HEAD
-    data_availability::CelestiaClientBuilder,
+    data_availability::CelestiaClient,
     types::{
-=======
-    data_availability::CelestiaClient,
-    sequencer_block::{
->>>>>>> afb5e936
         get_namespace,
         IndexedTransaction,
         SequencerBlockData,
@@ -25,66 +20,6 @@
 
 #[tokio::test]
 #[ignore = "very slow init of test environment"]
-<<<<<<< HEAD
-async fn get_latest_height() {
-    let test_env = init_test().await;
-    let bridge_endpoint = test_env.bridge_endpoint();
-    let client = CelestiaClientBuilder::new(bridge_endpoint).build().unwrap();
-    let height = client.get_latest_height().await.unwrap();
-    assert!(height > 0);
-}
-
-#[tokio::test]
-#[ignore = "very slow init of test environment"]
-async fn get_blocks_public_key_filter() {
-    // test that get_blocks only gets blocked signed with a specific key
-
-    let test_env = init_test().await;
-    let bridge_endpoint = test_env.bridge_endpoint();
-    let client = CelestiaClientBuilder::new(bridge_endpoint).build().unwrap();
-
-    let block_hash = Base64String(vec![99; 32]);
-    let mut block = SequencerBlockData {
-        block_hash: block_hash.clone(),
-        header: default_header(),
-        last_commit: None,
-        rollup_txs: HashMap::new(),
-    };
-    block.rollup_txs.insert(
-        get_namespace(b"test"),
-        vec![IndexedTransaction {
-            block_index: 0,
-            transaction: b"noot_was_here".to_vec(),
-        }],
-    );
-
-    println!("submitting block");
-    let signing_key = SigningKey::new(OsRng);
-    let verification_key = VerificationKey::from(&signing_key);
-    let submit_block_resp = client
-        .submit_block(block, &signing_key, verification_key)
-        .await
-        .unwrap();
-    let height = submit_block_resp
-        .namespace_to_block_num
-        .get(&DEFAULT_NAMESPACE.to_string())
-        .unwrap();
-
-    // generate new, different key
-    let signing_key = SigningKey::new(OsRng);
-    let verification_key = VerificationKey::from(&signing_key);
-    println!("getting blocks");
-    let resp = client
-        .get_blocks(*height, Some(verification_key))
-        .await
-        .unwrap();
-    assert!(resp.is_empty());
-}
-
-#[tokio::test]
-#[ignore = "very slow init of test environment"]
-=======
->>>>>>> afb5e936
 async fn celestia_client() {
     // test submit_block
     let test_env = init_test().await;
@@ -126,26 +61,4 @@
         .namespace_to_block_num
         .get(&DEFAULT_NAMESPACE)
         .unwrap();
-<<<<<<< HEAD
-
-    // test check_block_availability
-    let resp = client.check_block_availability(*height).await.unwrap();
-    assert_eq!(resp.height, *height);
-
-    // test get_blocks
-    let resp = client
-        .get_blocks(*height, Some(verification_key))
-        .await
-        .unwrap();
-    assert_eq!(resp.len(), 1);
-    assert_eq!(resp[0].block_hash, block_hash);
-    assert_eq!(resp[0].header.height, default_header().height);
-    assert_eq!(resp[0].rollup_txs.len(), 1);
-    assert_eq!(resp[0].rollup_txs[&secondary_namespace][0].block_index, 1);
-    assert_eq!(
-        resp[0].rollup_txs[&secondary_namespace][0].transaction,
-        secondary_tx
-    );
-=======
->>>>>>> afb5e936
 }