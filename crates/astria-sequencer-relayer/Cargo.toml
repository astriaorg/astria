--- conflicted
+++ resolved
@@ -39,11 +39,8 @@
 astria-proto = { path = "../astria-proto" }
 astria-sequencer = { path = "../astria-sequencer" }
 astria-sequencer-types = { path = "../astria-sequencer-types" }
-<<<<<<< HEAD
 astria-sequencer-validation = { path = "../astria-sequencer-validation" }
-=======
 telemetry = { package = "astria-telemetry", path = "../astria-telemetry" }
->>>>>>> 4e27c50b
 
 [dev-dependencies]
 astria-celestia-jsonrpc-client = { path = "../astria-celestia-jsonrpc-client", features = [
