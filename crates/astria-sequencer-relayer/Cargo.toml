[package]
name = "astria-sequencer-relayer"
version = "0.4.0"
edition = "2021"
license = "MIT OR Apache-2.0"
rust-version = "1.65"

[dependencies]
base64-serde = "0.7.0"
dirs = "5.0"
http = "0.2.9"
serde_path_to_error = "0.1.13"
sha2 = "0.10"
zeroize = { version = "1.6.0", features = ["zeroize_derive"] }
bincode = "1.3.3"

axum = { workspace = true }
backon = { workspace = true }
base64 = { workspace = true }
clap = { workspace = true, features = ["derive"] }
figment = { workspace = true, features = ["env"] }
ed25519-consensus = { workspace = true }
eyre = { workspace = true }
futures = { workspace = true }
hex = { workspace = true, features = ["serde"] }
humantime = { workspace = true }
hyper = { workspace = true }
is-terminal = { workspace = true }
prost = { workspace = true }
reqwest = { workspace = true, features = ["json"] }
serde = { workspace = true, features = ["derive"] }
serde_json = { workspace = true }
tendermint = { workspace = true, features = ["rust-crypto"] }
tendermint-config = { workspace = true }
tendermint-rpc = { workspace = true, features = ["http-client"] }
tracing = { workspace = true }
tracing-subscriber = { workspace = true, features = ["env-filter"] }
tokio = { workspace = true, features = ["macros", "rt-multi-thread"] }

astria-celestia-jsonrpc-client = { path = "../astria-celestia-jsonrpc-client" }
astria-gossipnet = { path = "../astria-gossipnet" }
astria-proto = { path = "../astria-proto" }
astria-sequencer = { path = "../astria-sequencer" }
astria-sequencer-types = { path = "../astria-sequencer-types" }

[dev-dependencies]
astria-celestia-jsonrpc-client = { path = "../astria-celestia-jsonrpc-client", features = [
<<<<<<< HEAD
    "server",
=======
  "server",
>>>>>>> 28e1edef
] }
rand_core = { version = "0.6", features = ["getrandom"] }

figment = { workspace = true, features = ["test"] }
jsonrpsee = { workspace = true, features = ["server"] }
multiaddr = { workspace = true }
once_cell = { workspace = true }
tempfile = { workspace = true }
tokio = { workspace = true, features = ["test-util"] }
wiremock = { workspace = true }
astria-sequencer = { path = "../astria-sequencer" }<|MERGE_RESOLUTION|>--- conflicted
+++ resolved
@@ -36,6 +36,7 @@
 tracing = { workspace = true }
 tracing-subscriber = { workspace = true, features = ["env-filter"] }
 tokio = { workspace = true, features = ["macros", "rt-multi-thread"] }
+tokio = { workspace = true, features = ["macros", "rt-multi-thread"] }
 
 astria-celestia-jsonrpc-client = { path = "../astria-celestia-jsonrpc-client" }
 astria-gossipnet = { path = "../astria-gossipnet" }
@@ -45,11 +46,7 @@
 
 [dev-dependencies]
 astria-celestia-jsonrpc-client = { path = "../astria-celestia-jsonrpc-client", features = [
-<<<<<<< HEAD
     "server",
-=======
-  "server",
->>>>>>> 28e1edef
 ] }
 rand_core = { version = "0.6", features = ["getrandom"] }
 
@@ -60,4 +57,5 @@
 tempfile = { workspace = true }
 tokio = { workspace = true, features = ["test-util"] }
 wiremock = { workspace = true }
+wiremock = { workspace = true }
 astria-sequencer = { path = "../astria-sequencer" }