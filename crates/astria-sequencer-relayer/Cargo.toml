--- conflicted
+++ resolved
@@ -71,7 +71,6 @@
 async-trait = { workspace = true }
 celestia-types = { workspace = true }
 hyper = { workspace = true }
-isahc = { workspace = true, features = ["json"] }
 itertools = { workspace = true }
 reqwest = { workspace = true, features = ["json"] }
 tempfile = { workspace = true }
@@ -82,12 +81,6 @@
 wiremock = { workspace = true }
 
 assert-json-diff = "2.0.2"
-<<<<<<< HEAD
-http = "0.2.7"
-tower = { version = "0.4.13" }
-tokio-test.workspace = true
-=======
->>>>>>> 3b8c453f
 rand_chacha = "0.3.1"
 rand_core = { version = "0.6", features = ["getrandom"] }
 
