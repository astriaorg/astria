--- conflicted
+++ resolved
@@ -38,7 +38,7 @@
 astria-gossipnet = { path = "../astria-gossipnet" }
 astria-sequencer-validation = { path = "../astria-sequencer-validation" }
 proto = { package = "astria-proto", path = "../astria-proto" }
-sequencer-types = { package = "astria-sequencer-types", path = "../astria-sequencer-types" }
+sequencer-types = { package = "astria-sequencer-types", path = "../astria-sequencer-types", features = [ "relayer-test" ] }
 telemetry = { package = "astria-telemetry", path = "../astria-telemetry" }
 smallvec = "1.11.0"
 
@@ -50,13 +50,8 @@
 once_cell = { workspace = true }
 tempfile = { workspace = true }
 tokio = { workspace = true, features = ["test-util"] }
-<<<<<<< HEAD
 wiremock = { workspace = true }
 
 astria-celestia-jsonrpc-client = { path = "../astria-celestia-jsonrpc-client", features = [
   "server",
-] }
-astria-sequencer-types = { path = "../astria-sequencer-types", features = [ "relayer-test" ] }
-=======
-wiremock = { workspace = true }
->>>>>>> 6079ed3c
+] }