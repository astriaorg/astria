--- conflicted
+++ resolved
@@ -26,15 +26,11 @@
 tracing-subscriber = { workspace = true, features = ["env-filter"] }
 tokio = { workspace = true, features = [ "macros", "rt-multi-thread" ] }
 
+astria-celestia-jsonrpc-client = { path = "../astria-celestia-jsonrpc-client" }
 astria-gossipnet = { path = "../astria-gossipnet" }
 astria-proto = { path = "../astria-proto" }
-<<<<<<< HEAD
-astria-rs-cnc = { path = "../astria-rs-cnc" }
 astria-sequencer-client = { path = "../astria-sequencer-client" }
 
-=======
-astria-celestia-jsonrpc-client = { path = "../astria-celestia-jsonrpc-client" }
->>>>>>> afb5e936
 base64-serde = "0.7.0"
 zeroize = { version = "1.6.0", features = ["zeroize_derive"] }
 tendermint-config.workspace = true
