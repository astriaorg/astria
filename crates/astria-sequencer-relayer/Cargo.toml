--- conflicted
+++ resolved
@@ -27,23 +27,13 @@
 tendermint-proto = { workspace = true }
 tracing = { workspace = true }
 tracing-subscriber = { workspace = true, features = ["env-filter"] }
-<<<<<<< HEAD
-clap = { workspace = true, features = ["derive"] }
 tokio = { workspace = true, features = ["macros", "rt-multi-thread"] }
-=======
-tokio = { workspace = true, features = [ "macros", "rt-multi-thread" ] }
->>>>>>> ba5c09da
 
 astria-gossipnet = { path = "../astria-gossipnet", features = ["mdns"] }
 astria-proto = { path = "../astria-proto" }
 astria-rs-cnc = { path = "../astria-rs-cnc" }
 
 [dev-dependencies]
-<<<<<<< HEAD
 astria-sequencer-relayer-test = { path = "../astria-sequencer-relayer-test" }
-rand = { workspace = true, features = ["getrandom"] }
-=======
-astria-sequencer-relayer-test = { path = "../astria-sequencer-relayer-test"}
 figment = { workspace = true, features = ["test"] }
-rand = { workspace = true, features = [ "getrandom" ] }
->>>>>>> ba5c09da
+rand = { workspace = true, features = ["getrandom"] }