--- conflicted
+++ resolved
@@ -85,28 +85,13 @@
               port: bridge-rest
             failureThreshold: 30
             periodSeconds: 10
-<<<<<<< HEAD
-        - name: astria-sequencer
-          image: docker.io/library/debian:bookworm-slim
-          command: ["/usr/local/bin/astria-sequencer"] # TODO genesis state?
-=======
           lifecycle:
             postStart:
               exec:
                 command: ["/scripts/generate-token.sh"]
-        - name: metro-sequencer
-          command: ["/scripts/start-metro.sh"]
-          image: "ghcr.io/astriaorg/metro:0.0.2"
-          ports:
-            - containerPort: 1318
-              name: sequencer-svc
-          startupProbe:
-            httpGet:
-              path: /cosmos/base/tendermint/v1beta1/blocks/latest
-              port: sequencer-svc
-            failureThreshold: 30
-            periodSeconds: 10
->>>>>>> 2d2978dc
+        - name: astria-sequencer
+          image: docker.io/library/debian:bookworm-slim
+          command: ["/usr/local/bin/astria-sequencer"] # TODO genesis state?
           volumeMounts:
             - mountPath: /usr/local/bin/astria-sequencer
               name: astria-sequencer-binary
@@ -140,10 +125,4 @@
           name: celestia-appd-scripts
           defaultMode: 0500
       - emptyDir: {}
-<<<<<<< HEAD
-        name: celestia-home
-=======
-        name: celestia-home
-      - emptyDir: {}
-        name: metro-home
->>>>>>> 2d2978dc
+        name: celestia-home