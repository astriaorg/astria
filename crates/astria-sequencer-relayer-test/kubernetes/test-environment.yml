apiVersion: v1
data:
  generate-token.sh: |
    #!/bin/sh -x
    celestia bridge auth admin \
      --node.store "$home_dir/bridge" \
      --keyring.accname validator > "$home_dir"/.admin_token
  init-bridge.sh: |
    #!/bin/sh -x

    set -o errexit -o nounset

    celestia bridge init \
      --node.store "$home_dir/bridge" \
      --core.ip 127.0.0.1
    cp -r "$home_dir/keyring-test" "$home_dir/bridge/keys/"
  start-bridge.sh: |
    #!/bin/sh -x

    set -o errexit -o nounset -o pipefail

    if genesis_hash=$(curl -s -S -X GET "http://127.0.0.1:26657/block?height=1" | jq -er '.result.block_id.hash');
    then
      : "genesis hash received successfully"
    else
      echo "did not receive genesis hash from celestia; exiting"
      exit 1
    fi

    echo "using genesis hash: $genesis_hash"

    export GOLOG_LOG_LEVEL="debug"
    export CELESTIA_CUSTOM="test:$genesis_hash"
    exec celestia bridge start \
      --node.store "$home_dir/bridge" \
      --gateway \
      --keyring.accname "$validator_key_name"
kind: ConfigMap
metadata:
  name: bridge-scripts-4bttthc8ck
---
apiVersion: v1
data:
  init-celestia-appd.sh: |
    #!/bin/sh -x

    set -o errexit -o nounset

    rm -rf "$home_dir"/*

    celestia-appd init "$chainid" \
      --chain-id "$chainid" \
      --home "$home_dir"

    celestia-appd keys add \
      "$validator_key_name" \
      --keyring-backend="$keyring_backend" \
      --home "$home_dir"

    validator_key=$(celestia-appd keys show "$validator_key_name" -a --keyring-backend="$keyring_backend" --home "$home_dir")
    celestia-appd add-genesis-account \
      "$validator_key" \
      --home "$home_dir" \
      "$coins"

    celestia-appd gentx \
      "$validator_key_name" \
      "$validator_stake" \
      --keyring-backend="$keyring_backend" \
      --chain-id "$chainid" \
      --home "$home_dir" \
      --evm-address "$evm_address"

    celestia-appd collect-gentxs --home "$home_dir"
    sed -i'.bak' 's/timeout_commit = "25s"/timeout_commit = "1s"/g' $home_dir/config/config.toml
  start-celestia-appd.sh: |
    #!/bin/sh

    set -o errexit -o nounset

    # Start the celestia-app
    exec celestia-appd start --home "${home_dir}"
kind: ConfigMap
metadata:
  name: celestia-appd-scripts-4k665bchh4
---
apiVersion: v1
data:
  chainid: test
  coins: 1000000000000000utia
  evm_address: 0x966e6f22781EF6a6A82BBB4DB3df8E225DfD9488
  home_dir: /home/celestia
  keyring_backend: test
  validator_key_name: validator
  validator_stake: 5000000000utia
kind: ConfigMap
metadata:
  name: sequencer-relayer-environment-celestia-config
---
apiVersion: v1
kind: Service
metadata:
  name: sequencer-relayer-environment-service
spec:
  ports:
  - name: cometbft-svc
    port: 26657
    targetPort: cometbft-svc
  - name: sequencer-svc
    port: 26658
    targetPort: sequencer-svc
  - name: bridge-rest
    port: 26659
    targetPort: bridge-rest
  - name: bridge-jsonrpc
    port: 26658
    targetPort: bridge-jsonrpc
  selector:
    app: sequencer-relayer-environment
---
apiVersion: apps/v1
kind: Deployment
metadata:
  labels:
    app: sequencer-relayer-environment
  name: sequencer-relayer-environment-deployment
spec:
  replicas: 1
  selector:
    matchLabels:
      app: sequencer-relayer-environment
  template:
    metadata:
      labels:
        app: sequencer-relayer-environment
    spec:
      containers:
      - command:
        - /scripts/start-celestia-appd.sh
        envFrom:
        - configMapRef:
            name: sequencer-relayer-environment-celestia-config
        image: ghcr.io/celestiaorg/celestia-app:v1.0.0-rc7
        name: celestia-app
        volumeMounts:
        - mountPath: /scripts/
          name: celestia-appd-scripts-volume
          readOnly: true
        - mountPath: /home/celestia
          name: celestia-home
      - command:
        - /scripts/start-bridge.sh
        envFrom:
        - configMapRef:
            name: sequencer-relayer-environment-celestia-config
        image: ghcr.io/astriaorg/test-images-celestia-node:v0.11.0-rc7
        lifecycle:
          postStart:
            exec:
              command:
              - /scripts/generate-token.sh
        name: celestia-bridge
        ports:
        - containerPort: 26659
          name: bridge-rest
        - containerPort: 26658
          name: bridge-jsonrpc
        startupProbe:
          failureThreshold: 30
          httpGet:
            path: /header/1
            port: bridge-rest
          periodSeconds: 10
        volumeMounts:
        - mountPath: /scripts/
          name: bridge-scripts-volume
          readOnly: true
        - mountPath: /home/celestia
          name: celestia-home
      - command:
        - /usr/local/bin/astria-sequencer
        image: docker.io/library/debian:bookworm-slim
        name: astria-sequencer
        ports:
        - containerPort: 26658
          name: sequencer-svc
        volumeMounts:
        - mountPath: /usr/local/bin/astria-sequencer
          name: astria-sequencer-binary
          readOnly: true
      - command:
        - /home/cometbft/cometbft start
        image: ghcr.io/noot99/cometbft:latest
        name: cometbft
        ports:
        - containerPort: 26657
          name: cometbft-svc
      initContainers:
      - command:
        - /scripts/init-celestia-appd.sh
        envFrom:
        - configMapRef:
            name: sequencer-relayer-environment-celestia-config
        image: ghcr.io/celestiaorg/celestia-app:v1.0.0-rc7
        name: init-celestia-app
        volumeMounts:
        - mountPath: /scripts
          name: celestia-appd-scripts-volume
          readOnly: true
        - mountPath: /home/celestia
          name: celestia-home
      - command:
        - /scripts/init-bridge.sh
        envFrom:
        - configMapRef:
            name: sequencer-relayer-environment-celestia-config
        image: ghcr.io/astriaorg/test-images-celestia-node:v0.11.0-rc7
        name: init-bridge
        volumeMounts:
        - mountPath: /scripts/
          name: bridge-scripts-volume
          readOnly: true
        - mountPath: /home/celestia
          name: celestia-home
      - command:
<<<<<<< HEAD
        - /home/cometbft/cometbft init
        image: ghcr.io/noot99/cometbft:latest
        name: init-cometbft
=======
        - /scripts/init-metro.sh
        envFrom:
        - configMapRef:
            name: sequencer-relayer-environment-metro-config
        image: ghcr.io/astriaorg/metro:0.0.2
        name: init-metro
        volumeMounts:
        - mountPath: /scripts/
          name: metro-scripts-volume
          readOnly: true
        - mountPath: /home/metro
          name: metro-home
      - command:
        - /scripts/configure-metro.sh
        envFrom:
        - configMapRef:
            name: sequencer-relayer-environment-metro-config
        image: ghcr.io/tomwright/dasel:alpine
        name: configure-metro
        volumeMounts:
        - mountPath: /scripts/
          name: metro-scripts-volume
          readOnly: true
        - mountPath: /home/metro
          name: metro-home
      securityContext:
        fsGroup: 10001
        fsGroupChangePolicy: OnRootMismatch
>>>>>>> 2d2978dc
      volumes:
      - hostPath:
          path: /tmp/astria/astria-sequencer
          type: File
        name: astria-sequencer-binary
      - configMap:
          defaultMode: 320
          name: bridge-scripts-4bttthc8ck
        name: bridge-scripts-volume
      - configMap:
          defaultMode: 320
<<<<<<< HEAD
          name: celestia-appd-scripts-mgmh8g995k
=======
          name: metro-scripts-6ct98th9g2
        name: metro-scripts-volume
      - configMap:
          defaultMode: 320
          name: celestia-appd-scripts-4k665bchh4
>>>>>>> 2d2978dc
        name: celestia-appd-scripts-volume
      - emptyDir: {}
        name: celestia-home<|MERGE_RESOLUTION|>--- conflicted
+++ resolved
@@ -223,40 +223,12 @@
         - mountPath: /home/celestia
           name: celestia-home
       - command:
-<<<<<<< HEAD
         - /home/cometbft/cometbft init
         image: ghcr.io/noot99/cometbft:latest
         name: init-cometbft
-=======
-        - /scripts/init-metro.sh
-        envFrom:
-        - configMapRef:
-            name: sequencer-relayer-environment-metro-config
-        image: ghcr.io/astriaorg/metro:0.0.2
-        name: init-metro
-        volumeMounts:
-        - mountPath: /scripts/
-          name: metro-scripts-volume
-          readOnly: true
-        - mountPath: /home/metro
-          name: metro-home
-      - command:
-        - /scripts/configure-metro.sh
-        envFrom:
-        - configMapRef:
-            name: sequencer-relayer-environment-metro-config
-        image: ghcr.io/tomwright/dasel:alpine
-        name: configure-metro
-        volumeMounts:
-        - mountPath: /scripts/
-          name: metro-scripts-volume
-          readOnly: true
-        - mountPath: /home/metro
-          name: metro-home
       securityContext:
         fsGroup: 10001
         fsGroupChangePolicy: OnRootMismatch
->>>>>>> 2d2978dc
       volumes:
       - hostPath:
           path: /tmp/astria/astria-sequencer
@@ -268,15 +240,7 @@
         name: bridge-scripts-volume
       - configMap:
           defaultMode: 320
-<<<<<<< HEAD
-          name: celestia-appd-scripts-mgmh8g995k
-=======
-          name: metro-scripts-6ct98th9g2
-        name: metro-scripts-volume
-      - configMap:
-          defaultMode: 320
           name: celestia-appd-scripts-4k665bchh4
->>>>>>> 2d2978dc
         name: celestia-appd-scripts-volume
       - emptyDir: {}
         name: celestia-home