--- conflicted
+++ resolved
@@ -15,15 +15,9 @@
             service:
               name: sequencer-relayer-environment-service
               port:
-<<<<<<< HEAD
                 number: 26657
-        - pathType: Prefix
-          path: "/bridge/(.*)"
-=======
-                number: 1318
         - path: /bridge/(.*)
           pathType: ImplementationSpecific
->>>>>>> 2d2978dc
           backend:
             service:
               name: sequencer-relayer-environment-service
