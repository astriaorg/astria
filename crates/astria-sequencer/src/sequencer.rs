use anyhow::{
    anyhow,
    Context as _,
    Result,
};
use penumbra_tower_trace::{
    trace::request_span,
    RequestExt as _,
};
use tendermint::abci::ConsensusRequest;
use tower_abci::v037::Server;
use tracing::{
    info,
    instrument,
};

use crate::{
    app::App,
    config::Config,
    service,
};

pub struct Sequencer;

impl Sequencer {
    #[instrument(skip_all)]
    pub async fn run_until_stopped(config: Config) -> Result<()> {
<<<<<<< HEAD
        let genesis_state =
            GenesisState::from_path(config.genesis_file).context("failed reading genesis state")?;

=======
>>>>>>> 35408491
        if config
            .db_filepath
            .try_exists()
            .context("failed checking for existence of db storage file")?
        {
            info!(
                path = %config.db_filepath.display(),
                "opening storage db"
            );
        } else {
            info!(
                path = %config.db_filepath.display(),
                "creating storage db"
            );
        }
        let storage = penumbra_storage::Storage::load(config.db_filepath.clone())
            .await
            .context("failed to load storage backing chain state")?;
        let snapshot = storage.latest_snapshot();
<<<<<<< HEAD
        let mut app = App::new(snapshot);

        // TODO(https://github.com/astriaorg/astria/issues/227): don't call init_chain here
        app.init_chain(genesis_state, vec![])
            .await
            .context("failed initializing app with genesis state")?;
=======
        let app = App::new(snapshot);
>>>>>>> 35408491

        let consensus_service = tower::ServiceBuilder::new()
            .layer(request_span::layer(|req: &ConsensusRequest| {
                req.create_span()
            }))
            .service(tower_actor::Actor::new(10, |queue: _| {
                let storage = storage.clone();
                async move { service::Consensus::new(storage, app, queue).run().await }
            }));
        let mempool_service = service::Mempool;
        let info_service =
            service::Info::new(storage.clone()).context("failed initializing info service")?;
        let snapshot_service = service::Snapshot;

        let server = Server::builder()
            .consensus(consensus_service)
            .info(info_service)
            .mempool(mempool_service)
            .snapshot(snapshot_service)
            .finish()
            .ok_or_else(|| anyhow!("server builder didn't return server; are all fields set?"))?;

        info!(config.listen_addr, "starting sequencer");
        server
            .listen(&config.listen_addr)
            .await
            .expect("should listen");
        Ok(())
    }
}<|MERGE_RESOLUTION|>--- conflicted
+++ resolved
@@ -25,12 +25,6 @@
 impl Sequencer {
     #[instrument(skip_all)]
     pub async fn run_until_stopped(config: Config) -> Result<()> {
-<<<<<<< HEAD
-        let genesis_state =
-            GenesisState::from_path(config.genesis_file).context("failed reading genesis state")?;
-
-=======
->>>>>>> 35408491
         if config
             .db_filepath
             .try_exists()
@@ -50,16 +44,7 @@
             .await
             .context("failed to load storage backing chain state")?;
         let snapshot = storage.latest_snapshot();
-<<<<<<< HEAD
-        let mut app = App::new(snapshot);
-
-        // TODO(https://github.com/astriaorg/astria/issues/227): don't call init_chain here
-        app.init_chain(genesis_state, vec![])
-            .await
-            .context("failed initializing app with genesis state")?;
-=======
         let app = App::new(snapshot);
->>>>>>> 35408491
 
         let consensus_service = tower::ServiceBuilder::new()
             .layer(request_span::layer(|req: &ConsensusRequest| {
