use anyhow::{
    anyhow,
    Context as _,
    Result,
};
use astria_core::generated::sequencerblock::v1alpha1::sequencer_service_server::SequencerServiceServer;
use penumbra_tower_trace::{
    trace::request_span,
    v038::RequestExt as _,
};
use telemetry::metrics::register_histogram_global;
use tendermint::v0_38::abci::ConsensusRequest;
use tokio::{
    select,
    signal::unix::{
        signal,
        SignalKind,
    },
    sync::{
        oneshot,
        watch,
    },
    task::JoinHandle,
};
use tower_abci::v038::Server;
use tracing::{
    error,
    error_span,
    info,
    info_span,
    instrument,
};

use crate::{
    app::App,
    config::Config,
    grpc::sequencer::SequencerServer,
    ibc::host_interface::AstriaHost,
    mempool::Mempool,
    metrics::Metrics,
    service,
};

pub struct Sequencer;

impl Sequencer {
<<<<<<< HEAD
    /// # Errors
    ///
    ///
    /// Will return `Error` if any of the following occur:
    ///     - Fails to load storage backing chain state
    ///     - Fails to initialize app
    ///     - Fails to initialize info service
    ///     - Fails to parse `grpc_addr` address
    ///     - Fails to send shutdown signal to grpc server
    ///     - Grpc server task fails
    pub async fn run_until_stopped(config: Config) -> Result<()> {
        static METRICS: OnceLock<Metrics> = OnceLock::new();
        let metrics = METRICS.get_or_init(Metrics::new);
=======
    #[instrument(skip_all)]
    pub async fn run_until_stopped(config: Config, metrics: &'static Metrics) -> Result<()> {
>>>>>>> f46d7f52
        cnidarium::register_metrics();
        register_histogram_global("cnidarium_get_raw_duration_seconds");
        register_histogram_global("cnidarium_nonverifiable_get_raw_duration_seconds");

        db_open_or_create_from_config(&config)?;

        let mut signals = spawn_signal_handler();

        let substore_prefixes = vec![penumbra_ibc::IBC_SUBSTORE_PREFIX];

        let storage = cnidarium::Storage::load(
            config.db_filepath.clone(),
            substore_prefixes
                .into_iter()
                .map(std::string::ToString::to_string)
                .collect(),
        )
        .await
        .context("failed to load storage backing chain state")?;
        let snapshot = storage.latest_snapshot();

        let mempool = Mempool::new();
        let app = App::new(snapshot, mempool.clone(), metrics)
            .await
            .context("failed to initialize app")?;

        let consensus_service = tower::ServiceBuilder::new()
            .layer(request_span::layer(|req: &ConsensusRequest| {
                req.create_span()
            }))
            .service(tower_actor::Actor::new(10, |queue: _| {
                let storage = storage.clone();
                async move { service::Consensus::new(storage, app, queue).run().await }
            }));
        let mempool_service = service::Mempool::new(storage.clone(), mempool.clone(), metrics);
        let info_service =
            service::Info::new(storage.clone()).context("failed initializing info service")?;
        let snapshot_service = service::Snapshot;

        let server = Server::builder()
            .consensus(consensus_service)
            .info(info_service)
            .mempool(mempool_service)
            .snapshot(snapshot_service)
            .finish()
            .ok_or_else(|| anyhow!("server builder didn't return server; are all fields set?"))?;

        let (shutdown_tx, shutdown_rx) = tokio::sync::oneshot::channel();
        let (server_exit_tx, server_exit_rx) = tokio::sync::oneshot::channel();

        let grpc_addr = config
            .grpc_addr
            .parse()
            .context("failed to parse grpc_addr address")?;
        let grpc_server_handle = start_grpc_server(&storage, mempool, grpc_addr, shutdown_rx);

        info!(config.listen_addr, "starting sequencer");
        let server_handle = tokio::spawn(async move {
            match server.listen_tcp(&config.listen_addr).await {
                Ok(()) => {
                    // this shouldn't happen, as there isn't a way for the ABCI server to exit
                    report_exit(Ok("ABCI server exited successfully"));
                }
                Err(e) => {
                    error_span!("report_exit")
                        .in_scope(|| error!(err = e.as_ref(), "ABCI server exited with error"));
                }
            }
            let _ = server_exit_tx.send(());
        });

        select! {
            _ = signals.stop_rx.changed() => {
                report_exit(Ok("shutting down sequencer"));
            }

            _ = server_exit_rx => {
                report_exit(Err(anyhow!("ABCI server task exited, this shouldn't happen")));
            }
        }

        shutdown_tx
            .send(())
            .map_err(|()| anyhow!("failed to send shutdown signal to grpc server"))?;
        grpc_server_handle
            .await
            .context("grpc server task failed")?
            .context("grpc server failed")?;
        server_handle.abort();
        Ok(())
    }
}

fn start_grpc_server(
    storage: &cnidarium::Storage,
    mempool: Mempool,
    grpc_addr: std::net::SocketAddr,
    shutdown_rx: oneshot::Receiver<()>,
) -> JoinHandle<Result<(), tonic::transport::Error>> {
    use futures::TryFutureExt as _;
    use ibc_proto::ibc::core::{
        channel::v1::query_server::QueryServer as ChannelQueryServer,
        client::v1::query_server::QueryServer as ClientQueryServer,
        connection::v1::query_server::QueryServer as ConnectionQueryServer,
    };
    use penumbra_tower_trace::remote_addr;
    use tower_http::cors::CorsLayer;

    let ibc = penumbra_ibc::component::rpc::IbcQuery::<AstriaHost>::new(storage.clone());
    let sequencer_api = SequencerServer::new(storage.clone(), mempool);
    let cors_layer: CorsLayer = CorsLayer::permissive();

    // TODO: setup HTTPS?
    let grpc_server = tonic::transport::Server::builder()
        .trace_fn(|req| {
            if let Some(remote_addr) = remote_addr(req) {
                let addr = remote_addr.to_string();
                error_span!("grpc", addr)
            } else {
                error_span!("grpc")
            }
        })
        // (from Penumbra) Allow HTTP/1, which will be used by grpc-web connections.
        // This is particularly important when running locally, as gRPC
        // typically uses HTTP/2, which requires HTTPS. Accepting HTTP/2
        // allows local applications such as web browsers to talk to pd.
        .accept_http1(true)
        // (from Penumbra) Add permissive CORS headers, so pd's gRPC services are accessible
        // from arbitrary web contexts, including from localhost.
        .layer(cors_layer)
        .add_service(ClientQueryServer::new(ibc.clone()))
        .add_service(ChannelQueryServer::new(ibc.clone()))
        .add_service(ConnectionQueryServer::new(ibc.clone()))
        .add_service(SequencerServiceServer::new(sequencer_api));

    info_span!("grpc").in_scope(|| info!(addr = grpc_addr.to_string(), "starting grpc server"));
    tokio::task::spawn(
        grpc_server.serve_with_shutdown(grpc_addr, shutdown_rx.unwrap_or_else(|_| ())),
    )
}

struct SignalReceiver {
    stop_rx: watch::Receiver<()>,
}

fn spawn_signal_handler() -> SignalReceiver {
    let (stop_tx, stop_rx) = watch::channel(());
    tokio::spawn(async move {
        let mut sigint = signal(SignalKind::interrupt()).expect(
            "setting a SIGINT listener should always work on unix; is this running on unix?",
        );
        let mut sigterm = signal(SignalKind::terminate()).expect(
            "setting a SIGTERM listener should always work on unix; is this running on unix?",
        );
        loop {
            select! {
                _ = sigint.recv() => {
                    report_exit(Ok("received SIGINT"));
                    let _ = stop_tx.send(());
                }
                _ = sigterm.recv() => {
                    report_exit(Ok("received SIGTERM"));
                    let _ = stop_tx.send(());
                }
            }
        }
    });

    SignalReceiver {
        stop_rx,
    }
}

#[instrument(skip_all, err)]
fn db_open_or_create_from_config(config: &Config) -> Result<()> {
    if config
        .db_filepath
        .try_exists()
        .context("failed checking for existence of db storage file")?
    {
        info!(
            path = %config.db_filepath.display(),
            "opening storage db"
        );
        Ok(())
    } else {
        info!(
            path = %config.db_filepath.display(),
            "creating storage db"
        );
        Ok(())
    }
}

#[instrument(skip_all)]
fn report_exit(result: Result<&str>) {
    match result {
        Ok(info) => info!(info),
        Err(err) => error!("{}", err),
    }
}<|MERGE_RESOLUTION|>--- conflicted
+++ resolved
@@ -44,24 +44,7 @@
 pub struct Sequencer;
 
 impl Sequencer {
-<<<<<<< HEAD
-    /// # Errors
-    ///
-    ///
-    /// Will return `Error` if any of the following occur:
-    ///     - Fails to load storage backing chain state
-    ///     - Fails to initialize app
-    ///     - Fails to initialize info service
-    ///     - Fails to parse `grpc_addr` address
-    ///     - Fails to send shutdown signal to grpc server
-    ///     - Grpc server task fails
-    pub async fn run_until_stopped(config: Config) -> Result<()> {
-        static METRICS: OnceLock<Metrics> = OnceLock::new();
-        let metrics = METRICS.get_or_init(Metrics::new);
-=======
-    #[instrument(skip_all)]
     pub async fn run_until_stopped(config: Config, metrics: &'static Metrics) -> Result<()> {
->>>>>>> f46d7f52
         cnidarium::register_metrics();
         register_histogram_global("cnidarium_get_raw_duration_seconds");
         register_histogram_global("cnidarium_nonverifiable_get_raw_duration_seconds");
