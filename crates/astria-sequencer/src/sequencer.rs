<<<<<<< HEAD
use astria_core::generated::sequencerblock::v1::sequencer_service_server::SequencerServiceServer;
use astria_eyre::eyre::{
    eyre,
    OptionExt as _,
    Result,
    WrapErr as _,
=======
use astria_core::generated::astria::sequencerblock::v1::sequencer_service_server::SequencerServiceServer;
use astria_eyre::{
    anyhow_to_eyre,
    eyre::{
        eyre,
        OptionExt as _,
        Result,
        WrapErr as _,
    },
>>>>>>> eac2759e
};
use penumbra_tower_trace::{
    trace::request_span,
    v038::RequestExt as _,
};
use telemetry::metrics::register_histogram_global;
use tendermint::v0_38::abci::ConsensusRequest;
use tokio::{
    select,
    signal::unix::{
        signal,
        SignalKind,
    },
    sync::{
        oneshot,
        watch,
    },
    task::JoinHandle,
};
use tower_abci::v038::Server;
use tracing::{
    error,
    info,
    instrument,
};

use crate::{
    app::App,
    config::Config,
    grpc::sequencer::SequencerServer,
    ibc::host_interface::AstriaHost,
    mempool::Mempool,
    metrics::Metrics,
    service,
    storage::Storage,
};

pub struct Sequencer;

impl Sequencer {
    #[instrument(skip_all)]
    pub async fn run_until_stopped(config: Config, metrics: &'static Metrics) -> Result<()> {
        cnidarium::register_metrics();
        register_histogram_global("cnidarium_get_raw_duration_seconds");
        register_histogram_global("cnidarium_nonverifiable_get_raw_duration_seconds");

        if config
            .db_filepath
            .try_exists()
            .context("failed checking for existence of db storage file")?
        {
            info!(
                path = %config.db_filepath.display(),
                "opening storage db"
            );
        } else {
            info!(
                path = %config.db_filepath.display(),
                "creating storage db"
            );
        }

        let mut signals = spawn_signal_handler();

        let substore_prefixes = vec![penumbra_ibc::IBC_SUBSTORE_PREFIX];

        let storage = Storage::load(
            config.db_filepath.clone(),
            substore_prefixes
                .into_iter()
                .map(ToString::to_string)
                .collect(),
            metrics,
        )
        .await
        .wrap_err("failed to load storage backing chain state")?;
        let snapshot = storage.latest_snapshot();

        let mempool = Mempool::new(metrics, config.mempool_parked_max_tx_count);
        let app = App::new(snapshot, mempool.clone(), metrics)
            .await
            .wrap_err("failed to initialize app")?;

        let consensus_service = tower::ServiceBuilder::new()
            .layer(request_span::layer(|req: &ConsensusRequest| {
                req.create_span()
            }))
            .service(tower_actor::Actor::new(10, |queue: _| {
                let storage = storage.clone();
                async move { service::Consensus::new(storage, app, queue).run().await }
            }));
        let mempool_service = service::Mempool::new(storage.clone(), mempool.clone(), metrics);
        let info_service =
            service::Info::new(storage.clone()).wrap_err("failed initializing info service")?;
        let snapshot_service = service::Snapshot;

        let server = Server::builder()
            .consensus(consensus_service)
            .info(info_service)
            .mempool(mempool_service)
            .snapshot(snapshot_service)
            .finish()
            .ok_or_eyre("server builder didn't return server; are all fields set?")?;

        let (shutdown_tx, shutdown_rx) = tokio::sync::oneshot::channel();
        let (server_exit_tx, server_exit_rx) = tokio::sync::oneshot::channel();

        let grpc_addr = config
            .grpc_addr
            .parse()
            .wrap_err("failed to parse grpc_addr address")?;
        let grpc_server_handle = start_grpc_server(&storage, mempool, grpc_addr, shutdown_rx);

        info!(config.listen_addr, "starting sequencer");
        let server_handle = tokio::spawn(async move {
            match server.listen_tcp(&config.listen_addr).await {
                Ok(()) => {
                    // this shouldn't happen, as there isn't a way for the ABCI server to exit
                    info!("ABCI server exited successfully");
                }
                Err(e) => {
                    error!(err = e.as_ref(), "ABCI server exited with error");
                }
            }
            let _ = server_exit_tx.send(());
        });

        select! {
            _ = signals.stop_rx.changed() => {
                info!("shutting down sequencer");
            }

            _ = server_exit_rx => {
                error!("ABCI server task exited, this shouldn't happen");
            }
        }

        shutdown_tx
            .send(())
            .map_err(|()| eyre!("failed to send shutdown signal to grpc server"))?;
        grpc_server_handle
            .await
            .wrap_err("grpc server task failed")?
            .wrap_err("grpc server failed")?;
        server_handle.abort();
        // We don't care about the returned value - it's likely a `cancelled` error.
        let _ = server_handle.await;
        // Shut down storage.
        storage.release().await;
        Ok(())
    }
}

fn start_grpc_server(
    storage: &Storage,
    mempool: Mempool,
    grpc_addr: std::net::SocketAddr,
    shutdown_rx: oneshot::Receiver<()>,
) -> JoinHandle<Result<(), tonic::transport::Error>> {
    use futures::TryFutureExt as _;
    use ibc_proto::ibc::core::{
        channel::v1::query_server::QueryServer as ChannelQueryServer,
        client::v1::query_server::QueryServer as ClientQueryServer,
        connection::v1::query_server::QueryServer as ConnectionQueryServer,
    };
    use penumbra_tower_trace::remote_addr;
    use tower_http::cors::CorsLayer;

    let ibc = penumbra_ibc::component::rpc::IbcQuery::<AstriaHost>::new(storage.inner());
    let sequencer_api = SequencerServer::new(storage.clone(), mempool);
    let cors_layer: CorsLayer = CorsLayer::permissive();

    // TODO: setup HTTPS?
    let grpc_server = tonic::transport::Server::builder()
        .trace_fn(|req| {
            if let Some(remote_addr) = remote_addr(req) {
                let addr = remote_addr.to_string();
                tracing::error_span!("grpc", addr)
            } else {
                tracing::error_span!("grpc")
            }
        })
        // (from Penumbra) Allow HTTP/1, which will be used by grpc-web connections.
        // This is particularly important when running locally, as gRPC
        // typically uses HTTP/2, which requires HTTPS. Accepting HTTP/2
        // allows local applications such as web browsers to talk to pd.
        .accept_http1(true)
        // (from Penumbra) Add permissive CORS headers, so pd's gRPC services are accessible
        // from arbitrary web contexts, including from localhost.
        .layer(cors_layer)
        .add_service(ClientQueryServer::new(ibc.clone()))
        .add_service(ChannelQueryServer::new(ibc.clone()))
        .add_service(ConnectionQueryServer::new(ibc.clone()))
        .add_service(SequencerServiceServer::new(sequencer_api));

    info!(grpc_addr = grpc_addr.to_string(), "starting grpc server");
    tokio::task::spawn(
        grpc_server.serve_with_shutdown(grpc_addr, shutdown_rx.unwrap_or_else(|_| ())),
    )
}

struct SignalReceiver {
    stop_rx: watch::Receiver<()>,
}

fn spawn_signal_handler() -> SignalReceiver {
    let (stop_tx, stop_rx) = watch::channel(());
    tokio::spawn(async move {
        let mut sigint = signal(SignalKind::interrupt()).expect(
            "setting a SIGINT listener should always work on unix; is this running on unix?",
        );
        let mut sigterm = signal(SignalKind::terminate()).expect(
            "setting a SIGTERM listener should always work on unix; is this running on unix?",
        );
        loop {
            select! {
                _ = sigint.recv() => {
                    info!("received SIGINT");
                    let _ = stop_tx.send(());
                }
                _ = sigterm.recv() => {
                    info!("received SIGTERM");
                    let _ = stop_tx.send(());
                }
            }
        }
    });

    SignalReceiver {
        stop_rx,
    }
}<|MERGE_RESOLUTION|>--- conflicted
+++ resolved
@@ -1,21 +1,9 @@
-<<<<<<< HEAD
-use astria_core::generated::sequencerblock::v1::sequencer_service_server::SequencerServiceServer;
+use astria_core::generated::astria::sequencerblock::v1::sequencer_service_server::SequencerServiceServer;
 use astria_eyre::eyre::{
     eyre,
     OptionExt as _,
     Result,
     WrapErr as _,
-=======
-use astria_core::generated::astria::sequencerblock::v1::sequencer_service_server::SequencerServiceServer;
-use astria_eyre::{
-    anyhow_to_eyre,
-    eyre::{
-        eyre,
-        OptionExt as _,
-        Result,
-        WrapErr as _,
-    },
->>>>>>> eac2759e
 };
 use penumbra_tower_trace::{
     trace::request_span,
