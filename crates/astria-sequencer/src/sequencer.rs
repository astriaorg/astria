use anyhow::{
    anyhow,
    Context as _,
    Result,
};
<<<<<<< HEAD
use astria_core::generated::sequencer::v2alpha1::sequencer_service_server::SequencerServiceServer;
=======
use astria_core::generated::sequencerblock::v1alpha1::sequencer_service_server::SequencerServiceServer;
use penumbra_tower_trace::{
    trace::request_span,
    v037::RequestExt as _,
};
use tendermint::v0_37::abci::ConsensusRequest;
>>>>>>> e1f993fa
use tokio::{
    select,
    signal::unix::{
        signal,
        SignalKind,
    },
    sync::{
        oneshot,
        watch,
    },
    task::JoinHandle,
};
use tower_abci::v038::Server;
use tracing::{
    error,
    info,
    instrument,
};

use crate::{
    app::App,
    config::Config,
    grpc::sequencer::SequencerServer,
    ibc::host_interface::AstriaHost,
    service,
    state_ext::StateReadExt as _,
};

pub struct Sequencer;

impl Sequencer {
    #[instrument(skip_all)]
    pub async fn run_until_stopped(config: Config) -> Result<()> {
        if config
            .db_filepath
            .try_exists()
            .context("failed checking for existence of db storage file")?
        {
            info!(
                path = %config.db_filepath.display(),
                "opening storage db"
            );
        } else {
            info!(
                path = %config.db_filepath.display(),
                "creating storage db"
            );
        }

        let mut signals = spawn_signal_handler();

        let substore_prefixes = vec![penumbra_ibc::IBC_SUBSTORE_PREFIX];

        let storage = cnidarium::Storage::load(
            config.db_filepath.clone(),
            substore_prefixes
                .into_iter()
                .map(std::string::ToString::to_string)
                .collect(),
        )
        .await
        .context("failed to load storage backing chain state")?;
        let snapshot = storage.latest_snapshot();

        // the native asset should be configurable only at genesis.
        // the genesis state must include the native asset's base
        // denomination, and it is set in storage during init_chain.
        // on subsequent startups, we load the native asset from storage.
        if storage.latest_version() != u64::MAX {
            // native asset should be stored, fetch it
            let native_asset = snapshot
                .get_native_asset_denom()
                .await
                .context("failed to get native asset from storage")?;
            crate::asset::initialize_native_asset(&native_asset);
        }

        let app = App::new(snapshot);
        let consensus_service =
            tower::ServiceBuilder::new().service(tower_actor::Actor::new(10, |queue: _| {
                let storage = storage.clone();
                async move { service::Consensus::new(storage, app, queue).run().await }
            }));
        let mempool_service = service::Mempool::new(storage.clone());
        let info_service =
            service::Info::new(storage.clone()).context("failed initializing info service")?;
        let snapshot_service = service::Snapshot;

        let server = Server::builder()
            .consensus(consensus_service)
            .info(info_service)
            .mempool(mempool_service)
            .snapshot(snapshot_service)
            .finish()
            .ok_or_else(|| anyhow!("server builder didn't return server; are all fields set?"))?;

        let (shutdown_tx, shutdown_rx) = tokio::sync::oneshot::channel();
        let (server_exit_tx, server_exit_rx) = tokio::sync::oneshot::channel();

        let grpc_addr = config
            .grpc_addr
            .parse()
            .context("failed to parse grpc_addr address")?;
        let grpc_server_handle = start_grpc_server(&storage, grpc_addr, shutdown_rx);

        info!(config.listen_addr, "starting sequencer");
        let server_handle = tokio::spawn(async move {
            match server.listen_tcp(&config.listen_addr).await {
                Ok(()) => {
                    // this shouldn't happen, as there isn't a way for the ABCI server to exit
                    info!("ABCI server exited successfully");
                }
                Err(e) => {
                    error!(err = e.as_ref(), "ABCI server exited with error");
                }
            }
            let _ = server_exit_tx.send(());
        });

        select! {
            _ = signals.stop_rx.changed() => {
                info!("shutting down sequencer");
            }

            _ = server_exit_rx => {
                error!("ABCI server task exited, this shouldn't happen");
            }
        }

        shutdown_tx
            .send(())
            .map_err(|()| anyhow!("failed to send shutdown signal to grpc server"))?;
        grpc_server_handle
            .await
            .context("grpc server task failed")?
            .context("grpc server failed")?;
        server_handle.abort();
        Ok(())
    }
}

fn start_grpc_server(
    storage: &cnidarium::Storage,
    grpc_addr: std::net::SocketAddr,
    shutdown_rx: oneshot::Receiver<()>,
) -> JoinHandle<Result<(), tonic::transport::Error>> {
    use futures::TryFutureExt as _;
    use ibc_proto::ibc::core::{
        channel::v1::query_server::QueryServer as ChannelQueryServer,
        client::v1::query_server::QueryServer as ClientQueryServer,
        connection::v1::query_server::QueryServer as ConnectionQueryServer,
    };
    use penumbra_tower_trace::remote_addr;
    use tower_http::cors::CorsLayer;

    let ibc = penumbra_ibc::component::rpc::IbcQuery::<AstriaHost>::new(storage.clone());
    let sequencer_api = SequencerServer::new(storage.clone());
    let cors_layer: CorsLayer = CorsLayer::permissive();

    // TODO: setup HTTPS?
    let grpc_server = tonic::transport::Server::builder()
        .trace_fn(|req| {
            if let Some(remote_addr) = remote_addr(req) {
                let addr = remote_addr.to_string();
                tracing::error_span!("grpc", addr)
            } else {
                tracing::error_span!("grpc")
            }
        })
        // (from Penumbra) Allow HTTP/1, which will be used by grpc-web connections.
        // This is particularly important when running locally, as gRPC
        // typically uses HTTP/2, which requires HTTPS. Accepting HTTP/2
        // allows local applications such as web browsers to talk to pd.
        .accept_http1(true)
        // (from Penumbra) Add permissive CORS headers, so pd's gRPC services are accessible
        // from arbitrary web contexts, including from localhost.
        .layer(cors_layer)
        .add_service(ClientQueryServer::new(ibc.clone()))
        .add_service(ChannelQueryServer::new(ibc.clone()))
        .add_service(ConnectionQueryServer::new(ibc.clone()))
        .add_service(SequencerServiceServer::new(sequencer_api));

    info!(grpc_addr = grpc_addr.to_string(), "starting grpc server");
    tokio::task::spawn(
        grpc_server.serve_with_shutdown(grpc_addr, shutdown_rx.unwrap_or_else(|_| ())),
    )
}

struct SignalReceiver {
    stop_rx: watch::Receiver<()>,
}

fn spawn_signal_handler() -> SignalReceiver {
    let (stop_tx, stop_rx) = watch::channel(());
    tokio::spawn(async move {
        let mut sigint = signal(SignalKind::interrupt()).expect(
            "setting a SIGINT listener should always work on unix; is this running on unix?",
        );
        let mut sigterm = signal(SignalKind::terminate()).expect(
            "setting a SIGTERM listener should always work on unix; is this running on unix?",
        );
        loop {
            select! {
                _ = sigint.recv() => {
                    info!("received SIGINT");
                    let _ = stop_tx.send(());
                }
                _ = sigterm.recv() => {
                    info!("received SIGTERM");
                    let _ = stop_tx.send(());
                }
            }
        }
    });

    SignalReceiver {
        stop_rx,
    }
}<|MERGE_RESOLUTION|>--- conflicted
+++ resolved
@@ -3,16 +3,12 @@
     Context as _,
     Result,
 };
-<<<<<<< HEAD
-use astria_core::generated::sequencer::v2alpha1::sequencer_service_server::SequencerServiceServer;
-=======
 use astria_core::generated::sequencerblock::v1alpha1::sequencer_service_server::SequencerServiceServer;
 use penumbra_tower_trace::{
     trace::request_span,
-    v037::RequestExt as _,
-};
-use tendermint::v0_37::abci::ConsensusRequest;
->>>>>>> e1f993fa
+    v038::RequestExt as _,
+};
+use tendermint::v0_38::abci::ConsensusRequest;
 use tokio::{
     select,
     signal::unix::{
@@ -91,8 +87,12 @@
         }
 
         let app = App::new(snapshot);
-        let consensus_service =
-            tower::ServiceBuilder::new().service(tower_actor::Actor::new(10, |queue: _| {
+
+        let consensus_service = tower::ServiceBuilder::new()
+            .layer(request_span::layer(|req: &ConsensusRequest| {
+                req.create_span()
+            }))
+            .service(tower_actor::Actor::new(10, |queue: _| {
                 let storage = storage.clone();
                 async move { service::Consensus::new(storage, app, queue).run().await }
             }));
