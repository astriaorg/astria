use std::time::Duration;

use astria_core::{
    generated::{
        astria::sequencerblock::v1::sequencer_service_server::SequencerServiceServer,
        price_feed::{
            marketmap::v2::query_server::QueryServer as MarketMapQueryServer,
            oracle::v2::query_server::QueryServer as OracleQueryServer,
            service::v2::{
                oracle_client::OracleClient,
                QueryPricesRequest,
            },
        },
    },
    upgrades::v1::Upgrades,
};
use astria_eyre::{
    anyhow_to_eyre,
    eyre::{
        self,
        eyre,
        OptionExt as _,
        Result,
        WrapErr as _,
    },
};
use penumbra_tower_trace::{
    trace::request_span,
    v038::RequestExt as _,
};
use telemetry::metrics::register_histogram_global;
use tendermint::v0_38::abci::ConsensusRequest;
use tokio::{
    select,
    signal::unix::{
        signal,
        SignalKind,
    },
    sync::{
        oneshot,
        watch,
    },
    task::JoinHandle,
};
use tonic::transport::{
    Channel,
    Endpoint,
    Uri,
};
use tower_abci::v038::Server;
use tracing::{
    debug,
    error,
    error_span,
    info,
    info_span,
    instrument,
    warn,
};

use crate::{
    address::StateReadExt as _,
    app::{
        App,
        ShouldShutDown,
    },
    assets::StateReadExt as _,
    config::Config,
    grpc::sequencer::SequencerServer,
    ibc::host_interface::AstriaHost,
    mempool::Mempool,
    metrics::Metrics,
    service,
    upgrades::UpgradesHandler,
};

const MAX_RETRIES_TO_CONNECT_TO_PRICE_FEED_SIDECAR: u32 = 36;

pub struct Sequencer;

type GrpcServerHandle = JoinHandle<Result<(), tonic::transport::Error>>;
type AbciServerHandle = JoinHandle<()>;

struct RunningGrpcServer {
    pub handle: GrpcServerHandle,
    pub shutdown_tx: oneshot::Sender<()>,
}

struct RunningAbciServer {
    pub handle: AbciServerHandle,
    pub shutdown_rx: oneshot::Receiver<()>,
}

enum InitializationOutcome {
    Initialized {
        grpc_server: RunningGrpcServer,
        abci_server: RunningAbciServer,
    },
    ShutDownForUpgrade,
}

impl Sequencer {
    /// Builds and runs the sequencer until it is either stopped by a signal or an error occurs.
    ///
    /// # Errors
    /// Returns an error in the following cases:
    /// - Database file does not exist, or cannot be loaded into storage
    /// - The app fails to initialize
    /// - Info service fails to initialize
    /// - The server builder fails to return a server
    /// - The gRPC address cannot be parsed
    /// - The gRPC server fails to exit properly
    pub async fn spawn(config: Config, metrics: &'static Metrics) -> Result<()> {
        let mut signals = spawn_signal_handler();
        let initialize_fut = Self::initialize(config, metrics);
        select! {
            _ = signals.stop_rx.changed() => {
                info_span!("initialize").in_scope(|| info!("shutting down sequencer"));
                Ok(())
            }

            result = initialize_fut => {
                match result? {
                    InitializationOutcome::Initialized{grpc_server,abci_server  } => {
                        Self::run_until_stopped(grpc_server, abci_server, &mut signals).await
                    }
                    InitializationOutcome::ShutDownForUpgrade => { Ok(()) }
                }
            }
        }
    }

    async fn run_until_stopped(
        grpc_server: RunningGrpcServer,
        abci_server: RunningAbciServer,
        signals: &mut SignalReceiver,
    ) -> Result<()> {
        select! {
            _ = signals.stop_rx.changed() => {
                info_span!("run_until_stopped").in_scope(|| info!("shutting down sequencer"));
            }

            _ = abci_server.shutdown_rx => {
                info_span!("run_until_stopped").in_scope(|| error!("ABCI server task exited, this shouldn't happen"));
            }
        }

        grpc_server
            .shutdown_tx
            .send(())
            .map_err(|()| eyre!("failed to send shutdown signal to grpc server"))?;
        grpc_server
            .handle
            .await
            .wrap_err("grpc server task failed")?
            .wrap_err("grpc server failed")?;
        abci_server.handle.abort();
        Ok(())
    }

    #[instrument(skip_all)]
    async fn initialize(
        config: Config,
        metrics: &'static Metrics,
    ) -> Result<InitializationOutcome> {
        cnidarium::register_metrics();
        register_histogram_global("cnidarium_get_raw_duration_seconds");
        register_histogram_global("cnidarium_nonverifiable_get_raw_duration_seconds");

        let substore_prefixes = vec![penumbra_ibc::IBC_SUBSTORE_PREFIX];

        let storage = cnidarium::Storage::load(
            config.db_filepath.clone(),
            substore_prefixes
                .into_iter()
                .map(ToString::to_string)
                .collect(),
        )
        .await
        .map_err(anyhow_to_eyre)
        .wrap_err("failed to load storage backing chain state")?;
        let snapshot = storage.latest_snapshot();

        let upgrades_handler =
            UpgradesHandler::new(&config.upgrades_filepath, config.cometbft_rpc_addr.clone())
                .wrap_err("failed constructing upgrades handler")?;
        upgrades_handler
            .ensure_historical_upgrades_applied(&snapshot)
            .await
            .wrap_err("historical upgrades not applied")?;
        if let ShouldShutDown::ShutDownForUpgrade {
            upgrade_activation_height,
            block_time,
            hex_encoded_app_hash,
        } = upgrades_handler
            .should_shut_down(&snapshot)
            .await
            .wrap_err("failed to establish if sequencer should shut down for upgrade")?
        {
            info!(
                upgrade_activation_height,
                latest_app_hash = %hex_encoded_app_hash,
                latest_block_time = %block_time,
                "shutting down for upgrade"
            );
            return Ok(InitializationOutcome::ShutDownForUpgrade);
        }

        // the native asset should be configurable only at genesis.
        // the genesis state must include the native asset's base
        // denomination, and it is set in storage during init_chain.
        // on subsequent startups, we load the native asset from storage.
        if storage.latest_version() != u64::MAX {
            let _ = snapshot
                .get_native_asset()
                .await
                .context("failed to query state for native asset")?;
            let _ = snapshot
                .get_base_prefix()
                .await
                .context("failed to query state for base prefix")?;
        }

        let mempool = Mempool::new(metrics, config.mempool_parked_max_tx_count);
        let price_feed_client = new_price_feed_client(&config)
            .await
<<<<<<< HEAD
            .wrap_err("failed to create connected price feed client")?;
        let app = App::new(
            snapshot,
            mempool.clone(),
            upgrades.clone(),
            config.cometbft_rpc_addr.clone(),
            crate::app::vote_extension::Handler::new(price_feed_client),
=======
            .wrap_err("failed to create connected oracle client")?;
        let upgrades = upgrades_handler.upgrades().clone();
        let app = App::new(
            snapshot,
            mempool.clone(),
            upgrades_handler,
            crate::app::vote_extension::Handler::new(oracle_client),
>>>>>>> ad1a8ffb
            metrics,
        )
        .await
        .wrap_err("failed to initialize app")?;

        let consensus_token = tokio_util::sync::CancellationToken::new();
        let cloned_token = consensus_token.clone();
        let consensus_service = tower::ServiceBuilder::new()
            .layer(request_span::layer(|req: &ConsensusRequest| {
                req.create_span()
            }))
            .service(tower_actor::Actor::new(10, |queue: _| {
                let storage = storage.clone();
                async move {
                    service::Consensus::new(storage, app, queue, cloned_token)
                        .run()
                        .await
                }
            }));
        let mempool_service = service::Mempool::new(storage.clone(), mempool.clone(), metrics);
        let info_service =
            service::Info::new(storage.clone()).wrap_err("failed initializing info service")?;
        let snapshot_service = service::Snapshot;

        let abci_server = Server::builder()
            .consensus(consensus_service)
            .info(info_service)
            .mempool(mempool_service)
            .snapshot(snapshot_service)
            .finish()
            .ok_or_eyre("server builder didn't return server; are all fields set?")?;

        let (grpc_shutdown_tx, grpc_shutdown_rx) = tokio::sync::oneshot::channel();
        let (abci_shutdown_tx, abci_shutdown_rx) = tokio::sync::oneshot::channel();

        let grpc_addr = config
            .grpc_addr
            .parse()
            .wrap_err("failed to parse grpc_addr address")?;
        let grpc_server_handle =
            start_grpc_server(&storage, mempool, upgrades, grpc_addr, grpc_shutdown_rx);

        debug!(config.listen_addr, "starting sequencer");

        let listen_addr = config.listen_addr.clone();
        let abci_server_handle = tokio::spawn(async move {
            match abci_server.listen_tcp(listen_addr).await {
                Ok(()) => {
                    // this shouldn't happen, as there isn't a way for the ABCI server to exit
                    info_span!("abci_server").in_scope(|| info!("ABCI server exited successfully"));
                }
                Err(e) => {
                    error_span!("abci_server")
                        .in_scope(|| error!(err = e.as_ref(), "ABCI server exited with error"));
                }
            }
            let _ = abci_shutdown_tx.send(());
        });

        let grpc_server = RunningGrpcServer {
            handle: grpc_server_handle,
            shutdown_tx: grpc_shutdown_tx,
        };
        let abci_server = RunningAbciServer {
            handle: abci_server_handle,
            shutdown_rx: abci_shutdown_rx,
        };

        Ok(InitializationOutcome::Initialized {
            grpc_server,
            abci_server,
        })
    }
}

fn start_grpc_server(
    storage: &cnidarium::Storage,
    mempool: Mempool,
    upgrades: Upgrades,
    grpc_addr: std::net::SocketAddr,
    shutdown_rx: oneshot::Receiver<()>,
) -> JoinHandle<Result<(), tonic::transport::Error>> {
    use futures::TryFutureExt as _;
    use ibc_proto::ibc::core::{
        channel::v1::query_server::QueryServer as ChannelQueryServer,
        client::v1::query_server::QueryServer as ClientQueryServer,
        connection::v1::query_server::QueryServer as ConnectionQueryServer,
    };
    use penumbra_tower_trace::remote_addr;
    use tower_http::cors::CorsLayer;

    let ibc = penumbra_ibc::component::rpc::IbcQuery::<AstriaHost>::new(storage.clone());
    let sequencer_api = SequencerServer::new(storage.clone(), mempool, upgrades);
    let market_map_api = crate::grpc::price_feed::SequencerServer::new(storage.clone());
    let oracle_api = crate::grpc::price_feed::SequencerServer::new(storage.clone());
    let cors_layer: CorsLayer = CorsLayer::permissive();

    // TODO: setup HTTPS?
    let grpc_server = tonic::transport::Server::builder()
        .trace_fn(|req| {
            if let Some(remote_addr) = remote_addr(req) {
                let addr = remote_addr.to_string();
                error_span!("grpc", addr)
            } else {
                error_span!("grpc")
            }
        })
        // (from Penumbra) Allow HTTP/1, which will be used by grpc-web connections.
        // This is particularly important when running locally, as gRPC
        // typically uses HTTP/2, which requires HTTPS. Accepting HTTP/2
        // allows local applications such as web browsers to talk to pd.
        .accept_http1(true)
        // (from Penumbra) Add permissive CORS headers, so pd's gRPC services are accessible
        // from arbitrary web contexts, including from localhost.
        .layer(cors_layer)
        .add_service(ClientQueryServer::new(ibc.clone()))
        .add_service(ChannelQueryServer::new(ibc.clone()))
        .add_service(ConnectionQueryServer::new(ibc.clone()))
        .add_service(SequencerServiceServer::new(sequencer_api))
        .add_service(MarketMapQueryServer::new(market_map_api))
        .add_service(OracleQueryServer::new(oracle_api));

    info!(grpc_addr = grpc_addr.to_string(), "starting grpc server");
    tokio::task::spawn(
        grpc_server.serve_with_shutdown(grpc_addr, shutdown_rx.unwrap_or_else(|_| ())),
    )
}

struct SignalReceiver {
    stop_rx: watch::Receiver<()>,
}

fn spawn_signal_handler() -> SignalReceiver {
    let (stop_tx, stop_rx) = watch::channel(());
    tokio::spawn(async move {
        let mut sigint = signal(SignalKind::interrupt()).expect(
            "setting a SIGINT listener should always work on unix; is this running on unix?",
        );
        let mut sigterm = signal(SignalKind::terminate()).expect(
            "setting a SIGTERM listener should always work on unix; is this running on unix?",
        );
        loop {
            select! {
                _ = sigint.recv() => {
                    info!("received SIGINT");
                    let _ = stop_tx.send(());
                }
                _ = sigterm.recv() => {
                    info!("received SIGTERM");
                    let _ = stop_tx.send(());
                }
            }
        }
    });

    SignalReceiver {
        stop_rx,
    }
}

/// Returns a new price feed client or `Ok(None)` if `config.no_price_feed` is true.
///
/// If `config.no_price_feed` is false, returns `Ok(Some(...))` as soon as a successful response is
/// received from the price feed sidecar, or returns `Err` after a fixed number of failed
/// re-attempts (roughly equivalent to 5 minutes total).
#[instrument(skip_all, err)]
async fn new_price_feed_client(config: &Config) -> Result<Option<OracleClient<Channel>>> {
    if config.no_price_feed {
        return Ok(None);
    }
    let uri: Uri = config
        .price_feed_grpc_addr
        .parse()
        .context("failed parsing price feed grpc address as Uri")?;
    let endpoint = Endpoint::from(uri.clone()).timeout(Duration::from_millis(
        config.price_feed_client_timeout_milliseconds,
    ));

    let retry_config =
        tryhard::RetryFutureConfig::new(MAX_RETRIES_TO_CONNECT_TO_PRICE_FEED_SIDECAR)
            .exponential_backoff(Duration::from_millis(100))
            .max_delay(Duration::from_secs(10))
            .on_retry(
                |attempt, next_delay: Option<Duration>, error: &eyre::Report| {
                    let wait_duration = next_delay
                        .map(humantime::format_duration)
                        .map(tracing::field::display);
                    warn!(
                        error = error.as_ref() as &dyn std::error::Error,
                        attempt,
                        wait_duration,
                        "failed to query price feed oracle sidecar; retrying after backoff",
                    );
                    async {}
                },
            );

    let client = tryhard::retry_fn(|| connect_to_price_feed_sidecar(&endpoint, &uri))
        .with_config(retry_config)
        .await
        .wrap_err_with(|| {
            format!(
                "failed to query price feed sidecar after \
                 {MAX_RETRIES_TO_CONNECT_TO_PRICE_FEED_SIDECAR} retries; giving up"
            )
        })?;
    Ok(Some(client))
}

#[instrument(skip_all, err(level = tracing::Level::WARN))]
async fn connect_to_price_feed_sidecar(
    endpoint: &Endpoint,
    uri: &Uri,
) -> Result<OracleClient<Channel>> {
    let mut client = OracleClient::new(
        endpoint
            .connect()
            .await
            .wrap_err("failed to connect to price feed sidecar")?,
    );
    let _ = client
        .prices(QueryPricesRequest::default())
        .await
        .wrap_err("price feed sidecar responded with error to query for prices");
    debug!(uri = %uri, "price feed sidecar is reachable");
    Ok(client)
}

#[cfg(test)]
mod tests {
    use std::path::PathBuf;

    use super::*;

    #[tokio::test(start_paused = true)]
    async fn should_wait_while_unable_to_connect() {
        // We only care about `no_price_feed` and `price_feed_grpc_addr` values - the others can be
        // meaningless.
        let config = Config {
            listen_addr: String::new(),
            db_filepath: "".into(),
            log: String::new(),
            grpc_addr: String::new(),
            force_stdout: true,
            no_otel: true,
            no_metrics: true,
            metrics_http_listener_addr: String::new(),
            pretty_print: true,
            upgrades_filepath: PathBuf::new(),
            cometbft_rpc_addr: String::new(),
            no_price_feed: false,
            price_feed_grpc_addr: "http://127.0.0.1:8081".to_string(),
            price_feed_client_timeout_milliseconds: 1,
            mempool_parked_max_tx_count: 1,
        };

        let start = tokio::time::Instant::now();
        let error = new_price_feed_client(&config).await.unwrap_err();
        assert!(start.elapsed() > Duration::from_secs(300));
        assert_eq!(
            error.to_string(),
            format!(
                "failed to query price feed sidecar after \
                 {MAX_RETRIES_TO_CONNECT_TO_PRICE_FEED_SIDECAR} retries; giving up"
            )
        );
    }
}<|MERGE_RESOLUTION|>--- conflicted
+++ resolved
@@ -224,23 +224,13 @@
         let mempool = Mempool::new(metrics, config.mempool_parked_max_tx_count);
         let price_feed_client = new_price_feed_client(&config)
             .await
-<<<<<<< HEAD
             .wrap_err("failed to create connected price feed client")?;
-        let app = App::new(
-            snapshot,
-            mempool.clone(),
-            upgrades.clone(),
-            config.cometbft_rpc_addr.clone(),
-            crate::app::vote_extension::Handler::new(price_feed_client),
-=======
-            .wrap_err("failed to create connected oracle client")?;
         let upgrades = upgrades_handler.upgrades().clone();
         let app = App::new(
             snapshot,
             mempool.clone(),
             upgrades_handler,
-            crate::app::vote_extension::Handler::new(oracle_client),
->>>>>>> ad1a8ffb
+            crate::app::vote_extension::Handler::new(price_feed_client),
             metrics,
         )
         .await
