use std::time::Duration;

use astria_core::generated::{
    astria::sequencerblock::v1::sequencer_service_server::SequencerServiceServer,
    connect::{
        marketmap::v2::query_server::QueryServer as MarketMapQueryServer,
        oracle::v2::query_server::QueryServer as OracleQueryServer,
        service::v2::{
            oracle_client::OracleClient,
            QueryPricesRequest,
        },
    },
};
use astria_eyre::{
    anyhow_to_eyre,
    eyre::{
        self,
        eyre,
        OptionExt as _,
        Result,
        WrapErr as _,
    },
};
use penumbra_tower_trace::{
    trace::request_span,
    v038::RequestExt as _,
};
use telemetry::metrics::register_histogram_global;
use tendermint::v0_38::abci::ConsensusRequest;
use tokio::{
    select,
    signal::unix::{
        signal,
        SignalKind,
    },
    sync::{
        oneshot,
        watch,
    },
    task::JoinHandle,
};
use tonic::transport::{
    Channel,
    Endpoint,
    Uri,
};
use tower_abci::v038::Server;
use tracing::{
    debug,
    error,
    error_span,
    info,
<<<<<<< HEAD
    instrument,
    warn,
=======
    info_span,
>>>>>>> 2d27d57f
};

use crate::{
    address::StateReadExt as _,
    app::App,
    assets::StateReadExt as _,
    config::Config,
    grpc::sequencer::SequencerServer,
    ibc::host_interface::AstriaHost,
    mempool::Mempool,
    metrics::Metrics,
    service,
};

const MAX_RETRIES_TO_CONNECT_TO_ORACLE_SIDECAR: u32 = 36;

pub struct Sequencer;

impl Sequencer {
    #[expect(clippy::missing_errors_doc, reason = "not a public function")]
    pub async fn run_until_stopped(config: Config, metrics: &'static Metrics) -> Result<()> {
        cnidarium::register_metrics();
        register_histogram_global("cnidarium_get_raw_duration_seconds");
        register_histogram_global("cnidarium_nonverifiable_get_raw_duration_seconds");
        let span = info_span!("Sequencer::run_until_stopped");

        if config
            .db_filepath
            .try_exists()
            .context("failed checking for existence of db storage file")?
        {
            span.in_scope(|| {
                info!(
                    path = %config.db_filepath.display(),
                    "opening storage db"
                );
            });
        } else {
            span.in_scope(|| {
                info!(
                    path = %config.db_filepath.display(),
                    "creating storage db"
                );
            });
        }

        let mut signals = spawn_signal_handler();

        let substore_prefixes = vec![penumbra_ibc::IBC_SUBSTORE_PREFIX];

        let storage = cnidarium::Storage::load(
            config.db_filepath.clone(),
            substore_prefixes
                .into_iter()
                .map(std::string::ToString::to_string)
                .collect(),
        )
        .await
        .map_err(anyhow_to_eyre)
        .wrap_err("failed to load storage backing chain state")?;
        let snapshot = storage.latest_snapshot();

        // the native asset should be configurable only at genesis.
        // the genesis state must include the native asset's base
        // denomination, and it is set in storage during init_chain.
        // on subsequent startups, we load the native asset from storage.
        if storage.latest_version() != u64::MAX {
            let _ = snapshot
                .get_native_asset()
                .await
                .context("failed to query state for native asset")?;
            let _ = snapshot
                .get_base_prefix()
                .await
                .context("failed to query state for base prefix")?;
        }

        let oracle_client = new_oracle_client(&config)
            .await
            .wrap_err("failed to create connected oracle client")?;

        let mempool = Mempool::new(metrics, config.mempool_parked_max_tx_count);
        let app = App::new(
            snapshot,
            mempool.clone(),
            crate::app::vote_extension::Handler::new(oracle_client),
            metrics,
        )
        .await
        .wrap_err("failed to initialize app")?;

        let consensus_service = tower::ServiceBuilder::new()
            .layer(request_span::layer(|req: &ConsensusRequest| {
                req.create_span()
            }))
            .service(tower_actor::Actor::new(10, |queue: _| {
                let storage = storage.clone();
                async move { service::Consensus::new(storage, app, queue).run().await }
            }));
        let mempool_service = service::Mempool::new(storage.clone(), mempool.clone(), metrics);
        let info_service =
            service::Info::new(storage.clone()).wrap_err("failed initializing info service")?;
        let snapshot_service = service::Snapshot;

        let server = Server::builder()
            .consensus(consensus_service)
            .info(info_service)
            .mempool(mempool_service)
            .snapshot(snapshot_service)
            .finish()
            .ok_or_eyre("server builder didn't return server; are all fields set?")?;

        let (shutdown_tx, shutdown_rx) = tokio::sync::oneshot::channel();
        let (server_exit_tx, server_exit_rx) = tokio::sync::oneshot::channel();

        let grpc_addr = config
            .grpc_addr
            .parse()
            .wrap_err("failed to parse grpc_addr address")?;
        let grpc_server_handle = start_grpc_server(&storage, mempool, grpc_addr, shutdown_rx);

        span.in_scope(|| info!(config.listen_addr, "starting sequencer"));
        let server_handle = tokio::spawn(async move {
            match server.listen_tcp(&config.listen_addr).await {
                Ok(()) => {
                    // this shouldn't happen, as there isn't a way for the ABCI server to exit
                    info_span!("abci_server").in_scope(|| info!("ABCI server exited successfully"));
                }
                Err(e) => {
                    error_span!("abci_server")
                        .in_scope(|| error!(err = e.as_ref(), "ABCI server exited with error"));
                }
            }
            let _ = server_exit_tx.send(());
        });

        select! {
            _ = signals.stop_rx.changed() => {
                span.in_scope(|| info!("shutting down sequencer"));
            }

            _ = server_exit_rx => {
                span.in_scope(|| error!("ABCI server task exited, this shouldn't happen"));
            }
        }

        shutdown_tx
            .send(())
            .map_err(|()| eyre!("failed to send shutdown signal to grpc server"))?;
        grpc_server_handle
            .await
            .wrap_err("grpc server task failed")?
            .wrap_err("grpc server failed")?;
        server_handle.abort();
        Ok(())
    }
}

fn start_grpc_server(
    storage: &cnidarium::Storage,
    mempool: Mempool,
    grpc_addr: std::net::SocketAddr,
    shutdown_rx: oneshot::Receiver<()>,
) -> JoinHandle<Result<(), tonic::transport::Error>> {
    use futures::TryFutureExt as _;
    use ibc_proto::ibc::core::{
        channel::v1::query_server::QueryServer as ChannelQueryServer,
        client::v1::query_server::QueryServer as ClientQueryServer,
        connection::v1::query_server::QueryServer as ConnectionQueryServer,
    };
    use penumbra_tower_trace::remote_addr;
    use tower_http::cors::CorsLayer;

    let ibc = penumbra_ibc::component::rpc::IbcQuery::<AstriaHost>::new(storage.clone());
    let sequencer_api = SequencerServer::new(storage.clone(), mempool);
    let market_map_api = crate::grpc::connect::SequencerServer::new(storage.clone());
    let oracle_api = crate::grpc::connect::SequencerServer::new(storage.clone());
    let cors_layer: CorsLayer = CorsLayer::permissive();

    // TODO: setup HTTPS?
    let grpc_server = tonic::transport::Server::builder()
        .trace_fn(|req| {
            if let Some(remote_addr) = remote_addr(req) {
                let addr = remote_addr.to_string();
                error_span!("grpc", addr)
            } else {
                error_span!("grpc")
            }
        })
        // (from Penumbra) Allow HTTP/1, which will be used by grpc-web connections.
        // This is particularly important when running locally, as gRPC
        // typically uses HTTP/2, which requires HTTPS. Accepting HTTP/2
        // allows local applications such as web browsers to talk to pd.
        .accept_http1(true)
        // (from Penumbra) Add permissive CORS headers, so pd's gRPC services are accessible
        // from arbitrary web contexts, including from localhost.
        .layer(cors_layer)
        .add_service(ClientQueryServer::new(ibc.clone()))
        .add_service(ChannelQueryServer::new(ibc.clone()))
        .add_service(ConnectionQueryServer::new(ibc.clone()))
        .add_service(SequencerServiceServer::new(sequencer_api))
        .add_service(MarketMapQueryServer::new(market_map_api))
        .add_service(OracleQueryServer::new(oracle_api));

    info!(grpc_addr = grpc_addr.to_string(), "starting grpc server");
    tokio::task::spawn(
        grpc_server.serve_with_shutdown(grpc_addr, shutdown_rx.unwrap_or_else(|_| ())),
    )
}

struct SignalReceiver {
    stop_rx: watch::Receiver<()>,
}

fn spawn_signal_handler() -> SignalReceiver {
    let (stop_tx, stop_rx) = watch::channel(());
    tokio::spawn(async move {
        let mut sigint = signal(SignalKind::interrupt()).expect(
            "setting a SIGINT listener should always work on unix; is this running on unix?",
        );
        let mut sigterm = signal(SignalKind::terminate()).expect(
            "setting a SIGTERM listener should always work on unix; is this running on unix?",
        );
        loop {
            select! {
                _ = sigint.recv() => {
                    info!("received SIGINT");
                    let _ = stop_tx.send(());
                }
                _ = sigterm.recv() => {
                    info!("received SIGTERM");
                    let _ = stop_tx.send(());
                }
            }
        }
    });

    SignalReceiver {
        stop_rx,
    }
}

/// Returns a new Connect oracle client or `Ok(None)` if `config.no_oracle` is true.
///
/// If `config.no_oracle` is false, returns `Ok(Some(...))` as soon as a successful response is
/// received from the oracle sidecar, or returns `Err` after a fixed number of failed re-attempts
/// (roughly equivalent to 5 minutes total).
#[instrument(skip_all, err)]
async fn new_oracle_client(config: &Config) -> Result<Option<OracleClient<Channel>>> {
    if config.no_oracle {
        return Ok(None);
    }
    let uri: Uri = config
        .oracle_grpc_addr
        .parse()
        .context("failed parsing oracle grpc address as Uri")?;
    let endpoint = Endpoint::from(uri.clone()).timeout(Duration::from_millis(
        config.oracle_client_timeout_milliseconds,
    ));

    let retry_config = tryhard::RetryFutureConfig::new(MAX_RETRIES_TO_CONNECT_TO_ORACLE_SIDECAR)
        .exponential_backoff(Duration::from_millis(100))
        .max_delay(Duration::from_secs(10))
        .on_retry(
            |attempt, next_delay: Option<Duration>, error: &eyre::Report| {
                let wait_duration = next_delay
                    .map(humantime::format_duration)
                    .map(tracing::field::display);
                warn!(
                    error = error.as_ref() as &dyn std::error::Error,
                    attempt,
                    wait_duration,
                    "failed to query oracle sidecar; retrying after backoff",
                );
                async {}
            },
        );

    let client = tryhard::retry_fn(|| connect_to_oracle(&endpoint, &uri))
        .with_config(retry_config)
        .await
        .wrap_err_with(|| {
            format!(
                "failed to query oracle sidecar after {MAX_RETRIES_TO_CONNECT_TO_ORACLE_SIDECAR} \
                 retries; giving up"
            )
        })?;
    Ok(Some(client))
}

#[instrument(skip_all, err(level = tracing::Level::WARN))]
async fn connect_to_oracle(endpoint: &Endpoint, uri: &Uri) -> Result<OracleClient<Channel>> {
    let mut oracle_client = OracleClient::new(
        endpoint
            .connect()
            .await
            .wrap_err("failed to connect to oracle sidecar")?,
    );
    let _ = oracle_client
        .prices(QueryPricesRequest::default())
        .await
        .wrap_err("oracle sidecar responded with error to query for prices");
    debug!(uri = %uri, "oracle sidecar is reachable");
    Ok(oracle_client)
}

#[cfg(test)]
mod tests {
    use super::*;

    #[tokio::test(start_paused = true)]
    async fn should_wait_while_unable_to_connect() {
        // We only care about `no_oracle` and `oracle_grpc_addr` values - the others can be
        // meaningless.
        let config = Config {
            listen_addr: String::new(),
            db_filepath: "".into(),
            log: String::new(),
            grpc_addr: String::new(),
            force_stdout: true,
            no_otel: true,
            no_metrics: true,
            metrics_http_listener_addr: String::new(),
            pretty_print: true,
            no_oracle: false,
            oracle_grpc_addr: "http://127.0.0.1:8081".to_string(),
            oracle_client_timeout_milliseconds: 1,
            mempool_parked_max_tx_count: 1,
        };

        let start = tokio::time::Instant::now();
        let error = new_oracle_client(&config).await.unwrap_err();
        assert!(start.elapsed() > Duration::from_secs(300));
        assert_eq!(
            error.to_string(),
            format!(
                "failed to query oracle sidecar after {MAX_RETRIES_TO_CONNECT_TO_ORACLE_SIDECAR} \
                 retries; giving up"
            )
        );
    }
}<|MERGE_RESOLUTION|>--- conflicted
+++ resolved
@@ -50,12 +50,9 @@
     error,
     error_span,
     info,
-<<<<<<< HEAD
+    info_span,
     instrument,
     warn,
-=======
-    info_span,
->>>>>>> 2d27d57f
 };
 
 use crate::{
@@ -76,31 +73,24 @@
 
 impl Sequencer {
     #[expect(clippy::missing_errors_doc, reason = "not a public function")]
+    #[expect(clippy::too_many_lines, reason = "to be refactored")]
     pub async fn run_until_stopped(config: Config, metrics: &'static Metrics) -> Result<()> {
         cnidarium::register_metrics();
         register_histogram_global("cnidarium_get_raw_duration_seconds");
         register_histogram_global("cnidarium_nonverifiable_get_raw_duration_seconds");
-        let span = info_span!("Sequencer::run_until_stopped");
-
-        if config
+
+        let db_dir_exists = config
             .db_filepath
             .try_exists()
-            .context("failed checking for existence of db storage file")?
-        {
-            span.in_scope(|| {
-                info!(
-                    path = %config.db_filepath.display(),
-                    "opening storage db"
-                );
-            });
-        } else {
-            span.in_scope(|| {
-                info!(
-                    path = %config.db_filepath.display(),
-                    "creating storage db"
-                );
-            });
-        }
+            .context("failed checking for existence of db storage file")?;
+        let span = info_span!("Sequencer::run_until_stopped");
+        span.in_scope(|| {
+            info!(
+                path = %config.db_filepath.display(),
+                "{} storage db",
+                if db_dir_exists { "opening" } else { "creating" }
+            );
+        });
 
         let mut signals = spawn_signal_handler();
 
