--- conflicted
+++ resolved
@@ -90,14 +90,10 @@
             crate::asset::initialize_native_asset(&native_asset);
         }
 
-<<<<<<< HEAD
         let mempool = Arc::new(Mutex::new(BasicMempool::new()));
-        let app = App::new(snapshot, mempool.clone());
-=======
-        let app = App::new(snapshot)
+        let app = App::new(snapshot, mempool.clone())
             .await
             .context("failed to initialize app")?;
->>>>>>> 049ec61f
 
         let consensus_service = tower::ServiceBuilder::new()
             .layer(request_span::layer(|req: &ConsensusRequest| {
