use std::time::Duration;

use astria_core::generated::{
    astria::sequencerblock::v1::sequencer_service_server::SequencerServiceServer,
    connect::{
        marketmap::v2::query_server::QueryServer as MarketMapQueryServer,
        oracle::v2::query_server::QueryServer as OracleQueryServer,
        service::v2::{
            oracle_client::OracleClient,
            QueryPricesRequest,
        },
    },
};
use astria_eyre::{
    anyhow_to_eyre,
    eyre::{
        self,
        eyre,
        OptionExt as _,
        Result,
        WrapErr as _,
    },
};
use penumbra_tower_trace::{
    trace::request_span,
    v038::RequestExt as _,
};
use telemetry::metrics::register_histogram_global;
use tendermint::v0_38::abci::ConsensusRequest;
use tokio::{
    select,
    signal::unix::{
        signal,
        SignalKind,
    },
    sync::{
        oneshot,
        watch,
    },
    task::JoinHandle,
};
use tonic::transport::{
    Channel,
    Endpoint,
    Uri,
};
use tower_abci::v038::Server;
use tracing::{
    debug,
    error,
    error_span,
    info,
    info_span,
    instrument,
<<<<<<< HEAD
    warn,
=======
>>>>>>> c6ca388d
};

use crate::{
    address::StateReadExt as _,
    app::App,
    assets::StateReadExt as _,
    config::Config,
    grpc::sequencer::SequencerServer,
    ibc::host_interface::AstriaHost,
    mempool::Mempool,
    metrics::Metrics,
    service,
};

const MAX_RETRIES_TO_CONNECT_TO_ORACLE_SIDECAR: u32 = 36;

pub struct Sequencer;

type GRPCServerHandle = JoinHandle<Result<(), tonic::transport::Error>>;
type ABCIServerHandle = JoinHandle<()>;

struct RunningGRPCServer {
    pub handle: GRPCServerHandle,
    pub shutdown_tx: oneshot::Sender<()>,
}

struct RunningABCIServer {
    pub handle: ABCIServerHandle,
    pub shutdown_rx: oneshot::Receiver<()>,
}

impl Sequencer {
<<<<<<< HEAD
    #[expect(clippy::missing_errors_doc, reason = "not a public function")]
    #[expect(clippy::too_many_lines, reason = "to be refactored")]
    pub async fn run_until_stopped(config: Config, metrics: &'static Metrics) -> Result<()> {
        cnidarium::register_metrics();
        register_histogram_global("cnidarium_get_raw_duration_seconds");
        register_histogram_global("cnidarium_nonverifiable_get_raw_duration_seconds");

        let db_dir_exists = config
            .db_filepath
            .try_exists()
            .context("failed checking for existence of db storage file")?;
        let span = info_span!("Sequencer::run_until_stopped");
        span.in_scope(|| {
            info!(
                path = %config.db_filepath.display(),
                "{} storage db",
                if db_dir_exists { "opening" } else { "creating" }
            );
        });

        let mut signals = spawn_signal_handler();
=======
    /// Builds and runs the sequencer until it is either stopped by a signal or an error occurs.
    ///
    /// # Errors
    /// Returns an error in the following cases:
    /// - Database file does not exist, or cannot be loaded into storage
    /// - The app fails to initialize
    /// - Info service fails to initialize
    /// - The server builder fails to return a server
    /// - The gRPC address cannot be parsed
    /// - The gRPC server fails to exit properly
    pub async fn spawn(config: Config, metrics: &'static Metrics) -> Result<()> {
        let mut signals = spawn_signal_handler();
        let initialize_fut = Self::initialize(config, metrics);
        select! {
            _ = signals.stop_rx.changed() => {
                info_span!("initialize").in_scope(|| info!("shutting down sequencer"));
                Ok(())
            }

            result = initialize_fut => {
                let (grpc_server, abci_server) = result?;
                Self::run_until_stopped(abci_server, grpc_server, &mut signals).await
            }
        }
    }

    async fn run_until_stopped(
        abci_server: RunningABCIServer,
        grpc_server: RunningGRPCServer,
        signals: &mut SignalReceiver,
    ) -> Result<()> {
        select! {
            _ = signals.stop_rx.changed() => {
                info_span!("run_until_stopped").in_scope(|| info!("shutting down sequencer"));
            }

            _ = abci_server.shutdown_rx => {
                info_span!("run_until_stopped").in_scope(|| error!("ABCI server task exited, this shouldn't happen"));
            }
        }

        grpc_server
            .shutdown_tx
            .send(())
            .map_err(|()| eyre!("failed to send shutdown signal to grpc server"))?;
        grpc_server
            .handle
            .await
            .wrap_err("grpc server task failed")?
            .wrap_err("grpc server failed")?;
        abci_server.handle.abort();
        Ok(())
    }

    #[instrument(skip_all)]
    async fn initialize(
        config: Config,
        metrics: &'static Metrics,
    ) -> Result<(RunningGRPCServer, RunningABCIServer)> {
        cnidarium::register_metrics();
        register_histogram_global("cnidarium_get_raw_duration_seconds");
        register_histogram_global("cnidarium_nonverifiable_get_raw_duration_seconds");
>>>>>>> c6ca388d

        let substore_prefixes = vec![penumbra_ibc::IBC_SUBSTORE_PREFIX];

        let storage = cnidarium::Storage::load(
            config.db_filepath.clone(),
            substore_prefixes
                .into_iter()
                .map(std::string::ToString::to_string)
                .collect(),
        )
        .await
        .map_err(anyhow_to_eyre)
        .wrap_err("failed to load storage backing chain state")?;
        let snapshot = storage.latest_snapshot();

        // the native asset should be configurable only at genesis.
        // the genesis state must include the native asset's base
        // denomination, and it is set in storage during init_chain.
        // on subsequent startups, we load the native asset from storage.
        if storage.latest_version() != u64::MAX {
            let _ = snapshot
                .get_native_asset()
                .await
                .context("failed to query state for native asset")?;
            let _ = snapshot
                .get_base_prefix()
                .await
                .context("failed to query state for base prefix")?;
        }

        let oracle_client = new_oracle_client(&config)
            .await
            .wrap_err("failed to create connected oracle client")?;

        let mempool = Mempool::new(metrics, config.mempool_parked_max_tx_count);
        let app = App::new(
            snapshot,
            mempool.clone(),
            crate::app::vote_extension::Handler::new(oracle_client),
            metrics,
        )
        .await
        .wrap_err("failed to initialize app")?;

        let consensus_service = tower::ServiceBuilder::new()
            .layer(request_span::layer(|req: &ConsensusRequest| {
                req.create_span()
            }))
            .service(tower_actor::Actor::new(10, |queue: _| {
                let storage = storage.clone();
                async move { service::Consensus::new(storage, app, queue).run().await }
            }));
        let mempool_service = service::Mempool::new(storage.clone(), mempool.clone(), metrics);
        let info_service =
            service::Info::new(storage.clone()).wrap_err("failed initializing info service")?;
        let snapshot_service = service::Snapshot;

        let abci_server = Server::builder()
            .consensus(consensus_service)
            .info(info_service)
            .mempool(mempool_service)
            .snapshot(snapshot_service)
            .finish()
            .ok_or_eyre("server builder didn't return server; are all fields set?")?;

        let (grpc_shutdown_tx, grpc_shutdown_rx) = tokio::sync::oneshot::channel();
        let (abci_shutdown_tx, abci_shutdown_rx) = tokio::sync::oneshot::channel();

        let grpc_addr = config
            .grpc_addr
            .parse()
            .wrap_err("failed to parse grpc_addr address")?;
        let grpc_server_handle = start_grpc_server(&storage, mempool, grpc_addr, grpc_shutdown_rx);

        debug!(config.listen_addr, "starting sequencer");

        let listen_addr = config.listen_addr.clone();
        let abci_server_handle = tokio::spawn(async move {
            match abci_server.listen_tcp(listen_addr).await {
                Ok(()) => {
                    // this shouldn't happen, as there isn't a way for the ABCI server to exit
                    info_span!("abci_server").in_scope(|| info!("ABCI server exited successfully"));
                }
                Err(e) => {
                    error_span!("abci_server")
                        .in_scope(|| error!(err = e.as_ref(), "ABCI server exited with error"));
                }
            }
            let _ = abci_shutdown_tx.send(());
        });

        let grpc_server = RunningGRPCServer {
            handle: grpc_server_handle,
            shutdown_tx: grpc_shutdown_tx,
        };
        let abci_server = RunningABCIServer {
            handle: abci_server_handle,
            shutdown_rx: abci_shutdown_rx,
        };

        Ok((grpc_server, abci_server))
    }
}

fn start_grpc_server(
    storage: &cnidarium::Storage,
    mempool: Mempool,
    grpc_addr: std::net::SocketAddr,
    shutdown_rx: oneshot::Receiver<()>,
) -> JoinHandle<Result<(), tonic::transport::Error>> {
    use futures::TryFutureExt as _;
    use ibc_proto::ibc::core::{
        channel::v1::query_server::QueryServer as ChannelQueryServer,
        client::v1::query_server::QueryServer as ClientQueryServer,
        connection::v1::query_server::QueryServer as ConnectionQueryServer,
    };
    use penumbra_tower_trace::remote_addr;
    use tower_http::cors::CorsLayer;

    let ibc = penumbra_ibc::component::rpc::IbcQuery::<AstriaHost>::new(storage.clone());
    let sequencer_api = SequencerServer::new(storage.clone(), mempool);
    let market_map_api = crate::grpc::connect::SequencerServer::new(storage.clone());
    let oracle_api = crate::grpc::connect::SequencerServer::new(storage.clone());
    let cors_layer: CorsLayer = CorsLayer::permissive();

    // TODO: setup HTTPS?
    let grpc_server = tonic::transport::Server::builder()
        .trace_fn(|req| {
            if let Some(remote_addr) = remote_addr(req) {
                let addr = remote_addr.to_string();
                error_span!("grpc", addr)
            } else {
                error_span!("grpc")
            }
        })
        // (from Penumbra) Allow HTTP/1, which will be used by grpc-web connections.
        // This is particularly important when running locally, as gRPC
        // typically uses HTTP/2, which requires HTTPS. Accepting HTTP/2
        // allows local applications such as web browsers to talk to pd.
        .accept_http1(true)
        // (from Penumbra) Add permissive CORS headers, so pd's gRPC services are accessible
        // from arbitrary web contexts, including from localhost.
        .layer(cors_layer)
        .add_service(ClientQueryServer::new(ibc.clone()))
        .add_service(ChannelQueryServer::new(ibc.clone()))
        .add_service(ConnectionQueryServer::new(ibc.clone()))
        .add_service(SequencerServiceServer::new(sequencer_api))
        .add_service(MarketMapQueryServer::new(market_map_api))
        .add_service(OracleQueryServer::new(oracle_api));

    info!(grpc_addr = grpc_addr.to_string(), "starting grpc server");
    tokio::task::spawn(
        grpc_server.serve_with_shutdown(grpc_addr, shutdown_rx.unwrap_or_else(|_| ())),
    )
}

struct SignalReceiver {
    stop_rx: watch::Receiver<()>,
}

fn spawn_signal_handler() -> SignalReceiver {
    let (stop_tx, stop_rx) = watch::channel(());
    tokio::spawn(async move {
        let mut sigint = signal(SignalKind::interrupt()).expect(
            "setting a SIGINT listener should always work on unix; is this running on unix?",
        );
        let mut sigterm = signal(SignalKind::terminate()).expect(
            "setting a SIGTERM listener should always work on unix; is this running on unix?",
        );
        loop {
            select! {
                _ = sigint.recv() => {
                    info!("received SIGINT");
                    let _ = stop_tx.send(());
                }
                _ = sigterm.recv() => {
                    info!("received SIGTERM");
                    let _ = stop_tx.send(());
                }
            }
        }
    });

    SignalReceiver {
        stop_rx,
    }
}

/// Returns a new Connect oracle client or `Ok(None)` if `config.no_oracle` is true.
///
/// If `config.no_oracle` is false, returns `Ok(Some(...))` as soon as a successful response is
/// received from the oracle sidecar, or returns `Err` after a fixed number of failed re-attempts
/// (roughly equivalent to 5 minutes total).
#[instrument(skip_all, err)]
async fn new_oracle_client(config: &Config) -> Result<Option<OracleClient<Channel>>> {
    if config.no_oracle {
        return Ok(None);
    }
    let uri: Uri = config
        .oracle_grpc_addr
        .parse()
        .context("failed parsing oracle grpc address as Uri")?;
    let endpoint = Endpoint::from(uri.clone()).timeout(Duration::from_millis(
        config.oracle_client_timeout_milliseconds,
    ));

    let retry_config = tryhard::RetryFutureConfig::new(MAX_RETRIES_TO_CONNECT_TO_ORACLE_SIDECAR)
        .exponential_backoff(Duration::from_millis(100))
        .max_delay(Duration::from_secs(10))
        .on_retry(
            |attempt, next_delay: Option<Duration>, error: &eyre::Report| {
                let wait_duration = next_delay
                    .map(humantime::format_duration)
                    .map(tracing::field::display);
                warn!(
                    error = error.as_ref() as &dyn std::error::Error,
                    attempt,
                    wait_duration,
                    "failed to query oracle sidecar; retrying after backoff",
                );
                async {}
            },
        );

    let client = tryhard::retry_fn(|| connect_to_oracle(&endpoint, &uri))
        .with_config(retry_config)
        .await
        .wrap_err_with(|| {
            format!(
                "failed to query oracle sidecar after {MAX_RETRIES_TO_CONNECT_TO_ORACLE_SIDECAR} \
                 retries; giving up"
            )
        })?;
    Ok(Some(client))
}

#[instrument(skip_all, err(level = tracing::Level::WARN))]
async fn connect_to_oracle(endpoint: &Endpoint, uri: &Uri) -> Result<OracleClient<Channel>> {
    let mut oracle_client = OracleClient::new(
        endpoint
            .connect()
            .await
            .wrap_err("failed to connect to oracle sidecar")?,
    );
    let _ = oracle_client
        .prices(QueryPricesRequest::default())
        .await
        .wrap_err("oracle sidecar responded with error to query for prices");
    debug!(uri = %uri, "oracle sidecar is reachable");
    Ok(oracle_client)
}

#[cfg(test)]
mod tests {
    use super::*;

    #[tokio::test(start_paused = true)]
    async fn should_wait_while_unable_to_connect() {
        // We only care about `no_oracle` and `oracle_grpc_addr` values - the others can be
        // meaningless.
        let config = Config {
            listen_addr: String::new(),
            db_filepath: "".into(),
            log: String::new(),
            grpc_addr: String::new(),
            force_stdout: true,
            no_otel: true,
            no_metrics: true,
            metrics_http_listener_addr: String::new(),
            pretty_print: true,
            no_oracle: false,
            oracle_grpc_addr: "http://127.0.0.1:8081".to_string(),
            oracle_client_timeout_milliseconds: 1,
            mempool_parked_max_tx_count: 1,
        };

        let start = tokio::time::Instant::now();
        let error = new_oracle_client(&config).await.unwrap_err();
        assert!(start.elapsed() > Duration::from_secs(300));
        assert_eq!(
            error.to_string(),
            format!(
                "failed to query oracle sidecar after {MAX_RETRIES_TO_CONNECT_TO_ORACLE_SIDECAR} \
                 retries; giving up"
            )
        );
    }
}<|MERGE_RESOLUTION|>--- conflicted
+++ resolved
@@ -52,10 +52,7 @@
     info,
     info_span,
     instrument,
-<<<<<<< HEAD
     warn,
-=======
->>>>>>> c6ca388d
 };
 
 use crate::{
@@ -88,29 +85,6 @@
 }
 
 impl Sequencer {
-<<<<<<< HEAD
-    #[expect(clippy::missing_errors_doc, reason = "not a public function")]
-    #[expect(clippy::too_many_lines, reason = "to be refactored")]
-    pub async fn run_until_stopped(config: Config, metrics: &'static Metrics) -> Result<()> {
-        cnidarium::register_metrics();
-        register_histogram_global("cnidarium_get_raw_duration_seconds");
-        register_histogram_global("cnidarium_nonverifiable_get_raw_duration_seconds");
-
-        let db_dir_exists = config
-            .db_filepath
-            .try_exists()
-            .context("failed checking for existence of db storage file")?;
-        let span = info_span!("Sequencer::run_until_stopped");
-        span.in_scope(|| {
-            info!(
-                path = %config.db_filepath.display(),
-                "{} storage db",
-                if db_dir_exists { "opening" } else { "creating" }
-            );
-        });
-
-        let mut signals = spawn_signal_handler();
-=======
     /// Builds and runs the sequencer until it is either stopped by a signal or an error occurs.
     ///
     /// # Errors
@@ -173,7 +147,6 @@
         cnidarium::register_metrics();
         register_histogram_global("cnidarium_get_raw_duration_seconds");
         register_histogram_global("cnidarium_nonverifiable_get_raw_duration_seconds");
->>>>>>> c6ca388d
 
         let substore_prefixes = vec![penumbra_ibc::IBC_SUBSTORE_PREFIX];
 
