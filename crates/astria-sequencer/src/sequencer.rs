--- conflicted
+++ resolved
@@ -120,13 +120,10 @@
             .grpc_addr
             .parse()
             .context("failed to parse grpc_addr address")?;
-<<<<<<< HEAD
-        let sequencer_api = SequencerServer::new(storage.clone(), &config.cometbft_rpc_addr)
-            .context("failed to create sequencer api server")?;
+        let sequencer_api =
+            SequencerServer::new(storage.clone(), mempool, &config.cometbft_rpc_addr)
+                .context("failed to create sequencer api server")?;
         let grpc_server_handle = start_grpc_server(sequencer_api, &storage, grpc_addr, shutdown_rx);
-=======
-        let grpc_server_handle = start_grpc_server(&storage, mempool, grpc_addr, shutdown_rx);
->>>>>>> 494bebd5
 
         info!(config.listen_addr, "starting sequencer");
         let server_handle = tokio::spawn(async move {
@@ -167,7 +164,6 @@
 fn start_grpc_server(
     sequencer_api: SequencerServer,
     storage: &cnidarium::Storage,
-    mempool: Mempool,
     grpc_addr: std::net::SocketAddr,
     shutdown_rx: oneshot::Receiver<()>,
 ) -> JoinHandle<Result<(), tonic::transport::Error>> {
@@ -181,10 +177,6 @@
     use tower_http::cors::CorsLayer;
 
     let ibc = penumbra_ibc::component::rpc::IbcQuery::<AstriaHost>::new(storage.clone());
-<<<<<<< HEAD
-=======
-    let sequencer_api = SequencerServer::new(storage.clone(), mempool);
->>>>>>> 494bebd5
     let cors_layer: CorsLayer = CorsLayer::permissive();
 
     // TODO: setup HTTPS?
