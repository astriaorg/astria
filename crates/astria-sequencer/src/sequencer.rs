<<<<<<< HEAD
use std::sync::OnceLock;

use astria_core::generated::sequencerblock::v1alpha1::sequencer_service_server::SequencerServiceServer;
use astria_eyre::eyre::{
    eyre,
    OptionExt as _,
=======
use anyhow::{
    anyhow,
    Context as _,
>>>>>>> e9d5f0f0
    Result,
    WrapErr as _,
};
use penumbra_tower_trace::{
    trace::request_span,
    v038::RequestExt as _,
};
use telemetry::metrics::register_histogram_global;
use tendermint::v0_38::abci::ConsensusRequest;
use tokio::{
    select,
    signal::unix::{
        signal,
        SignalKind,
    },
    sync::{
        oneshot,
        watch,
    },
    task::JoinHandle,
};
use tower_abci::v038::Server;
use tracing::{
    error,
    info,
    instrument,
};

use crate::{
    app::App,
    config::Config,
    grpc::sequencer::SequencerServer,
    ibc::host_interface::AstriaHost,
    mempool::Mempool,
    metrics::Metrics,
    service,
    utils::anyhow_to_eyre,
};

pub struct Sequencer;

impl Sequencer {
    #[instrument(skip_all)]
    pub async fn run_until_stopped(config: Config, metrics: &'static Metrics) -> Result<()> {
        cnidarium::register_metrics();
        register_histogram_global("cnidarium_get_raw_duration_seconds");
        register_histogram_global("cnidarium_nonverifiable_get_raw_duration_seconds");

        if config
            .db_filepath
            .try_exists()
            .context("failed checking for existence of db storage file")?
        {
            info!(
                path = %config.db_filepath.display(),
                "opening storage db"
            );
        } else {
            info!(
                path = %config.db_filepath.display(),
                "creating storage db"
            );
        }

        let mut signals = spawn_signal_handler();

        let substore_prefixes = vec![penumbra_ibc::IBC_SUBSTORE_PREFIX];

        let storage = cnidarium::Storage::load(
            config.db_filepath.clone(),
            substore_prefixes
                .into_iter()
                .map(std::string::ToString::to_string)
                .collect(),
        )
        .await
        .map_err(anyhow_to_eyre)
        .wrap_err("failed to load storage backing chain state")?;
        let snapshot = storage.latest_snapshot();

        let mempool = Mempool::new();
        let app = App::new(snapshot, mempool.clone(), metrics)
            .await
            .wrap_err("failed to initialize app")?;

        let consensus_service = tower::ServiceBuilder::new()
            .layer(request_span::layer(|req: &ConsensusRequest| {
                req.create_span()
            }))
            .service(tower_actor::Actor::new(10, |queue: _| {
                let storage = storage.clone();
                async move { service::Consensus::new(storage, app, queue).run().await }
            }));
        let mempool_service = service::Mempool::new(storage.clone(), mempool.clone(), metrics);
        let info_service =
            service::Info::new(storage.clone()).wrap_err("failed initializing info service")?;
        let snapshot_service = service::Snapshot;

        let server = Server::builder()
            .consensus(consensus_service)
            .info(info_service)
            .mempool(mempool_service)
            .snapshot(snapshot_service)
            .finish()
            .ok_or_eyre("server builder didn't return server; are all fields set?")?;

        let (shutdown_tx, shutdown_rx) = tokio::sync::oneshot::channel();
        let (server_exit_tx, server_exit_rx) = tokio::sync::oneshot::channel();

        let grpc_addr = config
            .grpc_addr
            .parse()
            .wrap_err("failed to parse grpc_addr address")?;
        let grpc_server_handle = start_grpc_server(&storage, mempool, grpc_addr, shutdown_rx);

        info!(config.listen_addr, "starting sequencer");
        let server_handle = tokio::spawn(async move {
            match server.listen_tcp(&config.listen_addr).await {
                Ok(()) => {
                    // this shouldn't happen, as there isn't a way for the ABCI server to exit
                    info!("ABCI server exited successfully");
                }
                Err(e) => {
                    error!(err = e.as_ref(), "ABCI server exited with error");
                }
            }
            let _ = server_exit_tx.send(());
        });

        select! {
            _ = signals.stop_rx.changed() => {
                info!("shutting down sequencer");
            }

            _ = server_exit_rx => {
                error!("ABCI server task exited, this shouldn't happen");
            }
        }

        shutdown_tx
            .send(())
            .map_err(|()| eyre!("failed to send shutdown signal to grpc server"))?;
        grpc_server_handle
            .await
            .wrap_err("grpc server task failed")?
            .wrap_err("grpc server failed")?;
        server_handle.abort();
        Ok(())
    }
}

fn start_grpc_server(
    storage: &cnidarium::Storage,
    mempool: Mempool,
    grpc_addr: std::net::SocketAddr,
    shutdown_rx: oneshot::Receiver<()>,
) -> JoinHandle<Result<(), tonic::transport::Error>> {
    use futures::TryFutureExt as _;
    use ibc_proto::ibc::core::{
        channel::v1::query_server::QueryServer as ChannelQueryServer,
        client::v1::query_server::QueryServer as ClientQueryServer,
        connection::v1::query_server::QueryServer as ConnectionQueryServer,
    };
    use penumbra_tower_trace::remote_addr;
    use tower_http::cors::CorsLayer;

    let ibc = penumbra_ibc::component::rpc::IbcQuery::<AstriaHost>::new(storage.clone());
    let sequencer_api = SequencerServer::new(storage.clone(), mempool);
    let cors_layer: CorsLayer = CorsLayer::permissive();

    // TODO: setup HTTPS?
    let grpc_server = tonic::transport::Server::builder()
        .trace_fn(|req| {
            if let Some(remote_addr) = remote_addr(req) {
                let addr = remote_addr.to_string();
                tracing::error_span!("grpc", addr)
            } else {
                tracing::error_span!("grpc")
            }
        })
        // (from Penumbra) Allow HTTP/1, which will be used by grpc-web connections.
        // This is particularly important when running locally, as gRPC
        // typically uses HTTP/2, which requires HTTPS. Accepting HTTP/2
        // allows local applications such as web browsers to talk to pd.
        .accept_http1(true)
        // (from Penumbra) Add permissive CORS headers, so pd's gRPC services are accessible
        // from arbitrary web contexts, including from localhost.
        .layer(cors_layer)
        .add_service(ClientQueryServer::new(ibc.clone()))
        .add_service(ChannelQueryServer::new(ibc.clone()))
        .add_service(ConnectionQueryServer::new(ibc.clone()))
        .add_service(SequencerServiceServer::new(sequencer_api));

    info!(grpc_addr = grpc_addr.to_string(), "starting grpc server");
    tokio::task::spawn(
        grpc_server.serve_with_shutdown(grpc_addr, shutdown_rx.unwrap_or_else(|_| ())),
    )
}

struct SignalReceiver {
    stop_rx: watch::Receiver<()>,
}

fn spawn_signal_handler() -> SignalReceiver {
    let (stop_tx, stop_rx) = watch::channel(());
    tokio::spawn(async move {
        let mut sigint = signal(SignalKind::interrupt()).expect(
            "setting a SIGINT listener should always work on unix; is this running on unix?",
        );
        let mut sigterm = signal(SignalKind::terminate()).expect(
            "setting a SIGTERM listener should always work on unix; is this running on unix?",
        );
        loop {
            select! {
                _ = sigint.recv() => {
                    info!("received SIGINT");
                    let _ = stop_tx.send(());
                }
                _ = sigterm.recv() => {
                    info!("received SIGTERM");
                    let _ = stop_tx.send(());
                }
            }
        }
    });

    SignalReceiver {
        stop_rx,
    }
}<|MERGE_RESOLUTION|>--- conflicted
+++ resolved
@@ -1,15 +1,9 @@
-<<<<<<< HEAD
 use std::sync::OnceLock;
 
 use astria_core::generated::sequencerblock::v1alpha1::sequencer_service_server::SequencerServiceServer;
 use astria_eyre::eyre::{
     eyre,
     OptionExt as _,
-=======
-use anyhow::{
-    anyhow,
-    Context as _,
->>>>>>> e9d5f0f0
     Result,
     WrapErr as _,
 };
