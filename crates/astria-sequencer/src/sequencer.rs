use anyhow::{
    anyhow,
    Context as _,
    Result,
};
use penumbra_tower_trace::{
    trace::request_span,
    v037::RequestExt as _,
};
use tendermint::v0_37::abci::ConsensusRequest;
use tokio::{
    select,
    signal::unix::{
        signal,
        SignalKind,
    },
    sync::{
        oneshot,
        watch,
    },
    task::JoinHandle,
};
use tower_abci::v037::Server;
use tracing::{
    error,
    info,
    instrument,
};

use crate::{
    app::App,
    config::Config,
    ibc_storage_wrapper::StorageWrapper,
    service,
    state_ext::StateReadExt as _,
};

pub struct Sequencer;

impl Sequencer {
    #[instrument(skip_all)]
    pub async fn run_until_stopped(config: Config) -> Result<()> {
        if config
            .db_filepath
            .try_exists()
            .context("failed checking for existence of db storage file")?
        {
            info!(
                path = %config.db_filepath.display(),
                "opening storage db"
            );
        } else {
            info!(
                path = %config.db_filepath.display(),
                "creating storage db"
            );
        }

        let mut signals = spawn_signal_handler();

        let substore_prefixes = vec![penumbra_ibc::IBC_SUBSTORE_PREFIX];

        let storage = cnidarium::Storage::load(
            config.db_filepath.clone(),
            substore_prefixes
                .into_iter()
                .map(std::string::ToString::to_string)
                .collect(),
        )
        .await
        .context("failed to load storage backing chain state")?;
        let snapshot = storage.latest_snapshot();

        // the native asset should be configurable only at genesis.
        // the genesis state must include the native asset's base
        // denomination, and it is set in storage during init_chain.
        // on subsequent startups, we load the native asset from storage.
        if storage.latest_version() != u64::MAX {
            // native asset should be stored, fetch it
            let native_asset = snapshot
                .get_native_asset_denom()
                .await
                .context("failed to get native asset from storage")?;
            crate::asset::initialize_native_asset(&native_asset);
        }

        let app = App::new(snapshot);
        let consensus_service = tower::ServiceBuilder::new()
            .layer(request_span::layer(|req: &ConsensusRequest| {
                req.create_span()
            }))
            .service(tower_actor::Actor::new(10, |queue: _| {
                let storage = storage.clone();
                async move { service::Consensus::new(storage, app, queue).run().await }
            }));
        let mempool_service = service::Mempool::new(storage.clone());
        let info_service =
            service::Info::new(storage.clone()).context("failed initializing info service")?;
        let snapshot_service = service::Snapshot;

        let server = Server::builder()
            .consensus(consensus_service)
            .info(info_service)
            .mempool(mempool_service)
            .snapshot(snapshot_service)
            .finish()
            .ok_or_else(|| anyhow!("server builder didn't return server; are all fields set?"))?;

        let (shutdown_tx, shutdown_rx) = tokio::sync::oneshot::channel();

        let grpc_addr = config
            .grpc_addr
            .parse()
            .context("failed to parse grpc_addr address")?;
        let grpc_server_handle = start_ibc_grpc_server(&storage, grpc_addr, shutdown_rx);

        info!(config.listen_addr, "starting sequencer");
        select! {
            _ = signals.stop_rx.changed() => {
                info!("shutting down sequencer");
            }

            res = server.listen_tcp(&config.listen_addr) => {
                match res {
                    Ok(()) => {
                        // this shouldn't happen, as there isn't a way for the ABCI server to exit
<<<<<<< HEAD
                        info!("server exited successfully");
                    }
                    Err(e) => {
                        error!(?e, "server exited with error");
=======
                        info!("ABCI server exited successfully");
                    }
                    Err(e) => {
                        error!(err = e.as_ref(), "ABCI server exited with error");
>>>>>>> 6ffbced6
                    }
                }
            }
        }

        shutdown_tx
            .send(())
            .map_err(|()| anyhow!("failed to send shutdown signal to grpc server"))?;
        grpc_server_handle
            .await
            .context("grpc server task failed")?
            .context("grpc server failed")?;
        Ok(())
    }
}

fn start_ibc_grpc_server(
    storage: &cnidarium::Storage,
    grpc_addr: std::net::SocketAddr,
    shutdown_rx: oneshot::Receiver<()>,
) -> JoinHandle<Result<(), tonic::transport::Error>> {
    use futures::TryFutureExt as _;
    use ibc_proto::ibc::core::{
        channel::v1::query_server::QueryServer as ChannelQueryServer,
        client::v1::query_server::QueryServer as ClientQueryServer,
        connection::v1::query_server::QueryServer as ConnectionQueryServer,
    };
    use penumbra_tower_trace::remote_addr;
    use tower_http::cors::CorsLayer;

<<<<<<< HEAD
    let ibc = penumbra_ibc::component::rpc::IbcQuery::new(StorageWrapper(storage.clone()));
=======
    let ibc = penumbra_ibc::component::rpc::IbcQuery::new(storage.clone());
>>>>>>> 6ffbced6
    let cors_layer = CorsLayer::permissive();

    // TODO: setup HTTPS?
    let grpc_server = tonic::transport::Server::builder()
        .trace_fn(|req| {
            if let Some(remote_addr) = remote_addr(req) {
                let addr = remote_addr.to_string();
                tracing::error_span!("grpc", addr)
            } else {
                tracing::error_span!("grpc")
            }
        })
        // (from Penumbra) Allow HTTP/1, which will be used by grpc-web connections.
        // This is particularly important when running locally, as gRPC
        // typically uses HTTP/2, which requires HTTPS. Accepting HTTP/2
        // allows local applications such as web browsers to talk to pd.
        .accept_http1(true)
        // (from Penumbra) Add permissive CORS headers, so pd's gRPC services are accessible
        // from arbitrary web contexts, including from localhost.
        .layer(cors_layer)
        .add_service(ClientQueryServer::new(ibc.clone()))
        .add_service(ChannelQueryServer::new(ibc.clone()))
        .add_service(ConnectionQueryServer::new(ibc.clone()));

    info!(grpc_addr = grpc_addr.to_string(), "starting grpc server");
<<<<<<< HEAD
    let handle = tokio::task::spawn(
        grpc_server.serve_with_shutdown(grpc_addr, shutdown_rx.map_ok_or_else(|_| (), |()| ())),
    );
    handle
=======
    tokio::task::spawn(
        grpc_server.serve_with_shutdown(grpc_addr, shutdown_rx.unwrap_or_else(|_| ())),
    )
>>>>>>> 6ffbced6
}

struct SignalReceiver {
    stop_rx: watch::Receiver<()>,
}

fn spawn_signal_handler() -> SignalReceiver {
    let (stop_tx, stop_rx) = watch::channel(());
    tokio::spawn(async move {
        let mut sigint = signal(SignalKind::interrupt()).expect(
            "setting a SIGINT listener should always work on unix; is this running on unix?",
        );
        let mut sigterm = signal(SignalKind::terminate()).expect(
            "setting a SIGTERM listener should always work on unix; is this running on unix?",
        );
        loop {
            select! {
                _ = sigint.recv() => {
                    info!("received SIGINT");
                    let _ = stop_tx.send(());
                }
                _ = sigterm.recv() => {
                    info!("received SIGTERM");
                    let _ = stop_tx.send(());
                }
            }
        }
    });

    SignalReceiver {
        stop_rx,
    }
}<|MERGE_RESOLUTION|>--- conflicted
+++ resolved
@@ -124,17 +124,10 @@
                 match res {
                     Ok(()) => {
                         // this shouldn't happen, as there isn't a way for the ABCI server to exit
-<<<<<<< HEAD
-                        info!("server exited successfully");
-                    }
-                    Err(e) => {
-                        error!(?e, "server exited with error");
-=======
                         info!("ABCI server exited successfully");
                     }
                     Err(e) => {
                         error!(err = e.as_ref(), "ABCI server exited with error");
->>>>>>> 6ffbced6
                     }
                 }
             }
@@ -165,11 +158,7 @@
     use penumbra_tower_trace::remote_addr;
     use tower_http::cors::CorsLayer;
 
-<<<<<<< HEAD
     let ibc = penumbra_ibc::component::rpc::IbcQuery::new(StorageWrapper(storage.clone()));
-=======
-    let ibc = penumbra_ibc::component::rpc::IbcQuery::new(storage.clone());
->>>>>>> 6ffbced6
     let cors_layer = CorsLayer::permissive();
 
     // TODO: setup HTTPS?
@@ -195,16 +184,9 @@
         .add_service(ConnectionQueryServer::new(ibc.clone()));
 
     info!(grpc_addr = grpc_addr.to_string(), "starting grpc server");
-<<<<<<< HEAD
-    let handle = tokio::task::spawn(
-        grpc_server.serve_with_shutdown(grpc_addr, shutdown_rx.map_ok_or_else(|_| (), |()| ())),
-    );
-    handle
-=======
     tokio::task::spawn(
         grpc_server.serve_with_shutdown(grpc_addr, shutdown_rx.unwrap_or_else(|_| ())),
     )
->>>>>>> 6ffbced6
 }
 
 struct SignalReceiver {
