--- conflicted
+++ resolved
@@ -1,16 +1,6 @@
-<<<<<<< HEAD
 use std::time::Duration;
 
-use astria_core::generated::{
-    astria::sequencerblock::v1::sequencer_service_server::SequencerServiceServer,
-    connect::{
-        marketmap::v2::query_server::QueryServer as MarketMapQueryServer,
-        oracle::v2::query_server::QueryServer as OracleQueryServer,
-        service::v2::oracle_client::OracleClient,
-    },
-};
-=======
->>>>>>> dd99bf9f
+use astria_core::generated::connect::service::v2::oracle_client::OracleClient;
 use astria_eyre::{
     anyhow_to_eyre,
     eyre::{
@@ -58,17 +48,11 @@
 use crate::{
     address::StateReadExt as _,
     app::App,
-<<<<<<< HEAD
     assets::StateReadExt as _,
-    config::Config,
-    grpc::sequencer::SequencerServer,
-    ibc::host_interface::AstriaHost,
-=======
     config::{
         AbciListenUrl,
         Config,
     },
->>>>>>> dd99bf9f
     mempool::Mempool,
     metrics::Metrics,
     service,
@@ -166,7 +150,6 @@
         .wrap_err("failed to load storage backing chain state")?;
         let snapshot = storage.latest_snapshot();
 
-<<<<<<< HEAD
         // the native asset should be configurable only at genesis.
         // the genesis state must include the native asset's base
         // denomination, and it is set in storage during init_chain.
@@ -183,11 +166,6 @@
         }
 
         let oracle_client = new_oracle_client(&config)
-=======
-        let mempool = Mempool::new(metrics, config.mempool_parked_max_tx_count);
-
-        let app = App::new(snapshot, mempool.clone(), metrics)
->>>>>>> dd99bf9f
             .await
             .wrap_err("failed to create connected oracle client")?;
 
@@ -267,13 +245,6 @@
         service::Info::new(storage.clone()).wrap_err("failed initializing info service")?;
     let snapshot_service = service::Snapshot;
 
-<<<<<<< HEAD
-    let ibc = penumbra_ibc::component::rpc::IbcQuery::<AstriaHost>::new(storage.clone());
-    let sequencer_api = SequencerServer::new(storage.clone(), mempool);
-    let market_map_api = crate::grpc::connect::SequencerServer::new(storage.clone());
-    let oracle_api = crate::grpc::connect::SequencerServer::new(storage.clone());
-    let cors_layer: CorsLayer = CorsLayer::permissive();
-=======
     let server = Server::builder()
         .consensus(consensus_service)
         .info(info_service)
@@ -281,7 +252,6 @@
         .snapshot(snapshot_service)
         .finish()
         .ok_or_eyre("server builder didn't return server; are all fields set?")?;
->>>>>>> dd99bf9f
 
     let server_handle = tokio::spawn(async move {
         let server_listen_result = match listen_url {
@@ -293,23 +263,6 @@
                 // this shouldn't happen, as there isn't a way for the ABCI server to exit
                 info_span!("abci_server").in_scope(|| info!("ABCI server exited successfully"));
             }
-<<<<<<< HEAD
-        })
-        // (from Penumbra) Allow HTTP/1, which will be used by grpc-web connections.
-        // This is particularly important when running locally, as gRPC
-        // typically uses HTTP/2, which requires HTTPS. Accepting HTTP/2
-        // allows local applications such as web browsers to talk to pd.
-        .accept_http1(true)
-        // (from Penumbra) Add permissive CORS headers, so pd's gRPC services are accessible
-        // from arbitrary web contexts, including from localhost.
-        .layer(cors_layer)
-        .add_service(ClientQueryServer::new(ibc.clone()))
-        .add_service(ChannelQueryServer::new(ibc.clone()))
-        .add_service(ConnectionQueryServer::new(ibc.clone()))
-        .add_service(SequencerServiceServer::new(sequencer_api))
-        .add_service(MarketMapQueryServer::new(market_map_api))
-        .add_service(OracleQueryServer::new(oracle_api));
-=======
             Err(e) => {
                 error_span!("abci_server")
                     .in_scope(|| error!(err = e.as_ref(), "ABCI server exited with error"));
@@ -317,7 +270,6 @@
         }
         let _ = abci_shutdown_tx.send(());
     });
->>>>>>> dd99bf9f
 
     Ok(server_handle)
 }
@@ -416,6 +368,8 @@
 
 #[cfg(test)]
 mod tests {
+    use std::path::PathBuf;
+
     use super::*;
 
     #[tokio::test(start_paused = true)]
@@ -423,7 +377,7 @@
         // We only care about `no_oracle` and `oracle_grpc_addr` values - the others can be
         // meaningless.
         let config = Config {
-            listen_addr: String::new(),
+            abci_listen_url: AbciListenUrl::Unix(PathBuf::new()),
             db_filepath: "".into(),
             log: String::new(),
             grpc_addr: String::new(),
@@ -436,6 +390,7 @@
             oracle_grpc_addr: "http://127.0.0.1:8081".to_string(),
             oracle_client_timeout_milliseconds: 1,
             mempool_parked_max_tx_count: 1,
+            no_optimistic_blocks: false,
         };
 
         let start = tokio::time::Instant::now();
