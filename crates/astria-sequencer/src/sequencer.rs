<<<<<<< HEAD
use std::time::Duration;

use astria_core::generated::{
    connect::{
        marketmap::v2::query_server::QueryServer as MarketMapQueryServer,
        oracle::v2::query_server::QueryServer as OracleQueryServer,
        service::v2::{
            oracle_client::OracleClient,
            QueryPricesRequest,
        },
    },
    sequencerblock::v1::sequencer_service_server::SequencerServiceServer,
};
=======
use astria_core::generated::astria::sequencerblock::v1::sequencer_service_server::SequencerServiceServer;
>>>>>>> 88adcb33
use astria_eyre::{
    anyhow_to_eyre,
    eyre::{
        self,
        eyre,
        OptionExt as _,
        Result,
        WrapErr as _,
    },
};
use penumbra_tower_trace::{
    trace::request_span,
    v038::RequestExt as _,
};
use telemetry::metrics::register_histogram_global;
use tendermint::v0_38::abci::ConsensusRequest;
use tokio::{
    select,
    signal::unix::{
        signal,
        SignalKind,
    },
    sync::{
        oneshot,
        watch,
    },
    task::JoinHandle,
};
use tonic::transport::{
    Channel,
    Endpoint,
    Uri,
};
use tower_abci::v038::Server;
use tracing::{
    debug,
    error,
    info,
    instrument,
    warn,
};

use crate::{
    address::StateReadExt as _,
    app::App,
    assets::StateReadExt as _,
    config::Config,
    grpc::sequencer::SequencerServer,
    ibc::host_interface::AstriaHost,
    mempool::Mempool,
    metrics::Metrics,
    service,
};

const MAX_RETRIES_TO_CONNECT_TO_ORACLE_SIDECAR: u32 = 36;

pub struct Sequencer;

impl Sequencer {
    #[instrument(skip_all)]
    pub async fn run_until_stopped(config: Config, metrics: &'static Metrics) -> Result<()> {
        cnidarium::register_metrics();
        register_histogram_global("cnidarium_get_raw_duration_seconds");
        register_histogram_global("cnidarium_nonverifiable_get_raw_duration_seconds");

        if config
            .db_filepath
            .try_exists()
            .context("failed checking for existence of db storage file")?
        {
            info!(
                path = %config.db_filepath.display(),
                "opening storage db"
            );
        } else {
            info!(
                path = %config.db_filepath.display(),
                "creating storage db"
            );
        }

        let mut signals = spawn_signal_handler();

        let substore_prefixes = vec![penumbra_ibc::IBC_SUBSTORE_PREFIX];

        let storage = cnidarium::Storage::load(
            config.db_filepath.clone(),
            substore_prefixes
                .into_iter()
                .map(std::string::ToString::to_string)
                .collect(),
        )
        .await
        .map_err(anyhow_to_eyre)
        .wrap_err("failed to load storage backing chain state")?;
        let snapshot = storage.latest_snapshot();

        // the native asset should be configurable only at genesis.
        // the genesis state must include the native asset's base
        // denomination, and it is set in storage during init_chain.
        // on subsequent startups, we load the native asset from storage.
        if storage.latest_version() != u64::MAX {
            let _ = snapshot
                .get_native_asset()
                .await
                .context("failed to query state for native asset")?;
            let _ = snapshot
                .get_base_prefix()
                .await
                .context("failed to query state for base prefix")?;
        }

        let oracle_client = new_oracle_client(&config)
            .await
            .wrap_err("failed to create connected oracle client")?;

        let mempool = Mempool::new(metrics, config.mempool_parked_max_tx_count);
        let app = App::new(
            snapshot,
            mempool.clone(),
            crate::app::vote_extension::Handler::new(oracle_client),
            metrics,
        )
        .await
        .wrap_err("failed to initialize app")?;

        let consensus_service = tower::ServiceBuilder::new()
            .layer(request_span::layer(|req: &ConsensusRequest| {
                req.create_span()
            }))
            .service(tower_actor::Actor::new(10, |queue: _| {
                let storage = storage.clone();
                async move { service::Consensus::new(storage, app, queue).run().await }
            }));
        let mempool_service = service::Mempool::new(storage.clone(), mempool.clone(), metrics);
        let info_service =
            service::Info::new(storage.clone()).wrap_err("failed initializing info service")?;
        let snapshot_service = service::Snapshot;

        let server = Server::builder()
            .consensus(consensus_service)
            .info(info_service)
            .mempool(mempool_service)
            .snapshot(snapshot_service)
            .finish()
            .ok_or_eyre("server builder didn't return server; are all fields set?")?;

        let (shutdown_tx, shutdown_rx) = tokio::sync::oneshot::channel();
        let (server_exit_tx, server_exit_rx) = tokio::sync::oneshot::channel();

        let grpc_addr = config
            .grpc_addr
            .parse()
            .wrap_err("failed to parse grpc_addr address")?;
        let grpc_server_handle = start_grpc_server(&storage, mempool, grpc_addr, shutdown_rx);

        info!(config.listen_addr, "starting sequencer");
        let server_handle = tokio::spawn(async move {
            match server.listen_tcp(&config.listen_addr).await {
                Ok(()) => {
                    // this shouldn't happen, as there isn't a way for the ABCI server to exit
                    info!("ABCI server exited successfully");
                }
                Err(e) => {
                    error!(err = e.as_ref(), "ABCI server exited with error");
                }
            }
            let _ = server_exit_tx.send(());
        });

        select! {
            _ = signals.stop_rx.changed() => {
                info!("shutting down sequencer");
            }

            _ = server_exit_rx => {
                error!("ABCI server task exited, this shouldn't happen");
            }
        }

        shutdown_tx
            .send(())
            .map_err(|()| eyre!("failed to send shutdown signal to grpc server"))?;
        grpc_server_handle
            .await
            .wrap_err("grpc server task failed")?
            .wrap_err("grpc server failed")?;
        server_handle.abort();
        Ok(())
    }
}

fn start_grpc_server(
    storage: &cnidarium::Storage,
    mempool: Mempool,
    grpc_addr: std::net::SocketAddr,
    shutdown_rx: oneshot::Receiver<()>,
) -> JoinHandle<Result<(), tonic::transport::Error>> {
    use futures::TryFutureExt as _;
    use ibc_proto::ibc::core::{
        channel::v1::query_server::QueryServer as ChannelQueryServer,
        client::v1::query_server::QueryServer as ClientQueryServer,
        connection::v1::query_server::QueryServer as ConnectionQueryServer,
    };
    use penumbra_tower_trace::remote_addr;
    use tower_http::cors::CorsLayer;

    let ibc = penumbra_ibc::component::rpc::IbcQuery::<AstriaHost>::new(storage.clone());
    let sequencer_api = SequencerServer::new(storage.clone(), mempool);
    let market_map_api = crate::grpc::connect::SequencerServer::new(storage.clone());
    let oracle_api = crate::grpc::connect::SequencerServer::new(storage.clone());
    let cors_layer: CorsLayer = CorsLayer::permissive();

    // TODO: setup HTTPS?
    let grpc_server = tonic::transport::Server::builder()
        .trace_fn(|req| {
            if let Some(remote_addr) = remote_addr(req) {
                let addr = remote_addr.to_string();
                tracing::error_span!("grpc", addr)
            } else {
                tracing::error_span!("grpc")
            }
        })
        // (from Penumbra) Allow HTTP/1, which will be used by grpc-web connections.
        // This is particularly important when running locally, as gRPC
        // typically uses HTTP/2, which requires HTTPS. Accepting HTTP/2
        // allows local applications such as web browsers to talk to pd.
        .accept_http1(true)
        // (from Penumbra) Add permissive CORS headers, so pd's gRPC services are accessible
        // from arbitrary web contexts, including from localhost.
        .layer(cors_layer)
        .add_service(ClientQueryServer::new(ibc.clone()))
        .add_service(ChannelQueryServer::new(ibc.clone()))
        .add_service(ConnectionQueryServer::new(ibc.clone()))
        .add_service(SequencerServiceServer::new(sequencer_api))
        .add_service(MarketMapQueryServer::new(market_map_api))
        .add_service(OracleQueryServer::new(oracle_api));

    info!(grpc_addr = grpc_addr.to_string(), "starting grpc server");
    tokio::task::spawn(
        grpc_server.serve_with_shutdown(grpc_addr, shutdown_rx.unwrap_or_else(|_| ())),
    )
}

struct SignalReceiver {
    stop_rx: watch::Receiver<()>,
}

fn spawn_signal_handler() -> SignalReceiver {
    let (stop_tx, stop_rx) = watch::channel(());
    tokio::spawn(async move {
        let mut sigint = signal(SignalKind::interrupt()).expect(
            "setting a SIGINT listener should always work on unix; is this running on unix?",
        );
        let mut sigterm = signal(SignalKind::terminate()).expect(
            "setting a SIGTERM listener should always work on unix; is this running on unix?",
        );
        loop {
            select! {
                _ = sigint.recv() => {
                    info!("received SIGINT");
                    let _ = stop_tx.send(());
                }
                _ = sigterm.recv() => {
                    info!("received SIGTERM");
                    let _ = stop_tx.send(());
                }
            }
        }
    });

    SignalReceiver {
        stop_rx,
    }
}

/// Returns a new Connect oracle client or `Ok(None)` if `config.no_oracle` is true.
///
/// If `config.no_oracle` is false, returns `Ok(Some(...))` as soon as a successful response is
/// received from the oracle sidecar, or returns `Err` after a fixed number of failed re-attempts
/// (roughly equivalent to 5 minutes total).
#[instrument(skip_all, err)]
async fn new_oracle_client(config: &Config) -> Result<Option<OracleClient<Channel>>> {
    if config.no_oracle {
        return Ok(None);
    }
    let uri: Uri = config
        .oracle_grpc_addr
        .parse()
        .context("failed parsing oracle grpc address as Uri")?;
    let endpoint = Endpoint::from(uri.clone()).timeout(Duration::from_millis(
        config.oracle_client_timeout_milliseconds,
    ));

    let retry_config = tryhard::RetryFutureConfig::new(MAX_RETRIES_TO_CONNECT_TO_ORACLE_SIDECAR)
        .exponential_backoff(Duration::from_millis(100))
        .max_delay(Duration::from_secs(10))
        .on_retry(
            |attempt, next_delay: Option<Duration>, error: &eyre::Report| {
                let wait_duration = next_delay
                    .map(humantime::format_duration)
                    .map(tracing::field::display);
                warn!(
                    error = error.as_ref() as &dyn std::error::Error,
                    attempt,
                    wait_duration,
                    "failed to query oracle sidecar; retrying after backoff",
                );
                async {}
            },
        );

    let client = tryhard::retry_fn(|| connect_to_oracle(&endpoint, &uri))
        .with_config(retry_config)
        .await
        .wrap_err_with(|| {
            format!(
                "failed to query oracle sidecar after {MAX_RETRIES_TO_CONNECT_TO_ORACLE_SIDECAR} \
                 retries; giving up"
            )
        })?;
    Ok(Some(client))
}

#[instrument(skip_all, err(level = tracing::Level::WARN))]
async fn connect_to_oracle(endpoint: &Endpoint, uri: &Uri) -> Result<OracleClient<Channel>> {
    let mut oracle_client = OracleClient::new(
        endpoint
            .connect()
            .await
            .wrap_err("failed to connect to oracle sidecar")?,
    );
    let _ = oracle_client
        .prices(QueryPricesRequest::default())
        .await
        .wrap_err("oracle sidecar responded with error to query for prices");
    debug!(uri = %uri, "oracle sidecar is reachable");
    Ok(oracle_client)
}

#[cfg(test)]
mod tests {
    use super::*;

    #[tokio::test(start_paused = true)]
    async fn should_wait_while_unable_to_connect() {
        // We only care about `no_oracle` and `oracle_grpc_addr` values - the others can be
        // meaningless.
        let config = Config {
            listen_addr: String::new(),
            db_filepath: "".into(),
            log: String::new(),
            grpc_addr: String::new(),
            force_stdout: true,
            no_otel: true,
            no_metrics: true,
            metrics_http_listener_addr: String::new(),
            pretty_print: true,
            no_oracle: false,
            oracle_grpc_addr: "http://127.0.0.1:8081".to_string(),
            oracle_client_timeout_milliseconds: 1,
            mempool_parked_max_tx_count: 1,
        };

        let start = tokio::time::Instant::now();
        let error = new_oracle_client(&config).await.unwrap_err();
        assert!(start.elapsed() > Duration::from_secs(300));
        assert_eq!(
            error.to_string(),
            format!(
                "failed to query oracle sidecar after {MAX_RETRIES_TO_CONNECT_TO_ORACLE_SIDECAR} \
                 retries; giving up"
            )
        );
    }
}<|MERGE_RESOLUTION|>--- conflicted
+++ resolved
@@ -1,7 +1,7 @@
-<<<<<<< HEAD
 use std::time::Duration;
 
 use astria_core::generated::{
+    astria::sequencerblock::v1::sequencer_service_server::SequencerServiceServer,
     connect::{
         marketmap::v2::query_server::QueryServer as MarketMapQueryServer,
         oracle::v2::query_server::QueryServer as OracleQueryServer,
@@ -10,11 +10,7 @@
             QueryPricesRequest,
         },
     },
-    sequencerblock::v1::sequencer_service_server::SequencerServiceServer,
-};
-=======
-use astria_core::generated::astria::sequencerblock::v1::sequencer_service_server::SequencerServiceServer;
->>>>>>> 88adcb33
+};
 use astria_eyre::{
     anyhow_to_eyre,
     eyre::{
