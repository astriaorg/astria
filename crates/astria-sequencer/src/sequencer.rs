use astria_core::generated::astria::sequencerblock::v1::sequencer_service_server::SequencerServiceServer;
use astria_eyre::{
    anyhow_to_eyre,
    eyre::{
        self,
        eyre,
        OptionExt as _,
        Result,
        WrapErr as _,
    },
};
use penumbra_tower_trace::{
    trace::request_span,
    v038::RequestExt as _,
};
use telemetry::metrics::register_histogram_global;
use tendermint::v0_38::abci::ConsensusRequest;
use tokio::{
    select,
    signal::unix::{
        signal,
        SignalKind,
    },
    sync::{
        oneshot,
        watch,
    },
    task::JoinHandle,
};
use tower_abci::v038::Server;
use tracing::{
    debug,
    error,
    error_span,
    info,
    info_span,
    instrument,
};

use crate::{
    app::App,
    config::{
        AbciListenUrl,
        Config,
    },
    grpc::sequencer::SequencerServer,
    ibc::host_interface::AstriaHost,
    mempool::Mempool,
    metrics::Metrics,
    service,
};

pub struct Sequencer;

struct RunningGrpcServer {
    pub handle: JoinHandle<Result<(), tonic::transport::Error>>,
    pub shutdown_tx: oneshot::Sender<()>,
}

struct RunningAbciServer {
    pub handle: JoinHandle<()>,
    pub shutdown_rx: oneshot::Receiver<()>,
}

impl Sequencer {
    /// Builds and runs the sequencer until it is either stopped by a signal or an error occurs.
    ///
    /// # Errors
    /// Returns an error in the following cases:
    /// - Database file does not exist, or cannot be loaded into storage
    /// - The app fails to initialize
    /// - Info service fails to initialize
    /// - The server builder fails to return a server
    /// - The gRPC address cannot be parsed
    /// - The gRPC server fails to exit properly
    pub async fn spawn(config: Config, metrics: &'static Metrics) -> Result<()> {
        let mut signals = spawn_signal_handler();
        let initialize_fut = Self::initialize(config, metrics);
        select! {
            _ = signals.stop_rx.changed() => {
                info_span!("initialize").in_scope(|| info!("shutting down sequencer"));
                Ok(())
            }

            result = initialize_fut => {
                let (grpc_server, abci_server) = result?;
                Self::run_until_stopped(abci_server, grpc_server, &mut signals).await
            }
        }
    }

    async fn run_until_stopped(
        abci_server: RunningAbciServer,
        grpc_server: RunningGrpcServer,
        signals: &mut SignalReceiver,
    ) -> Result<()> {
        select! {
            _ = signals.stop_rx.changed() => {
                info_span!("run_until_stopped").in_scope(|| info!("shutting down sequencer"));
            }

            _ = abci_server.shutdown_rx => {
                info_span!("run_until_stopped").in_scope(|| error!("ABCI server task exited, this shouldn't happen"));
            }
        }

        grpc_server
            .shutdown_tx
            .send(())
            .map_err(|()| eyre!("failed to send shutdown signal to grpc server"))?;
        grpc_server
            .handle
            .await
            .wrap_err("grpc server task failed")?
            .wrap_err("grpc server failed")?;
        abci_server.handle.abort();
        Ok(())
    }

    #[instrument(skip_all)]
    async fn initialize(
        config: Config,
        metrics: &'static Metrics,
    ) -> Result<(RunningGrpcServer, RunningAbciServer)> {
        cnidarium::register_metrics();
        register_histogram_global("cnidarium_get_raw_duration_seconds");
        register_histogram_global("cnidarium_nonverifiable_get_raw_duration_seconds");

        let substore_prefixes = vec![penumbra_ibc::IBC_SUBSTORE_PREFIX];

        let storage = cnidarium::Storage::load(
            config.db_filepath.clone(),
            substore_prefixes
                .into_iter()
                .map(std::string::ToString::to_string)
                .collect(),
        )
        .await
        .map_err(anyhow_to_eyre)
        .wrap_err("failed to load storage backing chain state")?;
        let snapshot = storage.latest_snapshot();

        let mempool = Mempool::new(metrics, config.mempool_parked_max_tx_count);
        let app = App::new(snapshot, mempool.clone(), metrics)
            .await
            .wrap_err("failed to initialize app")?;

        let mempool_service = service::Mempool::new(storage.clone(), mempool.clone(), metrics);
<<<<<<< HEAD
=======
        let info_service =
            service::Info::new(storage.clone()).wrap_err("failed initializing info service")?;
        let snapshot_service = service::Snapshot;

        let abci_server = Server::builder()
            .consensus(consensus_service)
            .info(info_service)
            .mempool(mempool_service)
            .snapshot(snapshot_service)
            .finish()
            .ok_or_eyre("server builder didn't return server; are all fields set?")?;
>>>>>>> f043f5b2

        let (grpc_shutdown_tx, grpc_shutdown_rx) = tokio::sync::oneshot::channel();
        let (abci_shutdown_tx, abci_shutdown_rx) = tokio::sync::oneshot::channel();

        let grpc_addr = config
            .grpc_addr
            .parse()
            .wrap_err("failed to parse grpc_addr address")?;
        let grpc_server_handle = start_grpc_server(&storage, mempool, grpc_addr, grpc_shutdown_rx);

<<<<<<< HEAD
        span.in_scope(|| info!(%config.abci_listen_url, "starting abci sequencer"));
        let abci_server_handle = start_abci_server(
            &storage,
            app,
            mempool_service,
            config.abci_listen_url,
            server_exit_tx,
        )
        .wrap_err("failed to start ABCI server")?;
=======
        debug!(config.listen_addr, "starting sequencer");

        let listen_addr = config.listen_addr.clone();
        let abci_server_handle = tokio::spawn(async move {
            match abci_server.listen_tcp(listen_addr).await {
                Ok(()) => {
                    // this shouldn't happen, as there isn't a way for the ABCI server to exit
                    info_span!("abci_server").in_scope(|| info!("ABCI server exited successfully"));
                }
                Err(e) => {
                    error_span!("abci_server")
                        .in_scope(|| error!(err = e.as_ref(), "ABCI server exited with error"));
                }
            }
            let _ = abci_shutdown_tx.send(());
        });
>>>>>>> f043f5b2

        let grpc_server = RunningGrpcServer {
            handle: grpc_server_handle,
            shutdown_tx: grpc_shutdown_tx,
        };
        let abci_server = RunningAbciServer {
            handle: abci_server_handle,
            shutdown_rx: abci_shutdown_rx,
        };

<<<<<<< HEAD
        shutdown_tx
            .send(())
            .map_err(|()| eyre!("failed to send shutdown signal to grpc server"))?;
        grpc_server_handle
            .await
            .wrap_err("grpc server task failed")?
            .wrap_err("grpc server failed")?;
        abci_server_handle.abort();
        Ok(())
=======
        Ok((grpc_server, abci_server))
>>>>>>> f043f5b2
    }
}

fn start_grpc_server(
    storage: &cnidarium::Storage,
    mempool: Mempool,
    grpc_addr: std::net::SocketAddr,
    shutdown_rx: oneshot::Receiver<()>,
) -> JoinHandle<Result<(), tonic::transport::Error>> {
    use futures::TryFutureExt as _;
    use ibc_proto::ibc::core::{
        channel::v1::query_server::QueryServer as ChannelQueryServer,
        client::v1::query_server::QueryServer as ClientQueryServer,
        connection::v1::query_server::QueryServer as ConnectionQueryServer,
    };
    use penumbra_tower_trace::remote_addr;
    use tower_http::cors::CorsLayer;

    let ibc = penumbra_ibc::component::rpc::IbcQuery::<AstriaHost>::new(storage.clone());
    let sequencer_api = SequencerServer::new(storage.clone(), mempool);
    let cors_layer: CorsLayer = CorsLayer::permissive();

    // TODO: setup HTTPS?
    let grpc_server = tonic::transport::Server::builder()
        .trace_fn(|req| {
            if let Some(remote_addr) = remote_addr(req) {
                let addr = remote_addr.to_string();
                error_span!("grpc", addr)
            } else {
                error_span!("grpc")
            }
        })
        // (from Penumbra) Allow HTTP/1, which will be used by grpc-web connections.
        // This is particularly important when running locally, as gRPC
        // typically uses HTTP/2, which requires HTTPS. Accepting HTTP/2
        // allows local applications such as web browsers to talk to pd.
        .accept_http1(true)
        // (from Penumbra) Add permissive CORS headers, so pd's gRPC services are accessible
        // from arbitrary web contexts, including from localhost.
        .layer(cors_layer)
        .add_service(ClientQueryServer::new(ibc.clone()))
        .add_service(ChannelQueryServer::new(ibc.clone()))
        .add_service(ConnectionQueryServer::new(ibc.clone()))
        .add_service(SequencerServiceServer::new(sequencer_api));

    info!(grpc_addr = grpc_addr.to_string(), "starting grpc server");
    tokio::task::spawn(
        grpc_server.serve_with_shutdown(grpc_addr, shutdown_rx.unwrap_or_else(|_| ())),
    )
}

fn start_abci_server(
    storage: &cnidarium::Storage,
    app: App,
    mempool_service: service::Mempool,
    listen_url: AbciListenUrl,
    server_exit_tx: oneshot::Sender<()>,
) -> eyre::Result<JoinHandle<()>> {
    let consensus_service = tower::ServiceBuilder::new()
        .layer(request_span::layer(|req: &ConsensusRequest| {
            req.create_span()
        }))
        .service(tower_actor::Actor::new(10, |queue: _| {
            let storage = storage.clone();
            async move { service::Consensus::new(storage, app, queue).run().await }
        }));
    let info_service =
        service::Info::new(storage.clone()).wrap_err("failed initializing info service")?;
    let snapshot_service = service::Snapshot;

    let server = Server::builder()
        .consensus(consensus_service)
        .info(info_service)
        .mempool(mempool_service)
        .snapshot(snapshot_service)
        .finish()
        .ok_or_eyre("server builder didn't return server; are all fields set?")?;

    let server_handle = tokio::spawn(async move {
        let server_listen_result = match listen_url {
            AbciListenUrl::Tcp(socket_addr) => server.listen_tcp(socket_addr).await,
            AbciListenUrl::Unix(path) => server.listen_unix(path).await,
        };
        match server_listen_result {
            Ok(()) => {
                // this shouldn't happen, as there isn't a way for the ABCI server to exit
                info_span!("abci_server").in_scope(|| info!("ABCI server exited successfully"));
            }
            Err(e) => {
                error_span!("abci_server")
                    .in_scope(|| error!(err = e.as_ref(), "ABCI server exited with error"));
            }
        }
        let _ = server_exit_tx.send(());
    });

    Ok(server_handle)
}

struct SignalReceiver {
    stop_rx: watch::Receiver<()>,
}

fn spawn_signal_handler() -> SignalReceiver {
    let (stop_tx, stop_rx) = watch::channel(());
    tokio::spawn(async move {
        let mut sigint = signal(SignalKind::interrupt()).expect(
            "setting a SIGINT listener should always work on unix; is this running on unix?",
        );
        let mut sigterm = signal(SignalKind::terminate()).expect(
            "setting a SIGTERM listener should always work on unix; is this running on unix?",
        );
        loop {
            select! {
                _ = sigint.recv() => {
                    info!("received SIGINT");
                    let _ = stop_tx.send(());
                }
                _ = sigterm.recv() => {
                    info!("received SIGTERM");
                    let _ = stop_tx.send(());
                }
            }
        }
    });

    SignalReceiver {
        stop_rx,
    }
}<|MERGE_RESOLUTION|>--- conflicted
+++ resolved
@@ -146,20 +146,6 @@
             .wrap_err("failed to initialize app")?;
 
         let mempool_service = service::Mempool::new(storage.clone(), mempool.clone(), metrics);
-<<<<<<< HEAD
-=======
-        let info_service =
-            service::Info::new(storage.clone()).wrap_err("failed initializing info service")?;
-        let snapshot_service = service::Snapshot;
-
-        let abci_server = Server::builder()
-            .consensus(consensus_service)
-            .info(info_service)
-            .mempool(mempool_service)
-            .snapshot(snapshot_service)
-            .finish()
-            .ok_or_eyre("server builder didn't return server; are all fields set?")?;
->>>>>>> f043f5b2
 
         let (grpc_shutdown_tx, grpc_shutdown_rx) = tokio::sync::oneshot::channel();
         let (abci_shutdown_tx, abci_shutdown_rx) = tokio::sync::oneshot::channel();
@@ -170,34 +156,15 @@
             .wrap_err("failed to parse grpc_addr address")?;
         let grpc_server_handle = start_grpc_server(&storage, mempool, grpc_addr, grpc_shutdown_rx);
 
-<<<<<<< HEAD
-        span.in_scope(|| info!(%config.abci_listen_url, "starting abci sequencer"));
+        debug!(config.abci_listen_url, "starting sequencer");
         let abci_server_handle = start_abci_server(
             &storage,
             app,
             mempool_service,
             config.abci_listen_url,
-            server_exit_tx,
+            abci_shutdown_tx,
         )
-        .wrap_err("failed to start ABCI server")?;
-=======
-        debug!(config.listen_addr, "starting sequencer");
-
-        let listen_addr = config.listen_addr.clone();
-        let abci_server_handle = tokio::spawn(async move {
-            match abci_server.listen_tcp(listen_addr).await {
-                Ok(()) => {
-                    // this shouldn't happen, as there isn't a way for the ABCI server to exit
-                    info_span!("abci_server").in_scope(|| info!("ABCI server exited successfully"));
-                }
-                Err(e) => {
-                    error_span!("abci_server")
-                        .in_scope(|| error!(err = e.as_ref(), "ABCI server exited with error"));
-                }
-            }
-            let _ = abci_shutdown_tx.send(());
-        });
->>>>>>> f043f5b2
+            .wrap_err("failed to start ABCI server")?;
 
         let grpc_server = RunningGrpcServer {
             handle: grpc_server_handle,
@@ -208,19 +175,7 @@
             shutdown_rx: abci_shutdown_rx,
         };
 
-<<<<<<< HEAD
-        shutdown_tx
-            .send(())
-            .map_err(|()| eyre!("failed to send shutdown signal to grpc server"))?;
-        grpc_server_handle
-            .await
-            .wrap_err("grpc server task failed")?
-            .wrap_err("grpc server failed")?;
-        abci_server_handle.abort();
-        Ok(())
-=======
         Ok((grpc_server, abci_server))
->>>>>>> f043f5b2
     }
 }
 
@@ -277,7 +232,7 @@
     app: App,
     mempool_service: service::Mempool,
     listen_url: AbciListenUrl,
-    server_exit_tx: oneshot::Sender<()>,
+    abci_shutdown_tx: oneshot::Sender<()>,
 ) -> eyre::Result<JoinHandle<()>> {
     let consensus_service = tower::ServiceBuilder::new()
         .layer(request_span::layer(|req: &ConsensusRequest| {
@@ -314,7 +269,7 @@
                     .in_scope(|| error!(err = e.as_ref(), "ABCI server exited with error"));
             }
         }
-        let _ = server_exit_tx.send(());
+        let _ = abci_shutdown_tx.send(());
     });
 
     Ok(server_handle)
