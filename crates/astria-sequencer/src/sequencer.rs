use std::time::Duration;

use astria_core::generated::price_feed::service::v2::oracle_client::OracleClient;
use astria_eyre::{
    anyhow_to_eyre,
    eyre::{
        self,
        eyre,
        OptionExt as _,
        Result,
        WrapErr as _,
    },
};
use penumbra_tower_trace::{
    trace::request_span,
    v038::RequestExt as _,
};
use telemetry::metrics::register_histogram_global;
use tendermint::v0_38::abci::ConsensusRequest;
use tokio::{
    select,
    signal::unix::{
        signal,
        SignalKind,
    },
    sync::{
        oneshot,
        watch,
    },
    task::JoinHandle,
};
use tonic::transport::{
    Channel,
    Endpoint,
    Uri,
};
use tower_abci::v038::Server;
use tracing::{
    debug,
    error,
    error_span,
    info,
    info_span,
    instrument,
    warn,
};

use crate::{
    address::StateReadExt as _,
    app::{
        App,
        ShouldShutDown,
    },
    assets::StateReadExt as _,
    config::{
        AbciListenUrl,
        Config,
    },
    mempool::Mempool,
    metrics::Metrics,
    service,
    upgrades::UpgradesHandler,
};

const MAX_RETRIES_TO_CONNECT_TO_PRICE_FEED_SIDECAR: u32 = 36;

pub struct Sequencer;

type GrpcServerHandle = JoinHandle<Result<(), tonic::transport::Error>>;
type AbciServerHandle = JoinHandle<()>;

struct RunningGrpcServer {
    pub handle: GrpcServerHandle,
    pub shutdown_tx: oneshot::Sender<()>,
}

struct RunningAbciServer {
    pub handle: AbciServerHandle,
    pub shutdown_rx: oneshot::Receiver<()>,
    pub consensus_cancellation_token: tokio_util::sync::CancellationToken,
}

enum InitializationOutcome {
    Initialized {
        grpc_server: RunningGrpcServer,
        abci_server: RunningAbciServer,
    },
    ShutDownForUpgrade,
}

impl Sequencer {
    /// Builds and runs the sequencer until it is either stopped by a signal or an error occurs.
    ///
    /// # Errors
    /// Returns an error in the following cases:
    /// - Database file does not exist, or cannot be loaded into storage
    /// - The app fails to initialize
    /// - Info service fails to initialize
    /// - The server builder fails to return a server
    /// - The gRPC address cannot be parsed
    /// - The gRPC server fails to exit properly
    pub async fn spawn(config: Config, metrics: &'static Metrics) -> Result<()> {
        let mut signals = spawn_signal_handler();
        let initialize_fut = Self::initialize(config, metrics);
        select! {
            _ = signals.stop_rx.changed() => {
                info_span!("initialize").in_scope(|| info!("shutting down sequencer"));
                Ok(())
            }

            result = initialize_fut => {
                match result? {
                    InitializationOutcome::Initialized{grpc_server,abci_server  } => {
                        Self::run_until_stopped(grpc_server, abci_server, &mut signals).await
                    }
                    InitializationOutcome::ShutDownForUpgrade => { Ok(()) }
                }
            }
        }
    }

    async fn run_until_stopped(
        grpc_server: RunningGrpcServer,
        abci_server: RunningAbciServer,
        signals: &mut SignalReceiver,
    ) -> Result<()> {
        select! {
            _ = signals.stop_rx.changed() => {
                info_span!("run_until_stopped").in_scope(|| info!("shutting down sequencer"));
            }

            () = abci_server.consensus_cancellation_token.cancelled() => {
                info_span!("run_until_stopped")
                    .in_scope(|| info!("consensus server shutting down sequencer"));
            },

            _ = abci_server.shutdown_rx => {
                info_span!("run_until_stopped")
                    .in_scope(|| error!("ABCI server task exited, this shouldn't happen"));
            }
        }

        grpc_server
            .shutdown_tx
            .send(())
            .map_err(|()| eyre!("failed to send shutdown signal to grpc server"))?;
        grpc_server
            .handle
            .await
            .wrap_err("grpc server task failed")?
            .wrap_err("grpc server failed")?;
        abci_server.handle.abort();
        Ok(())
    }

    #[instrument(skip_all)]
    async fn initialize(
        config: Config,
        metrics: &'static Metrics,
    ) -> Result<InitializationOutcome> {
        cnidarium::register_metrics();
        register_histogram_global("cnidarium_get_raw_duration_seconds");
        register_histogram_global("cnidarium_nonverifiable_get_raw_duration_seconds");

        let substore_prefixes = vec![penumbra_ibc::IBC_SUBSTORE_PREFIX];

        let storage = cnidarium::Storage::load(
            config.db_filepath.clone(),
            substore_prefixes
                .into_iter()
                .map(ToString::to_string)
                .collect(),
        )
        .await
        .map_err(anyhow_to_eyre)
        .wrap_err("failed to load storage backing chain state")?;
        let snapshot = storage.latest_snapshot();

        let upgrades_handler =
            UpgradesHandler::new(&config.upgrades_filepath, config.cometbft_rpc_addr.clone())
                .wrap_err("failed constructing upgrades handler")?;
        upgrades_handler
            .ensure_historical_upgrades_applied(&snapshot)
            .await
            .wrap_err("historical upgrades not applied")?;
        if let ShouldShutDown::ShutDownForUpgrade {
            upgrade_activation_height,
            block_time,
            hex_encoded_app_hash,
        } = upgrades_handler
            .should_shut_down(&snapshot)
            .await
            .wrap_err("failed to establish if sequencer should shut down for upgrade")?
        {
            info!(
                upgrade_activation_height,
                latest_app_hash = %hex_encoded_app_hash,
                latest_block_time = %block_time,
                "shutting down for upgrade"
            );
            return Ok(InitializationOutcome::ShutDownForUpgrade);
        }

        // the native asset should be configurable only at genesis.
        // the genesis state must include the native asset's base
        // denomination, and it is set in storage during init_chain.
        // on subsequent startups, we load the native asset from storage.
        if storage.latest_version() != u64::MAX {
            let _ = snapshot
                .get_native_asset()
                .await
                .context("failed to query state for native asset")?;
            let _ = snapshot
                .get_base_prefix()
                .await
                .context("failed to query state for base prefix")?;
        }

        let mempool = Mempool::new(metrics, config.mempool_parked_max_tx_count);
        let price_feed_client = new_price_feed_client(&config)
            .await
            .wrap_err("failed to create connected price feed client")?;
        let upgrades = upgrades_handler.upgrades().clone();
        let app = App::new(
            snapshot,
            mempool.clone(),
            upgrades_handler,
            crate::app::vote_extension::Handler::new(price_feed_client),
            metrics,
        )
        .await
        .wrap_err("failed to initialize app")?;

        let event_bus_subscription = app.subscribe_to_events();

        let mempool_service = service::Mempool::new(storage.clone(), mempool.clone(), metrics);

        let (grpc_shutdown_tx, grpc_shutdown_rx) = tokio::sync::oneshot::channel();
        let (abci_shutdown_tx, abci_shutdown_rx) = tokio::sync::oneshot::channel();

        let grpc_addr = config
            .grpc_addr
            .parse()
            .wrap_err("failed to parse grpc_addr address")?;

        // TODO(janis): need a mechanism to check and report if the grpc server setup failed.
        // right now it's fire and forget and the grpc server is only reaped if sequencer
        // itself is taken down.
        let grpc_server_handle = tokio::spawn(crate::grpc::serve(
            storage.clone(),
            mempool,
            upgrades,
            grpc_addr,
            config.no_optimistic_blocks,
            event_bus_subscription,
            grpc_shutdown_rx,
        ));

        debug!(%config.abci_listen_url, "starting sequencer");
        let consensus_cancellation_token = tokio_util::sync::CancellationToken::new();
        let abci_server_handle = start_abci_server(
            &storage,
            app,
            mempool_service,
            config.abci_listen_url,
            abci_shutdown_tx,
            consensus_cancellation_token.clone(),
        )
        .wrap_err("failed to start ABCI server")?;

        let grpc_server = RunningGrpcServer {
            handle: grpc_server_handle,
            shutdown_tx: grpc_shutdown_tx,
        };
        let abci_server = RunningAbciServer {
            handle: abci_server_handle,
            shutdown_rx: abci_shutdown_rx,
            consensus_cancellation_token,
        };

        Ok(InitializationOutcome::Initialized {
            grpc_server,
            abci_server,
        })
    }
}

fn start_abci_server(
    storage: &cnidarium::Storage,
    app: App,
    mempool_service: service::Mempool,
    listen_url: AbciListenUrl,
    abci_shutdown_tx: oneshot::Sender<()>,
    consensus_cancellation_token: tokio_util::sync::CancellationToken,
) -> eyre::Result<JoinHandle<()>> {
    let consensus_service = tower::ServiceBuilder::new()
        .layer(request_span::layer(|req: &ConsensusRequest| {
            req.create_span()
        }))
        .service(tower_actor::Actor::new(10, |queue: _| {
            let storage = storage.clone();
            async move {
                service::Consensus::new(storage, app, queue, consensus_cancellation_token)
                    .run()
                    .await
            }
        }));
    let info_service =
        service::Info::new(storage.clone()).wrap_err("failed initializing info service")?;
    let snapshot_service = service::Snapshot;

    let server = Server::builder()
        .consensus(consensus_service)
        .info(info_service)
        .mempool(mempool_service)
        .snapshot(snapshot_service)
        .finish()
        .ok_or_eyre("server builder didn't return server; are all fields set?")?;

    let server_handle = tokio::spawn(async move {
        let server_listen_result = match listen_url {
            AbciListenUrl::Tcp(socket_addr) => server.listen_tcp(socket_addr).await,
            AbciListenUrl::Unix(path) => server.listen_unix(path).await,
        };
        match server_listen_result {
            Ok(()) => {
                // this shouldn't happen, as there isn't a way for the ABCI server to exit
                info_span!("abci_server").in_scope(|| info!("ABCI server exited successfully"));
            }
            Err(e) => {
                error_span!("abci_server")
                    .in_scope(|| error!(err = e.as_ref(), "ABCI server exited with error"));
            }
        }
        let _ = abci_shutdown_tx.send(());
    });

    Ok(server_handle)
}

struct SignalReceiver {
    stop_rx: watch::Receiver<()>,
}

fn spawn_signal_handler() -> SignalReceiver {
    let (stop_tx, stop_rx) = watch::channel(());
    tokio::spawn(async move {
        let mut sigint = signal(SignalKind::interrupt()).expect(
            "setting a SIGINT listener should always work on unix; is this running on unix?",
        );
        let mut sigterm = signal(SignalKind::terminate()).expect(
            "setting a SIGTERM listener should always work on unix; is this running on unix?",
        );
        loop {
            select! {
                _ = sigint.recv() => {
                    info!("received SIGINT");
                    let _ = stop_tx.send(());
                }
                _ = sigterm.recv() => {
                    info!("received SIGTERM");
                    let _ = stop_tx.send(());
                }
            }
        }
    });

    SignalReceiver {
        stop_rx,
    }
}

/// Returns a new price feed client or `Ok(None)` if `config.no_price_feed` is true.
///
/// If `config.no_price_feed` is false, returns `Ok(Some(...))` as soon as a successful response is
/// received from the price feed sidecar, or returns `Err` after a fixed number of failed
/// re-attempts (roughly equivalent to 5 minutes total).
#[instrument(skip_all, err)]
async fn new_price_feed_client(config: &Config) -> Result<Option<OracleClient<Channel>>> {
    if config.no_price_feed {
        return Ok(None);
    }
    let uri: Uri = config
        .price_feed_grpc_addr
        .parse()
        .context("failed parsing price feed grpc address as Uri")?;
    let endpoint = Endpoint::from(uri.clone()).timeout(Duration::from_millis(
        config.price_feed_client_timeout_milliseconds,
    ));

<<<<<<< HEAD
    let retry_config =
        tryhard::RetryFutureConfig::new(MAX_RETRIES_TO_CONNECT_TO_PRICE_FEED_SIDECAR)
            .exponential_backoff(Duration::from_millis(100))
            .max_delay(Duration::from_secs(10))
            .on_retry(
                |attempt, next_delay: Option<Duration>, error: &eyre::Report| {
                    let wait_duration = next_delay
                        .map(humantime::format_duration)
                        .map(tracing::field::display);
                    warn!(
                        error = error.as_ref() as &dyn std::error::Error,
                        attempt,
                        wait_duration,
                        "failed to query price feed oracle sidecar; retrying after backoff",
                    );
                    async {}
                },
            );
=======
    let retry_config = tryhard::RetryFutureConfig::new(MAX_RETRIES_TO_CONNECT_TO_ORACLE_SIDECAR)
        .exponential_backoff(Duration::from_millis(100))
        .max_delay(Duration::from_secs(10))
        .on_retry(
            |attempt, next_delay: Option<Duration>, error: &eyre::Report| {
                let wait_duration = next_delay
                    .map(telemetry::display::format_duration)
                    .map(tracing::field::display);
                warn!(
                    error = error.as_ref() as &dyn std::error::Error,
                    attempt,
                    wait_duration,
                    "failed to query oracle sidecar; retrying after backoff",
                );
                async {}
            },
        );
>>>>>>> 6be8670c

    let client = tryhard::retry_fn(|| connect_to_price_feed_sidecar(&endpoint, &uri))
        .with_config(retry_config)
        .await
        .wrap_err_with(|| {
            format!(
                "failed to query price feed sidecar after \
                 {MAX_RETRIES_TO_CONNECT_TO_PRICE_FEED_SIDECAR} retries; giving up"
            )
        })?;
    Ok(Some(client))
}

#[instrument(skip_all, err(level = tracing::Level::WARN))]
async fn connect_to_price_feed_sidecar(
    endpoint: &Endpoint,
    uri: &Uri,
) -> Result<OracleClient<Channel>> {
    let client = OracleClient::new(
        endpoint
            .connect()
            .await
            .wrap_err("failed to connect to price feed sidecar")?,
    );
    debug!(uri = %uri, "price feed sidecar is reachable");
    Ok(client)
}

#[cfg(test)]
mod tests {
    use std::path::PathBuf;

    use super::*;

    #[tokio::test(start_paused = true)]
    async fn should_wait_while_unable_to_connect() {
        // We only care about `no_price_feed` and `price_feed_grpc_addr` values - the others can be
        // meaningless.
        let config = Config {
            abci_listen_url: AbciListenUrl::Unix(PathBuf::new()),
            db_filepath: "".into(),
            log: String::new(),
            grpc_addr: String::new(),
            force_stdout: true,
            no_otel: true,
            no_metrics: true,
            metrics_http_listener_addr: String::new(),
            pretty_print: true,
            upgrades_filepath: PathBuf::new(),
            cometbft_rpc_addr: String::new(),
            no_price_feed: false,
            price_feed_grpc_addr: "http://127.0.0.1:8081".to_string(),
            price_feed_client_timeout_milliseconds: 1,
            mempool_parked_max_tx_count: 1,
            no_optimistic_blocks: false,
        };

        let start = tokio::time::Instant::now();
        let error = new_price_feed_client(&config).await.unwrap_err();
        assert!(start.elapsed() > Duration::from_secs(300));
        assert_eq!(
            error.to_string(),
            format!(
                "failed to query price feed sidecar after \
                 {MAX_RETRIES_TO_CONNECT_TO_PRICE_FEED_SIDECAR} retries; giving up"
            )
        );
    }
}<|MERGE_RESOLUTION|>--- conflicted
+++ resolved
@@ -388,7 +388,6 @@
         config.price_feed_client_timeout_milliseconds,
     ));
 
-<<<<<<< HEAD
     let retry_config =
         tryhard::RetryFutureConfig::new(MAX_RETRIES_TO_CONNECT_TO_PRICE_FEED_SIDECAR)
             .exponential_backoff(Duration::from_millis(100))
@@ -396,7 +395,7 @@
             .on_retry(
                 |attempt, next_delay: Option<Duration>, error: &eyre::Report| {
                     let wait_duration = next_delay
-                        .map(humantime::format_duration)
+                        .map(telemetry::display::format_duration)
                         .map(tracing::field::display);
                     warn!(
                         error = error.as_ref() as &dyn std::error::Error,
@@ -407,25 +406,6 @@
                     async {}
                 },
             );
-=======
-    let retry_config = tryhard::RetryFutureConfig::new(MAX_RETRIES_TO_CONNECT_TO_ORACLE_SIDECAR)
-        .exponential_backoff(Duration::from_millis(100))
-        .max_delay(Duration::from_secs(10))
-        .on_retry(
-            |attempt, next_delay: Option<Duration>, error: &eyre::Report| {
-                let wait_duration = next_delay
-                    .map(telemetry::display::format_duration)
-                    .map(tracing::field::display);
-                warn!(
-                    error = error.as_ref() as &dyn std::error::Error,
-                    attempt,
-                    wait_duration,
-                    "failed to query oracle sidecar; retrying after backoff",
-                );
-                async {}
-            },
-        );
->>>>>>> 6be8670c
 
     let client = tryhard::retry_fn(|| connect_to_price_feed_sidecar(&endpoint, &uri))
         .with_config(retry_config)
