use anyhow::{
    bail,
    ensure,
    Context as _,
    Result,
};
use astria_core::protocol::transaction::v1alpha1::action::FeeAssetChangeAction;
use async_trait::async_trait;
use cnidarium::StateWrite;

use crate::{
    app::ActionHandler,
    assets::{
        StateReadExt as _,
        StateWriteExt as _,
    },
    authority::StateReadExt as _,
    transaction::StateReadExt as _,
};

#[async_trait]
impl ActionHandler for FeeAssetChangeAction {
<<<<<<< HEAD
    type CheckStatelessContext = ();

    async fn check_stateless(&self, _context: Self::CheckStatelessContext) -> Result<()> {
=======
    async fn check_stateless(&self) -> Result<()> {
>>>>>>> d47a3745
        Ok(())
    }

    async fn check_and_execute<S: StateWrite>(&self, mut state: S) -> Result<()> {
        let from = state
            .get_current_source()
            .expect("transaction source must be present in state when executing an action")
            .address_bytes();
        let authority_sudo_address = state
            .get_sudo_address()
            .await
            .context("failed to get authority sudo address")?;
        ensure!(
            authority_sudo_address == from,
            "unauthorized address for fee asset change"
        );
        match self {
            FeeAssetChangeAction::Addition(asset) => {
                state.put_allowed_fee_asset(asset);
            }
            FeeAssetChangeAction::Removal(asset) => {
                state.delete_allowed_fee_asset(asset);

                if state
                    .get_allowed_fee_assets()
                    .await
                    .context("failed to retrieve allowed fee assets")?
                    .is_empty()
                {
                    bail!("cannot remove last allowed fee asset");
                }
            }
        }
        Ok(())
    }
}<|MERGE_RESOLUTION|>--- conflicted
+++ resolved
@@ -20,13 +20,7 @@
 
 #[async_trait]
 impl ActionHandler for FeeAssetChangeAction {
-<<<<<<< HEAD
-    type CheckStatelessContext = ();
-
-    async fn check_stateless(&self, _context: Self::CheckStatelessContext) -> Result<()> {
-=======
     async fn check_stateless(&self) -> Result<()> {
->>>>>>> d47a3745
         Ok(())
     }
 
