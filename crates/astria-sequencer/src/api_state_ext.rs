--- conflicted
+++ resolved
@@ -1,11 +1,3 @@
-<<<<<<< HEAD
-use anyhow::{
-    bail,
-    Context as _,
-    Result,
-};
-=======
->>>>>>> 8bc06f1e
 use astria_core::{
     primitive::v1::RollupId,
     sequencerblock::v1alpha1::block::{
@@ -19,7 +11,6 @@
     anyhow_to_eyre,
     eyre::{
         bail,
-        eyre,
         Result,
         WrapErr as _,
     },
@@ -72,17 +63,9 @@
         else {
             bail!("block hash not found for given height");
         };
-<<<<<<< HEAD
         StoredValue::deserialize(&bytes)
             .and_then(|value| storage::BlockHash::try_from(value).map(<[u8; 32]>::from))
-            .context("invalid block hash bytes")
-=======
-
-        let hash: [u8; 32] = hash.try_into().map_err(|bytes: Vec<_>| {
-            eyre!("expected 32 bytes block hash, but got {}", bytes.len())
-        })?;
-        Ok(hash)
->>>>>>> 8bc06f1e
+            .wrap_err("invalid block hash bytes")
     }
 
     #[instrument(skip_all)]
@@ -98,20 +81,11 @@
         else {
             bail!("header not found for given block hash");
         };
-<<<<<<< HEAD
         StoredValue::deserialize(&bytes)
             .and_then(|value| {
                 storage::SequencerBlockHeader::try_from(value).map(SequencerBlockHeader::from)
             })
-            .context("invalid sequencer block header bytes")
-=======
-
-        let raw = raw::SequencerBlockHeader::decode(header_bytes.as_slice())
-            .wrap_err("failed to decode sequencer block from raw bytes")?;
-        let header = SequencerBlockHeader::try_from_raw(raw)
-            .wrap_err("failed to convert raw sequencer block to sequencer block")?;
-        Ok(header)
->>>>>>> 8bc06f1e
+            .wrap_err("invalid sequencer block header bytes")
     }
 
     #[instrument(skip_all)]
@@ -124,10 +98,9 @@
         else {
             bail!("rollup IDs not found for given block hash");
         };
-<<<<<<< HEAD
         StoredValue::deserialize(&bytes)
             .and_then(|value| storage::RollupIds::try_from(value).map(Vec::<RollupId>::from))
-            .context("invalid rollup ids bytes")
+            .wrap_err("invalid rollup ids bytes")
     }
 
     #[instrument(skip_all)]
@@ -156,85 +129,6 @@
         }
 
         Ok(SequencerBlock::unchecked_from_parts(parts))
-=======
-
-        let RollupIdSeq(rollup_ids) = RollupIdSeq::try_from_slice(&rollup_ids_bytes)
-            .wrap_err("failed to deserialize rollup IDs list")?;
-        Ok(rollup_ids)
-    }
-
-    #[instrument(skip_all)]
-    async fn get_sequencer_block_by_hash(&self, hash: &[u8]) -> Result<SequencerBlock> {
-        let Some(header_bytes) = self
-            .get_raw(&sequencer_block_header_by_hash_key(hash))
-            .await
-            .map_err(anyhow_to_eyre)
-            .wrap_err("failed to read raw sequencer block from state")?
-        else {
-            bail!("header not found for given block hash");
-        };
-
-        let header_raw = raw::SequencerBlockHeader::decode(header_bytes.as_slice())
-            .wrap_err("failed to decode sequencer block from raw bytes")?;
-
-        let rollup_ids = self
-            .get_rollup_ids_by_block_hash(hash)
-            .await
-            .wrap_err("failed to get rollup IDs by block hash")?;
-
-        let mut rollup_transactions = Vec::with_capacity(rollup_ids.len());
-        for id in &rollup_ids {
-            let key = rollup_data_by_hash_and_rollup_id_key(hash, id);
-            let raw =
-                self.get_raw(&key).await.map_err(anyhow_to_eyre).wrap_err(
-                    "failed to read rollup data by block hash and rollup ID from state",
-                )?;
-            if let Some(raw) = raw {
-                let raw = raw.as_slice();
-                let rollup_data = raw::RollupTransactions::decode(raw)
-                    .wrap_err("failed to decode rollup data from raw bytes")?;
-                rollup_transactions.push(rollup_data);
-            }
-        }
-
-        let Some(rollup_transactions_proof) = self
-            .get_raw(&rollup_transactions_proof_by_hash_key(hash))
-            .await
-            .map_err(anyhow_to_eyre)
-            .wrap_err("failed to read rollup transactions proof by block hash from state")?
-        else {
-            bail!("rollup transactions proof not found for given block hash");
-        };
-
-        let rollup_transactions_proof =
-            primitiveRaw::Proof::decode(rollup_transactions_proof.as_slice())
-                .wrap_err("failed to decode rollup transactions proof from raw bytes")?;
-
-        let Some(rollup_ids_proof) = self
-            .get_raw(&rollup_ids_proof_by_hash_key(hash))
-            .await
-            .map_err(anyhow_to_eyre)
-            .wrap_err("failed to read rollup IDs proof by block hash from state")?
-        else {
-            bail!("rollup IDs proof not found for given block hash");
-        };
-
-        let rollup_ids_proof = primitiveRaw::Proof::decode(rollup_ids_proof.as_slice())
-            .wrap_err("failed to decode rollup IDs proof from raw bytes")?;
-
-        let raw = raw::SequencerBlock {
-            block_hash: Bytes::copy_from_slice(hash),
-            header: header_raw.into(),
-            rollup_transactions,
-            rollup_transactions_proof: rollup_transactions_proof.into(),
-            rollup_ids_proof: rollup_ids_proof.into(),
-        };
-
-        let block = SequencerBlock::try_from_raw(raw)
-            .wrap_err("failed to convert raw sequencer block to sequencer block")?;
-
-        Ok(block)
->>>>>>> 8bc06f1e
     }
 
     #[instrument(skip_all)]
@@ -257,30 +151,18 @@
         let Some(bytes) = self
             .get_raw(&rollup_data_by_hash_and_rollup_id_key(hash, rollup_id))
             .await
-<<<<<<< HEAD
-            .context("failed to read rollup transactions by block hash and rollup ID from state")?
-=======
             .map_err(anyhow_to_eyre)
-            .wrap_err("failed to read rollup data by block hash and rollup ID from state")?
->>>>>>> 8bc06f1e
+            .wrap_err(
+                "failed to read rollup transactions by block hash and rollup ID from state",
+            )?
         else {
             bail!("rollup transactions not found for given block hash and rollup ID");
         };
-<<<<<<< HEAD
         StoredValue::deserialize(&bytes)
             .and_then(|value| {
                 storage::RollupTransactions::try_from(value).map(RollupTransactions::from)
             })
-            .context("invalid rollup transactions bytes")
-=======
-        let raw = raw::RollupTransactions::decode(bytes.as_slice())
-            .wrap_err("failed to decode rollup data from raw bytes")?;
-
-        let rollup_transactions = RollupTransactions::try_from_raw(raw)
-            .wrap_err("failed to convert raw rollup transaction to rollup transaction")?;
-
-        Ok(rollup_transactions)
->>>>>>> 8bc06f1e
+            .wrap_err("invalid rollup transactions bytes")
     }
 
     #[instrument(skip_all)]
@@ -298,20 +180,12 @@
         };
         StoredValue::deserialize(&bytes)
             .and_then(|value| storage::Proof::try_from(value).map(merkle::Proof::from))
-            .context("invalid rollup transactions proof bytes")
-    }
-
-<<<<<<< HEAD
+            .wrap_err("invalid rollup transactions proof bytes")
+    }
+
     #[instrument(skip_all)]
     async fn get_rollup_ids_proof_by_block_hash(&self, hash: &[u8; 32]) -> Result<merkle::Proof> {
         let Some(bytes) = self
-=======
-        let rollup_transactions_proof =
-            primitiveRaw::Proof::decode(rollup_transactions_proof.as_slice())
-                .wrap_err("failed to decode rollup transactions proof from raw bytes")?;
-
-        let Some(rollup_ids_proof) = self
->>>>>>> 8bc06f1e
             .get_raw(&rollup_ids_proof_by_hash_key(hash))
             .await
             .map_err(anyhow_to_eyre)
@@ -319,17 +193,9 @@
         else {
             bail!("rollup IDs proof not found for given block hash");
         };
-<<<<<<< HEAD
         StoredValue::deserialize(&bytes)
             .and_then(|value| storage::Proof::try_from(value).map(merkle::Proof::from))
-            .context("invalid rollup IDs proof bytes")
-=======
-
-        let rollup_ids_proof = primitiveRaw::Proof::decode(rollup_ids_proof.as_slice())
-            .wrap_err("failed to decode rollup IDs proof from raw bytes")?;
-
-        Ok((rollup_transactions_proof, rollup_ids_proof))
->>>>>>> 8bc06f1e
+            .wrap_err("invalid rollup IDs proof bytes")
     }
 }
 
@@ -346,28 +212,6 @@
         // 5. block hash to rollup transactions proof
         // 6. block hash to rollup IDs proof
 
-<<<<<<< HEAD
-=======
-        let key = block_hash_by_height_key(block.height().into());
-        self.put_raw(key, block.block_hash().to_vec());
-
-        let rollup_ids = block
-            .rollup_transactions()
-            .keys()
-            .copied()
-            .map(From::from)
-            .collect::<Vec<_>>();
-
-        let key = rollup_ids_by_hash_key(&block.block_hash());
-
-        self.put_raw(
-            key,
-            borsh::to_vec(&RollupIdSeq(rollup_ids))
-                .wrap_err("failed to serialize rollup IDs list")?,
-        );
-
-        let key = sequencer_block_header_by_hash_key(&block.block_hash());
->>>>>>> 8bc06f1e
         let SequencerBlockParts {
             block_hash,
             header,
