--- conflicted
+++ resolved
@@ -22,72 +22,41 @@
 };
 use tracing::instrument;
 
-<<<<<<< HEAD
 use crate::storage::{
     self,
     StoredValue,
 };
 
-fn block_hash_by_height_key(height: u64) -> String {
-    format!("blockhash/{height}")
-}
-
-fn sequencer_block_header_by_hash_key(hash: &[u8; 32]) -> String {
-    format!("blockheader/{}", crate::utils::Hex(hash))
-}
-
-fn rollup_data_by_hash_and_rollup_id_key(hash: &[u8; 32], rollup_id: &RollupId) -> String {
-    format!("rollupdata/{}/{}", crate::utils::Hex(hash), rollup_id)
-}
-
-fn rollup_ids_by_hash_key(hash: &[u8; 32]) -> String {
-    format!("rollupids/{}", crate::utils::Hex(hash))
-}
-
-fn rollup_transactions_proof_by_hash_key(hash: &[u8; 32]) -> String {
-    format!("rolluptxsproof/{}", crate::utils::Hex(hash))
-}
-
-fn rollup_ids_proof_by_hash_key(hash: &[u8; 32]) -> String {
-    format!("rollupidsproof/{}", crate::utils::Hex(hash))
-=======
 fn block_hash_by_height_key(height: u64) -> Vec<u8> {
     [b"blockhash/".as_slice(), &height.to_le_bytes()].concat()
 }
 
-fn sequencer_block_header_by_hash_key(hash: &[u8]) -> Vec<u8> {
-    [b"blockheader/", hash].concat()
-}
-
-fn rollup_data_by_hash_and_rollup_id_key(hash: &[u8], rollup_id: &RollupId) -> Vec<u8> {
-    [b"rollupdata/", hash, rollup_id.as_ref()].concat()
-}
-
-fn rollup_ids_by_hash_key(hash: &[u8]) -> Vec<u8> {
-    [b"rollupids/", hash].concat()
-}
-
-fn rollup_transactions_proof_by_hash_key(hash: &[u8]) -> Vec<u8> {
-    [b"rolluptxsproof/", hash].concat()
-}
-
-fn rollup_ids_proof_by_hash_key(hash: &[u8]) -> Vec<u8> {
-    [b"rollupidsproof/", hash].concat()
->>>>>>> bda4ffc4
+fn sequencer_block_header_by_hash_key(hash: &[u8; 32]) -> Vec<u8> {
+    [b"blockheader/", hash.as_slice()].concat()
+}
+
+fn rollup_data_by_hash_and_rollup_id_key(hash: &[u8; 32], rollup_id: &RollupId) -> Vec<u8> {
+    [b"rollupdata/", hash.as_slice(), rollup_id.as_ref()].concat()
+}
+
+fn rollup_ids_by_hash_key(hash: &[u8; 32]) -> Vec<u8> {
+    [b"rollupids/", hash.as_slice()].concat()
+}
+
+fn rollup_transactions_proof_by_hash_key(hash: &[u8; 32]) -> Vec<u8> {
+    [b"rolluptxsproof/", hash.as_slice()].concat()
+}
+
+fn rollup_ids_proof_by_hash_key(hash: &[u8; 32]) -> Vec<u8> {
+    [b"rollupidsproof/", hash.as_slice()].concat()
 }
 
 #[async_trait]
 pub(crate) trait StateReadExt: StateRead {
     #[instrument(skip_all)]
     async fn get_block_hash_by_height(&self, height: u64) -> Result<[u8; 32]> {
-<<<<<<< HEAD
         let Some(bytes) = self
-            .get_raw(&block_hash_by_height_key(height))
-=======
-        let key = block_hash_by_height_key(height);
-        let Some(hash) = self
-            .nonverifiable_get_raw(&key)
->>>>>>> bda4ffc4
+            .nonverifiable_get_raw(&block_hash_by_height_key(height))
             .await
             .map_err(anyhow_to_eyre)
             .wrap_err("failed to read block hash by height from state")?
@@ -104,14 +73,8 @@
         &self,
         hash: &[u8; 32],
     ) -> Result<SequencerBlockHeader> {
-<<<<<<< HEAD
         let Some(bytes) = self
-            .get_raw(&sequencer_block_header_by_hash_key(hash))
-=======
-        let key = sequencer_block_header_by_hash_key(hash);
-        let Some(header_bytes) = self
-            .nonverifiable_get_raw(&key)
->>>>>>> bda4ffc4
+            .nonverifiable_get_raw(&sequencer_block_header_by_hash_key(hash))
             .await
             .map_err(anyhow_to_eyre)
             .wrap_err("failed to read raw sequencer block from state")?
@@ -126,16 +89,9 @@
     }
 
     #[instrument(skip_all)]
-<<<<<<< HEAD
     async fn get_rollup_ids_by_block_hash(&self, hash: &[u8; 32]) -> Result<Vec<RollupId>> {
         let Some(bytes) = self
-            .get_raw(&rollup_ids_by_hash_key(hash))
-=======
-    async fn get_rollup_ids_by_block_hash(&self, hash: &[u8]) -> Result<Vec<RollupId>> {
-        let key = rollup_ids_by_hash_key(hash);
-        let Some(rollup_ids_bytes) = self
-            .nonverifiable_get_raw(&key)
->>>>>>> bda4ffc4
+            .nonverifiable_get_raw(&rollup_ids_by_hash_key(hash))
             .await
             .map_err(anyhow_to_eyre)
             .wrap_err("failed to read rollup IDs by block hash from state")?
@@ -148,7 +104,6 @@
     }
 
     #[instrument(skip_all)]
-<<<<<<< HEAD
     async fn get_sequencer_block_by_hash(&self, hash: &[u8; 32]) -> Result<SequencerBlock> {
         // No need to add context as these `get` methods already report sufficient context on error.
         let header = self.get_sequencer_block_header_by_hash(hash).await?;
@@ -174,79 +129,6 @@
         }
 
         Ok(SequencerBlock::unchecked_from_parts(parts))
-=======
-    async fn get_sequencer_block_by_hash(&self, hash: &[u8]) -> Result<SequencerBlock> {
-        let Some(header_bytes) = self
-            .nonverifiable_get_raw(&sequencer_block_header_by_hash_key(hash))
-            .await
-            .map_err(anyhow_to_eyre)
-            .wrap_err("failed to read raw sequencer block from state")?
-        else {
-            bail!("header not found for given block hash");
-        };
-
-        let header_raw = raw::SequencerBlockHeader::decode(header_bytes.as_slice())
-            .wrap_err("failed to decode sequencer block from raw bytes")?;
-
-        let rollup_ids = self
-            .get_rollup_ids_by_block_hash(hash)
-            .await
-            .wrap_err("failed to get rollup IDs by block hash")?;
-
-        let mut rollup_transactions = Vec::with_capacity(rollup_ids.len());
-        for id in &rollup_ids {
-            let key = rollup_data_by_hash_and_rollup_id_key(hash, id);
-            let raw = self
-                .nonverifiable_get_raw(&key)
-                .await
-                .map_err(anyhow_to_eyre)
-                .context("failed to read rollup data by block hash and rollup ID from state")?;
-            if let Some(raw) = raw {
-                let raw = raw.as_slice();
-                let rollup_data = raw::RollupTransactions::decode(raw)
-                    .wrap_err("failed to decode rollup data from raw bytes")?;
-                rollup_transactions.push(rollup_data);
-            }
-        }
-
-        let Some(rollup_transactions_proof) = self
-            .nonverifiable_get_raw(&rollup_transactions_proof_by_hash_key(hash))
-            .await
-            .map_err(anyhow_to_eyre)
-            .wrap_err("failed to read rollup transactions proof by block hash from state")?
-        else {
-            bail!("rollup transactions proof not found for given block hash");
-        };
-
-        let rollup_transactions_proof =
-            primitiveRaw::Proof::decode(rollup_transactions_proof.as_slice())
-                .wrap_err("failed to decode rollup transactions proof from raw bytes")?;
-
-        let Some(rollup_ids_proof) = self
-            .nonverifiable_get_raw(&rollup_ids_proof_by_hash_key(hash))
-            .await
-            .map_err(anyhow_to_eyre)
-            .wrap_err("failed to read rollup IDs proof by block hash from state")?
-        else {
-            bail!("rollup IDs proof not found for given block hash");
-        };
-
-        let rollup_ids_proof = primitiveRaw::Proof::decode(rollup_ids_proof.as_slice())
-            .wrap_err("failed to decode rollup IDs proof from raw bytes")?;
-
-        let raw = raw::SequencerBlock {
-            block_hash: Bytes::copy_from_slice(hash),
-            header: header_raw.into(),
-            rollup_transactions,
-            rollup_transactions_proof: rollup_transactions_proof.into(),
-            rollup_ids_proof: rollup_ids_proof.into(),
-        };
-
-        let block = SequencerBlock::try_from_raw(raw)
-            .wrap_err("failed to convert raw sequencer block to sequencer block")?;
-
-        Ok(block)
->>>>>>> bda4ffc4
     }
 
     #[instrument(skip_all)]
@@ -267,11 +149,7 @@
         rollup_id: &RollupId,
     ) -> Result<RollupTransactions> {
         let Some(bytes) = self
-<<<<<<< HEAD
-            .get_raw(&rollup_data_by_hash_and_rollup_id_key(hash, rollup_id))
-=======
-            .nonverifiable_get_raw(&key)
->>>>>>> bda4ffc4
+            .nonverifiable_get_raw(&rollup_data_by_hash_and_rollup_id_key(hash, rollup_id))
             .await
             .map_err(anyhow_to_eyre)
             .wrap_err(
@@ -290,17 +168,10 @@
     #[instrument(skip_all)]
     async fn get_rollup_transactions_proof_by_block_hash(
         &self,
-<<<<<<< HEAD
         hash: &[u8; 32],
     ) -> Result<merkle::Proof> {
         let Some(bytes) = self
-            .get_raw(&rollup_transactions_proof_by_hash_key(hash))
-=======
-        hash: &[u8],
-    ) -> Result<(primitiveRaw::Proof, primitiveRaw::Proof)> {
-        let Some(rollup_transactions_proof) = self
             .nonverifiable_get_raw(&rollup_transactions_proof_by_hash_key(hash))
->>>>>>> bda4ffc4
             .await
             .map_err(anyhow_to_eyre)
             .wrap_err("failed to read rollup transactions proof by block hash from state")?
@@ -312,19 +183,10 @@
             .wrap_err("invalid rollup transactions proof bytes")
     }
 
-<<<<<<< HEAD
     #[instrument(skip_all)]
     async fn get_rollup_ids_proof_by_block_hash(&self, hash: &[u8; 32]) -> Result<merkle::Proof> {
         let Some(bytes) = self
-            .get_raw(&rollup_ids_proof_by_hash_key(hash))
-=======
-        let rollup_transactions_proof =
-            primitiveRaw::Proof::decode(rollup_transactions_proof.as_slice())
-                .wrap_err("failed to decode rollup transactions proof from raw bytes")?;
-
-        let Some(rollup_ids_proof) = self
             .nonverifiable_get_raw(&rollup_ids_proof_by_hash_key(hash))
->>>>>>> bda4ffc4
             .await
             .map_err(anyhow_to_eyre)
             .wrap_err("failed to read rollup IDs proof by block hash from state")?
@@ -350,28 +212,6 @@
         // 5. block hash to rollup transactions proof
         // 6. block hash to rollup IDs proof
 
-<<<<<<< HEAD
-=======
-        let key = block_hash_by_height_key(block.height().into());
-        self.nonverifiable_put_raw(key, block.block_hash().to_vec());
-
-        let rollup_ids = block
-            .rollup_transactions()
-            .keys()
-            .copied()
-            .map(From::from)
-            .collect::<Vec<_>>();
-
-        let key = rollup_ids_by_hash_key(&block.block_hash());
-
-        self.nonverifiable_put_raw(
-            key,
-            borsh::to_vec(&RollupIdSeq(rollup_ids))
-                .wrap_err("failed to serialize rollup IDs list")?,
-        );
-
-        let key = sequencer_block_header_by_hash_key(&block.block_hash());
->>>>>>> bda4ffc4
         let SequencerBlockParts {
             block_hash,
             header,
@@ -379,7 +219,6 @@
             rollup_transactions_proof,
             rollup_ids_proof,
         } = block.into_parts();
-<<<<<<< HEAD
 
         put_block_hash(self, header.height(), block_hash)?;
         put_rollup_ids(self, &block_hash, rollup_transactions.keys().copied())?;
@@ -398,7 +237,7 @@
     let bytes = StoredValue::BlockHash((&block_hash).into())
         .serialize()
         .context("failed to serialize block hash")?;
-    state.put_raw(block_hash_by_height_key(block_height.into()), bytes);
+    state.nonverifiable_put_raw(block_hash_by_height_key(block_height.into()), bytes);
     Ok(())
 }
 
@@ -411,24 +250,9 @@
     let bytes = StoredValue::RollupIds(rollup_ids.iter().into())
         .serialize()
         .context("failed to serialize rollup ids")?;
-    state.put_raw(rollup_ids_by_hash_key(block_hash), bytes);
+    state.nonverifiable_put_raw(rollup_ids_by_hash_key(block_hash), bytes);
     Ok(())
 }
-=======
-        let header = header.into_raw();
-        self.nonverifiable_put_raw(key, header.encode_to_vec());
-
-        for (id, rollup_data) in rollup_transactions {
-            let key = rollup_data_by_hash_and_rollup_id_key(&block_hash, &id);
-            self.nonverifiable_put_raw(key, rollup_data.into_raw().encode_to_vec());
-        }
-
-        let key = rollup_transactions_proof_by_hash_key(&block_hash);
-        self.nonverifiable_put_raw(key, rollup_transactions_proof.into_raw().encode_to_vec());
-
-        let key = rollup_ids_proof_by_hash_key(&block_hash);
-        self.nonverifiable_put_raw(key, rollup_ids_proof.into_raw().encode_to_vec());
->>>>>>> bda4ffc4
 
 // allow: `block_header` will be consumed in upcoming PR.
 #[allow(clippy::needless_pass_by_value)]
@@ -440,7 +264,7 @@
     let bytes = StoredValue::SequencerBlockHeader((&block_header).into())
         .serialize()
         .context("failed to serialize sequencer block header")?;
-    state.put_raw(sequencer_block_header_by_hash_key(block_hash), bytes);
+    state.nonverifiable_put_raw(sequencer_block_header_by_hash_key(block_hash), bytes);
     Ok(())
 }
 
@@ -458,7 +282,7 @@
         let bytes = StoredValue::RollupTransactions(rollup_txs.into())
             .serialize()
             .context("failed to serialize rollup transactions")?;
-        state.put_raw(rollup_data_by_hash_and_rollup_id_key(block_hash, id), bytes);
+        state.nonverifiable_put_raw(rollup_data_by_hash_and_rollup_id_key(block_hash, id), bytes);
         Ok(())
     })
 }
@@ -473,7 +297,7 @@
     let bytes = StoredValue::Proof((&proof).into())
         .serialize()
         .context("failed to serialize rollups transactions proof")?;
-    state.put_raw(rollup_transactions_proof_by_hash_key(block_hash), bytes);
+    state.nonverifiable_put_raw(rollup_transactions_proof_by_hash_key(block_hash), bytes);
     Ok(())
 }
 
@@ -487,7 +311,7 @@
     let bytes = StoredValue::Proof((&proof).into())
         .serialize()
         .context("failed to serialize rollup ids proof")?;
-    state.put_raw(rollup_ids_proof_by_hash_key(block_hash), bytes);
+    state.nonverifiable_put_raw(rollup_ids_proof_by_hash_key(block_hash), bytes);
     Ok(())
 }
 
