//! This module implements the ICS20 transfer handler, which handles
//! incoming packets.
//!
//! It contains an [`Ics20Transfer`] struct which implements the Penumbra
//! [`AppHandler`] trait, which is passed through the Penumbra IBC implementation
//! during transaction checks and execution. The IBC implementation calls into
//! the ICS20 transfer handler during the IBC transaction lifecycle.
//!
//! [`AppHandler`] consists of two traits: [`AppHandlerCheck`] and [`AppHandlerExecute`].
//! [`AppHandlerCheck`] is used for stateless and stateful checks, while
//! [`AppHandlerExecute`] is used for execution.
use std::borrow::Cow;

use astria_core::{
    primitive::v1::{
        asset::{
            denom,
            Denom,
        },
        Address,
        Bech32,
        Bech32m,
    },
    protocol::memos,
    sequencerblock::v1alpha1::block::Deposit,
};
use astria_eyre::{
    anyhow::{
        self,
        Context as _,
    },
    eyre::{
        bail,
        ensure,
        OptionExt as _,
        Result,
        WrapErr as _,
    },
    eyre_to_anyhow,
};
use cnidarium::{
    StateRead,
    StateWrite,
};
use ibc_types::{
    core::channel::{
        channel,
        msgs::{
            MsgAcknowledgement,
            MsgChannelCloseConfirm,
            MsgChannelCloseInit,
            MsgChannelOpenAck,
            MsgChannelOpenConfirm,
            MsgChannelOpenInit,
            MsgChannelOpenTry,
            MsgRecvPacket,
            MsgTimeout,
        },
        ChannelId,
        PortId,
    },
    transfer::acknowledgement::TokenTransferAcknowledgement,
};
use penumbra_ibc::component::app_handler::{
    AppHandler,
    AppHandlerCheck,
    AppHandlerExecute,
};
use penumbra_proto::penumbra::core::component::ibc::v1::FungibleTokenPacketData;
use tokio::try_join;
use tracing::instrument;

use crate::{
    accounts::StateWriteExt as _,
    address::StateReadExt as _,
    assets::{
        StateReadExt as _,
        StateWriteExt as _,
    },
    bridge::{
        StateReadExt as _,
        StateWriteExt as _,
    },
    ibc::{
        self,
        StateReadExt as _,
    },
    transaction::StateReadExt as _,
    utils::create_deposit_event,
};

/// The maximum length of the encoded Ics20 `FungibleTokenPacketData` in bytes.
const MAX_PACKET_DATA_BYTE_LENGTH: usize = 2048;

/// The maximum length of the rollup address in bytes.
const MAX_ROLLUP_ADDRESS_BYTE_LENGTH: usize = 256;

/// The ICS20 transfer handler.
///
/// See [here](https://github.com/cosmos/ibc/blob/main/spec/app/ics-020-fungible-token-transfer/README.md)
/// for the specification which this is based on.
#[derive(Clone)]
pub(crate) struct Ics20Transfer;

#[async_trait::async_trait]
impl AppHandlerCheck for Ics20Transfer {
<<<<<<< HEAD
    #[instrument(skip_all, err)]
    async fn chan_open_init_check<S: StateRead>(_: S, msg: &MsgChannelOpenInit) -> Result<()> {
=======
    async fn chan_open_init_check<S: StateRead>(
        _: S,
        msg: &MsgChannelOpenInit,
    ) -> anyhow::Result<()> {
>>>>>>> 8bc06f1e
        if msg.ordering != channel::Order::Unordered {
            anyhow::bail!("channel order must be unordered for Ics20 transfer");
        }

        if msg.version_proposal.as_str() != "ics20-1" {
            anyhow::bail!("channel version must be ics20-1 for Ics20 transfer");
        }

        Ok(())
    }

<<<<<<< HEAD
    #[instrument(skip_all, err)]
    async fn chan_open_try_check<S: StateRead>(_: S, msg: &MsgChannelOpenTry) -> Result<()> {
=======
    async fn chan_open_try_check<S: StateRead>(
        _: S,
        msg: &MsgChannelOpenTry,
    ) -> anyhow::Result<()> {
>>>>>>> 8bc06f1e
        if msg.ordering != channel::Order::Unordered {
            anyhow::bail!("channel order must be unordered for Ics20 transfer");
        }

        if msg.version_supported_on_a.as_str() != "ics20-1" {
            anyhow::bail!("counterparty version must be ics20-1 for Ics20 transfer");
        }

        Ok(())
    }

<<<<<<< HEAD
    #[instrument(skip_all, err)]
    async fn chan_open_ack_check<S: StateRead>(_: S, msg: &MsgChannelOpenAck) -> Result<()> {
=======
    async fn chan_open_ack_check<S: StateRead>(
        _: S,
        msg: &MsgChannelOpenAck,
    ) -> anyhow::Result<()> {
>>>>>>> 8bc06f1e
        if msg.version_on_b.as_str() != "ics20-1" {
            anyhow::bail!("counterparty version must be ics20-1 for Ics20 transfer");
        }

        Ok(())
    }

<<<<<<< HEAD
    #[instrument(skip_all)]
    async fn chan_open_confirm_check<S: StateRead>(_: S, _: &MsgChannelOpenConfirm) -> Result<()> {
=======
    async fn chan_open_confirm_check<S: StateRead>(
        _: S,
        _: &MsgChannelOpenConfirm,
    ) -> anyhow::Result<()> {
>>>>>>> 8bc06f1e
        // accept channel confirmations, port has already been validated, version has already been
        // validated
        Ok(())
    }

<<<<<<< HEAD
    #[instrument(skip_all)]
    async fn chan_close_init_check<S: StateRead>(_: S, _: &MsgChannelCloseInit) -> Result<()> {
=======
    async fn chan_close_init_check<S: StateRead>(
        _: S,
        _: &MsgChannelCloseInit,
    ) -> anyhow::Result<()> {
>>>>>>> 8bc06f1e
        anyhow::bail!("ics20 always aborts on chan_close_init");
    }

    #[instrument(skip_all)]
    async fn chan_close_confirm_check<S: StateRead>(
        _: S,
        _: &MsgChannelCloseConfirm,
    ) -> anyhow::Result<()> {
        // no action needed
        Ok(())
    }

<<<<<<< HEAD
    #[instrument(skip_all, err)]
    async fn recv_packet_check<S: StateRead>(_: S, msg: &MsgRecvPacket) -> Result<()> {
=======
    async fn recv_packet_check<S: StateRead>(_: S, msg: &MsgRecvPacket) -> anyhow::Result<()> {
>>>>>>> 8bc06f1e
        // most checks performed in `execute`
        // perform stateless checks here
        if msg.packet.data.is_empty() {
            anyhow::bail!("packet data is empty");
        }

        if msg.packet.data.len() > MAX_PACKET_DATA_BYTE_LENGTH {
            anyhow::bail!("packet data is too long: exceeds MAX_PACKET_DATA_BYTE_LENGTH");
        }

        Ok(())
    }

<<<<<<< HEAD
    #[instrument(skip_all, err)]
    async fn timeout_packet_check<S: StateRead>(state: S, msg: &MsgTimeout) -> Result<()> {
=======
    async fn timeout_packet_check<S: StateRead>(state: S, msg: &MsgTimeout) -> anyhow::Result<()> {
>>>>>>> 8bc06f1e
        refund_tokens_check(
            state,
            msg.packet.data.as_slice(),
            &msg.packet.port_on_a,
            &msg.packet.chan_on_a,
        )
        .await
        .map_err(eyre_to_anyhow)
    }

    #[instrument(skip_all, err)]
    async fn acknowledge_packet_check<S: StateRead>(
        state: S,
        msg: &MsgAcknowledgement,
    ) -> anyhow::Result<()> {
        // see https://github.com/cosmos/ibc-go/blob/3f5b2b6632e0fa37056e5805b289a9307870ac9a/modules/core/04-channel/types/acknowledgement.go
        // and https://github.com/cosmos/ibc-go/blob/3f5b2b6632e0fa37056e5805b289a9307870ac9a/proto/ibc/core/channel/v1/channel.proto#L155
        // for formatting
        let ack: TokenTransferAcknowledgement =
            serde_json::from_slice(msg.acknowledgement.as_slice())?;
        if ack.is_successful() {
            return Ok(());
        }

        refund_tokens_check(
            state,
            msg.packet.data.as_slice(),
            &msg.packet.port_on_a,
            &msg.packet.chan_on_a,
        )
        .await
        .map_err(eyre_to_anyhow)
    }
}

#[instrument(skip_all, err)]
async fn refund_tokens_check<S: StateRead>(
    mut state: S,
    data: &[u8],
    source_port: &PortId,
    source_channel: &ChannelId,
) -> Result<()> {
    let packet_data: FungibleTokenPacketData = serde_json::from_slice(data)
        .wrap_err("failed to decode fungible token packet data json")?;

    let denom = {
        let denom = packet_data
            .denom
            .parse::<Denom>()
            .wrap_err("failed parsing denom packet data")?;
        convert_denomination_if_ibc_prefixed(&mut state, denom)
            .await
            .wrap_err("failed to convert denomination if ibc/ prefixed")?
    };

    let is_source = !denom.starts_with_str(&format!("{source_port}/{source_channel}"));
    if is_source {
        // recipient of packet (us) was the source chain
        //
        // check if escrow account has enough balance to refund user
        let balance = state
            .get_ibc_channel_balance(source_channel, denom)
            .await
            .wrap_err("failed to get channel balance in refund_tokens_check")?;

        let packet_amount: u128 = packet_data
            .amount
            .parse()
            .wrap_err("failed to parse packet amount as u128")?;
        if balance < packet_amount {
            bail!("insufficient balance to refund tokens to sender");
        }
    }

    Ok(())
}

#[async_trait::async_trait]
impl AppHandlerExecute for Ics20Transfer {
    async fn chan_open_init_execute<S: StateWrite>(_: S, _: &MsgChannelOpenInit) {}

    async fn chan_open_try_execute<S: StateWrite>(_: S, _: &MsgChannelOpenTry) {}

    async fn chan_open_ack_execute<S: StateWrite>(_: S, _: &MsgChannelOpenAck) {}

    async fn chan_open_confirm_execute<S: StateWrite>(_: S, _: &MsgChannelOpenConfirm) {}

    async fn chan_close_confirm_execute<S: StateWrite>(_: S, _: &MsgChannelCloseConfirm) {}

    async fn chan_close_init_execute<S: StateWrite>(_: S, _: &MsgChannelCloseInit) {}

    #[instrument(skip_all, err)]
    async fn recv_packet_execute<S: StateWrite>(
        mut state: S,
        msg: &MsgRecvPacket,
    ) -> anyhow::Result<()> {
        use penumbra_ibc::component::packet::WriteAcknowledgement as _;

        let ack = match execute_ics20_transfer(
            &mut state,
            &msg.packet.data,
            &msg.packet.port_on_a,
            &msg.packet.chan_on_a,
            &msg.packet.port_on_b,
            &msg.packet.chan_on_b,
            false,
        )
        .await
        {
            Ok(()) => TokenTransferAcknowledgement::success(),
            Err(e) => {
                tracing::debug!(
                    error = AsRef::<dyn std::error::Error>::as_ref(&e),
                    "failed to execute ics20 transfer"
                );
                TokenTransferAcknowledgement::Error(e.to_string())
            }
        };

        let ack_bytes: Vec<u8> = ack.into();

        state
            .write_acknowledgement(&msg.packet, &ack_bytes)
            .await
            .context("failed to write acknowledgement")
    }

    #[instrument(skip_all, err)]
    async fn timeout_packet_execute<S: StateWrite>(
        mut state: S,
        msg: &MsgTimeout,
    ) -> anyhow::Result<()> {
        // we put source and dest as chain_a (the source) as we're refunding tokens,
        // and the destination chain of the refund is the source.
        execute_ics20_transfer(
            &mut state,
            &msg.packet.data,
            &msg.packet.port_on_a,
            &msg.packet.chan_on_a,
            &msg.packet.port_on_a,
            &msg.packet.chan_on_a,
            true,
        )
        .await
        .map_err(|err| {
            eyre_to_anyhow(err).context("failed to refund tokens during timeout_packet_execute")
        })
    }

    #[instrument(skip_all)]
    async fn acknowledge_packet_execute<S: StateWrite>(
        mut state: S,
        msg: &MsgAcknowledgement,
    ) -> anyhow::Result<()> {
        let ack: TokenTransferAcknowledgement = serde_json::from_slice(
            msg.acknowledgement.as_slice(),
        )
        .expect("valid acknowledgement, should have been checked in acknowledge_packet_check");
        if ack.is_successful() {
            return Ok(());
        }

        // we put source and dest as chain_a (the source) as we're refunding tokens,
        // and the destination chain of the refund is the source.
        execute_ics20_transfer(
            &mut state,
            &msg.packet.data,
            &msg.packet.port_on_a,
            &msg.packet.chan_on_a,
            &msg.packet.port_on_a,
            &msg.packet.chan_on_a,
            true,
        )
        .await
        .map_err(|err| {
            eyre_to_anyhow(err).context("failed to refund tokens during timeout_packet_execute")
        })
    }
}

#[async_trait::async_trait]
impl AppHandler for Ics20Transfer {}

#[instrument(skip_all, err)]
async fn convert_denomination_if_ibc_prefixed<S: ibc::StateReadExt>(
    state: &mut S,
    packet_denom: Denom,
) -> Result<denom::TracePrefixed> {
    // if the asset is prefixed with `ibc`, the rest of the denomination string is the asset ID,
    // so we need to look up the full trace from storage.
    // see https://github.com/cosmos/ibc-go/blob/main/docs/architecture/adr-001-coin-source-tracing.md#decision
    let denom = match packet_denom {
        Denom::TracePrefixed(trace) => trace,
        Denom::IbcPrefixed(ibc) => state
            .map_ibc_to_trace_prefixed_asset(ibc)
            .await
            .wrap_err("failed to get denom trace from asset id")?
            .ok_or_eyre("denom for given asset id not found in state")?,
    };
    Ok(denom)
}

fn prepend_denom_if_not_refund<'a>(
    packet_denom: &'a denom::TracePrefixed,
    dest_port: &PortId,
    dest_channel: &ChannelId,
    is_refund: bool,
) -> Cow<'a, denom::TracePrefixed> {
    if is_refund {
        Cow::Borrowed(packet_denom)
    } else {
        // FIXME: we should provide a method on `denom::TracePrefixed` to prepend segments to its
        // prefix
        let denom = format!("{dest_port}/{dest_channel}/{packet_denom}")
            .parse()
            .expect(
                "dest port and channel are valid prefix segments, so this concatenation must be a \
                 valid denom",
            );
        Cow::Owned(denom)
    }
}

#[instrument(skip_all, err)]
async fn execute_ics20_transfer<S: ibc::StateWriteExt>(
    state: &mut S,
    data: &[u8],
    source_port: &PortId,
    source_channel: &ChannelId,
    dest_port: &PortId,
    dest_channel: &ChannelId,
    is_refund: bool,
) -> Result<()> {
    let packet_data: FungibleTokenPacketData =
        serde_json::from_slice(data).wrap_err("failed to decode FungibleTokenPacketData")?;

    // if the memo deserializes into an `Ics20WithdrawalFromRollupMemo`,
    // we can assume this is a refund from an attempted withdrawal from
    // a rollup directly to another IBC chain via the sequencer.
    //
    // in this case, we lock the tokens back in the bridge account and
    // emit a `Deposit` event to send the tokens back to the rollup.
    if is_refund
        && serde_json::from_str::<memos::v1alpha1::Ics20WithdrawalFromRollup>(&packet_data.memo)
            .is_ok()
    {
        execute_withdrawal_refund_to_rollup(state, packet_data)
            .await
            .wrap_err("failed to execute rollup withdrawal refund")?;
        return Ok(());
    }

    let packet_amount: u128 = packet_data
        .amount
        .parse()
        .wrap_err("failed to parse packet data amount to u128")?;
    let mut denom_trace = {
        let denom = packet_data
            .denom
            .parse::<Denom>()
            .wrap_err("failed parsing denom in packet data as Denom")?;
        // convert denomination if it's prefixed with `ibc/`
        // note: this denomination might have a prefix, but it wasn't prefixed by us right now.
        convert_denomination_if_ibc_prefixed(state, denom)
            .await
            .wrap_err("failed to convert denomination if ibc/ prefixed")?
    };

    // the IBC packet should have the address as a bech32 string
    let recipient = if is_refund {
        packet_data.sender.clone()
    } else {
        packet_data.receiver
    };
    let recipient = recipient.parse().wrap_err("invalid recipient address")?;

    let is_prefixed = denom_trace.starts_with_str(&format!("{source_port}/{source_channel}"));

    // Logic: We are the source if the denom is not prefixed by source_port/source_channel and it is
    // a refund. We are also the source if the denom is prefixed by source_port/source_channel
    // and it is not a refund
    let is_source = is_refund != is_prefixed;

    // prefix the denomination with the destination port and channel if not a refund
    let trace_with_dest =
        prepend_denom_if_not_refund(&denom_trace, dest_port, dest_channel, is_refund);

    // check if this is a transfer to a bridge account and
    // execute relevant state changes if it is
    execute_ics20_transfer_bridge_lock(
        state,
        recipient,
        &trace_with_dest,
        packet_amount,
        packet_data.memo.clone(),
        is_refund,
    )
    .await
    .wrap_err("failed to execute ics20 transfer to bridge account")?;

    if is_source {
        // the asset being transferred in is an asset that originated from astria
        // subtract balance from escrow account and transfer to user

        // strip the prefix from the denom, as we're back on the source chain
        // note: if this is a refund, this is a no-op.
        if !is_refund {
            denom_trace.pop_trace_segment().ok_or_eyre(
                "there must be a source segment because above it was checked if the denom trace \
                 contains a segment",
            )?;
        }
        let escrow_channel = if is_refund {
            source_channel
        } else {
            dest_channel
        };

        let escrow_balance = state
            .get_ibc_channel_balance(escrow_channel, &denom_trace)
            .await
            .wrap_err("failed to get IBC channel balance in execute_ics20_transfer")?;

        state
            .put_ibc_channel_balance(
                escrow_channel,
                &denom_trace,
                escrow_balance
                    .checked_sub(packet_amount)
                    .ok_or_eyre("insufficient balance in escrow account to transfer tokens")?,
            )
            .wrap_err("failed to update escrow account balance in execute_ics20_transfer")?;

        state
            .increase_balance(recipient, &denom_trace, packet_amount)
            .await
            .wrap_err("failed to update user account balance in execute_ics20_transfer")?;
    } else {
        // register denomination in global ID -> denom map if it's not already there
        if !state
            .has_ibc_asset(&*trace_with_dest)
            .await
            .wrap_err("failed to check if ibc asset exists in state")?
        {
            state
                .put_ibc_asset(&trace_with_dest)
                .wrap_err("failed to put IBC asset in storage")?;
        }

        state
            .increase_balance(recipient, &*trace_with_dest, packet_amount)
            .await
            .wrap_err("failed to update user account balance in execute_ics20_transfer")?;
    }

    Ok(())
}

/// Execute a refund for a failed ics20 transfer from a rollup to a remote IBC chain.
///
/// A withdrawal of tokens from a rollup to a remote IBC chain is started with a
/// `Ics20Withdrawal` action via a (rollup's) bridge account on the sequencer.
///
/// This function then sends the tokens back to the rollup via a `Deposit` event,
/// and again locks the tokens in the specified bridge account.
///
/// This function must only be called if the following conditions hold:
/// 1. The ics20 tranfer is a refund;
/// 2. The memo contained in the ics20 transfer packet can be parsed as a Ics20WithdrawalFromRollup.
///
/// The function then assumes that the `packet_data.sender` is the bridge account, and
/// attempts to parse it as either a base-prefixed bech32m address, or as an ibc-compat-prefixed
/// bech32 address. If the sender is an ibc-compat address, then it will be converted to its
/// base-prefixed version.
///
/// The emitted deposit as seen by the rollup will *never* be the ibc-compat prefixed version.
// TODO: Add `err` with https://github.com/astriaorg/astria/issues/1386 being done
#[instrument(skip_all, err)]
async fn execute_withdrawal_refund_to_rollup<S: StateWrite>(
    state: &mut S,
    packet_data: FungibleTokenPacketData,
) -> Result<()> {
    let amount: u128 = packet_data
        .amount
        .parse()
        .wrap_err("failed to parse packet data amount to u128")?;
    let denom = {
        let denom = packet_data
            .denom
            .parse::<Denom>()
            .wrap_err("failed parsing denom in packet data as Denom")?;
        // convert denomination if it's prefixed with `ibc/`
        // note: this denomination might have a prefix, but it wasn't prefixed by us right now.
        convert_denomination_if_ibc_prefixed(state, denom)
            .await
            .context("failed to convert denomination if ibc/ prefixed")?
    };
    let bridge_address = parse_refund_sender(&*state, &packet_data.sender)
        .await
        .context("failed to parse ibc packet sender as the refund target address")?;
    execute_deposit(
        state,
        bridge_address,
        &denom,
        amount,
        bridge_address.to_string(),
    )
    .await
    .context("failed to emit deposit")?;

    state
        .increase_balance(bridge_address, denom, amount)
        .await
        .wrap_err("failed to update bridge account account balance")?;

    Ok(())
}

<<<<<<< HEAD
#[instrument(skip_all, err)]
async fn parse_refund_sender<S: StateRead>(state: &S, sender: &str) -> anyhow::Result<Address> {
=======
async fn parse_refund_sender<S: StateRead>(state: &S, sender: &str) -> Result<Address> {
>>>>>>> 8bc06f1e
    use futures::TryFutureExt as _;
    let (base_prefix, compat_prefix) = match try_join!(
        state
            .get_base_prefix()
            .map_err(|e| e.wrap_err("failed to read base prefix from state")),
        state
            .get_ibc_compat_prefix()
            .map_err(|e| e.wrap_err("failed to read ibc compat prefix from state"))
    ) {
        Ok(prefixes) => prefixes,
        Err(err) => return Err(err),
    };
    sender
        .parse::<Address<Bech32m>>()
        .wrap_err("failed to parse address in bech32m format")
        .and_then(|addr| {
            ensure!(
                addr.prefix() == base_prefix,
                "address prefix is not base prefix stored in state"
            );
            Ok(addr)
        })
        .or_else(|_| {
            sender
                .parse::<Address<Bech32>>()
                .wrap_err("failed to parse address in bech32/compat format")
                .and_then(|addr| {
                    ensure!(
                        addr.prefix() == compat_prefix,
                        "address prefix is not base prefix stored in state"
                    );
                    addr.to_prefix(&base_prefix)
                        .wrap_err(
                            "failed to convert ibc compat prefixed address to standard base \
                             prefixed address",
                        )
                        .map(|addr| addr.to_format::<Bech32m>())
                })
        })
    // "sender address was neither base nor ibc-compat prefixed; returning last error",
}

/// execute an ics20 transfer where the recipient is a bridge account.
///
/// if the recipient is not a bridge account, or the incoming packet is a refund,
/// this function is a no-op.
#[instrument(skip_all, err)]
async fn execute_ics20_transfer_bridge_lock<S: ibc::StateWriteExt>(
    state: &mut S,
    recipient: Address,
    denom: &denom::TracePrefixed,
    amount: u128,
    memo: String,
    is_refund: bool,
) -> Result<()> {
    // check if the recipient is a bridge account; if so,
    // ensure that the packet memo field (`destination_address`) is set.
    let is_bridge_lock = state
        .get_bridge_account_rollup_id(recipient)
        .await
        .wrap_err("failed to get bridge account rollup ID from state")?
        .is_some();

    // if account being transferred to is not a bridge account, or
    // the incoming packet is a refund, return
    //
    // note on refunds: bridge accounts *are* allowed to do ICS20 withdrawals,
    // so this could be a refund to a bridge account if that withdrawal times out.
    //
    // so, if this is a refund transaction, we don't need to emit a `Deposit`,
    // as the tokens are being refunded to the bridge's account.
    //
    // then, we don't need to check the memo field (as no `Deposit` is created),
    // or check the asset IDs (as the asset IDs that can be sent out are the same
    // as those that can be received).
    if !is_bridge_lock || is_refund {
        return Ok(());
    }

    // assert memo is valid
    let deposit_memo: memos::v1alpha1::Ics20TransferDeposit =
        serde_json::from_str(&memo).wrap_err("failed to parse memo as Ics20TransferDepositMemo")?;

    ensure!(
        !deposit_memo.rollup_deposit_address.is_empty(),
        "rollup deposit address must be set to bridge funds from sequencer to rollup",
    );

    ensure!(
        deposit_memo.rollup_deposit_address.len() <= MAX_ROLLUP_ADDRESS_BYTE_LENGTH,
        "rollup address is too long: exceeds MAX_ROLLUP_ADDRESS_BYTE_LENGTH",
    );

    execute_deposit(
        state,
        recipient,
        denom,
        amount,
        deposit_memo.rollup_deposit_address,
    )
    .await
}

#[instrument(skip_all, err)]
async fn execute_deposit<S: ibc::StateWriteExt>(
    state: &mut S,
    bridge_address: Address,
    denom: &denom::TracePrefixed,
    amount: u128,
    destination_address: String,
) -> Result<()> {
    // check if the recipient is a bridge account and
    // ensure that the asset ID being transferred
    // to it is allowed.
    let Some(rollup_id) = state
        .get_bridge_account_rollup_id(bridge_address)
        .await
        .wrap_err("failed to get bridge account rollup ID from state")?
    else {
        bail!("bridge account rollup ID not found in state; invalid bridge address?")
    };

    let allowed_asset = state
        .get_bridge_account_ibc_asset(bridge_address)
        .await
        .wrap_err("failed to get bridge account asset ID")?;
    ensure!(
        allowed_asset == denom.to_ibc_prefixed(),
        "asset ID is not authorized for transfer to bridge account",
    );

    let transaction_context = state
        .get_transaction_context()
        .ok_or_eyre("transaction source should be present in state when executing an action")?;
    let transaction_id = transaction_context.transaction_id;
    let index_of_action = transaction_context.source_action_index;

    let deposit = Deposit::new(
        bridge_address,
        rollup_id,
        amount,
        denom.into(),
        destination_address,
        transaction_id,
        index_of_action,
    );
    let deposit_abci_event = create_deposit_event(&deposit);
    state.record(deposit_abci_event);
    state
        .put_deposit_event(deposit)
        .await
        .wrap_err("failed to put deposit event into state")?;

    Ok(())
}

#[instrument(skip_all, err)]
async fn denom_trace<S: ibc::StateWriteExt>(
    packet_data: FungibleTokenPacketData,
    state: &mut S,
) -> Result<denom::TracePrefixed> {
    let denom = packet_data
        .denom
        .parse::<Denom>()
        .context("failed parsing denom in packet data as Denom")?;
    // convert denomination if it's prefixed with `ibc/`
    // note: this denomination might have a prefix, but it wasn't prefixed by us right now.
    convert_denomination_if_ibc_prefixed(state, denom)
        .await
        .context("failed to convert denomination if ibc/ prefixed")
}

#[cfg(test)]
mod test {
    use astria_core::primitive::v1::{
        RollupId,
        TransactionId,
    };
    use cnidarium::StateDelta;
    use denom::TracePrefixed;

    use super::*;
    use crate::{
        accounts::StateReadExt as _,
        address::StateWriteExt,
        ibc::StateWriteExt as _,
        test_utils::{
            astria_address,
            astria_address_from_hex_string,
            astria_compat_address,
            ASTRIA_COMPAT_PREFIX,
            ASTRIA_PREFIX,
        },
        transaction::{
            StateWriteExt as _,
            TransactionContext,
        },
    };

    #[tokio::test]
    async fn prefix_denomination_not_refund() {
        let packet_denom = "asset".parse().unwrap();
        let dest_port = "transfer".to_string().parse().unwrap();
        let dest_channel = "channel-99".to_string().parse().unwrap();
        let is_refund = false;

        let denom =
            prepend_denom_if_not_refund(&packet_denom, &dest_port, &dest_channel, is_refund);
        let expected = "transfer/channel-99/asset"
            .parse::<TracePrefixed>()
            .unwrap();

        assert_eq!(denom.as_ref(), &expected);
    }

    #[tokio::test]
    async fn prefix_denomination_refund() {
        let packet_denom = "asset".parse::<TracePrefixed>().unwrap();
        let dest_port = "transfer".to_string().parse().unwrap();
        let dest_channel = "channel-99".to_string().parse().unwrap();
        let is_refund = true;

        let expected = packet_denom.clone();
        let denom =
            prepend_denom_if_not_refund(&packet_denom, &dest_port, &dest_channel, is_refund);
        assert_eq!(denom.as_ref(), &expected);
    }

    #[tokio::test]
    async fn convert_denomination_if_ibc_prefixed_with_prefix() {
        let storage = cnidarium::TempStorage::new().await.unwrap();
        let snapshot = storage.latest_snapshot();
        let mut state_tx = StateDelta::new(snapshot.clone());

        let denom_trace = "asset".parse().unwrap();
        state_tx.put_ibc_asset(&denom_trace).unwrap();

        let expected = denom_trace.clone();
        let packet_denom = denom_trace.to_ibc_prefixed().into();
        let denom = convert_denomination_if_ibc_prefixed(&mut state_tx, packet_denom)
            .await
            .unwrap();
        assert_eq!(denom, expected);
    }

    #[tokio::test]
    async fn convert_denomination_if_ibc_prefixed_without_prefix() {
        let storage = cnidarium::TempStorage::new().await.unwrap();
        let snapshot = storage.latest_snapshot();
        let mut state_tx = StateDelta::new(snapshot.clone());

        let packet_denom = "asset".parse::<Denom>().unwrap();
        let expected = packet_denom.clone().unwrap_trace_prefixed();
        let denom = convert_denomination_if_ibc_prefixed(&mut state_tx, packet_denom)
            .await
            .unwrap();
        assert_eq!(denom, expected);
    }

    #[tokio::test]
    async fn execute_ics20_transfer_to_user_account() {
        let storage = cnidarium::TempStorage::new().await.unwrap();
        let snapshot = storage.latest_snapshot();
        let mut state_tx = StateDelta::new(snapshot.clone());

        let recipient = astria_address_from_hex_string("1c0c490f1b5528d8173c5de46d131160e4b2c0c3");
        let packet = FungibleTokenPacketData {
            denom: "nootasset".to_string(),
            sender: String::new(),
            amount: "100".to_string(),
            receiver: recipient.to_string(),
            memo: String::new(),
        };
        let packet_bytes = serde_json::to_vec(&packet).unwrap();

        execute_ics20_transfer(
            &mut state_tx,
            &packet_bytes,
            &"source_port".to_string().parse().unwrap(),
            &"source_channel".to_string().parse().unwrap(),
            &"dest_port".to_string().parse().unwrap(),
            &"dest_channel".to_string().parse().unwrap(),
            false,
        )
        .await
        .expect("valid ics20 transfer to user account; recipient, memo, and asset ID are valid");

        let denom = "dest_port/dest_channel/nootasset".parse::<Denom>().unwrap();
        let balance = state_tx.get_account_balance(recipient, denom).await.expect(
            "ics20 transfer to user account should succeed and balance should be minted to this \
             account",
        );
        assert_eq!(balance, 100);
    }

    #[tokio::test]
    async fn execute_ics20_transfer_to_bridge_account_ok() {
        let storage = cnidarium::TempStorage::new().await.unwrap();
        let snapshot = storage.latest_snapshot();
        let mut state_tx = StateDelta::new(snapshot.clone());

        let bridge_address = astria_address(&[99; 20]);
        let rollup_id = RollupId::from_unhashed_bytes(b"testchainid");
        let denom = "dest_port/dest_channel/nootasset".parse::<Denom>().unwrap();

        state_tx.put_transaction_context(TransactionContext {
            address_bytes: bridge_address.bytes(),
            transaction_id: TransactionId::new([0; 32]),
            source_action_index: 0,
        });

        state_tx.put_bridge_account_rollup_id(bridge_address, &rollup_id);
        state_tx
            .put_bridge_account_ibc_asset(bridge_address, &denom)
            .unwrap();

        let memo = memos::v1alpha1::Ics20TransferDeposit {
            rollup_deposit_address: "rollupaddress".to_string(),
        };

        let packet = FungibleTokenPacketData {
            denom: "nootasset".to_string(),
            sender: String::new(),
            amount: "100".to_string(),
            receiver: bridge_address.to_string(),
            memo: serde_json::to_string(&memo).unwrap(),
        };
        let packet_bytes = serde_json::to_vec(&packet).unwrap();

        execute_ics20_transfer(
            &mut state_tx,
            &packet_bytes,
            &"source_port".to_string().parse().unwrap(),
            &"source_channel".to_string().parse().unwrap(),
            &"dest_port".to_string().parse().unwrap(),
            &"dest_channel".to_string().parse().unwrap(),
            false,
        )
        .await
        .expect("valid ics20 transfer to bridge account; recipient, memo, and asset ID are valid");

        let denom = "dest_port/dest_channel/nootasset".parse::<Denom>().unwrap();
        let balance = state_tx
            .get_account_balance(bridge_address, denom)
            .await
            .expect(
                "ics20 transfer from sender to bridge account should have updated funds in the \
                 bridge address",
            );
        assert_eq!(balance, 100);

        let deposit = state_tx
            .get_block_deposits()
            .await
            .expect("a deposit should exist as a result of the transfer to a bridge account");
        assert_eq!(deposit.len(), 1);
    }

    #[tokio::test]
    async fn execute_ics20_transfer_to_bridge_account_invalid_memo() {
        let storage = cnidarium::TempStorage::new().await.unwrap();
        let snapshot = storage.latest_snapshot();
        let mut state_tx = StateDelta::new(snapshot.clone());

        let bridge_address = astria_address(&[99; 20]);
        let rollup_id = RollupId::from_unhashed_bytes(b"testchainid");
        let denom = "dest_port/dest_channel/nootasset".parse::<Denom>().unwrap();

        state_tx.put_bridge_account_rollup_id(bridge_address, &rollup_id);
        state_tx
            .put_bridge_account_ibc_asset(bridge_address, &denom)
            .unwrap();

        // use invalid memo, which should fail
        let packet = FungibleTokenPacketData {
            denom: "nootasset".to_string(),
            sender: String::new(),
            amount: "100".to_string(),
            receiver: bridge_address.to_string(),
            memo: "invalid".to_string(),
        };
        let packet_bytes = serde_json::to_vec(&packet).unwrap();

        let _ = execute_ics20_transfer(
            &mut state_tx,
            &packet_bytes,
            &"source_port".to_string().parse().unwrap(),
            &"source_channel".to_string().parse().unwrap(),
            &"dest_port".to_string().parse().unwrap(),
            &"dest_channel".to_string().parse().unwrap(),
            false,
        )
        .await
        .expect_err("empty packet memo field during transfer to bridge account should fail");
    }

    #[tokio::test]
    async fn execute_ics20_transfer_to_bridge_account_invalid_asset() {
        let storage = cnidarium::TempStorage::new().await.unwrap();
        let snapshot = storage.latest_snapshot();
        let mut state_tx = StateDelta::new(snapshot.clone());

        let bridge_address = astria_address(&[99; 20]);
        let rollup_id = RollupId::from_unhashed_bytes(b"testchainid");
        let denom = "dest_port/dest_channel/nootasset".parse::<Denom>().unwrap();

        state_tx.put_bridge_account_rollup_id(bridge_address, &rollup_id);
        state_tx
            .put_bridge_account_ibc_asset(bridge_address, &denom)
            .unwrap();

        // use invalid asset, which should fail
        let packet = FungibleTokenPacketData {
            denom: "fake".to_string(),
            sender: String::new(),
            amount: "100".to_string(),
            receiver: bridge_address.to_string(),
            memo: "destinationaddress".to_string(),
        };
        let packet_bytes = serde_json::to_vec(&packet).unwrap();

        let _ = execute_ics20_transfer(
            &mut state_tx,
            &packet_bytes,
            &"source_port".to_string().parse().unwrap(),
            &"source_channel".to_string().parse().unwrap(),
            &"dest_port".to_string().parse().unwrap(),
            &"dest_channel".to_string().parse().unwrap(),
            false,
        )
        .await
        .expect_err("invalid asset during transfer to bridge account should fail");
    }

    #[tokio::test]
    async fn execute_ics20_transfer_to_user_account_is_source_not_refund() {
        let storage = cnidarium::TempStorage::new().await.unwrap();
        let snapshot = storage.latest_snapshot();
        let mut state_tx = StateDelta::new(snapshot.clone());

        let recipient_address = astria_address(&[1; 20]);
        let amount = 100;
        let base_denom = "nootasset".parse::<Denom>().unwrap();
        state_tx
            .put_ibc_channel_balance(
                &"dest_channel".to_string().parse().unwrap(),
                &base_denom,
                amount,
            )
            .unwrap();

        let packet = FungibleTokenPacketData {
            denom: format!("source_port/source_channel/{base_denom}"),
            sender: String::new(),
            amount: amount.to_string(),
            receiver: recipient_address.to_string(),
            memo: String::new(),
        };
        let packet_bytes = serde_json::to_vec(&packet).unwrap();

        execute_ics20_transfer(
            &mut state_tx,
            &packet_bytes,
            &"source_port".to_string().parse().unwrap(),
            &"source_channel".to_string().parse().unwrap(),
            &"dest_port".to_string().parse().unwrap(),
            &"dest_channel".to_string().parse().unwrap(),
            false,
        )
        .await
        .expect("valid ics20 transfer to user account; recipient, memo, and asset ID are valid");

        let balance = state_tx
            .get_account_balance(recipient_address, &base_denom)
            .await
            .expect("ics20 transfer to user account should succeed");
        assert_eq!(balance, amount);
        let balance = state_tx
            .get_ibc_channel_balance(&"dest_channel".to_string().parse().unwrap(), &base_denom)
            .await
            .expect("ics20 transfer to user account from escrow account should succeed");
        assert_eq!(balance, 0);
    }

    #[tokio::test]
    async fn execute_ics20_transfer_to_user_account_is_source_refund() {
        let storage = cnidarium::TempStorage::new().await.unwrap();
        let snapshot = storage.latest_snapshot();
        let mut state_tx = StateDelta::new(snapshot.clone());

        let recipient_address = astria_address(&[1; 20]);
        let amount = 100;
        let base_denom = "nootasset".parse::<Denom>().unwrap();
        state_tx
            .put_ibc_channel_balance(
                &"source_channel".to_string().parse().unwrap(),
                &base_denom,
                amount,
            )
            .unwrap();

        let packet = FungibleTokenPacketData {
            denom: base_denom.to_string(),
            sender: recipient_address.to_string(),
            amount: amount.to_string(),
            receiver: recipient_address.to_string(),
            memo: String::new(),
        };
        let packet_bytes = serde_json::to_vec(&packet).unwrap();

        execute_ics20_transfer(
            &mut state_tx,
            &packet_bytes,
            &"source_port".to_string().parse().unwrap(),
            &"source_channel".to_string().parse().unwrap(),
            &"source_port".to_string().parse().unwrap(),
            &"source_channel".to_string().parse().unwrap(),
            true,
        )
        .await
        .expect("valid ics20 refund to user account; recipient, memo, and asset ID are valid");

        let balance = state_tx
            .get_account_balance(recipient_address, &base_denom)
            .await
            .expect("ics20 refund to user account should succeed");
        assert_eq!(balance, amount);
        let balance = state_tx
            .get_ibc_channel_balance(&"source_channel".to_string().parse().unwrap(), &base_denom)
            .await
            .expect("ics20 refund to user account from escrow account should succeed");
        assert_eq!(balance, 0);
    }

    #[tokio::test]
    async fn execute_rollup_withdrawal_refund_ok() {
        let storage = cnidarium::TempStorage::new().await.unwrap();
        let snapshot = storage.latest_snapshot();
        let mut state_tx = StateDelta::new(snapshot.clone());

        state_tx.put_base_prefix(ASTRIA_PREFIX);
        state_tx.put_ibc_compat_prefix(ASTRIA_COMPAT_PREFIX);

        let bridge_address = astria_address(&[99u8; 20]);

        let rollup_id = RollupId::from_unhashed_bytes(b"testchainid");
        let denom = "dest_port/dest_channel/nootasset"
            .parse::<TracePrefixed>()
            .unwrap();

        state_tx.put_transaction_context(TransactionContext {
            address_bytes: bridge_address.bytes(),
            transaction_id: TransactionId::new([0; 32]),
            source_action_index: 0,
        });

        state_tx.put_bridge_account_rollup_id(bridge_address, &rollup_id);
        state_tx
            .put_bridge_account_ibc_asset(bridge_address, &denom)
            .unwrap();

        let amount = 100;
        let address_on_rollup = "address_on_rollup".to_string();

        let packet = FungibleTokenPacketData {
            denom: denom.to_string(),
            sender: bridge_address.to_string(),
            amount: amount.to_string(),
            receiver: address_on_rollup.to_string(),
            memo: String::new(),
        };
        execute_withdrawal_refund_to_rollup(&mut state_tx, packet)
            .await
            .expect("valid rollup withdrawal refund");

        let balance = state_tx
            .get_account_balance(bridge_address, denom)
            .await
            .expect("rollup withdrawal refund should have updated funds in the bridge address");
        assert_eq!(balance, 100);

        let deposit = state_tx
            .get_block_deposits()
            .await
            .expect("a deposit should exist as a result of the rollup withdrawal refund");
        assert_eq!(deposit.len(), 1);
    }

    #[tokio::test]
    async fn rollup_withdrawal_refund_succeeds() {
        let storage = cnidarium::TempStorage::new().await.unwrap();
        let snapshot = storage.latest_snapshot();
        let mut state_tx = StateDelta::new(snapshot.clone());

        state_tx.put_base_prefix(ASTRIA_PREFIX);
        state_tx.put_ibc_compat_prefix(ASTRIA_COMPAT_PREFIX);

        let bridge_address = astria_address(&[99u8; 20]);
        let destination_chain_address = bridge_address.to_string();
        let denom = "nootasset".parse::<Denom>().unwrap();
        let rollup_id = RollupId::from_unhashed_bytes(b"testchainid");

        state_tx.put_transaction_context(TransactionContext {
            address_bytes: bridge_address.bytes(),
            transaction_id: TransactionId::new([0; 32]),
            source_action_index: 0,
        });

        state_tx.put_bridge_account_rollup_id(bridge_address, &rollup_id);
        state_tx
            .put_bridge_account_ibc_asset(bridge_address, &denom)
            .unwrap();

        let packet = FungibleTokenPacketData {
            denom: denom.to_string(),
            sender: bridge_address.to_string(),
            amount: "100".to_string(),
            receiver: "other-chain-address".to_string(),
            memo: serde_json::to_string(&memos::v1alpha1::Ics20WithdrawalFromRollup {
                memo: String::new(),
                rollup_block_number: 1,
                rollup_return_address: "rollup-defined".to_string(),
                rollup_withdrawal_event_id: "a-rollup-defined-id".into(),
            })
            .unwrap(),
        };
        let packet_bytes = serde_json::to_vec(&packet).unwrap();

        execute_ics20_transfer(
            &mut state_tx,
            &packet_bytes,
            &"source_port".to_string().parse().unwrap(),
            &"source_channel".to_string().parse().unwrap(),
            &"source_port".to_string().parse().unwrap(),
            &"source_channel".to_string().parse().unwrap(),
            true,
        )
        .await
        .expect("valid ics20 transfer refund; recipient, memo, and asset ID are valid");

        let balance = state_tx
            .get_account_balance(bridge_address, &denom)
            .await
            .expect(
                "ics20 transfer refunding to rollup should succeed and balance should be added to \
                 the bridge account",
            );
        assert_eq!(balance, 100);

        let deposits = state_tx
            .get_block_deposits()
            .await
            .expect("a deposit should exist as a result of the rollup withdrawal refund");
        assert_eq!(deposits.len(), 1);

        let deposit = deposits.get(&rollup_id).unwrap().first().unwrap();
        let expected_deposit = Deposit::new(
            bridge_address,
            rollup_id,
            100,
            denom,
            destination_chain_address,
            TransactionId::new([0; 32]),
            0,
        );
        assert_eq!(deposit, &expected_deposit);
    }

    #[tokio::test]
    async fn rollup_withdrawal_refund_with_compat_address_succeeds() {
        let storage = cnidarium::TempStorage::new().await.unwrap();
        let snapshot = storage.latest_snapshot();
        let mut state_tx = StateDelta::new(snapshot.clone());

        state_tx.put_base_prefix(ASTRIA_PREFIX);
        state_tx.put_ibc_compat_prefix(ASTRIA_COMPAT_PREFIX);

        let bridge_address = astria_address(&[99u8; 20]);
        let bridge_address_compat = astria_compat_address(&[99u8; 20]);
        let denom = "nootasset".parse::<Denom>().unwrap();
        let rollup_id = RollupId::from_unhashed_bytes(b"testchainid");

        state_tx.put_bridge_account_rollup_id(bridge_address, &rollup_id);
        state_tx
            .put_bridge_account_ibc_asset(bridge_address, &denom)
            .unwrap();

        let packet = FungibleTokenPacketData {
            denom: denom.to_string(),
            sender: bridge_address_compat.to_string(),
            amount: "100".to_string(),
            receiver: "other-chain-address".to_string(),
            memo: serde_json::to_string(&memos::v1alpha1::Ics20WithdrawalFromRollup {
                memo: String::new(),
                rollup_block_number: 1,
                rollup_return_address: "rollup-defined".to_string(),
                rollup_withdrawal_event_id: hex::encode([1u8; 32]),
            })
            .unwrap(),
        };
        let packet_bytes = serde_json::to_vec(&packet).unwrap();

        let transaction_context = TransactionContext {
            address_bytes: bridge_address.bytes(),
            transaction_id: TransactionId::new([0; 32]),
            source_action_index: 0,
        };
        state_tx.put_transaction_context(transaction_context);

        execute_ics20_transfer(
            &mut state_tx,
            &packet_bytes,
            &"source_port".to_string().parse().unwrap(),
            &"source_channel".to_string().parse().unwrap(),
            &"source_port".to_string().parse().unwrap(),
            &"source_channel".to_string().parse().unwrap(),
            true,
        )
        .await
        .expect("valid ics20 transfer refund; recipient, memo, and asset ID are valid");

        let balance = state_tx
            .get_account_balance(bridge_address, &denom)
            .await
            .expect(
                "ics20 transfer refunding to rollup should succeed and balance should be added to \
                 the bridge account",
            );
        assert_eq!(balance, 100);

        let deposits = state_tx
            .get_block_deposits()
            .await
            .expect("a deposit should exist as a result of the rollup withdrawal refund");
        assert_eq!(deposits.len(), 1);

        let deposit = deposits.get(&rollup_id).unwrap().first().unwrap();
        let expected_deposit = Deposit::new(
            bridge_address,
            rollup_id,
            100,
            denom,
            bridge_address.to_string(), /* NOTE: this is the non-compat address because it will
                                         * be converted from the compat bech32 to the
                                         * standard/non-compat bech32m version before emitting
                                         * the deposit event */
            TransactionId::new([0; 32]),
            0,
        );
        assert_eq!(deposit, &expected_deposit);
    }
}<|MERGE_RESOLUTION|>--- conflicted
+++ resolved
@@ -104,15 +104,11 @@
 
 #[async_trait::async_trait]
 impl AppHandlerCheck for Ics20Transfer {
-<<<<<<< HEAD
     #[instrument(skip_all, err)]
-    async fn chan_open_init_check<S: StateRead>(_: S, msg: &MsgChannelOpenInit) -> Result<()> {
-=======
     async fn chan_open_init_check<S: StateRead>(
         _: S,
         msg: &MsgChannelOpenInit,
     ) -> anyhow::Result<()> {
->>>>>>> 8bc06f1e
         if msg.ordering != channel::Order::Unordered {
             anyhow::bail!("channel order must be unordered for Ics20 transfer");
         }
@@ -124,15 +120,11 @@
         Ok(())
     }
 
-<<<<<<< HEAD
     #[instrument(skip_all, err)]
-    async fn chan_open_try_check<S: StateRead>(_: S, msg: &MsgChannelOpenTry) -> Result<()> {
-=======
     async fn chan_open_try_check<S: StateRead>(
         _: S,
         msg: &MsgChannelOpenTry,
     ) -> anyhow::Result<()> {
->>>>>>> 8bc06f1e
         if msg.ordering != channel::Order::Unordered {
             anyhow::bail!("channel order must be unordered for Ics20 transfer");
         }
@@ -144,15 +136,11 @@
         Ok(())
     }
 
-<<<<<<< HEAD
     #[instrument(skip_all, err)]
-    async fn chan_open_ack_check<S: StateRead>(_: S, msg: &MsgChannelOpenAck) -> Result<()> {
-=======
     async fn chan_open_ack_check<S: StateRead>(
         _: S,
         msg: &MsgChannelOpenAck,
     ) -> anyhow::Result<()> {
->>>>>>> 8bc06f1e
         if msg.version_on_b.as_str() != "ics20-1" {
             anyhow::bail!("counterparty version must be ics20-1 for Ics20 transfer");
         }
@@ -160,29 +148,21 @@
         Ok(())
     }
 
-<<<<<<< HEAD
     #[instrument(skip_all)]
-    async fn chan_open_confirm_check<S: StateRead>(_: S, _: &MsgChannelOpenConfirm) -> Result<()> {
-=======
     async fn chan_open_confirm_check<S: StateRead>(
         _: S,
         _: &MsgChannelOpenConfirm,
     ) -> anyhow::Result<()> {
->>>>>>> 8bc06f1e
         // accept channel confirmations, port has already been validated, version has already been
         // validated
         Ok(())
     }
 
-<<<<<<< HEAD
     #[instrument(skip_all)]
-    async fn chan_close_init_check<S: StateRead>(_: S, _: &MsgChannelCloseInit) -> Result<()> {
-=======
     async fn chan_close_init_check<S: StateRead>(
         _: S,
         _: &MsgChannelCloseInit,
     ) -> anyhow::Result<()> {
->>>>>>> 8bc06f1e
         anyhow::bail!("ics20 always aborts on chan_close_init");
     }
 
@@ -195,12 +175,8 @@
         Ok(())
     }
 
-<<<<<<< HEAD
     #[instrument(skip_all, err)]
-    async fn recv_packet_check<S: StateRead>(_: S, msg: &MsgRecvPacket) -> Result<()> {
-=======
     async fn recv_packet_check<S: StateRead>(_: S, msg: &MsgRecvPacket) -> anyhow::Result<()> {
->>>>>>> 8bc06f1e
         // most checks performed in `execute`
         // perform stateless checks here
         if msg.packet.data.is_empty() {
@@ -214,12 +190,8 @@
         Ok(())
     }
 
-<<<<<<< HEAD
     #[instrument(skip_all, err)]
-    async fn timeout_packet_check<S: StateRead>(state: S, msg: &MsgTimeout) -> Result<()> {
-=======
     async fn timeout_packet_check<S: StateRead>(state: S, msg: &MsgTimeout) -> anyhow::Result<()> {
->>>>>>> 8bc06f1e
         refund_tokens_check(
             state,
             msg.packet.data.as_slice(),
@@ -638,12 +610,8 @@
     Ok(())
 }
 
-<<<<<<< HEAD
 #[instrument(skip_all, err)]
-async fn parse_refund_sender<S: StateRead>(state: &S, sender: &str) -> anyhow::Result<Address> {
-=======
 async fn parse_refund_sender<S: StateRead>(state: &S, sender: &str) -> Result<Address> {
->>>>>>> 8bc06f1e
     use futures::TryFutureExt as _;
     let (base_prefix, compat_prefix) = match try_join!(
         state
