--- conflicted
+++ resolved
@@ -339,7 +339,6 @@
             .context("failed to get denom trace from asset id")?;
     }
 
-<<<<<<< HEAD
     // check if the recipient is a bridge account; if so,
     // ensure that the packet memo field is set, as the value in it
     // should be the rollup destination address.
@@ -390,9 +389,6 @@
             .context("failed to put deposit event into state")?;
     }
 
-    if is_source(source_port, source_channel, &denom, is_refund) {
-        // the asset being transferred in is an asset that originated from astria
-=======
     let is_prefixed = is_prefixed(source_port, source_channel, &denom);
     let is_source = if is_refund {
         // we are the source if the denom is not prefixed by source_port/source_channel
@@ -401,9 +397,9 @@
         // we are the source if the denom is prefixed by source_port/source_channel
         is_prefixed
     };
+
     if is_source {
-        // sender of packet (us) was the source chain
->>>>>>> 2c0d2b11
+        // the asset being transferred in is an asset that originated from astria
         // subtract balance from escrow account and transfer to user
 
         let escrow_balance = state
@@ -461,7 +457,6 @@
 
 #[cfg(test)]
 mod test {
-<<<<<<< HEAD
     use astria_core::sequencer::v1::RollupId;
     use cnidarium::StateDelta;
 
@@ -473,163 +468,6 @@
             StateWriteExt as _,
         },
     };
-
-    #[tokio::test]
-    async fn execute_ics20_transfer_to_eoa() {
-        let storage = cnidarium::TempStorage::new()
-            .await
-            .expect("failed to create temp storage backing chain state");
-        let snapshot = storage.latest_snapshot();
-        let mut state_tx = StateDelta::new(snapshot.clone());
-
-        let packet = FungibleTokenPacketData {
-            denom: "nootasset".to_string(),
-            sender: String::new(),
-            amount: "100".to_string(),
-            receiver: "1c0c490f1b5528d8173c5de46d131160e4b2c0c3".to_string(),
-            memo: String::new(),
-        };
-        let packet_bytes = serde_json::to_vec(&packet).expect("failed to serialize packet data");
-
-        execute_ics20_transfer(
-            &mut state_tx,
-            &packet_bytes,
-            &"source_port".to_string().parse().unwrap(),
-            &"source_channel".to_string().parse().unwrap(),
-            &"dest_port".to_string().parse().unwrap(),
-            &"dest_channel".to_string().parse().unwrap(),
-            false,
-        )
-        .await
-        .unwrap();
-
-        let recipient = Address::try_from_slice(
-            &hex::decode("1c0c490f1b5528d8173c5de46d131160e4b2c0c3").unwrap(),
-        )
-        .unwrap();
-        let denom: Denom = format!("dest_port/dest_channel/{}", "nootasset").into();
-        let balance = state_tx
-            .get_account_balance(recipient, denom.id())
-            .await
-            .unwrap();
-        assert_eq!(balance, 100);
-    }
-
-    #[tokio::test]
-    async fn execute_ics20_transfer_to_bridge_account_ok() {
-        let storage = cnidarium::TempStorage::new()
-            .await
-            .expect("failed to create temp storage backing chain state");
-        let snapshot = storage.latest_snapshot();
-        let mut state_tx = StateDelta::new(snapshot.clone());
-
-        let bridge_address = Address::from([99; 20]);
-        let rollup_id = RollupId::from_unhashed_bytes(b"testchainid");
-        let denom: Denom = "nootasset".to_string().into();
-
-        state_tx.put_bridge_account_rollup_id(&bridge_address, &rollup_id);
-        state_tx
-            .put_bridge_account_asset_ids(&bridge_address, &[denom.id()])
-            .unwrap();
-
-        let packet = FungibleTokenPacketData {
-            denom: "nootasset".to_string(),
-            sender: String::new(),
-            amount: "100".to_string(),
-            receiver: hex::encode(bridge_address),
-            memo: "destinationaddress".to_string(),
-        };
-        let packet_bytes = serde_json::to_vec(&packet).expect("failed to serialize packet data");
-
-        execute_ics20_transfer(
-            &mut state_tx,
-            &packet_bytes,
-            &"source_port".to_string().parse().unwrap(),
-            &"source_channel".to_string().parse().unwrap(),
-            &"dest_port".to_string().parse().unwrap(),
-            &"dest_channel".to_string().parse().unwrap(),
-            false,
-        )
-        .await
-        .unwrap();
-
-        let denom: Denom = format!("dest_port/dest_channel/{}", "nootasset").into();
-        let balance = state_tx
-            .get_account_balance(bridge_address, denom.id())
-            .await
-            .unwrap();
-        assert_eq!(balance, 100);
-
-        let deposit = state_tx.get_block_deposits().await.unwrap();
-        assert_eq!(deposit.len(), 1);
-    }
-
-    #[tokio::test]
-    async fn execute_ics20_transfer_to_bridge_account_invalid() {
-        let storage = cnidarium::TempStorage::new()
-            .await
-            .expect("failed to create temp storage backing chain state");
-        let snapshot = storage.latest_snapshot();
-        let mut state_tx = StateDelta::new(snapshot.clone());
-
-        let bridge_address = Address::from([99; 20]);
-        let rollup_id = RollupId::from_unhashed_bytes(b"testchainid");
-        let denom: Denom = "nootasset".to_string().into();
-
-        state_tx.put_bridge_account_rollup_id(&bridge_address, &rollup_id);
-        state_tx
-            .put_bridge_account_asset_ids(&bridge_address, &[denom.id()])
-            .unwrap();
-
-        // use empty memo, which should fail
-        let packet = FungibleTokenPacketData {
-            denom: "nootasset".to_string(),
-            sender: String::new(),
-            amount: "100".to_string(),
-            receiver: hex::encode(bridge_address),
-            memo: String::new(),
-        };
-        let packet_bytes = serde_json::to_vec(&packet).expect("failed to serialize packet data");
-
-        assert!(
-            execute_ics20_transfer(
-                &mut state_tx,
-                &packet_bytes,
-                &"source_port".to_string().parse().unwrap(),
-                &"source_channel".to_string().parse().unwrap(),
-                &"dest_port".to_string().parse().unwrap(),
-                &"dest_channel".to_string().parse().unwrap(),
-                false,
-            )
-            .await
-            .is_err()
-        );
-
-        // use invalid asset, which should fail
-        let packet = FungibleTokenPacketData {
-            denom: "fake".to_string(),
-            sender: String::new(),
-            amount: "100".to_string(),
-            receiver: hex::encode(bridge_address),
-            memo: "destinationaddress".to_string(),
-        };
-        let packet_bytes = serde_json::to_vec(&packet).expect("failed to serialize packet data");
-
-        assert!(
-            execute_ics20_transfer(
-                &mut state_tx,
-                &packet_bytes,
-                &"source_port".to_string().parse().unwrap(),
-                &"source_channel".to_string().parse().unwrap(),
-                &"dest_port".to_string().parse().unwrap(),
-                &"dest_channel".to_string().parse().unwrap(),
-                false,
-            )
-            .await
-            .is_err()
-        );
-=======
-    use super::*;
 
     #[test]
     fn is_prefixed_test() {
@@ -643,6 +481,161 @@
         // prefixed by the sending chain
         let asset = Denom::from("other_port/source_channel/asset".to_string());
         assert!(!is_prefixed(&source_port, &source_channel, &asset));
->>>>>>> 2c0d2b11
+    }
+
+    #[tokio::test]
+    async fn execute_ics20_transfer_to_eoa() {
+        let storage = cnidarium::TempStorage::new()
+            .await
+            .expect("failed to create temp storage backing chain state");
+        let snapshot = storage.latest_snapshot();
+        let mut state_tx = StateDelta::new(snapshot.clone());
+
+        let packet = FungibleTokenPacketData {
+            denom: "nootasset".to_string(),
+            sender: String::new(),
+            amount: "100".to_string(),
+            receiver: "1c0c490f1b5528d8173c5de46d131160e4b2c0c3".to_string(),
+            memo: String::new(),
+        };
+        let packet_bytes = serde_json::to_vec(&packet).expect("failed to serialize packet data");
+
+        execute_ics20_transfer(
+            &mut state_tx,
+            &packet_bytes,
+            &"source_port".to_string().parse().unwrap(),
+            &"source_channel".to_string().parse().unwrap(),
+            &"dest_port".to_string().parse().unwrap(),
+            &"dest_channel".to_string().parse().unwrap(),
+            false,
+        )
+        .await
+        .unwrap();
+
+        let recipient = Address::try_from_slice(
+            &hex::decode("1c0c490f1b5528d8173c5de46d131160e4b2c0c3").unwrap(),
+        )
+        .unwrap();
+        let denom: Denom = format!("dest_port/dest_channel/{}", "nootasset").into();
+        let balance = state_tx
+            .get_account_balance(recipient, denom.id())
+            .await
+            .unwrap();
+        assert_eq!(balance, 100);
+    }
+
+    #[tokio::test]
+    async fn execute_ics20_transfer_to_bridge_account_ok() {
+        let storage = cnidarium::TempStorage::new()
+            .await
+            .expect("failed to create temp storage backing chain state");
+        let snapshot = storage.latest_snapshot();
+        let mut state_tx = StateDelta::new(snapshot.clone());
+
+        let bridge_address = Address::from([99; 20]);
+        let rollup_id = RollupId::from_unhashed_bytes(b"testchainid");
+        let denom: Denom = "nootasset".to_string().into();
+
+        state_tx.put_bridge_account_rollup_id(&bridge_address, &rollup_id);
+        state_tx
+            .put_bridge_account_asset_ids(&bridge_address, &[denom.id()])
+            .unwrap();
+
+        let packet = FungibleTokenPacketData {
+            denom: "nootasset".to_string(),
+            sender: String::new(),
+            amount: "100".to_string(),
+            receiver: hex::encode(bridge_address),
+            memo: "destinationaddress".to_string(),
+        };
+        let packet_bytes = serde_json::to_vec(&packet).expect("failed to serialize packet data");
+
+        execute_ics20_transfer(
+            &mut state_tx,
+            &packet_bytes,
+            &"source_port".to_string().parse().unwrap(),
+            &"source_channel".to_string().parse().unwrap(),
+            &"dest_port".to_string().parse().unwrap(),
+            &"dest_channel".to_string().parse().unwrap(),
+            false,
+        )
+        .await
+        .unwrap();
+
+        let denom: Denom = format!("dest_port/dest_channel/{}", "nootasset").into();
+        let balance = state_tx
+            .get_account_balance(bridge_address, denom.id())
+            .await
+            .unwrap();
+        assert_eq!(balance, 100);
+
+        let deposit = state_tx.get_block_deposits().await.unwrap();
+        assert_eq!(deposit.len(), 1);
+    }
+
+    #[tokio::test]
+    async fn execute_ics20_transfer_to_bridge_account_invalid() {
+        let storage = cnidarium::TempStorage::new()
+            .await
+            .expect("failed to create temp storage backing chain state");
+        let snapshot = storage.latest_snapshot();
+        let mut state_tx = StateDelta::new(snapshot.clone());
+
+        let bridge_address = Address::from([99; 20]);
+        let rollup_id = RollupId::from_unhashed_bytes(b"testchainid");
+        let denom: Denom = "nootasset".to_string().into();
+
+        state_tx.put_bridge_account_rollup_id(&bridge_address, &rollup_id);
+        state_tx
+            .put_bridge_account_asset_ids(&bridge_address, &[denom.id()])
+            .unwrap();
+
+        // use empty memo, which should fail
+        let packet = FungibleTokenPacketData {
+            denom: "nootasset".to_string(),
+            sender: String::new(),
+            amount: "100".to_string(),
+            receiver: hex::encode(bridge_address),
+            memo: String::new(),
+        };
+        let packet_bytes = serde_json::to_vec(&packet).expect("failed to serialize packet data");
+
+        assert!(
+            execute_ics20_transfer(
+                &mut state_tx,
+                &packet_bytes,
+                &"source_port".to_string().parse().unwrap(),
+                &"source_channel".to_string().parse().unwrap(),
+                &"dest_port".to_string().parse().unwrap(),
+                &"dest_channel".to_string().parse().unwrap(),
+                false,
+            )
+            .await
+            .is_err()
+        );
+
+        // use invalid asset, which should fail
+        let packet = FungibleTokenPacketData {
+            denom: "fake".to_string(),
+            sender: String::new(),
+            amount: "100".to_string(),
+            receiver: hex::encode(bridge_address),
+            memo: "destinationaddress".to_string(),
+        };
+        let packet_bytes = serde_json::to_vec(&packet).expect("failed to serialize packet data");
+
+        assert!(
+            execute_ics20_transfer(
+                &mut state_tx,
+                &packet_bytes,
+                &"source_port".to_string().parse().unwrap(),
+                &"source_channel".to_string().parse().unwrap(),
+                &"dest_port".to_string().parse().unwrap(),
+                &"dest_channel".to_string().parse().unwrap(),
+                false,
+            )
+            .await
+            .is_err()
+        );
     }
 }