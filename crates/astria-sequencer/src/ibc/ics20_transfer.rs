//! This module implements the ICS20 transfer handler, which handles
//! incoming packets.
//!
//! It contains an [`Ics20Transfer`] struct which implements the Penumbra
//! [`AppHandler`] trait, which is passed through the Penumbra IBC implementation
//! during transaction checks and execution. The IBC implementation calls into
//! the ICS20 transfer handler during the IBC transaction lifecycle.
//!
//! [`AppHandler`] consists of two traits: [`AppHandlerCheck`] and [`AppHandlerExecute`].
//! [`AppHandlerCheck`] is used for stateless and stateful checks, while
//! [`AppHandlerExecute`] is used for execution.
use std::borrow::Cow;

<<<<<<< HEAD
use anyhow::Context as _;
=======
>>>>>>> 0cf793fa
use astria_core::{
    primitive::v1::{
        asset::{
            denom,
            Denom,
        },
        Address,
        Bech32,
        Bech32m,
    },
    protocol::memos,
    sequencerblock::v1alpha1::block::Deposit,
};
use astria_eyre::{
<<<<<<< HEAD
=======
    anyhow::{
        self,
        Context as _,
    },
>>>>>>> 0cf793fa
    eyre::{
        bail,
        ensure,
        OptionExt as _,
        Result,
        WrapErr as _,
    },
    eyre_to_anyhow,
};
use cnidarium::{
    StateRead,
    StateWrite,
};
use ibc_types::{
    core::channel::{
        channel,
        msgs::{
            MsgAcknowledgement,
            MsgChannelCloseConfirm,
            MsgChannelCloseInit,
            MsgChannelOpenAck,
            MsgChannelOpenConfirm,
            MsgChannelOpenInit,
            MsgChannelOpenTry,
            MsgRecvPacket,
            MsgTimeout,
        },
        ChannelId,
        PortId,
    },
    transfer::acknowledgement::TokenTransferAcknowledgement,
};
use penumbra_ibc::component::app_handler::{
    AppHandler,
    AppHandlerCheck,
    AppHandlerExecute,
};
use penumbra_proto::penumbra::core::component::ibc::v1::FungibleTokenPacketData;
use tokio::try_join;
use tracing::instrument;

use crate::{
    accounts::StateWriteExt as _,
    address::StateReadExt as _,
    assets::{
        StateReadExt as _,
        StateWriteExt as _,
    },
    bridge::{
        StateReadExt as _,
        StateWriteExt as _,
    },
    ibc::{
        self,
        StateReadExt as _,
    },
};

/// The maximum length of the encoded Ics20 `FungibleTokenPacketData` in bytes.
const MAX_PACKET_DATA_BYTE_LENGTH: usize = 2048;

/// The maximum length of the rollup address in bytes.
const MAX_ROLLUP_ADDRESS_BYTE_LENGTH: usize = 256;

/// The ICS20 transfer handler.
///
/// See [here](https://github.com/cosmos/ibc/blob/main/spec/app/ics-020-fungible-token-transfer/README.md)
/// for the specification which this is based on.
#[derive(Clone)]
pub(crate) struct Ics20Transfer;

#[async_trait::async_trait]
impl AppHandlerCheck for Ics20Transfer {
    async fn chan_open_init_check<S: StateRead>(
        _: S,
        msg: &MsgChannelOpenInit,
    ) -> anyhow::Result<()> {
        if msg.ordering != channel::Order::Unordered {
            anyhow::bail!("channel order must be unordered for Ics20 transfer");
        }

        if msg.version_proposal.as_str() != "ics20-1" {
            anyhow::bail!("channel version must be ics20-1 for Ics20 transfer");
        }

        Ok(())
    }

    async fn chan_open_try_check<S: StateRead>(
        _: S,
        msg: &MsgChannelOpenTry,
    ) -> anyhow::Result<()> {
        if msg.ordering != channel::Order::Unordered {
            anyhow::bail!("channel order must be unordered for Ics20 transfer");
        }

        if msg.version_supported_on_a.as_str() != "ics20-1" {
            anyhow::bail!("counterparty version must be ics20-1 for Ics20 transfer");
        }

        Ok(())
    }

    async fn chan_open_ack_check<S: StateRead>(
        _: S,
        msg: &MsgChannelOpenAck,
    ) -> anyhow::Result<()> {
        if msg.version_on_b.as_str() != "ics20-1" {
            anyhow::bail!("counterparty version must be ics20-1 for Ics20 transfer");
        }

        Ok(())
    }

    async fn chan_open_confirm_check<S: StateRead>(
        _: S,
        _: &MsgChannelOpenConfirm,
    ) -> anyhow::Result<()> {
        // accept channel confirmations, port has already been validated, version has already been
        // validated
        Ok(())
    }

    async fn chan_close_init_check<S: StateRead>(
        _: S,
        _: &MsgChannelCloseInit,
    ) -> anyhow::Result<()> {
        anyhow::bail!("ics20 always aborts on chan_close_init");
    }

    async fn chan_close_confirm_check<S: StateRead>(
        _: S,
        _: &MsgChannelCloseConfirm,
    ) -> anyhow::Result<()> {
        // no action needed
        Ok(())
    }

    async fn recv_packet_check<S: StateRead>(_: S, msg: &MsgRecvPacket) -> anyhow::Result<()> {
        // most checks performed in `execute`
        // perform stateless checks here
        if msg.packet.data.is_empty() {
            anyhow::bail!("packet data is empty");
        }

        if msg.packet.data.len() > MAX_PACKET_DATA_BYTE_LENGTH {
            anyhow::bail!("packet data is too long: exceeds MAX_PACKET_DATA_BYTE_LENGTH");
        }

        Ok(())
    }

    async fn timeout_packet_check<S: StateRead>(state: S, msg: &MsgTimeout) -> anyhow::Result<()> {
        refund_tokens_check(
            state,
            msg.packet.data.as_slice(),
            &msg.packet.port_on_a,
            &msg.packet.chan_on_a,
        )
        .await
        .map_err(eyre_to_anyhow)
    }

    async fn acknowledge_packet_check<S: StateRead>(
        state: S,
        msg: &MsgAcknowledgement,
    ) -> anyhow::Result<()> {
        // see https://github.com/cosmos/ibc-go/blob/3f5b2b6632e0fa37056e5805b289a9307870ac9a/modules/core/04-channel/types/acknowledgement.go
        // and https://github.com/cosmos/ibc-go/blob/3f5b2b6632e0fa37056e5805b289a9307870ac9a/proto/ibc/core/channel/v1/channel.proto#L155
        // for formatting
        let ack: TokenTransferAcknowledgement =
            serde_json::from_slice(msg.acknowledgement.as_slice())?;
        if ack.is_successful() {
            return Ok(());
        }

        refund_tokens_check(
            state,
            msg.packet.data.as_slice(),
            &msg.packet.port_on_a,
            &msg.packet.chan_on_a,
        )
        .await
        .map_err(eyre_to_anyhow)
    }
}

async fn refund_tokens_check<S: StateRead>(
    mut state: S,
    data: &[u8],
    source_port: &PortId,
    source_channel: &ChannelId,
) -> Result<()> {
    let packet_data: FungibleTokenPacketData = serde_json::from_slice(data)
        .wrap_err("failed to decode fungible token packet data json")?;

    let denom = {
        let denom = packet_data
            .denom
            .parse::<Denom>()
            .wrap_err("failed parsing denom packet data")?;
        convert_denomination_if_ibc_prefixed(&mut state, denom)
            .await
            .wrap_err("failed to convert denomination if ibc/ prefixed")?
    };

    let is_source = !denom.starts_with_str(&format!("{source_port}/{source_channel}"));
    if is_source {
        // recipient of packet (us) was the source chain
        //
        // check if escrow account has enough balance to refund user
        let balance = state
            .get_ibc_channel_balance(source_channel, denom)
            .await
            .wrap_err("failed to get channel balance in refund_tokens_check")?;

        let packet_amount: u128 = packet_data
            .amount
            .parse()
            .wrap_err("failed to parse packet amount as u128")?;
        if balance < packet_amount {
            bail!("insufficient balance to refund tokens to sender");
        }
    }

    Ok(())
}

#[async_trait::async_trait]
impl AppHandlerExecute for Ics20Transfer {
    async fn chan_open_init_execute<S: StateWrite>(_: S, _: &MsgChannelOpenInit) {}

    async fn chan_open_try_execute<S: StateWrite>(_: S, _: &MsgChannelOpenTry) {}

    async fn chan_open_ack_execute<S: StateWrite>(_: S, _: &MsgChannelOpenAck) {}

    async fn chan_open_confirm_execute<S: StateWrite>(_: S, _: &MsgChannelOpenConfirm) {}

    async fn chan_close_confirm_execute<S: StateWrite>(_: S, _: &MsgChannelCloseConfirm) {}

    async fn chan_close_init_execute<S: StateWrite>(_: S, _: &MsgChannelCloseInit) {}

    async fn recv_packet_execute<S: StateWrite>(
        mut state: S,
        msg: &MsgRecvPacket,
    ) -> anyhow::Result<()> {
        use penumbra_ibc::component::packet::WriteAcknowledgement as _;

        let ack = match execute_ics20_transfer(
            &mut state,
            &msg.packet.data,
            &msg.packet.port_on_a,
            &msg.packet.chan_on_a,
            &msg.packet.port_on_b,
            &msg.packet.chan_on_b,
            false,
        )
        .await
        {
            Ok(()) => TokenTransferAcknowledgement::success(),
            Err(e) => {
                tracing::debug!(
                    error = AsRef::<dyn std::error::Error>::as_ref(&e),
                    "failed to execute ics20 transfer"
                );
                TokenTransferAcknowledgement::Error(e.to_string())
            }
        };

        let ack_bytes: Vec<u8> = ack.into();

        state
            .write_acknowledgement(&msg.packet, &ack_bytes)
            .await
            .context("failed to write acknowledgement")
    }

    async fn timeout_packet_execute<S: StateWrite>(
        mut state: S,
        msg: &MsgTimeout,
    ) -> anyhow::Result<()> {
        // we put source and dest as chain_a (the source) as we're refunding tokens,
        // and the destination chain of the refund is the source.
        execute_ics20_transfer(
            &mut state,
            &msg.packet.data,
            &msg.packet.port_on_a,
            &msg.packet.chan_on_a,
            &msg.packet.port_on_a,
            &msg.packet.chan_on_a,
            true,
        )
        .await
        .map_err(|err| {
            eyre_to_anyhow(err).context("failed to refund tokens during timeout_packet_execute")
        })
    }

    async fn acknowledge_packet_execute<S: StateWrite>(
        mut state: S,
        msg: &MsgAcknowledgement,
    ) -> anyhow::Result<()> {
        let ack: TokenTransferAcknowledgement = serde_json::from_slice(
            msg.acknowledgement.as_slice(),
        )
        .expect("valid acknowledgement, should have been checked in acknowledge_packet_check");
        if ack.is_successful() {
            return Ok(());
        }

        // we put source and dest as chain_a (the source) as we're refunding tokens,
        // and the destination chain of the refund is the source.
        execute_ics20_transfer(
            &mut state,
            &msg.packet.data,
            &msg.packet.port_on_a,
            &msg.packet.chan_on_a,
            &msg.packet.port_on_a,
            &msg.packet.chan_on_a,
            true,
        )
        .await
        .map_err(|err| {
            eyre_to_anyhow(err).context("failed to refund tokens during timeout_packet_execute")
        })
    }
}

#[async_trait::async_trait]
impl AppHandler for Ics20Transfer {}

async fn convert_denomination_if_ibc_prefixed<S: ibc::StateReadExt>(
    state: &mut S,
    packet_denom: Denom,
) -> Result<denom::TracePrefixed> {
    // if the asset is prefixed with `ibc`, the rest of the denomination string is the asset ID,
    // so we need to look up the full trace from storage.
    // see https://github.com/cosmos/ibc-go/blob/main/docs/architecture/adr-001-coin-source-tracing.md#decision
    let denom = match packet_denom {
        Denom::TracePrefixed(trace) => trace,
        Denom::IbcPrefixed(ibc) => state
            .map_ibc_to_trace_prefixed_asset(ibc)
            .await
            .wrap_err("failed to get denom trace from asset id")?
            .ok_or_eyre("denom for given asset id not found in state")?,
    };
    Ok(denom)
}

fn prepend_denom_if_not_refund<'a>(
    packet_denom: &'a denom::TracePrefixed,
    dest_port: &PortId,
    dest_channel: &ChannelId,
    is_refund: bool,
) -> Cow<'a, denom::TracePrefixed> {
    if is_refund {
        Cow::Borrowed(packet_denom)
    } else {
        // FIXME: we should provide a method on `denom::TracePrefixed` to prepend segments to its
        // prefix
        let denom = format!("{dest_port}/{dest_channel}/{packet_denom}")
            .parse()
            .expect(
                "dest port and channel are valid prefix segments, so this concatenation must be a \
                 valid denom",
            );
        Cow::Owned(denom)
    }
}

// FIXME: temporarily allowed, but this must be fixed
#[allow(clippy::too_many_lines)]
async fn execute_ics20_transfer<S: ibc::StateWriteExt>(
    state: &mut S,
    data: &[u8],
    source_port: &PortId,
    source_channel: &ChannelId,
    dest_port: &PortId,
    dest_channel: &ChannelId,
    is_refund: bool,
) -> Result<()> {
    let packet_data: FungibleTokenPacketData =
        serde_json::from_slice(data).wrap_err("failed to decode FungibleTokenPacketData")?;

    // if the memo deserializes into an `Ics20WithdrawalFromRollupMemo`,
    // we can assume this is a refund from an attempted withdrawal from
    // a rollup directly to another IBC chain via the sequencer.
    //
    // in this case, we lock the tokens back in the bridge account and
    // emit a `Deposit` event to send the tokens back to the rollup.
    if is_refund
        && serde_json::from_str::<memos::v1alpha1::Ics20WithdrawalFromRollup>(&packet_data.memo)
            .is_ok()
    {
        execute_withdrawal_refund_to_rollup(state, packet_data)
            .await
            .wrap_err("failed to execute rollup withdrawal refund")?;
        return Ok(());
    }

    let packet_amount: u128 = packet_data
        .amount
        .parse()
        .wrap_err("failed to parse packet data amount to u128")?;
    let mut denom_trace = {
        let denom = packet_data
            .denom
            .parse::<Denom>()
            .wrap_err("failed parsing denom in packet data as Denom")?;
        // convert denomination if it's prefixed with `ibc/`
        // note: this denomination might have a prefix, but it wasn't prefixed by us right now.
        convert_denomination_if_ibc_prefixed(state, denom)
            .await
            .wrap_err("failed to convert denomination if ibc/ prefixed")?
    };

    // if the memo deserializes into an `Ics20WithdrawalFromRollupMemo`,
    // we can assume this is a refund from an attempted withdrawal from
    // a rollup directly to another IBC chain via the sequencer.
    //
    // in this case, we lock the tokens back in the bridge account and
    // emit a `Deposit` event to send the tokens back to the rollup.
    if is_refund
        && serde_json::from_str::<memos::v1alpha1::Ics20WithdrawalFromRollup>(&packet_data.memo)
            .is_ok()
    {
        execute_withdrawal_refund_to_rollup(state, packet_data)
            .await
            .wrap_err("failed to execute rollup withdrawal refund")?;
        return Ok(());
    }

    // the IBC packet should have the address as a bech32 string
    let recipient = if is_refund {
        packet_data.sender.clone()
    } else {
        packet_data.receiver
    };
    let recipient = recipient.parse().wrap_err("invalid recipient address")?;

    let is_prefixed = denom_trace.starts_with_str(&format!("{source_port}/{source_channel}"));
    let is_source = if is_refund {
        // we are the source if the denom is not prefixed by source_port/source_channel
        !is_prefixed
    } else {
        // we are the source if the denom is prefixed by source_port/source_channel
        is_prefixed
    };

    // prefix the denomination with the destination port and channel if not a refund
    let trace_with_dest =
        prepend_denom_if_not_refund(&denom_trace, dest_port, dest_channel, is_refund);

    // check if this is a transfer to a bridge account and
    // execute relevant state changes if it is
    execute_ics20_transfer_bridge_lock(
        state,
        recipient,
        &trace_with_dest,
        packet_amount,
        packet_data.memo.clone(),
        is_refund,
    )
    .await
    .wrap_err("failed to execute ics20 transfer to bridge account")?;

    if is_source {
        // the asset being transferred in is an asset that originated from astria
        // subtract balance from escrow account and transfer to user

        // strip the prefix from the denom, as we're back on the source chain
        // note: if this is a refund, this is a no-op.
        if !is_refund {
            denom_trace.pop_trace_segment().ok_or_eyre(
                "there must be a source segment because above it was checked if the denom trace \
                 contains a segment",
            )?;
        }
        let escrow_channel = if is_refund {
            source_channel
        } else {
            dest_channel
        };

        let escrow_balance = state
            .get_ibc_channel_balance(escrow_channel, &denom_trace)
            .await
            .wrap_err("failed to get IBC channel balance in execute_ics20_transfer")?;

        state
            .put_ibc_channel_balance(
                escrow_channel,
                &denom_trace,
                escrow_balance
                    .checked_sub(packet_amount)
                    .ok_or_eyre("insufficient balance in escrow account to transfer tokens")?,
            )
            .wrap_err("failed to update escrow account balance in execute_ics20_transfer")?;

        state
            .increase_balance(recipient, &denom_trace, packet_amount)
            .await
            .wrap_err("failed to update user account balance in execute_ics20_transfer")?;
    } else {
        // register denomination in global ID -> denom map if it's not already there
        if !state
            .has_ibc_asset(&*trace_with_dest)
            .await
            .wrap_err("failed to check if ibc asset exists in state")?
        {
            state
                .put_ibc_asset(&trace_with_dest)
                .wrap_err("failed to put IBC asset in storage")?;
        }

        state
            .increase_balance(recipient, &*trace_with_dest, packet_amount)
            .await
            .wrap_err("failed to update user account balance in execute_ics20_transfer")?;
    }

    Ok(())
}

/// Execute a refund for a failed ics20 transfer from a rollup to a remote IBC chain.
///
/// A withdrawal of tokens from a rollup to a remote IBC chain is started with a
/// `Ics20Withdrawal` action via a (rollup's) bridge account on the sequencer.
///
/// This function then sends the tokens back to the rollup via a `Deposit` event,
/// and again locks the tokens in the specified bridge account.
///
/// This function must only be called if the following conditions hold:
/// 1. The ics20 tranfer is a refund;
/// 2. The memo contained in the ics20 transfer packet can be parsed as a Ics20WithdrawalFromRollup.
///
/// The function then assumes that the `packet_data.sender` is the bridge account, and
/// attempts to parse it as either a base-prefixed bech32m address, or as an ibc-compat-prefixed
/// bech32 address. If the sender is an ibc-compat address, then it will be converted to its
/// base-prefixed version.
///
/// The emitted deposit as seen by the rollup will *never* be the ibc-compat prefixed version.
// TODO: Add `err` with https://github.com/astriaorg/astria/issues/1386 being done
#[instrument(skip_all)]
async fn execute_withdrawal_refund_to_rollup<S: StateWrite>(
    state: &mut S,
    packet_data: FungibleTokenPacketData,
) -> Result<()> {
    let amount: u128 = packet_data
        .amount
        .parse()
        .wrap_err("failed to parse packet data amount to u128")?;
    let denom = {
        let denom = packet_data
            .denom
            .parse::<Denom>()
            .wrap_err("failed parsing denom in packet data as Denom")?;
        // convert denomination if it's prefixed with `ibc/`
        // note: this denomination might have a prefix, but it wasn't prefixed by us right now.
        convert_denomination_if_ibc_prefixed(state, denom)
            .await
            .context("failed to convert denomination if ibc/ prefixed")?
    };
    let bridge_address = parse_refund_sender(&*state, &packet_data.sender)
        .await
        .context("failed to parse ibc packet sender as the refund target address")?;
    execute_deposit(
        state,
        bridge_address,
        &denom,
        amount,
        bridge_address.to_string(),
    )
    .await
    .context("failed to emit deposit")?;

    state
        .increase_balance(bridge_address, denom, amount)
        .await
        .wrap_err("failed to update bridge account account balance")?;

    Ok(())
}

async fn parse_refund_sender<S: StateRead>(state: &S, sender: &str) -> Result<Address> {
    use futures::TryFutureExt as _;
    let (base_prefix, compat_prefix) = match try_join!(
        state
            .get_base_prefix()
            .map_err(|e| e.wrap_err("failed to read base prefix from state")),
        state
            .get_ibc_compat_prefix()
            .map_err(|e| e.wrap_err("failed to read ibc compat prefix from state"))
    ) {
        Ok(prefixes) => prefixes,
        Err(err) => return Err(err),
    };
    sender
        .parse::<Address<Bech32m>>()
        .wrap_err("failed to parse address in bech32m format")
        .and_then(|addr| {
            ensure!(
                addr.prefix() == base_prefix,
                "address prefix is not base prefix stored in state"
            );
            Ok(addr)
        })
        .or_else(|_| {
            sender
                .parse::<Address<Bech32>>()
                .wrap_err("failed to parse address in bech32/compat format")
                .and_then(|addr| {
                    ensure!(
                        addr.prefix() == compat_prefix,
                        "address prefix is not base prefix stored in state"
                    );
                    addr.to_prefix(&base_prefix)
                        .wrap_err(
                            "failed to convert ibc compat prefixed address to standard base \
                             prefixed address",
                        )
                        .map(|addr| addr.to_format::<Bech32m>())
                })
        })
    // "sender address was neither base nor ibc-compat prefixed; returning last error",
}

/// execute an ics20 transfer where the recipient is a bridge account.
///
/// if the recipient is not a bridge account, or the incoming packet is a refund,
/// this function is a no-op.
async fn execute_ics20_transfer_bridge_lock<S: ibc::StateWriteExt>(
    state: &mut S,
    recipient: Address,
    denom: &denom::TracePrefixed,
    amount: u128,
    memo: String,
    is_refund: bool,
) -> Result<()> {
    // check if the recipient is a bridge account; if so,
    // ensure that the packet memo field (`destination_address`) is set.
    let is_bridge_lock = state
        .get_bridge_account_rollup_id(recipient)
        .await
        .wrap_err("failed to get bridge account rollup ID from state")?
        .is_some();

    // if account being transferred to is not a bridge account, or
    // the incoming packet is a refund, return
    //
    // note on refunds: bridge accounts *are* allowed to do ICS20 withdrawals,
    // so this could be a refund to a bridge account if that withdrawal times out.
    //
    // so, if this is a refund transaction, we don't need to emit a `Deposit`,
    // as the tokens are being refunded to the bridge's account.
    //
    // then, we don't need to check the memo field (as no `Deposit` is created),
    // or check the asset IDs (as the asset IDs that can be sent out are the same
    // as those that can be received).
    if !is_bridge_lock || is_refund {
        return Ok(());
    }

    // assert memo is valid
    let deposit_memo: memos::v1alpha1::Ics20TransferDeposit =
        serde_json::from_str(&memo).wrap_err("failed to parse memo as Ics20TransferDepositMemo")?;

    ensure!(
        !deposit_memo.rollup_deposit_address.is_empty(),
        "rollup deposit address must be set to bridge funds from sequencer to rollup",
    );

    ensure!(
        deposit_memo.rollup_deposit_address.len() <= MAX_ROLLUP_ADDRESS_BYTE_LENGTH,
        "rollup address is too long: exceeds MAX_ROLLUP_ADDRESS_BYTE_LENGTH",
    );

    execute_deposit(
        state,
        recipient,
        denom,
        amount,
        deposit_memo.rollup_deposit_address,
    )
    .await
}

async fn execute_deposit<S: ibc::StateWriteExt>(
    state: &mut S,
    bridge_address: Address,
    denom: &denom::TracePrefixed,
    amount: u128,
    destination_address: String,
) -> Result<()> {
    // check if the recipient is a bridge account and
    // ensure that the asset ID being transferred
    // to it is allowed.
    let Some(rollup_id) = state
        .get_bridge_account_rollup_id(bridge_address)
        .await
        .wrap_err("failed to get bridge account rollup ID from state")?
    else {
        bail!("bridge account rollup ID not found in state; invalid bridge address?")
    };

    let allowed_asset = state
        .get_bridge_account_ibc_asset(bridge_address)
        .await
        .wrap_err("failed to get bridge account asset ID")?;
    ensure!(
        allowed_asset == denom.to_ibc_prefixed(),
        "asset ID is not authorized for transfer to bridge account",
    );

    let deposit = Deposit::new(
        bridge_address,
        rollup_id,
        amount,
        denom.into(),
        destination_address,
    );
    state
        .put_deposit_event(deposit)
        .await
        .wrap_err("failed to put deposit event into state")?;

    Ok(())
}

#[cfg(test)]
mod test {
    use astria_core::primitive::v1::RollupId;
    use cnidarium::StateDelta;
    use denom::TracePrefixed;

    use super::*;
    use crate::{
        accounts::StateReadExt as _,
        address::StateWriteExt,
        ibc::StateWriteExt as _,
        test_utils::{
            astria_address,
            astria_address_from_hex_string,
            astria_compat_address,
            ASTRIA_COMPAT_PREFIX,
            ASTRIA_PREFIX,
        },
    };

    #[tokio::test]
    async fn prefix_denomination_not_refund() {
        let packet_denom = "asset".parse().unwrap();
        let dest_port = "transfer".to_string().parse().unwrap();
        let dest_channel = "channel-99".to_string().parse().unwrap();
        let is_refund = false;

        let denom =
            prepend_denom_if_not_refund(&packet_denom, &dest_port, &dest_channel, is_refund);
        let expected = "transfer/channel-99/asset"
            .parse::<TracePrefixed>()
            .unwrap();

        assert_eq!(denom.as_ref(), &expected);
    }

    #[tokio::test]
    async fn prefix_denomination_refund() {
        let packet_denom = "asset".parse::<TracePrefixed>().unwrap();
        let dest_port = "transfer".to_string().parse().unwrap();
        let dest_channel = "channel-99".to_string().parse().unwrap();
        let is_refund = true;

        let expected = packet_denom.clone();
        let denom =
            prepend_denom_if_not_refund(&packet_denom, &dest_port, &dest_channel, is_refund);
        assert_eq!(denom.as_ref(), &expected);
    }

    #[tokio::test]
    async fn convert_denomination_if_ibc_prefixed_with_prefix() {
        let storage = cnidarium::TempStorage::new().await.unwrap();
        let snapshot = storage.latest_snapshot();
        let mut state_tx = StateDelta::new(snapshot.clone());

        let denom_trace = "asset".parse().unwrap();
        state_tx.put_ibc_asset(&denom_trace).unwrap();

        let expected = denom_trace.clone();
        let packet_denom = denom_trace.to_ibc_prefixed().into();
        let denom = convert_denomination_if_ibc_prefixed(&mut state_tx, packet_denom)
            .await
            .unwrap();
        assert_eq!(denom, expected);
    }

    #[tokio::test]
    async fn convert_denomination_if_ibc_prefixed_without_prefix() {
        let storage = cnidarium::TempStorage::new().await.unwrap();
        let snapshot = storage.latest_snapshot();
        let mut state_tx = StateDelta::new(snapshot.clone());

        let packet_denom = "asset".parse::<Denom>().unwrap();
        let expected = packet_denom.clone().unwrap_trace_prefixed();
        let denom = convert_denomination_if_ibc_prefixed(&mut state_tx, packet_denom)
            .await
            .unwrap();
        assert_eq!(denom, expected);
    }

    #[tokio::test]
    async fn execute_ics20_transfer_to_user_account() {
        let storage = cnidarium::TempStorage::new().await.unwrap();
        let snapshot = storage.latest_snapshot();
        let mut state_tx = StateDelta::new(snapshot.clone());

        let recipient = astria_address_from_hex_string("1c0c490f1b5528d8173c5de46d131160e4b2c0c3");
        let packet = FungibleTokenPacketData {
            denom: "nootasset".to_string(),
            sender: String::new(),
            amount: "100".to_string(),
            receiver: recipient.to_string(),
            memo: String::new(),
        };
        let packet_bytes = serde_json::to_vec(&packet).unwrap();

        execute_ics20_transfer(
            &mut state_tx,
            &packet_bytes,
            &"source_port".to_string().parse().unwrap(),
            &"source_channel".to_string().parse().unwrap(),
            &"dest_port".to_string().parse().unwrap(),
            &"dest_channel".to_string().parse().unwrap(),
            false,
        )
        .await
        .expect("valid ics20 transfer to user account; recipient, memo, and asset ID are valid");

        let denom = "dest_port/dest_channel/nootasset".parse::<Denom>().unwrap();
        let balance = state_tx.get_account_balance(recipient, denom).await.expect(
            "ics20 transfer to user account should succeed and balance should be minted to this \
             account",
        );
        assert_eq!(balance, 100);
    }

    #[tokio::test]
    async fn execute_ics20_transfer_to_bridge_account_ok() {
        let storage = cnidarium::TempStorage::new().await.unwrap();
        let snapshot = storage.latest_snapshot();
        let mut state_tx = StateDelta::new(snapshot.clone());

        let bridge_address = astria_address(&[99; 20]);
        let rollup_id = RollupId::from_unhashed_bytes(b"testchainid");
        let denom = "dest_port/dest_channel/nootasset".parse::<Denom>().unwrap();

        state_tx.put_bridge_account_rollup_id(bridge_address, &rollup_id);
        state_tx
            .put_bridge_account_ibc_asset(bridge_address, &denom)
            .unwrap();

        let memo = memos::v1alpha1::Ics20TransferDeposit {
            rollup_deposit_address: "rollupaddress".to_string(),
        };

        let packet = FungibleTokenPacketData {
            denom: "nootasset".to_string(),
            sender: String::new(),
            amount: "100".to_string(),
            receiver: bridge_address.to_string(),
            memo: serde_json::to_string(&memo).unwrap(),
        };
        let packet_bytes = serde_json::to_vec(&packet).unwrap();

        execute_ics20_transfer(
            &mut state_tx,
            &packet_bytes,
            &"source_port".to_string().parse().unwrap(),
            &"source_channel".to_string().parse().unwrap(),
            &"dest_port".to_string().parse().unwrap(),
            &"dest_channel".to_string().parse().unwrap(),
            false,
        )
        .await
        .expect("valid ics20 transfer to bridge account; recipient, memo, and asset ID are valid");

        let denom = "dest_port/dest_channel/nootasset".parse::<Denom>().unwrap();
        let balance = state_tx
            .get_account_balance(bridge_address, denom)
            .await
            .expect(
                "ics20 transfer from sender to bridge account should have updated funds in the \
                 bridge address",
            );
        assert_eq!(balance, 100);

        let deposit = state_tx
            .get_block_deposits()
            .await
            .expect("a deposit should exist as a result of the transfer to a bridge account");
        assert_eq!(deposit.len(), 1);
    }

    #[tokio::test]
    async fn execute_ics20_transfer_to_bridge_account_invalid_memo() {
        let storage = cnidarium::TempStorage::new().await.unwrap();
        let snapshot = storage.latest_snapshot();
        let mut state_tx = StateDelta::new(snapshot.clone());

        let bridge_address = astria_address(&[99; 20]);
        let rollup_id = RollupId::from_unhashed_bytes(b"testchainid");
        let denom = "dest_port/dest_channel/nootasset".parse::<Denom>().unwrap();

        state_tx.put_bridge_account_rollup_id(bridge_address, &rollup_id);
        state_tx
            .put_bridge_account_ibc_asset(bridge_address, &denom)
            .unwrap();

        // use invalid memo, which should fail
        let packet = FungibleTokenPacketData {
            denom: "nootasset".to_string(),
            sender: String::new(),
            amount: "100".to_string(),
            receiver: bridge_address.to_string(),
            memo: "invalid".to_string(),
        };
        let packet_bytes = serde_json::to_vec(&packet).unwrap();

        let _ = execute_ics20_transfer(
            &mut state_tx,
            &packet_bytes,
            &"source_port".to_string().parse().unwrap(),
            &"source_channel".to_string().parse().unwrap(),
            &"dest_port".to_string().parse().unwrap(),
            &"dest_channel".to_string().parse().unwrap(),
            false,
        )
        .await
        .expect_err("empty packet memo field during transfer to bridge account should fail");
    }

    #[tokio::test]
    async fn execute_ics20_transfer_to_bridge_account_invalid_asset() {
        let storage = cnidarium::TempStorage::new().await.unwrap();
        let snapshot = storage.latest_snapshot();
        let mut state_tx = StateDelta::new(snapshot.clone());

        let bridge_address = astria_address(&[99; 20]);
        let rollup_id = RollupId::from_unhashed_bytes(b"testchainid");
        let denom = "dest_port/dest_channel/nootasset".parse::<Denom>().unwrap();

        state_tx.put_bridge_account_rollup_id(bridge_address, &rollup_id);
        state_tx
            .put_bridge_account_ibc_asset(bridge_address, &denom)
            .unwrap();

        // use invalid asset, which should fail
        let packet = FungibleTokenPacketData {
            denom: "fake".to_string(),
            sender: String::new(),
            amount: "100".to_string(),
            receiver: bridge_address.to_string(),
            memo: "destinationaddress".to_string(),
        };
        let packet_bytes = serde_json::to_vec(&packet).unwrap();

        let _ = execute_ics20_transfer(
            &mut state_tx,
            &packet_bytes,
            &"source_port".to_string().parse().unwrap(),
            &"source_channel".to_string().parse().unwrap(),
            &"dest_port".to_string().parse().unwrap(),
            &"dest_channel".to_string().parse().unwrap(),
            false,
        )
        .await
        .expect_err("invalid asset during transfer to bridge account should fail");
    }

    #[tokio::test]
    async fn execute_ics20_transfer_to_user_account_is_source_not_refund() {
        let storage = cnidarium::TempStorage::new().await.unwrap();
        let snapshot = storage.latest_snapshot();
        let mut state_tx = StateDelta::new(snapshot.clone());

        let recipient_address = astria_address(&[1; 20]);
        let amount = 100;
        let base_denom = "nootasset".parse::<Denom>().unwrap();
        state_tx
            .put_ibc_channel_balance(
                &"dest_channel".to_string().parse().unwrap(),
                &base_denom,
                amount,
            )
            .unwrap();

        let packet = FungibleTokenPacketData {
            denom: format!("source_port/source_channel/{base_denom}"),
            sender: String::new(),
            amount: amount.to_string(),
            receiver: recipient_address.to_string(),
            memo: String::new(),
        };
        let packet_bytes = serde_json::to_vec(&packet).unwrap();

        execute_ics20_transfer(
            &mut state_tx,
            &packet_bytes,
            &"source_port".to_string().parse().unwrap(),
            &"source_channel".to_string().parse().unwrap(),
            &"dest_port".to_string().parse().unwrap(),
            &"dest_channel".to_string().parse().unwrap(),
            false,
        )
        .await
        .expect("valid ics20 transfer to user account; recipient, memo, and asset ID are valid");

        let balance = state_tx
            .get_account_balance(recipient_address, &base_denom)
            .await
            .expect("ics20 transfer to user account should succeed");
        assert_eq!(balance, amount);
        let balance = state_tx
            .get_ibc_channel_balance(&"dest_channel".to_string().parse().unwrap(), &base_denom)
            .await
            .expect("ics20 transfer to user account from escrow account should succeed");
        assert_eq!(balance, 0);
    }

    #[tokio::test]
    async fn execute_ics20_transfer_to_user_account_is_source_refund() {
        let storage = cnidarium::TempStorage::new().await.unwrap();
        let snapshot = storage.latest_snapshot();
        let mut state_tx = StateDelta::new(snapshot.clone());

        let recipient_address = astria_address(&[1; 20]);
        let amount = 100;
        let base_denom = "nootasset".parse::<Denom>().unwrap();
        state_tx
            .put_ibc_channel_balance(
                &"source_channel".to_string().parse().unwrap(),
                &base_denom,
                amount,
            )
            .unwrap();

        let packet = FungibleTokenPacketData {
            denom: base_denom.to_string(),
            sender: recipient_address.to_string(),
            amount: amount.to_string(),
            receiver: recipient_address.to_string(),
            memo: String::new(),
        };
        let packet_bytes = serde_json::to_vec(&packet).unwrap();

        execute_ics20_transfer(
            &mut state_tx,
            &packet_bytes,
            &"source_port".to_string().parse().unwrap(),
            &"source_channel".to_string().parse().unwrap(),
            &"source_port".to_string().parse().unwrap(),
            &"source_channel".to_string().parse().unwrap(),
            true,
        )
        .await
        .expect("valid ics20 refund to user account; recipient, memo, and asset ID are valid");

        let balance = state_tx
            .get_account_balance(recipient_address, &base_denom)
            .await
            .expect("ics20 refund to user account should succeed");
        assert_eq!(balance, amount);
        let balance = state_tx
            .get_ibc_channel_balance(&"source_channel".to_string().parse().unwrap(), &base_denom)
            .await
            .expect("ics20 refund to user account from escrow account should succeed");
        assert_eq!(balance, 0);
    }

    #[tokio::test]
    async fn execute_rollup_withdrawal_refund_ok() {
        let storage = cnidarium::TempStorage::new().await.unwrap();
        let snapshot = storage.latest_snapshot();
        let mut state_tx = StateDelta::new(snapshot.clone());

        state_tx.put_base_prefix(ASTRIA_PREFIX);
        state_tx.put_ibc_compat_prefix(ASTRIA_COMPAT_PREFIX);

        let bridge_address = astria_address(&[99u8; 20]);

        let rollup_id = RollupId::from_unhashed_bytes(b"testchainid");
        let denom = "dest_port/dest_channel/nootasset"
            .parse::<TracePrefixed>()
            .unwrap();

        state_tx.put_bridge_account_rollup_id(bridge_address, &rollup_id);
        state_tx
            .put_bridge_account_ibc_asset(bridge_address, &denom)
            .unwrap();

        let amount = 100;
        let address_on_rollup = "address_on_rollup".to_string();

        let packet = FungibleTokenPacketData {
            denom: denom.to_string(),
            sender: bridge_address.to_string(),
            amount: amount.to_string(),
            receiver: address_on_rollup.to_string(),
            memo: String::new(),
        };
        execute_withdrawal_refund_to_rollup(&mut state_tx, packet)
            .await
            .expect("valid rollup withdrawal refund");

        let balance = state_tx
            .get_account_balance(bridge_address, denom)
            .await
            .expect("rollup withdrawal refund should have updated funds in the bridge address");
        assert_eq!(balance, 100);

        let deposit = state_tx
            .get_block_deposits()
            .await
            .expect("a deposit should exist as a result of the rollup withdrawal refund");
        assert_eq!(deposit.len(), 1);
    }

    #[tokio::test]
    async fn rollup_withdrawal_refund_succeeds() {
        let storage = cnidarium::TempStorage::new().await.unwrap();
        let snapshot = storage.latest_snapshot();
        let mut state_tx = StateDelta::new(snapshot.clone());

        state_tx.put_base_prefix(ASTRIA_PREFIX);
        state_tx.put_ibc_compat_prefix(ASTRIA_COMPAT_PREFIX);

        let bridge_address = astria_address(&[99u8; 20]);
        let destination_chain_address = bridge_address.to_string();
        let denom = "nootasset".parse::<Denom>().unwrap();
        let rollup_id = RollupId::from_unhashed_bytes(b"testchainid");

        state_tx.put_bridge_account_rollup_id(bridge_address, &rollup_id);
        state_tx
            .put_bridge_account_ibc_asset(bridge_address, &denom)
            .unwrap();

        let packet = FungibleTokenPacketData {
            denom: denom.to_string(),
            sender: bridge_address.to_string(),
            amount: "100".to_string(),
            receiver: "other-chain-address".to_string(),
            memo: serde_json::to_string(&memos::v1alpha1::Ics20WithdrawalFromRollup {
                memo: String::new(),
                rollup_block_number: 1,
                rollup_return_address: "rollup-defined".to_string(),
                rollup_withdrawal_event_id: "a-rollup-defined-id".into(),
            })
            .unwrap(),
        };
        let packet_bytes = serde_json::to_vec(&packet).unwrap();

        execute_ics20_transfer(
            &mut state_tx,
            &packet_bytes,
            &"source_port".to_string().parse().unwrap(),
            &"source_channel".to_string().parse().unwrap(),
            &"source_port".to_string().parse().unwrap(),
            &"source_channel".to_string().parse().unwrap(),
            true,
        )
        .await
        .expect("valid ics20 transfer refund; recipient, memo, and asset ID are valid");

        let balance = state_tx
            .get_account_balance(bridge_address, &denom)
            .await
            .expect(
                "ics20 transfer refunding to rollup should succeed and balance should be added to \
                 the bridge account",
            );
        assert_eq!(balance, 100);

        let deposits = state_tx
            .get_block_deposits()
            .await
            .expect("a deposit should exist as a result of the rollup withdrawal refund");
        assert_eq!(deposits.len(), 1);

        let deposit = deposits.get(&rollup_id).unwrap().first().unwrap();
        let expected_deposit = Deposit::new(
            bridge_address,
            rollup_id,
            100,
            denom,
            destination_chain_address,
        );
        assert_eq!(deposit, &expected_deposit);
    }

    #[tokio::test]
    async fn rollup_withdrawal_refund_with_compat_address_succeeds() {
        let storage = cnidarium::TempStorage::new().await.unwrap();
        let snapshot = storage.latest_snapshot();
        let mut state_tx = StateDelta::new(snapshot.clone());

        state_tx.put_base_prefix(ASTRIA_PREFIX);
        state_tx.put_ibc_compat_prefix(ASTRIA_COMPAT_PREFIX);

        let bridge_address = astria_address(&[99u8; 20]);
        let bridge_address_compat = astria_compat_address(&[99u8; 20]);
        let denom = "nootasset".parse::<Denom>().unwrap();
        let rollup_id = RollupId::from_unhashed_bytes(b"testchainid");

        state_tx.put_bridge_account_rollup_id(bridge_address, &rollup_id);
        state_tx
            .put_bridge_account_ibc_asset(bridge_address, &denom)
            .unwrap();

        let packet = FungibleTokenPacketData {
            denom: denom.to_string(),
            sender: bridge_address_compat.to_string(),
            amount: "100".to_string(),
            receiver: "other-chain-address".to_string(),
            memo: serde_json::to_string(&memos::v1alpha1::Ics20WithdrawalFromRollup {
                memo: String::new(),
                rollup_block_number: 1,
                rollup_return_address: "rollup-defined".to_string(),
                rollup_withdrawal_event_id: hex::encode([1u8; 32]),
            })
            .unwrap(),
        };
        let packet_bytes = serde_json::to_vec(&packet).unwrap();

        execute_ics20_transfer(
            &mut state_tx,
            &packet_bytes,
            &"source_port".to_string().parse().unwrap(),
            &"source_channel".to_string().parse().unwrap(),
            &"source_port".to_string().parse().unwrap(),
            &"source_channel".to_string().parse().unwrap(),
            true,
        )
        .await
        .expect("valid ics20 transfer refund; recipient, memo, and asset ID are valid");

        let balance = state_tx
            .get_account_balance(bridge_address, &denom)
            .await
            .expect(
                "ics20 transfer refunding to rollup should succeed and balance should be added to \
                 the bridge account",
            );
        assert_eq!(balance, 100);

        let deposits = state_tx
            .get_block_deposits()
            .await
            .expect("a deposit should exist as a result of the rollup withdrawal refund");
        assert_eq!(deposits.len(), 1);

        let deposit = deposits.get(&rollup_id).unwrap().first().unwrap();
        let expected_deposit = Deposit::new(
            bridge_address,
            rollup_id,
            100,
            denom,
            bridge_address.to_string(), /* NOTE: this is the non-compat address because it will
                                         * be converted from the compat bech32 to the
                                         * standard/non-compat bech32m version before emitting
                                         * the deposit event */
        );
        assert_eq!(deposit, &expected_deposit);
    }
}<|MERGE_RESOLUTION|>--- conflicted
+++ resolved
@@ -11,10 +11,6 @@
 //! [`AppHandlerExecute`] is used for execution.
 use std::borrow::Cow;
 
-<<<<<<< HEAD
-use anyhow::Context as _;
-=======
->>>>>>> 0cf793fa
 use astria_core::{
     primitive::v1::{
         asset::{
@@ -29,13 +25,10 @@
     sequencerblock::v1alpha1::block::Deposit,
 };
 use astria_eyre::{
-<<<<<<< HEAD
-=======
     anyhow::{
         self,
         Context as _,
     },
->>>>>>> 0cf793fa
     eyre::{
         bail,
         ensure,
