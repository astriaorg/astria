//! This module implements the ICS20 transfer handler, which handles
//! incoming packets.
//!
//! It contains an [`Ics20Transfer`] struct which implements the Penumbra
//! [`AppHandler`] trait, which is passed through the Penumbra IBC implementation
//! during transaction checks and execution. The IBC implementation calls into
//! the ICS20 transfer handler during the IBC transaction lifecycle.
//!
//! [`AppHandler`] consists of two traits: [`AppHandlerCheck`] and [`AppHandlerExecute`].
//! [`AppHandlerCheck`] is used for stateless and stateful checks, while
//! [`AppHandlerExecute`] is used for execution.
use std::borrow::Cow;

use anyhow::{
    anyhow,
    bail,
    ensure,
    Context as _,
    Result,
};
use astria_core::{
    primitive::v1::{
        asset::{
            denom,
            Denom,
        },
        Address,
        Bech32,
        Bech32m,
    },
    protocol::memos,
    sequencerblock::v1alpha1::block::Deposit,
};
use cnidarium::{
    StateRead,
    StateWrite,
};
use ibc_types::{
    core::channel::{
        channel,
        msgs::{
            MsgAcknowledgement,
            MsgChannelCloseConfirm,
            MsgChannelCloseInit,
            MsgChannelOpenAck,
            MsgChannelOpenConfirm,
            MsgChannelOpenInit,
            MsgChannelOpenTry,
            MsgRecvPacket,
            MsgTimeout,
        },
        ChannelId,
        PortId,
    },
    transfer::acknowledgement::TokenTransferAcknowledgement,
};
use penumbra_ibc::component::app_handler::{
    AppHandler,
    AppHandlerCheck,
    AppHandlerExecute,
};
use penumbra_proto::penumbra::core::component::ibc::v1::FungibleTokenPacketData;
use tokio::try_join;
use tracing::instrument;

use crate::{
    accounts::StateWriteExt as _,
    address::StateReadExt as _,
    assets::{
        StateReadExt as _,
        StateWriteExt as _,
    },
    bridge::{
        StateReadExt as _,
        StateWriteExt as _,
    },
<<<<<<< HEAD
    ibc::{
        self,
        StateReadExt as _,
    },
    transaction::StateReadExt as _,
    utils::create_deposit_event,
=======
    ibc,
    ibc::StateReadExt as _,
    transaction::StateReadExt as _,
>>>>>>> f5432228
};

/// The maximum length of the encoded Ics20 `FungibleTokenPacketData` in bytes.
const MAX_PACKET_DATA_BYTE_LENGTH: usize = 2048;

/// The maximum length of the rollup address in bytes.
const MAX_ROLLUP_ADDRESS_BYTE_LENGTH: usize = 256;

/// The ICS20 transfer handler.
///
/// See [here](https://github.com/cosmos/ibc/blob/main/spec/app/ics-020-fungible-token-transfer/README.md)
/// for the specification which this is based on.
#[derive(Clone)]
pub(crate) struct Ics20Transfer;

#[async_trait::async_trait]
impl AppHandlerCheck for Ics20Transfer {
    async fn chan_open_init_check<S: StateRead>(_: S, msg: &MsgChannelOpenInit) -> Result<()> {
        if msg.ordering != channel::Order::Unordered {
            anyhow::bail!("channel order must be unordered for Ics20 transfer");
        }

        if msg.version_proposal.as_str() != "ics20-1" {
            anyhow::bail!("channel version must be ics20-1 for Ics20 transfer");
        }

        Ok(())
    }

    async fn chan_open_try_check<S: StateRead>(_: S, msg: &MsgChannelOpenTry) -> Result<()> {
        if msg.ordering != channel::Order::Unordered {
            anyhow::bail!("channel order must be unordered for Ics20 transfer");
        }

        if msg.version_supported_on_a.as_str() != "ics20-1" {
            anyhow::bail!("counterparty version must be ics20-1 for Ics20 transfer");
        }

        Ok(())
    }

    async fn chan_open_ack_check<S: StateRead>(_: S, msg: &MsgChannelOpenAck) -> Result<()> {
        if msg.version_on_b.as_str() != "ics20-1" {
            anyhow::bail!("counterparty version must be ics20-1 for Ics20 transfer");
        }

        Ok(())
    }

    async fn chan_open_confirm_check<S: StateRead>(_: S, _: &MsgChannelOpenConfirm) -> Result<()> {
        // accept channel confirmations, port has already been validated, version has already been
        // validated
        Ok(())
    }

    async fn chan_close_init_check<S: StateRead>(_: S, _: &MsgChannelCloseInit) -> Result<()> {
        anyhow::bail!("ics20 always aborts on chan_close_init");
    }

    async fn chan_close_confirm_check<S: StateRead>(
        _: S,
        _: &MsgChannelCloseConfirm,
    ) -> Result<()> {
        // no action needed
        Ok(())
    }

    async fn recv_packet_check<S: StateRead>(_: S, msg: &MsgRecvPacket) -> Result<()> {
        // most checks performed in `execute`
        // perform stateless checks here
        if msg.packet.data.is_empty() {
            anyhow::bail!("packet data is empty");
        }

        if msg.packet.data.len() > MAX_PACKET_DATA_BYTE_LENGTH {
            anyhow::bail!("packet data is too long: exceeds MAX_PACKET_DATA_BYTE_LENGTH");
        }

        Ok(())
    }

    async fn timeout_packet_check<S: StateRead>(state: S, msg: &MsgTimeout) -> Result<()> {
        refund_tokens_check(
            state,
            msg.packet.data.as_slice(),
            &msg.packet.port_on_a,
            &msg.packet.chan_on_a,
        )
        .await
    }

    async fn acknowledge_packet_check<S: StateRead>(
        state: S,
        msg: &MsgAcknowledgement,
    ) -> Result<()> {
        // see https://github.com/cosmos/ibc-go/blob/3f5b2b6632e0fa37056e5805b289a9307870ac9a/modules/core/04-channel/types/acknowledgement.go
        // and https://github.com/cosmos/ibc-go/blob/3f5b2b6632e0fa37056e5805b289a9307870ac9a/proto/ibc/core/channel/v1/channel.proto#L155
        // for formatting
        let ack: TokenTransferAcknowledgement =
            serde_json::from_slice(msg.acknowledgement.as_slice())?;
        if ack.is_successful() {
            return Ok(());
        }

        refund_tokens_check(
            state,
            msg.packet.data.as_slice(),
            &msg.packet.port_on_a,
            &msg.packet.chan_on_a,
        )
        .await
    }
}

async fn refund_tokens_check<S: StateRead>(
    mut state: S,
    data: &[u8],
    source_port: &PortId,
    source_channel: &ChannelId,
) -> Result<()> {
    let packet_data: FungibleTokenPacketData =
        serde_json::from_slice(data).context("failed to decode fungible token packet data json")?;

    let denom = {
        let denom = packet_data
            .denom
            .parse::<Denom>()
            .context("failed parsing denom packet data")?;
        convert_denomination_if_ibc_prefixed(&mut state, denom)
            .await
            .context("failed to convert denomination if ibc/ prefixed")?
    };

    let is_source = !denom.starts_with_str(&format!("{source_port}/{source_channel}"));
    if is_source {
        // recipient of packet (us) was the source chain
        //
        // check if escrow account has enough balance to refund user
        let balance = state
            .get_ibc_channel_balance(source_channel, denom)
            .await
            .context("failed to get channel balance in refund_tokens_check")?;

        let packet_amount: u128 = packet_data
            .amount
            .parse()
            .context("failed to parse packet amount as u128")?;
        if balance < packet_amount {
            anyhow::bail!("insufficient balance to refund tokens to sender");
        }
    }

    Ok(())
}

#[async_trait::async_trait]
impl AppHandlerExecute for Ics20Transfer {
    async fn chan_open_init_execute<S: StateWrite>(_: S, _: &MsgChannelOpenInit) {}

    async fn chan_open_try_execute<S: StateWrite>(_: S, _: &MsgChannelOpenTry) {}

    async fn chan_open_ack_execute<S: StateWrite>(_: S, _: &MsgChannelOpenAck) {}

    async fn chan_open_confirm_execute<S: StateWrite>(_: S, _: &MsgChannelOpenConfirm) {}

    async fn chan_close_confirm_execute<S: StateWrite>(_: S, _: &MsgChannelCloseConfirm) {}

    async fn chan_close_init_execute<S: StateWrite>(_: S, _: &MsgChannelCloseInit) {}

    async fn recv_packet_execute<S: StateWrite>(
        mut state: S,
        msg: &MsgRecvPacket,
    ) -> anyhow::Result<()> {
        use penumbra_ibc::component::packet::WriteAcknowledgement as _;

        let ack = match execute_ics20_transfer(
            &mut state,
            &msg.packet.data,
            &msg.packet.port_on_a,
            &msg.packet.chan_on_a,
            &msg.packet.port_on_b,
            &msg.packet.chan_on_b,
            false,
        )
        .await
        {
            Ok(()) => TokenTransferAcknowledgement::success(),
            Err(e) => {
                tracing::debug!(
                    error = AsRef::<dyn std::error::Error>::as_ref(&e),
                    "failed to execute ics20 transfer"
                );
                TokenTransferAcknowledgement::Error(e.to_string())
            }
        };

        let ack_bytes: Vec<u8> = ack.into();

        state
            .write_acknowledgement(&msg.packet, &ack_bytes)
            .await
            .context("failed to write acknowledgement")
    }

    async fn timeout_packet_execute<S: StateWrite>(
        mut state: S,
        msg: &MsgTimeout,
    ) -> anyhow::Result<()> {
        // we put source and dest as chain_a (the source) as we're refunding tokens,
        // and the destination chain of the refund is the source.
        execute_ics20_transfer(
            &mut state,
            &msg.packet.data,
            &msg.packet.port_on_a,
            &msg.packet.chan_on_a,
            &msg.packet.port_on_a,
            &msg.packet.chan_on_a,
            true,
        )
        .await
        .context("failed to refund tokens during timeout_packet_execute")
    }

    async fn acknowledge_packet_execute<S: StateWrite>(
        mut state: S,
        msg: &MsgAcknowledgement,
    ) -> anyhow::Result<()> {
        let ack: TokenTransferAcknowledgement = serde_json::from_slice(
            msg.acknowledgement.as_slice(),
        )
        .expect("valid acknowledgement, should have been checked in acknowledge_packet_check");
        if ack.is_successful() {
            return Ok(());
        }

        // we put source and dest as chain_a (the source) as we're refunding tokens,
        // and the destination chain of the refund is the source.
        execute_ics20_transfer(
            &mut state,
            &msg.packet.data,
            &msg.packet.port_on_a,
            &msg.packet.chan_on_a,
            &msg.packet.port_on_a,
            &msg.packet.chan_on_a,
            true,
        )
        .await
        .context("failed to refund tokens during acknowledge_packet_execute")
    }
}

#[async_trait::async_trait]
impl AppHandler for Ics20Transfer {}

async fn convert_denomination_if_ibc_prefixed<S: ibc::StateReadExt>(
    state: &mut S,
    packet_denom: Denom,
) -> Result<denom::TracePrefixed> {
    // if the asset is prefixed with `ibc`, the rest of the denomination string is the asset ID,
    // so we need to look up the full trace from storage.
    // see https://github.com/cosmos/ibc-go/blob/main/docs/architecture/adr-001-coin-source-tracing.md#decision
    let denom = match packet_denom {
        Denom::TracePrefixed(trace) => trace,
        Denom::IbcPrefixed(ibc) => state
            .map_ibc_to_trace_prefixed_asset(ibc)
            .await
            .context("failed to get denom trace from asset id")?
            .context("denom for given asset id not found in state")?,
    };
    Ok(denom)
}

fn prepend_denom_if_not_refund<'a>(
    packet_denom: &'a denom::TracePrefixed,
    dest_port: &PortId,
    dest_channel: &ChannelId,
    is_refund: bool,
) -> Cow<'a, denom::TracePrefixed> {
    if is_refund {
        Cow::Borrowed(packet_denom)
    } else {
        // FIXME: we should provide a method on `denom::TracePrefixed` to prepend segments to its
        // prefix
        let denom = format!("{dest_port}/{dest_channel}/{packet_denom}")
            .parse()
            .expect(
                "dest port and channel are valid prefix segments, so this concatenation must be a \
                 valid denom",
            );
        Cow::Owned(denom)
    }
}

// FIXME: temporarily allowed, but this must be fixed
#[allow(clippy::too_many_lines)]
async fn execute_ics20_transfer<S: ibc::StateWriteExt>(
    state: &mut S,
    data: &[u8],
    source_port: &PortId,
    source_channel: &ChannelId,
    dest_port: &PortId,
    dest_channel: &ChannelId,
    is_refund: bool,
) -> Result<()> {
    let packet_data: FungibleTokenPacketData =
        serde_json::from_slice(data).context("failed to decode FungibleTokenPacketData")?;

    // if the memo deserializes into an `Ics20WithdrawalFromRollupMemo`,
    // we can assume this is a refund from an attempted withdrawal from
    // a rollup directly to another IBC chain via the sequencer.
    //
    // in this case, we lock the tokens back in the bridge account and
    // emit a `Deposit` event to send the tokens back to the rollup.
    if is_refund
        && serde_json::from_str::<memos::v1alpha1::Ics20WithdrawalFromRollup>(&packet_data.memo)
            .is_ok()
    {
        execute_withdrawal_refund_to_rollup(state, packet_data)
            .await
            .context("failed to execute rollup withdrawal refund")?;
        return Ok(());
    }

    let packet_amount: u128 = packet_data
        .amount
        .parse()
        .context("failed to parse packet data amount to u128")?;
    let mut denom_trace = {
        let denom = packet_data
            .denom
            .parse::<Denom>()
            .context("failed parsing denom in packet data as Denom")?;
        // convert denomination if it's prefixed with `ibc/`
        // note: this denomination might have a prefix, but it wasn't prefixed by us right now.
        convert_denomination_if_ibc_prefixed(state, denom)
            .await
            .context("failed to convert denomination if ibc/ prefixed")?
    };

    // the IBC packet should have the address as a bech32 string
    let recipient = if is_refund {
        packet_data.sender.clone()
    } else {
        packet_data.receiver
    };
    let recipient = recipient.parse().context("invalid recipient address")?;

    let is_prefixed = denom_trace.starts_with_str(&format!("{source_port}/{source_channel}"));
    let is_source = if is_refund {
        // we are the source if the denom is not prefixed by source_port/source_channel
        !is_prefixed
    } else {
        // we are the source if the denom is prefixed by source_port/source_channel
        is_prefixed
    };

    // prefix the denomination with the destination port and channel if not a refund
    let trace_with_dest =
        prepend_denom_if_not_refund(&denom_trace, dest_port, dest_channel, is_refund);

    // check if this is a transfer to a bridge account and
    // execute relevant state changes if it is
    execute_ics20_transfer_bridge_lock(
        state,
        recipient,
        &trace_with_dest,
        packet_amount,
        packet_data.memo.clone(),
        is_refund,
    )
    .await
    .context("failed to execute ics20 transfer to bridge account")?;

    if is_source {
        // the asset being transferred in is an asset that originated from astria
        // subtract balance from escrow account and transfer to user

        // strip the prefix from the denom, as we're back on the source chain
        // note: if this is a refund, this is a no-op.
        if !is_refund {
            denom_trace.pop_trace_segment().context(
                "there must be a source segment because above it was checked if the denom trace \
                 contains a segment",
            )?;
        }
        let escrow_channel = if is_refund {
            source_channel
        } else {
            dest_channel
        };

        let escrow_balance = state
            .get_ibc_channel_balance(escrow_channel, &denom_trace)
            .await
            .context("failed to get IBC channel balance in execute_ics20_transfer")?;

        state
            .put_ibc_channel_balance(
                escrow_channel,
                &denom_trace,
                escrow_balance.checked_sub(packet_amount).ok_or(anyhow!(
                    "insufficient balance in escrow account to transfer tokens"
                ))?,
            )
            .context("failed to update escrow account balance in execute_ics20_transfer")?;

        state
            .increase_balance(recipient, &denom_trace, packet_amount)
            .await
            .context("failed to update user account balance in execute_ics20_transfer")?;
    } else {
        // register denomination in global ID -> denom map if it's not already there
        if !state
            .has_ibc_asset(&*trace_with_dest)
            .await
            .context("failed to check if ibc asset exists in state")?
        {
            state
                .put_ibc_asset(&trace_with_dest)
                .context("failed to put IBC asset in storage")?;
        }

        state
            .increase_balance(recipient, &*trace_with_dest, packet_amount)
            .await
            .context("failed to update user account balance in execute_ics20_transfer")?;
    }

    Ok(())
}

/// Execute a refund for a failed ics20 transfer from a rollup to a remote IBC chain.
///
/// A withdrawal of tokens from a rollup to a remote IBC chain is started with a
/// `Ics20Withdrawal` action via a (rollup's) bridge account on the sequencer.
///
/// This function then sends the tokens back to the rollup via a `Deposit` event,
/// and again locks the tokens in the specified bridge account.
///
/// This function must only be called if the following conditions hold:
/// 1. The ics20 tranfer is a refund;
/// 2. The memo contained in the ics20 transfer packet can be parsed as a Ics20WithdrawalFromRollup.
///
/// The function then assumes that the `packet_data.sender` is the bridge account, and
/// attempts to parse it as either a base-prefixed bech32m address, or as an ibc-compat-prefixed
/// bech32 address. If the sender is an ibc-compat address, then it will be converted to its
/// base-prefixed version.
///
/// The emitted deposit as seen by the rollup will *never* be the ibc-compat prefixed version.
// TODO: Add `err` with https://github.com/astriaorg/astria/issues/1386 being done
#[instrument(skip_all)]
async fn execute_withdrawal_refund_to_rollup<S: StateWrite>(
    state: &mut S,
    packet_data: FungibleTokenPacketData,
) -> Result<()> {
    let amount: u128 = packet_data
        .amount
        .parse()
        .context("failed to parse packet data amount to u128")?;
    let denom = {
        let denom = packet_data
            .denom
            .parse::<Denom>()
            .context("failed parsing denom in packet data as Denom")?;
        // convert denomination if it's prefixed with `ibc/`
        // note: this denomination might have a prefix, but it wasn't prefixed by us right now.
        convert_denomination_if_ibc_prefixed(state, denom)
            .await
            .context("failed to convert denomination if ibc/ prefixed")?
    };
    let bridge_address = parse_refund_sender(&*state, &packet_data.sender)
        .await
        .context("failed to parse ibc packet sender as the refund target address")?;
    execute_deposit(
        state,
        bridge_address,
        &denom,
        amount,
        bridge_address.to_string(),
    )
    .await
    .context("failed to emit deposit")?;

    state
        .increase_balance(bridge_address, denom, amount)
        .await
        .context("failed to update bridge account account balance")?;

    Ok(())
}

async fn parse_refund_sender<S: StateRead>(state: &S, sender: &str) -> anyhow::Result<Address> {
    use futures::TryFutureExt as _;
    let (base_prefix, compat_prefix) = match try_join!(
        state
            .get_base_prefix()
            .map_err(|e| e.context("failed to read base prefix from state")),
        state
            .get_ibc_compat_prefix()
            .map_err(|e| e.context("failed to read ibc compat prefix from state"))
    ) {
        Ok(prefixes) => prefixes,
        Err(err) => return Err(err),
    };
    sender
        .parse::<Address<Bech32m>>()
        .context("failed to parse address in bech32m format")
        .and_then(|addr| {
            ensure!(
                addr.prefix() == base_prefix,
                "address prefix is not base prefix stored in state"
            );
            Ok(addr)
        })
        .or_else(|_| {
            sender
                .parse::<Address<Bech32>>()
                .context("failed to parse address in bech32/compat format")
                .and_then(|addr| {
                    ensure!(
                        addr.prefix() == compat_prefix,
                        "address prefix is not base prefix stored in state"
                    );
                    addr.to_prefix(&base_prefix)
                        .context(
                            "failed to convert ibc compat prefixed address to standard base \
                             prefixed address",
                        )
                        .map(|addr| addr.to_format::<Bech32m>())
                })
        })
    // "sender address was neither base nor ibc-compat prefixed; returning last error",
}

/// execute an ics20 transfer where the recipient is a bridge account.
///
/// if the recipient is not a bridge account, or the incoming packet is a refund,
/// this function is a no-op.
async fn execute_ics20_transfer_bridge_lock<S: ibc::StateWriteExt>(
    state: &mut S,
    recipient: Address,
    denom: &denom::TracePrefixed,
    amount: u128,
    memo: String,
    is_refund: bool,
) -> Result<()> {
    // check if the recipient is a bridge account; if so,
    // ensure that the packet memo field (`destination_address`) is set.
    let is_bridge_lock = state
        .get_bridge_account_rollup_id(recipient)
        .await
        .context("failed to get bridge account rollup ID from state")?
        .is_some();

    // if account being transferred to is not a bridge account, or
    // the incoming packet is a refund, return
    //
    // note on refunds: bridge accounts *are* allowed to do ICS20 withdrawals,
    // so this could be a refund to a bridge account if that withdrawal times out.
    //
    // so, if this is a refund transaction, we don't need to emit a `Deposit`,
    // as the tokens are being refunded to the bridge's account.
    //
    // then, we don't need to check the memo field (as no `Deposit` is created),
    // or check the asset IDs (as the asset IDs that can be sent out are the same
    // as those that can be received).
    if !is_bridge_lock || is_refund {
        return Ok(());
    }

    // assert memo is valid
    let deposit_memo: memos::v1alpha1::Ics20TransferDeposit =
        serde_json::from_str(&memo).context("failed to parse memo as Ics20TransferDepositMemo")?;

    ensure!(
        !deposit_memo.rollup_deposit_address.is_empty(),
        "rollup deposit address must be set to bridge funds from sequencer to rollup",
    );

    ensure!(
        deposit_memo.rollup_deposit_address.len() <= MAX_ROLLUP_ADDRESS_BYTE_LENGTH,
        "rollup address is too long: exceeds MAX_ROLLUP_ADDRESS_BYTE_LENGTH",
    );

    execute_deposit(
        state,
        recipient,
        denom,
        amount,
        deposit_memo.rollup_deposit_address,
    )
    .await
}

async fn execute_deposit<S: ibc::StateWriteExt>(
    state: &mut S,
    bridge_address: Address,
    denom: &denom::TracePrefixed,
    amount: u128,
    destination_address: String,
) -> Result<()> {
    // check if the recipient is a bridge account and
    // ensure that the asset ID being transferred
    // to it is allowed.
    let Some(rollup_id) = state
        .get_bridge_account_rollup_id(bridge_address)
        .await
        .context("failed to get bridge account rollup ID from state")?
    else {
        bail!("bridge account rollup ID not found in state; invalid bridge address?")
    };

    let allowed_asset = state
        .get_bridge_account_ibc_asset(bridge_address)
        .await
        .context("failed to get bridge account asset ID")?;
    ensure!(
        allowed_asset == denom.to_ibc_prefixed(),
        "asset ID is not authorized for transfer to bridge account",
    );

    let transaction_context = state
        .get_transaction_context()
        .context("transaction source should be present in state when executing an action")?;
    let transaction_id = transaction_context.transaction_id;
<<<<<<< HEAD
    let index_of_action = transaction_context.position_in_source_transaction;
=======
    let index_of_action = transaction_context.source_action_index;
>>>>>>> f5432228

    let deposit = Deposit::new(
        bridge_address,
        rollup_id,
        amount,
        denom.into(),
        destination_address,
        transaction_id,
        index_of_action,
    );
    let deposit_abci_event = create_deposit_event(&deposit);
    state.record(deposit_abci_event);
    state
        .put_deposit_event(deposit)
        .await
        .context("failed to put deposit event into state")?;

    Ok(())
}

#[cfg(test)]
mod test {
    use astria_core::primitive::v1::{
        RollupId,
        TransactionId,
    };
    use cnidarium::StateDelta;
    use denom::TracePrefixed;

    use super::*;
    use crate::{
        accounts::StateReadExt as _,
        address::StateWriteExt,
        ibc::StateWriteExt as _,
        test_utils::{
            astria_address,
            astria_address_from_hex_string,
            astria_compat_address,
            ASTRIA_COMPAT_PREFIX,
            ASTRIA_PREFIX,
        },
        transaction::{
            StateWriteExt as _,
            TransactionContext,
        },
        transaction::{
            StateWriteExt as _,
            TransactionContext,
        },
    };

    #[tokio::test]
    async fn prefix_denomination_not_refund() {
        let packet_denom = "asset".parse().unwrap();
        let dest_port = "transfer".to_string().parse().unwrap();
        let dest_channel = "channel-99".to_string().parse().unwrap();
        let is_refund = false;

        let denom =
            prepend_denom_if_not_refund(&packet_denom, &dest_port, &dest_channel, is_refund);
        let expected = "transfer/channel-99/asset"
            .parse::<TracePrefixed>()
            .unwrap();

        assert_eq!(denom.as_ref(), &expected);
    }

    #[tokio::test]
    async fn prefix_denomination_refund() {
        let packet_denom = "asset".parse::<TracePrefixed>().unwrap();
        let dest_port = "transfer".to_string().parse().unwrap();
        let dest_channel = "channel-99".to_string().parse().unwrap();
        let is_refund = true;

        let expected = packet_denom.clone();
        let denom =
            prepend_denom_if_not_refund(&packet_denom, &dest_port, &dest_channel, is_refund);
        assert_eq!(denom.as_ref(), &expected);
    }

    #[tokio::test]
    async fn convert_denomination_if_ibc_prefixed_with_prefix() {
        let storage = cnidarium::TempStorage::new().await.unwrap();
        let snapshot = storage.latest_snapshot();
        let mut state_tx = StateDelta::new(snapshot.clone());

        let denom_trace = "asset".parse().unwrap();
        state_tx.put_ibc_asset(&denom_trace).unwrap();

        let expected = denom_trace.clone();
        let packet_denom = denom_trace.to_ibc_prefixed().into();
        let denom = convert_denomination_if_ibc_prefixed(&mut state_tx, packet_denom)
            .await
            .unwrap();
        assert_eq!(denom, expected);
    }

    #[tokio::test]
    async fn convert_denomination_if_ibc_prefixed_without_prefix() {
        let storage = cnidarium::TempStorage::new().await.unwrap();
        let snapshot = storage.latest_snapshot();
        let mut state_tx = StateDelta::new(snapshot.clone());

        let packet_denom = "asset".parse::<Denom>().unwrap();
        let expected = packet_denom.clone().unwrap_trace_prefixed();
        let denom = convert_denomination_if_ibc_prefixed(&mut state_tx, packet_denom)
            .await
            .unwrap();
        assert_eq!(denom, expected);
    }

    #[tokio::test]
    async fn execute_ics20_transfer_to_user_account() {
        let storage = cnidarium::TempStorage::new().await.unwrap();
        let snapshot = storage.latest_snapshot();
        let mut state_tx = StateDelta::new(snapshot.clone());

        let recipient = astria_address_from_hex_string("1c0c490f1b5528d8173c5de46d131160e4b2c0c3");
        let packet = FungibleTokenPacketData {
            denom: "nootasset".to_string(),
            sender: String::new(),
            amount: "100".to_string(),
            receiver: recipient.to_string(),
            memo: String::new(),
        };
        let packet_bytes = serde_json::to_vec(&packet).unwrap();

        execute_ics20_transfer(
            &mut state_tx,
            &packet_bytes,
            &"source_port".to_string().parse().unwrap(),
            &"source_channel".to_string().parse().unwrap(),
            &"dest_port".to_string().parse().unwrap(),
            &"dest_channel".to_string().parse().unwrap(),
            false,
        )
        .await
        .expect("valid ics20 transfer to user account; recipient, memo, and asset ID are valid");

        let denom = "dest_port/dest_channel/nootasset".parse::<Denom>().unwrap();
        let balance = state_tx.get_account_balance(recipient, denom).await.expect(
            "ics20 transfer to user account should succeed and balance should be minted to this \
             account",
        );
        assert_eq!(balance, 100);
    }

    #[tokio::test]
    async fn execute_ics20_transfer_to_bridge_account_ok() {
        let storage = cnidarium::TempStorage::new().await.unwrap();
        let snapshot = storage.latest_snapshot();
        let mut state_tx = StateDelta::new(snapshot.clone());

        let bridge_address = astria_address(&[99; 20]);
        let rollup_id = RollupId::from_unhashed_bytes(b"testchainid");
        let denom = "dest_port/dest_channel/nootasset".parse::<Denom>().unwrap();

        state_tx.put_transaction_context(TransactionContext {
            address_bytes: bridge_address.bytes(),
            transaction_id: TransactionId::new([0; 32]),
<<<<<<< HEAD
            position_in_source_transaction: 0,
=======
            source_action_index: 0,
>>>>>>> f5432228
        });

        state_tx.put_bridge_account_rollup_id(bridge_address, &rollup_id);
        state_tx
            .put_bridge_account_ibc_asset(bridge_address, &denom)
            .unwrap();

        let memo = memos::v1alpha1::Ics20TransferDeposit {
            rollup_deposit_address: "rollupaddress".to_string(),
        };

        let packet = FungibleTokenPacketData {
            denom: "nootasset".to_string(),
            sender: String::new(),
            amount: "100".to_string(),
            receiver: bridge_address.to_string(),
            memo: serde_json::to_string(&memo).unwrap(),
        };
        let packet_bytes = serde_json::to_vec(&packet).unwrap();

        execute_ics20_transfer(
            &mut state_tx,
            &packet_bytes,
            &"source_port".to_string().parse().unwrap(),
            &"source_channel".to_string().parse().unwrap(),
            &"dest_port".to_string().parse().unwrap(),
            &"dest_channel".to_string().parse().unwrap(),
            false,
        )
        .await
        .expect("valid ics20 transfer to bridge account; recipient, memo, and asset ID are valid");

        let denom = "dest_port/dest_channel/nootasset".parse::<Denom>().unwrap();
        let balance = state_tx
            .get_account_balance(bridge_address, denom)
            .await
            .expect(
                "ics20 transfer from sender to bridge account should have updated funds in the \
                 bridge address",
            );
        assert_eq!(balance, 100);

        let deposit = state_tx
            .get_block_deposits()
            .await
            .expect("a deposit should exist as a result of the transfer to a bridge account");
        assert_eq!(deposit.len(), 1);
    }

    #[tokio::test]
    async fn execute_ics20_transfer_to_bridge_account_invalid_memo() {
        let storage = cnidarium::TempStorage::new().await.unwrap();
        let snapshot = storage.latest_snapshot();
        let mut state_tx = StateDelta::new(snapshot.clone());

        let bridge_address = astria_address(&[99; 20]);
        let rollup_id = RollupId::from_unhashed_bytes(b"testchainid");
        let denom = "dest_port/dest_channel/nootasset".parse::<Denom>().unwrap();

        state_tx.put_bridge_account_rollup_id(bridge_address, &rollup_id);
        state_tx
            .put_bridge_account_ibc_asset(bridge_address, &denom)
            .unwrap();

        // use invalid memo, which should fail
        let packet = FungibleTokenPacketData {
            denom: "nootasset".to_string(),
            sender: String::new(),
            amount: "100".to_string(),
            receiver: bridge_address.to_string(),
            memo: "invalid".to_string(),
        };
        let packet_bytes = serde_json::to_vec(&packet).unwrap();

        execute_ics20_transfer(
            &mut state_tx,
            &packet_bytes,
            &"source_port".to_string().parse().unwrap(),
            &"source_channel".to_string().parse().unwrap(),
            &"dest_port".to_string().parse().unwrap(),
            &"dest_channel".to_string().parse().unwrap(),
            false,
        )
        .await
        .expect_err("empty packet memo field during transfer to bridge account should fail");
    }

    #[tokio::test]
    async fn execute_ics20_transfer_to_bridge_account_invalid_asset() {
        let storage = cnidarium::TempStorage::new().await.unwrap();
        let snapshot = storage.latest_snapshot();
        let mut state_tx = StateDelta::new(snapshot.clone());

        let bridge_address = astria_address(&[99; 20]);
        let rollup_id = RollupId::from_unhashed_bytes(b"testchainid");
        let denom = "dest_port/dest_channel/nootasset".parse::<Denom>().unwrap();

        state_tx.put_bridge_account_rollup_id(bridge_address, &rollup_id);
        state_tx
            .put_bridge_account_ibc_asset(bridge_address, &denom)
            .unwrap();

        // use invalid asset, which should fail
        let packet = FungibleTokenPacketData {
            denom: "fake".to_string(),
            sender: String::new(),
            amount: "100".to_string(),
            receiver: bridge_address.to_string(),
            memo: "destinationaddress".to_string(),
        };
        let packet_bytes = serde_json::to_vec(&packet).unwrap();

        execute_ics20_transfer(
            &mut state_tx,
            &packet_bytes,
            &"source_port".to_string().parse().unwrap(),
            &"source_channel".to_string().parse().unwrap(),
            &"dest_port".to_string().parse().unwrap(),
            &"dest_channel".to_string().parse().unwrap(),
            false,
        )
        .await
        .expect_err("invalid asset during transfer to bridge account should fail");
    }

    #[tokio::test]
    async fn execute_ics20_transfer_to_user_account_is_source_not_refund() {
        let storage = cnidarium::TempStorage::new().await.unwrap();
        let snapshot = storage.latest_snapshot();
        let mut state_tx = StateDelta::new(snapshot.clone());

        let recipient_address = astria_address(&[1; 20]);
        let amount = 100;
        let base_denom = "nootasset".parse::<Denom>().unwrap();
        state_tx
            .put_ibc_channel_balance(
                &"dest_channel".to_string().parse().unwrap(),
                &base_denom,
                amount,
            )
            .unwrap();

        let packet = FungibleTokenPacketData {
            denom: format!("source_port/source_channel/{base_denom}"),
            sender: String::new(),
            amount: amount.to_string(),
            receiver: recipient_address.to_string(),
            memo: String::new(),
        };
        let packet_bytes = serde_json::to_vec(&packet).unwrap();

        execute_ics20_transfer(
            &mut state_tx,
            &packet_bytes,
            &"source_port".to_string().parse().unwrap(),
            &"source_channel".to_string().parse().unwrap(),
            &"dest_port".to_string().parse().unwrap(),
            &"dest_channel".to_string().parse().unwrap(),
            false,
        )
        .await
        .expect("valid ics20 transfer to user account; recipient, memo, and asset ID are valid");

        let balance = state_tx
            .get_account_balance(recipient_address, &base_denom)
            .await
            .expect("ics20 transfer to user account should succeed");
        assert_eq!(balance, amount);
        let balance = state_tx
            .get_ibc_channel_balance(&"dest_channel".to_string().parse().unwrap(), &base_denom)
            .await
            .expect("ics20 transfer to user account from escrow account should succeed");
        assert_eq!(balance, 0);
    }

    #[tokio::test]
    async fn execute_ics20_transfer_to_user_account_is_source_refund() {
        let storage = cnidarium::TempStorage::new().await.unwrap();
        let snapshot = storage.latest_snapshot();
        let mut state_tx = StateDelta::new(snapshot.clone());

        let recipient_address = astria_address(&[1; 20]);
        let amount = 100;
        let base_denom = "nootasset".parse::<Denom>().unwrap();
        state_tx
            .put_ibc_channel_balance(
                &"source_channel".to_string().parse().unwrap(),
                &base_denom,
                amount,
            )
            .unwrap();

        let packet = FungibleTokenPacketData {
            denom: base_denom.to_string(),
            sender: recipient_address.to_string(),
            amount: amount.to_string(),
            receiver: recipient_address.to_string(),
            memo: String::new(),
        };
        let packet_bytes = serde_json::to_vec(&packet).unwrap();

        execute_ics20_transfer(
            &mut state_tx,
            &packet_bytes,
            &"source_port".to_string().parse().unwrap(),
            &"source_channel".to_string().parse().unwrap(),
            &"source_port".to_string().parse().unwrap(),
            &"source_channel".to_string().parse().unwrap(),
            true,
        )
        .await
        .expect("valid ics20 refund to user account; recipient, memo, and asset ID are valid");

        let balance = state_tx
            .get_account_balance(recipient_address, &base_denom)
            .await
            .expect("ics20 refund to user account should succeed");
        assert_eq!(balance, amount);
        let balance = state_tx
            .get_ibc_channel_balance(&"source_channel".to_string().parse().unwrap(), &base_denom)
            .await
            .expect("ics20 refund to user account from escrow account should succeed");
        assert_eq!(balance, 0);
    }

    #[tokio::test]
    async fn execute_rollup_withdrawal_refund_ok() {
        let storage = cnidarium::TempStorage::new().await.unwrap();
        let snapshot = storage.latest_snapshot();
        let mut state_tx = StateDelta::new(snapshot.clone());

        state_tx.put_base_prefix(ASTRIA_PREFIX);
        state_tx.put_ibc_compat_prefix(ASTRIA_COMPAT_PREFIX);

        let bridge_address = astria_address(&[99u8; 20]);

        let rollup_id = RollupId::from_unhashed_bytes(b"testchainid");
        let denom = "dest_port/dest_channel/nootasset"
            .parse::<TracePrefixed>()
            .unwrap();

        state_tx.put_transaction_context(TransactionContext {
            address_bytes: bridge_address.bytes(),
            transaction_id: TransactionId::new([0; 32]),
<<<<<<< HEAD
            position_in_source_transaction: 0,
=======
            source_action_index: 0,
>>>>>>> f5432228
        });

        state_tx.put_bridge_account_rollup_id(bridge_address, &rollup_id);
        state_tx
            .put_bridge_account_ibc_asset(bridge_address, &denom)
            .unwrap();

        let amount = 100;
        let address_on_rollup = "address_on_rollup".to_string();

        let packet = FungibleTokenPacketData {
            denom: denom.to_string(),
            sender: bridge_address.to_string(),
            amount: amount.to_string(),
            receiver: address_on_rollup.to_string(),
            memo: String::new(),
        };
        execute_withdrawal_refund_to_rollup(&mut state_tx, packet)
            .await
            .expect("valid rollup withdrawal refund");

        let balance = state_tx
            .get_account_balance(bridge_address, denom)
            .await
            .expect("rollup withdrawal refund should have updated funds in the bridge address");
        assert_eq!(balance, 100);

        let deposit = state_tx
            .get_block_deposits()
            .await
            .expect("a deposit should exist as a result of the rollup withdrawal refund");
        assert_eq!(deposit.len(), 1);
    }

    #[tokio::test]
    async fn rollup_withdrawal_refund_succeeds() {
        let storage = cnidarium::TempStorage::new().await.unwrap();
        let snapshot = storage.latest_snapshot();
        let mut state_tx = StateDelta::new(snapshot.clone());

        state_tx.put_base_prefix(ASTRIA_PREFIX);
        state_tx.put_ibc_compat_prefix(ASTRIA_COMPAT_PREFIX);

        let bridge_address = astria_address(&[99u8; 20]);
        let destination_chain_address = bridge_address.to_string();
        let denom = "nootasset".parse::<Denom>().unwrap();
        let rollup_id = RollupId::from_unhashed_bytes(b"testchainid");

        state_tx.put_transaction_context(TransactionContext {
            address_bytes: bridge_address.bytes(),
            transaction_id: TransactionId::new([0; 32]),
<<<<<<< HEAD
            position_in_source_transaction: 0,
=======
            source_action_index: 0,
>>>>>>> f5432228
        });

        state_tx.put_bridge_account_rollup_id(bridge_address, &rollup_id);
        state_tx
            .put_bridge_account_ibc_asset(bridge_address, &denom)
            .unwrap();

        let packet = FungibleTokenPacketData {
            denom: denom.to_string(),
            sender: bridge_address.to_string(),
            amount: "100".to_string(),
            receiver: "other-chain-address".to_string(),
            memo: serde_json::to_string(&memos::v1alpha1::Ics20WithdrawalFromRollup {
                memo: String::new(),
                rollup_block_number: 1,
                rollup_return_address: "rollup-defined".to_string(),
                rollup_withdrawal_event_id: "a-rollup-defined-id".into(),
            })
            .unwrap(),
        };
        let packet_bytes = serde_json::to_vec(&packet).unwrap();

        execute_ics20_transfer(
            &mut state_tx,
            &packet_bytes,
            &"source_port".to_string().parse().unwrap(),
            &"source_channel".to_string().parse().unwrap(),
            &"source_port".to_string().parse().unwrap(),
            &"source_channel".to_string().parse().unwrap(),
            true,
        )
        .await
        .expect("valid ics20 transfer refund; recipient, memo, and asset ID are valid");

        let balance = state_tx
            .get_account_balance(bridge_address, &denom)
            .await
            .expect(
                "ics20 transfer refunding to rollup should succeed and balance should be added to \
                 the bridge account",
            );
        assert_eq!(balance, 100);

        let deposits = state_tx
            .get_block_deposits()
            .await
            .expect("a deposit should exist as a result of the rollup withdrawal refund");
        assert_eq!(deposits.len(), 1);

        let deposit = deposits.get(&rollup_id).unwrap().first().unwrap();
        let expected_deposit = Deposit::new(
            bridge_address,
            rollup_id,
            100,
            denom,
            destination_chain_address,
            TransactionId::new([0; 32]),
            0,
<<<<<<< HEAD
=======
        );
        assert_eq!(deposit, &expected_deposit);
    }

    #[tokio::test]
    async fn rollup_withdrawal_refund_with_compat_address_succeeds() {
        let storage = cnidarium::TempStorage::new().await.unwrap();
        let snapshot = storage.latest_snapshot();
        let mut state_tx = StateDelta::new(snapshot.clone());

        state_tx.put_base_prefix(ASTRIA_PREFIX);
        state_tx.put_ibc_compat_prefix(ASTRIA_COMPAT_PREFIX);

        let bridge_address = astria_address(&[99u8; 20]);
        let bridge_address_compat = astria_compat_address(&[99u8; 20]);
        let denom = "nootasset".parse::<Denom>().unwrap();
        let rollup_id = RollupId::from_unhashed_bytes(b"testchainid");

        state_tx.put_bridge_account_rollup_id(bridge_address, &rollup_id);
        state_tx
            .put_bridge_account_ibc_asset(bridge_address, &denom)
            .unwrap();

        let packet = FungibleTokenPacketData {
            denom: denom.to_string(),
            sender: bridge_address_compat.to_string(),
            amount: "100".to_string(),
            receiver: "other-chain-address".to_string(),
            memo: serde_json::to_string(&memos::v1alpha1::Ics20WithdrawalFromRollup {
                memo: String::new(),
                rollup_block_number: 1,
                rollup_return_address: "rollup-defined".to_string(),
                rollup_withdrawal_event_id: hex::encode([1u8; 32]),
            })
            .unwrap(),
        };
        let packet_bytes = serde_json::to_vec(&packet).unwrap();

        let transaction_context = TransactionContext {
            address_bytes: bridge_address.bytes(),
            transaction_id: TransactionId::new([0; 32]),
            source_action_index: 0,
        };
        state_tx.put_transaction_context(transaction_context);

        execute_ics20_transfer(
            &mut state_tx,
            &packet_bytes,
            &"source_port".to_string().parse().unwrap(),
            &"source_channel".to_string().parse().unwrap(),
            &"source_port".to_string().parse().unwrap(),
            &"source_channel".to_string().parse().unwrap(),
            true,
        )
        .await
        .expect("valid ics20 transfer refund; recipient, memo, and asset ID are valid");

        let balance = state_tx
            .get_account_balance(bridge_address, &denom)
            .await
            .expect(
                "ics20 transfer refunding to rollup should succeed and balance should be added to \
                 the bridge account",
            );
        assert_eq!(balance, 100);

        let deposits = state_tx
            .get_block_deposits()
            .await
            .expect("a deposit should exist as a result of the rollup withdrawal refund");
        assert_eq!(deposits.len(), 1);

        let deposit = deposits.get(&rollup_id).unwrap().first().unwrap();
        let expected_deposit = Deposit::new(
            bridge_address,
            rollup_id,
            100,
            denom,
            bridge_address.to_string(), /* NOTE: this is the non-compat address because it will
                                         * be converted from the compat bech32 to the
                                         * standard/non-compat bech32m version before emitting
                                         * the deposit event */
            TransactionId::new([0; 32]),
            0,
>>>>>>> f5432228
        );
        assert_eq!(deposit, &expected_deposit);
    }
}<|MERGE_RESOLUTION|>--- conflicted
+++ resolved
@@ -74,18 +74,9 @@
         StateReadExt as _,
         StateWriteExt as _,
     },
-<<<<<<< HEAD
-    ibc::{
-        self,
-        StateReadExt as _,
-    },
-    transaction::StateReadExt as _,
-    utils::create_deposit_event,
-=======
     ibc,
     ibc::StateReadExt as _,
     transaction::StateReadExt as _,
->>>>>>> f5432228
 };
 
 /// The maximum length of the encoded Ics20 `FungibleTokenPacketData` in bytes.
@@ -711,11 +702,7 @@
         .get_transaction_context()
         .context("transaction source should be present in state when executing an action")?;
     let transaction_id = transaction_context.transaction_id;
-<<<<<<< HEAD
-    let index_of_action = transaction_context.position_in_source_transaction;
-=======
     let index_of_action = transaction_context.source_action_index;
->>>>>>> f5432228
 
     let deposit = Deposit::new(
         bridge_address,
@@ -761,10 +748,6 @@
             StateWriteExt as _,
             TransactionContext,
         },
-        transaction::{
-            StateWriteExt as _,
-            TransactionContext,
-        },
     };
 
     #[tokio::test]
@@ -876,11 +859,7 @@
         state_tx.put_transaction_context(TransactionContext {
             address_bytes: bridge_address.bytes(),
             transaction_id: TransactionId::new([0; 32]),
-<<<<<<< HEAD
-            position_in_source_transaction: 0,
-=======
             source_action_index: 0,
->>>>>>> f5432228
         });
 
         state_tx.put_bridge_account_rollup_id(bridge_address, &rollup_id);
@@ -1125,11 +1104,7 @@
         state_tx.put_transaction_context(TransactionContext {
             address_bytes: bridge_address.bytes(),
             transaction_id: TransactionId::new([0; 32]),
-<<<<<<< HEAD
-            position_in_source_transaction: 0,
-=======
             source_action_index: 0,
->>>>>>> f5432228
         });
 
         state_tx.put_bridge_account_rollup_id(bridge_address, &rollup_id);
@@ -1181,11 +1156,7 @@
         state_tx.put_transaction_context(TransactionContext {
             address_bytes: bridge_address.bytes(),
             transaction_id: TransactionId::new([0; 32]),
-<<<<<<< HEAD
-            position_in_source_transaction: 0,
-=======
             source_action_index: 0,
->>>>>>> f5432228
         });
 
         state_tx.put_bridge_account_rollup_id(bridge_address, &rollup_id);
@@ -1244,8 +1215,6 @@
             destination_chain_address,
             TransactionId::new([0; 32]),
             0,
-<<<<<<< HEAD
-=======
         );
         assert_eq!(deposit, &expected_deposit);
     }
@@ -1330,7 +1299,6 @@
                                          * the deposit event */
             TransactionId::new([0; 32]),
             0,
->>>>>>> f5432228
         );
         assert_eq!(deposit, &expected_deposit);
     }
