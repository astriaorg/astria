--- conflicted
+++ resolved
@@ -314,11 +314,7 @@
     if is_refund_source_zone(&asset, source_port, source_channel) {
         // check if escrow account has enough balance to refund user
         let balance = state
-<<<<<<< HEAD
-            .get_ibc_channel_balance(source_channel, &denom)
-=======
-            .get_ibc_channel_balance(source_channel, asset)
->>>>>>> b12510d5
+            .get_ibc_channel_balance(source_channel, &asset)
             .await
             .wrap_err("failed to get channel balance in refund_tokens_check")?;
 
@@ -412,25 +408,6 @@
 #[async_trait::async_trait]
 impl AppHandler for Ics20Transfer {}
 
-<<<<<<< HEAD
-async fn convert_denomination_if_ibc_prefixed<S: ibc::StateReadExt>(
-    state: &mut S,
-    packet_denom: Denom,
-) -> Result<denom::TracePrefixed> {
-    // if the asset is prefixed with `ibc`, the rest of the denomination string is the asset ID,
-    // so we need to look up the full trace from storage.
-    // see https://github.com/cosmos/ibc-go/blob/main/docs/architecture/adr-001-coin-source-tracing.md#decision
-    let denom = match packet_denom {
-        Denom::TracePrefixed(trace) => trace,
-        Denom::IbcPrefixed(ibc) => state
-            .map_ibc_to_trace_prefixed_asset(&ibc)
-            .await
-            .wrap_err("failed to get denom trace from asset id")?
-            .ok_or_eyre("denom for given asset id not found in state")?,
-    };
-    Ok(denom)
-}
-=======
 #[instrument(
     skip_all,
     fields(
@@ -446,36 +423,17 @@
 async fn receive_tokens<S: StateWrite>(mut state: S, packet: &Packet) -> Result<()> {
     let packet_data: FungibleTokenPacketData = serde_json::from_slice(&packet.data)
         .wrap_err("failed to deserialize fungible token packet data")?;
->>>>>>> b12510d5
 
     let amount: u128 = packet_data
         .amount
         .parse()
         .wrap_err("failed to parse packet data amount to u128")?;
 
-    let recipient = packet_data
+    let recipient: Address = packet_data
         .receiver
         .parse()
         .wrap_err("invalid recipient address")?;
 
-<<<<<<< HEAD
-    // prefix the denomination with the destination port and channel if not a refund
-    let trace_with_dest =
-        prepend_denom_if_not_refund(&denom_trace, dest_port, dest_channel, is_refund);
-
-    // check if this is a transfer to a bridge account and
-    // execute relevant state changes if it is
-    execute_ics20_transfer_bridge_lock(
-        state,
-        &recipient,
-        &trace_with_dest,
-        packet_amount,
-        packet_data.memo.clone(),
-        is_refund,
-    )
-    .await
-    .wrap_err("failed to execute ics20 transfer to bridge account")?;
-=======
     let mut asset = parse_asset(&state, &packet_data.denom)
         .await
         .with_context(|| {
@@ -484,7 +442,6 @@
                 packet_data.denom
             )
         })?;
->>>>>>> b12510d5
 
     let is_source = is_transfer_source_zone(&asset, &packet.port_on_a, &packet.chan_on_a);
     if is_source {
@@ -509,7 +466,7 @@
     //
     // `recipient` is a bridge account if it has an associated rollup identified by its ID.
     if state
-        .get_bridge_account_rollup_id(recipient)
+        .get_bridge_account_rollup_id(&recipient)
         .await
         .context("failed to get bridge account rollup ID from state")?
         .is_some()
@@ -523,43 +480,24 @@
         // the asset being transferred in is an asset that originated on Astria;
         // subtract balance from escrow account.
         state
-<<<<<<< HEAD
-            .increase_balance(&recipient, &denom_trace, packet_amount)
-=======
             .decrease_ibc_channel_balance(&packet.chan_on_b, &asset, amount)
->>>>>>> b12510d5
             .await
             .context("failed to deduct funds from IBC escrow account")?;
     } else {
         // register denomination in global ID -> denom map if it's not already there
         if !state
-<<<<<<< HEAD
-            .has_ibc_asset(trace_with_dest.as_ref())
-=======
             .has_ibc_asset(&asset)
->>>>>>> b12510d5
             .await
             .wrap_err("failed to check if IBC asset exists in state")?
         {
             state
-<<<<<<< HEAD
-                .put_ibc_asset(trace_with_dest.as_ref().to_owned())
-                .wrap_err("failed to put IBC asset in storage")?;
-        }
-
-        state
-            .increase_balance(&recipient, trace_with_dest.as_ref(), packet_amount)
-            .await
-            .wrap_err("failed to update user account balance in execute_ics20_transfer")?;
-=======
-                .put_ibc_asset(&asset)
+                .put_ibc_asset(asset.clone())
                 .wrap_err("failed to write IBC asset to state")?;
         }
->>>>>>> b12510d5
     }
 
     state
-        .increase_balance(recipient, &asset, amount)
+        .increase_balance(&recipient, &asset, amount)
         .await
         .context("failed to update user account balance")?;
 
@@ -607,7 +545,7 @@
     if let Some(memo) = does_failed_transfer_come_from_rollup(&packet_data) {
         emit_deposit(
             &mut state,
-            receiver,
+            &receiver,
             memo.rollup_return_address,
             &asset,
             amount,
@@ -617,15 +555,11 @@
     }
     refund_tokens_to_sequencer_address(
         &mut state,
-        receiver,
-        asset,
+        &receiver,
+        &asset,
         amount,
-<<<<<<< HEAD
-        bridge_address.to_string().as_str(),
-=======
         &packet.port_on_a,
         &packet.chan_on_a,
->>>>>>> b12510d5
     )
     .await
     .context("failed to refund a sequencer address")?;
@@ -644,24 +578,20 @@
 #[instrument(skip_all, fields(%recipient, %asset, amount), err)]
 async fn refund_tokens_to_sequencer_address<S: StateWrite>(
     mut state: S,
-    recipient: Address,
-    asset: denom::TracePrefixed,
+    recipient: &Address,
+    asset: &denom::TracePrefixed,
     amount: u128,
     source_port: &PortId,
     source_channel: &ChannelId,
 ) -> Result<()> {
-    if is_refund_source_zone(&asset, source_port, source_channel) {
+    if is_refund_source_zone(asset, source_port, source_channel) {
         state
-            .decrease_ibc_channel_balance(source_channel, &asset, amount)
+            .decrease_ibc_channel_balance(source_channel, asset, amount)
             .await
             .context("failed to withdraw refund amount from escrow account")?;
     }
     state
-<<<<<<< HEAD
-        .increase_balance(&bridge_address, &denom, amount)
-=======
         .increase_balance(recipient, asset, amount)
->>>>>>> b12510d5
         .await
         .wrap_err("failed to update user account balance when refunding")?;
 
@@ -676,7 +606,7 @@
     {
         Denom::TracePrefixed(trace_prefixed) => trace_prefixed,
         Denom::IbcPrefixed(ibc_prefixed) => state
-            .map_ibc_to_trace_prefixed_asset(ibc_prefixed)
+            .map_ibc_to_trace_prefixed_asset(&ibc_prefixed)
             .await
             .wrap_err("failed reading state to map ibc prefixed asset to trace prefixed asset")?
             .ok_or_eyre(
@@ -730,16 +660,6 @@
     // "sender address was neither base nor ibc-compat prefixed; returning last error",
 }
 
-<<<<<<< HEAD
-/// execute an ics20 transfer where the recipient is a bridge account.
-///
-/// if the recipient is not a bridge account, or the incoming packet is a refund,
-/// this function is a no-op.
-async fn execute_ics20_transfer_bridge_lock<S: ibc::StateWriteExt>(
-    state: &mut S,
-    recipient: &Address,
-    denom: &denom::TracePrefixed,
-=======
 /// Emits a deposit event signaling to the rollup that funds
 /// were added to `bridge_address`.
 #[instrument(skip_all, fields(%bridge_address, %asset, amount, memo), err)]
@@ -747,7 +667,6 @@
     mut state: S,
     bridge_address: Address,
     asset: &denom::TracePrefixed,
->>>>>>> b12510d5
     amount: u128,
     memo: &str,
 ) -> Result<()> {
@@ -764,21 +683,12 @@
         "rollup address is too long: exceeds MAX_ROLLUP_ADDRESS_BYTE_LENGTH",
     );
 
-<<<<<<< HEAD
-    execute_deposit(
-        state,
-        *recipient,
-        denom,
-        amount,
-        &deposit_memo.rollup_deposit_address,
-=======
     emit_deposit(
         &mut state,
-        bridge_address,
+        &bridge_address,
         deposit_memo.rollup_deposit_address,
         asset,
         amount,
->>>>>>> b12510d5
     )
     .await
 }
@@ -786,20 +696,16 @@
 #[instrument(skip_all, fields(%bridge_address, destination_chain_address, %asset, amount), err)]
 async fn emit_deposit<S: StateWrite>(
     mut state: S,
-    bridge_address: Address,
+    bridge_address: &Address,
     destination_chain_address: String,
     asset: &denom::TracePrefixed,
     amount: u128,
-<<<<<<< HEAD
-    destination_address: &str,
-=======
->>>>>>> b12510d5
 ) -> Result<()> {
     // check if the recipient is a bridge account and
     // ensure that the asset ID being transferred
     // to it is allowed.
     let Some(rollup_id) = state
-        .get_bridge_account_rollup_id(&bridge_address)
+        .get_bridge_account_rollup_id(bridge_address)
         .await
         .wrap_err("failed to get bridge account rollup ID from state")?
     else {
@@ -807,7 +713,7 @@
     };
 
     let allowed_asset = state
-        .get_bridge_account_ibc_asset(&bridge_address)
+        .get_bridge_account_ibc_asset(bridge_address)
         .await
         .wrap_err("failed to get bridge account asset ID")?;
     ensure!(
@@ -823,22 +729,14 @@
     let source_action_index = transaction_context.source_action_index;
 
     let deposit = Deposit {
-        bridge_address,
+        bridge_address: *bridge_address,
         rollup_id,
         amount,
-<<<<<<< HEAD
-        denom.into(),
-        destination_address.to_string(),
-        transaction_id,
-        index_of_action,
-    );
-=======
         asset: asset.into(),
         destination_chain_address,
         source_transaction_id,
         source_action_index,
     };
->>>>>>> b12510d5
     let deposit_abci_event = create_deposit_event(&deposit);
     state.record(deposit_abci_event);
     state
@@ -937,14 +835,10 @@
         let snapshot = storage.latest_snapshot();
         let mut state_tx = StateDelta::new(snapshot.clone());
 
-<<<<<<< HEAD
-        let denom_trace: TracePrefixed = "asset".parse().unwrap();
-        state_tx.put_ibc_asset(denom_trace.clone()).unwrap();
-=======
         let recipient_address = astria_address(&[1; 20]);
         let amount = 100;
         state_tx
-            .put_ibc_channel_balance(&packet().chan_on_b, nria(), amount)
+            .put_ibc_channel_balance(&packet().chan_on_b, &nria(), amount)
             .unwrap();
 
         let packet_data = FungibleTokenPacketData {
@@ -964,15 +858,14 @@
         )
         .await
         .unwrap();
->>>>>>> b12510d5
 
         let user_balance = state_tx
-            .get_account_balance(recipient_address, nria())
+            .get_account_balance(&recipient_address, &nria())
             .await
             .expect("ics20 transfer to user account should succeed");
         assert_eq!(user_balance, amount);
         let escrow_balance = state_tx
-            .get_ibc_channel_balance(&packet().chan_on_b, nria())
+            .get_ibc_channel_balance(&packet().chan_on_b, &nria())
             .await
             .expect("ics20 transfer to user account from escrow account should succeed");
         assert_eq!(escrow_balance, 0);
@@ -1007,12 +900,12 @@
         .await
         .unwrap();
 
-        assert!(state_tx.has_ibc_asset(sink_asset()).await.expect(
+        assert!(state_tx.has_ibc_asset(&sink_asset()).await.expect(
             "a new asset with <sequencer_port>/<sequencer_channel>/<asset> should be registered \
              in the state"
         ));
         let user_balance = state_tx
-            .get_account_balance(recipient_address, sink_asset())
+            .get_account_balance(&recipient_address, &sink_asset())
             .await
             .expect(
                 "a successful transfer should be reflected in the account balance of the new asset",
@@ -1030,7 +923,7 @@
         let rollup_id = RollupId::from_unhashed_bytes(b"testchainid");
 
         state_tx.put_transaction_context(TransactionContext {
-            address_bytes: bridge_address.bytes(),
+            address_bytes: *bridge_address.bytes(),
             transaction_id: TransactionId::new([0; 32]),
             source_action_index: 0,
         });
@@ -1038,12 +931,14 @@
         let rollup_deposit_address = "rollupaddress";
         let amount = 100;
 
-        state_tx.put_bridge_account_rollup_id(bridge_address, &rollup_id);
-        state_tx
-            .put_bridge_account_ibc_asset(bridge_address, nria())
-            .unwrap();
-        state_tx
-            .put_ibc_channel_balance(&packet().chan_on_b, nria(), amount)
+        state_tx
+            .put_bridge_account_rollup_id(&bridge_address, rollup_id)
+            .unwrap();
+        state_tx
+            .put_bridge_account_ibc_asset(&bridge_address, nria())
+            .unwrap();
+        state_tx
+            .put_ibc_channel_balance(&packet().chan_on_b, &nria(), amount)
             .unwrap();
 
         let packet_data = FungibleTokenPacketData {
@@ -1066,22 +961,12 @@
         .await
         .unwrap();
 
-<<<<<<< HEAD
-        let denom = "dest_port/dest_channel/nootasset".parse::<Denom>().unwrap();
         let balance = state_tx
-            .get_account_balance(&recipient, &denom)
-            .await
-            .expect(
-                "ics20 transfer to user account should succeed and balance should be minted to \
-                 this account",
-=======
-        let balance = state_tx
-            .get_account_balance(bridge_address, nria())
+            .get_account_balance(&bridge_address, &nria())
             .await
             .expect(
                 "ics20 transfer from sender to bridge account should have updated funds in the \
                  bridge address",
->>>>>>> b12510d5
             );
         assert_eq!(balance, 100);
 
@@ -1124,13 +1009,6 @@
             source_action_index: 0,
         });
 
-<<<<<<< HEAD
-        state_tx
-            .put_bridge_account_rollup_id(&bridge_address, rollup_id)
-            .unwrap();
-        state_tx
-            .put_bridge_account_ibc_asset(&bridge_address, &denom)
-=======
         let rollup_deposit_address = "rollupaddress";
         let amount = 100;
 
@@ -1142,10 +1020,11 @@
         )
         .parse::<Denom>()
         .unwrap();
-        state_tx.put_bridge_account_rollup_id(bridge_address, &rollup_id);
-        state_tx
-            .put_bridge_account_ibc_asset(bridge_address, &remote_asset_on_sequencer)
->>>>>>> b12510d5
+        state_tx
+            .put_bridge_account_rollup_id(&bridge_address, rollup_id)
+            .unwrap();
+        state_tx
+            .put_bridge_account_ibc_asset(&bridge_address, &remote_asset_on_sequencer)
             .unwrap();
 
         let packet_data = FungibleTokenPacketData {
@@ -1169,11 +1048,7 @@
         .unwrap();
 
         let balance = state_tx
-<<<<<<< HEAD
-            .get_account_balance(&bridge_address, &denom)
-=======
-            .get_account_balance(bridge_address, &remote_asset_on_sequencer)
->>>>>>> b12510d5
+            .get_account_balance(&bridge_address, &remote_asset_on_sequencer)
             .await
             .expect("receipt of funds to a rollup should have updated funds in the bridge account");
         assert_eq!(balance, amount);
@@ -1207,14 +1082,10 @@
         let rollup_id = RollupId::from_unhashed_bytes(b"testchainid");
 
         state_tx
-<<<<<<< HEAD
             .put_bridge_account_rollup_id(&bridge_address, rollup_id)
             .unwrap();
         state_tx
-            .put_bridge_account_ibc_asset(&bridge_address, &denom)
-=======
-            .put_bridge_account_ibc_asset(bridge_address, sink_asset())
->>>>>>> b12510d5
+            .put_bridge_account_ibc_asset(&bridge_address, sink_asset())
             .unwrap();
 
         let packet_data = FungibleTokenPacketData {
@@ -1247,14 +1118,10 @@
         let rollup_id = RollupId::from_unhashed_bytes(b"testchainid");
 
         state_tx
-<<<<<<< HEAD
             .put_bridge_account_rollup_id(&bridge_address, rollup_id)
             .unwrap();
         state_tx
-            .put_bridge_account_ibc_asset(&bridge_address, &denom)
-=======
-            .put_bridge_account_ibc_asset(bridge_address, sink_asset())
->>>>>>> b12510d5
+            .put_bridge_account_ibc_asset(&bridge_address, sink_asset())
             .unwrap();
 
         let packet_data = FungibleTokenPacketData {
@@ -1286,13 +1153,15 @@
         let snapshot = storage.latest_snapshot();
         let mut state_tx = StateDelta::new(snapshot.clone());
 
-        state_tx.put_base_prefix(ASTRIA_PREFIX);
-        state_tx.put_ibc_compat_prefix(ASTRIA_COMPAT_PREFIX);
+        state_tx.put_base_prefix(ASTRIA_PREFIX.to_string()).unwrap();
+        state_tx
+            .put_ibc_compat_prefix(ASTRIA_COMPAT_PREFIX.to_string())
+            .unwrap();
 
         let recipient_address = astria_address(&[1; 20]);
         let amount = 100;
         state_tx
-            .put_ibc_channel_balance(&packet().chan_on_a, nria(), amount)
+            .put_ibc_channel_balance(&packet().chan_on_a, &nria(), amount)
             .unwrap();
 
         let packet_data = FungibleTokenPacketData {
@@ -1314,16 +1183,12 @@
         .expect("valid ics20 refund to user account; recipient, memo, and asset ID are valid");
 
         let balance = state_tx
-<<<<<<< HEAD
-            .get_account_balance(&recipient_address, &base_denom)
-=======
-            .get_account_balance(recipient_address, nria())
->>>>>>> b12510d5
+            .get_account_balance(&recipient_address, &nria())
             .await
             .expect("ics20 refund to user account should succeed");
         assert_eq!(balance, amount);
         let balance = state_tx
-            .get_ibc_channel_balance(&packet().chan_on_a, nria())
+            .get_ibc_channel_balance(&packet().chan_on_a, &nria())
             .await
             .expect("ics20 refund to user account from escrow account should succeed");
         assert_eq!(balance, 0);
@@ -1335,13 +1200,15 @@
         let snapshot = storage.latest_snapshot();
         let mut state_tx = StateDelta::new(snapshot.clone());
 
-        state_tx.put_base_prefix(ASTRIA_PREFIX);
-        state_tx.put_ibc_compat_prefix(ASTRIA_COMPAT_PREFIX);
+        state_tx.put_base_prefix(ASTRIA_PREFIX.to_string()).unwrap();
+        state_tx
+            .put_ibc_compat_prefix(ASTRIA_COMPAT_PREFIX.to_string())
+            .unwrap();
 
         let recipient_address = astria_address(&[1; 20]);
         let amount = 100;
         state_tx
-            .put_ibc_channel_balance(&packet().chan_on_a, sink_asset(), amount)
+            .put_ibc_channel_balance(&packet().chan_on_a, &sink_asset(), amount)
             .unwrap();
 
         let packet_data = FungibleTokenPacketData {
@@ -1363,16 +1230,12 @@
         .expect("valid ics20 refund to user account; recipient, memo, and asset ID are valid");
 
         let balance = state_tx
-<<<<<<< HEAD
-            .get_account_balance(&recipient_address, &base_denom)
-=======
-            .get_account_balance(recipient_address, sink_asset())
->>>>>>> b12510d5
+            .get_account_balance(&recipient_address, &sink_asset())
             .await
             .expect("ics20 refund to user account should succeed");
         assert_eq!(balance, amount);
         let balance = state_tx
-            .get_ibc_channel_balance(&packet().chan_on_a, sink_asset())
+            .get_ibc_channel_balance(&packet().chan_on_a, &sink_asset())
             .await
             .expect("ics20 refund to user account from escrow account should succeed");
         assert_eq!(balance, 0);
@@ -1400,19 +1263,15 @@
         });
 
         state_tx
-<<<<<<< HEAD
             .put_bridge_account_rollup_id(&bridge_address, rollup_id)
             .unwrap();
         state_tx
-            .put_bridge_account_ibc_asset(&bridge_address, &denom)
-=======
-            .put_bridge_account_ibc_asset(bridge_address, sink_asset())
->>>>>>> b12510d5
+            .put_bridge_account_ibc_asset(&bridge_address, sink_asset())
             .unwrap();
 
         let amount = 100;
         state_tx
-            .put_ibc_channel_balance(&packet().chan_on_a, sink_asset(), amount)
+            .put_ibc_channel_balance(&packet().chan_on_a, &sink_asset(), amount)
             .unwrap();
 
         let address_on_rollup = "address_on_rollup".to_string();
@@ -1442,11 +1301,7 @@
         .expect("valid rollup withdrawal refund");
 
         let balance = state_tx
-<<<<<<< HEAD
-            .get_account_balance(&bridge_address, &denom)
-=======
-            .get_account_balance(bridge_address, sink_asset())
->>>>>>> b12510d5
+            .get_account_balance(&bridge_address, &sink_asset())
             .await
             .expect("rollup withdrawal refund should have updated funds in the bridge address");
         assert_eq!(balance, amount);
@@ -1481,7 +1336,7 @@
 
         let amount = 100;
         state_tx
-            .put_ibc_channel_balance(&packet().chan_on_a, nria(), amount)
+            .put_ibc_channel_balance(&packet().chan_on_a, &nria(), amount)
             .unwrap();
 
         let bridge_address = astria_address(&[99u8; 20]);
@@ -1495,14 +1350,10 @@
         });
 
         state_tx
-<<<<<<< HEAD
             .put_bridge_account_rollup_id(&bridge_address, rollup_id)
             .unwrap();
         state_tx
-            .put_bridge_account_ibc_asset(&bridge_address, &denom)
-=======
-            .put_bridge_account_ibc_asset(bridge_address, nria())
->>>>>>> b12510d5
+            .put_bridge_account_ibc_asset(&bridge_address, nria())
             .unwrap();
 
         let packet_denom = FungibleTokenPacketData {
@@ -1530,11 +1381,7 @@
         .unwrap();
 
         let balance = state_tx
-<<<<<<< HEAD
-            .get_account_balance(&bridge_address, &denom)
-=======
-            .get_account_balance(bridge_address, nria())
->>>>>>> b12510d5
+            .get_account_balance(&bridge_address, &nria())
             .await
             .expect("refunds of rollup withdrawals should be credited to the bridge account");
         assert_eq!(balance, amount);
@@ -1578,20 +1425,16 @@
 
         let amount = 100;
         state_tx
-            .put_ibc_channel_balance(&packet().chan_on_a, nria(), amount)
+            .put_ibc_channel_balance(&packet().chan_on_a, &nria(), amount)
             .unwrap();
 
         let rollup_id = RollupId::from_unhashed_bytes(b"testchainid");
 
         state_tx
-<<<<<<< HEAD
             .put_bridge_account_rollup_id(&bridge_address, rollup_id)
             .unwrap();
         state_tx
-            .put_bridge_account_ibc_asset(&bridge_address, &denom)
-=======
-            .put_bridge_account_ibc_asset(bridge_address, nria())
->>>>>>> b12510d5
+            .put_bridge_account_ibc_asset(&bridge_address, nria())
             .unwrap();
 
         let packet_data = FungibleTokenPacketData {
@@ -1626,11 +1469,7 @@
         .unwrap();
 
         let balance = state_tx
-<<<<<<< HEAD
-            .get_account_balance(&bridge_address, &denom)
-=======
-            .get_account_balance(bridge_address, nria())
->>>>>>> b12510d5
+            .get_account_balance(&bridge_address, &nria())
             .await
             .expect("refunding a rollup should add the tokens to its bridge address");
         assert_eq!(balance, amount);
