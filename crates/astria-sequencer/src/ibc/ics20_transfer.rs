//! This module implements the ICS20 transfer handler, which handles
//! incoming packets.
//!
//! It contains an [`Ics20Transfer`] struct which implements the Penumbra
//! [`AppHandler`] trait, which is passed through the Penumbra IBC implementation
//! during transaction checks and execution. The IBC implementation calls into
//! the ICS20 transfer handler during the IBC transaction lifecycle.
//!
//! [`AppHandler`] consists of two traits: [`AppHandlerCheck`] and [`AppHandlerExecute`].
//! [`AppHandlerCheck`] is used for stateless and stateful checks, while
//! [`AppHandlerExecute`] is used for execution.
use std::borrow::Cow;

<<<<<<< HEAD
=======
use anyhow::{
    anyhow,
    bail,
    ensure,
    Context as _,
    Result,
};
>>>>>>> b401e4fb
use astria_core::{
    primitive::v1::{
        asset::{
            denom,
            Denom,
        },
        Address,
        Bech32,
        Bech32m,
    },
    protocol::memos,
    sequencerblock::v1alpha1::block::Deposit,
};
use astria_eyre::{
    anyhow::{
        self,
        Context as _,
    },
    eyre::{
        bail,
        ensure,
        OptionExt as _,
        Result,
        WrapErr as _,
    },
    eyre_to_anyhow,
};
use cnidarium::{
    StateRead,
    StateWrite,
};
use ibc_types::{
    core::channel::{
        channel,
        msgs::{
            MsgAcknowledgement,
            MsgChannelCloseConfirm,
            MsgChannelCloseInit,
            MsgChannelOpenAck,
            MsgChannelOpenConfirm,
            MsgChannelOpenInit,
            MsgChannelOpenTry,
            MsgRecvPacket,
            MsgTimeout,
        },
        ChannelId,
        PortId,
    },
    transfer::acknowledgement::TokenTransferAcknowledgement,
};
use penumbra_ibc::component::app_handler::{
    AppHandler,
    AppHandlerCheck,
    AppHandlerExecute,
};
use penumbra_proto::penumbra::core::component::ibc::v1::FungibleTokenPacketData;
use tokio::try_join;
use tracing::instrument;

use crate::{
    accounts::StateWriteExt as _,
    address::StateReadExt as _,
    assets::{
        StateReadExt as _,
        StateWriteExt as _,
    },
    bridge::{
        StateReadExt as _,
        StateWriteExt as _,
    },
    ibc::{
        self,
        StateReadExt as _,
    },
<<<<<<< HEAD
=======
    transaction::StateReadExt as _,
    utils::create_deposit_event,
>>>>>>> b401e4fb
};

/// The maximum length of the encoded Ics20 `FungibleTokenPacketData` in bytes.
const MAX_PACKET_DATA_BYTE_LENGTH: usize = 2048;

/// The maximum length of the rollup address in bytes.
const MAX_ROLLUP_ADDRESS_BYTE_LENGTH: usize = 256;

/// The ICS20 transfer handler.
///
/// See [here](https://github.com/cosmos/ibc/blob/main/spec/app/ics-020-fungible-token-transfer/README.md)
/// for the specification which this is based on.
#[derive(Clone)]
pub(crate) struct Ics20Transfer;

#[async_trait::async_trait]
impl AppHandlerCheck for Ics20Transfer {
    async fn chan_open_init_check<S: StateRead>(
        _: S,
        msg: &MsgChannelOpenInit,
    ) -> anyhow::Result<()> {
        if msg.ordering != channel::Order::Unordered {
            anyhow::bail!("channel order must be unordered for Ics20 transfer");
        }

        if msg.version_proposal.as_str() != "ics20-1" {
            anyhow::bail!("channel version must be ics20-1 for Ics20 transfer");
        }

        Ok(())
    }

    async fn chan_open_try_check<S: StateRead>(
        _: S,
        msg: &MsgChannelOpenTry,
    ) -> anyhow::Result<()> {
        if msg.ordering != channel::Order::Unordered {
            anyhow::bail!("channel order must be unordered for Ics20 transfer");
        }

        if msg.version_supported_on_a.as_str() != "ics20-1" {
            anyhow::bail!("counterparty version must be ics20-1 for Ics20 transfer");
        }

        Ok(())
    }

    async fn chan_open_ack_check<S: StateRead>(
        _: S,
        msg: &MsgChannelOpenAck,
    ) -> anyhow::Result<()> {
        if msg.version_on_b.as_str() != "ics20-1" {
            anyhow::bail!("counterparty version must be ics20-1 for Ics20 transfer");
        }

        Ok(())
    }

    async fn chan_open_confirm_check<S: StateRead>(
        _: S,
        _: &MsgChannelOpenConfirm,
    ) -> anyhow::Result<()> {
        // accept channel confirmations, port has already been validated, version has already been
        // validated
        Ok(())
    }

    async fn chan_close_init_check<S: StateRead>(
        _: S,
        _: &MsgChannelCloseInit,
    ) -> anyhow::Result<()> {
        anyhow::bail!("ics20 always aborts on chan_close_init");
    }

    async fn chan_close_confirm_check<S: StateRead>(
        _: S,
        _: &MsgChannelCloseConfirm,
    ) -> anyhow::Result<()> {
        // no action needed
        Ok(())
    }

    async fn recv_packet_check<S: StateRead>(_: S, msg: &MsgRecvPacket) -> anyhow::Result<()> {
        // most checks performed in `execute`
        // perform stateless checks here
        if msg.packet.data.is_empty() {
            anyhow::bail!("packet data is empty");
        }

        if msg.packet.data.len() > MAX_PACKET_DATA_BYTE_LENGTH {
            anyhow::bail!("packet data is too long: exceeds MAX_PACKET_DATA_BYTE_LENGTH");
        }

        Ok(())
    }

    async fn timeout_packet_check<S: StateRead>(state: S, msg: &MsgTimeout) -> anyhow::Result<()> {
        refund_tokens_check(
            state,
            msg.packet.data.as_slice(),
            &msg.packet.port_on_a,
            &msg.packet.chan_on_a,
        )
        .await
        .map_err(eyre_to_anyhow)
    }

    async fn acknowledge_packet_check<S: StateRead>(
        state: S,
        msg: &MsgAcknowledgement,
    ) -> anyhow::Result<()> {
        // see https://github.com/cosmos/ibc-go/blob/3f5b2b6632e0fa37056e5805b289a9307870ac9a/modules/core/04-channel/types/acknowledgement.go
        // and https://github.com/cosmos/ibc-go/blob/3f5b2b6632e0fa37056e5805b289a9307870ac9a/proto/ibc/core/channel/v1/channel.proto#L155
        // for formatting
        let ack: TokenTransferAcknowledgement =
            serde_json::from_slice(msg.acknowledgement.as_slice())?;
        if ack.is_successful() {
            return Ok(());
        }

        refund_tokens_check(
            state,
            msg.packet.data.as_slice(),
            &msg.packet.port_on_a,
            &msg.packet.chan_on_a,
        )
        .await
        .map_err(eyre_to_anyhow)
    }
}

async fn refund_tokens_check<S: StateRead>(
    mut state: S,
    data: &[u8],
    source_port: &PortId,
    source_channel: &ChannelId,
) -> Result<()> {
    let packet_data: FungibleTokenPacketData = serde_json::from_slice(data)
        .wrap_err("failed to decode fungible token packet data json")?;

    let denom = {
        let denom = packet_data
            .denom
            .parse::<Denom>()
            .wrap_err("failed parsing denom packet data")?;
        convert_denomination_if_ibc_prefixed(&mut state, denom)
            .await
            .wrap_err("failed to convert denomination if ibc/ prefixed")?
    };

    let is_source = !denom.starts_with_str(&format!("{source_port}/{source_channel}"));
    if is_source {
        // recipient of packet (us) was the source chain
        //
        // check if escrow account has enough balance to refund user
        let balance = state
            .get_ibc_channel_balance(source_channel, denom)
            .await
            .wrap_err("failed to get channel balance in refund_tokens_check")?;

        let packet_amount: u128 = packet_data
            .amount
            .parse()
            .wrap_err("failed to parse packet amount as u128")?;
        if balance < packet_amount {
            bail!("insufficient balance to refund tokens to sender");
        }
    }

    Ok(())
}

#[async_trait::async_trait]
impl AppHandlerExecute for Ics20Transfer {
    async fn chan_open_init_execute<S: StateWrite>(_: S, _: &MsgChannelOpenInit) {}

    async fn chan_open_try_execute<S: StateWrite>(_: S, _: &MsgChannelOpenTry) {}

    async fn chan_open_ack_execute<S: StateWrite>(_: S, _: &MsgChannelOpenAck) {}

    async fn chan_open_confirm_execute<S: StateWrite>(_: S, _: &MsgChannelOpenConfirm) {}

    async fn chan_close_confirm_execute<S: StateWrite>(_: S, _: &MsgChannelCloseConfirm) {}

    async fn chan_close_init_execute<S: StateWrite>(_: S, _: &MsgChannelCloseInit) {}

    async fn recv_packet_execute<S: StateWrite>(
        mut state: S,
        msg: &MsgRecvPacket,
    ) -> anyhow::Result<()> {
        use penumbra_ibc::component::packet::WriteAcknowledgement as _;

        let ack = match execute_ics20_transfer(
            &mut state,
            &msg.packet.data,
            &msg.packet.port_on_a,
            &msg.packet.chan_on_a,
            &msg.packet.port_on_b,
            &msg.packet.chan_on_b,
            false,
        )
        .await
        {
            Ok(()) => TokenTransferAcknowledgement::success(),
            Err(e) => {
                tracing::debug!(
                    error = AsRef::<dyn std::error::Error>::as_ref(&e),
                    "failed to execute ics20 transfer"
                );
                TokenTransferAcknowledgement::Error(e.to_string())
            }
        };

        let ack_bytes: Vec<u8> = ack.into();

        state
            .write_acknowledgement(&msg.packet, &ack_bytes)
            .await
            .context("failed to write acknowledgement")
    }

    async fn timeout_packet_execute<S: StateWrite>(
        mut state: S,
        msg: &MsgTimeout,
    ) -> anyhow::Result<()> {
        // we put source and dest as chain_a (the source) as we're refunding tokens,
        // and the destination chain of the refund is the source.
        execute_ics20_transfer(
            &mut state,
            &msg.packet.data,
            &msg.packet.port_on_a,
            &msg.packet.chan_on_a,
            &msg.packet.port_on_a,
            &msg.packet.chan_on_a,
            true,
        )
        .await
        .map_err(|err| {
            eyre_to_anyhow(err).context("failed to refund tokens during timeout_packet_execute")
        })
    }

    async fn acknowledge_packet_execute<S: StateWrite>(
        mut state: S,
        msg: &MsgAcknowledgement,
    ) -> anyhow::Result<()> {
        let ack: TokenTransferAcknowledgement = serde_json::from_slice(
            msg.acknowledgement.as_slice(),
        )
        .expect("valid acknowledgement, should have been checked in acknowledge_packet_check");
        if ack.is_successful() {
            return Ok(());
        }

        // we put source and dest as chain_a (the source) as we're refunding tokens,
        // and the destination chain of the refund is the source.
        execute_ics20_transfer(
            &mut state,
            &msg.packet.data,
            &msg.packet.port_on_a,
            &msg.packet.chan_on_a,
            &msg.packet.port_on_a,
            &msg.packet.chan_on_a,
            true,
        )
        .await
        .map_err(|err| {
            eyre_to_anyhow(err).context("failed to refund tokens during timeout_packet_execute")
        })
    }
}

#[async_trait::async_trait]
impl AppHandler for Ics20Transfer {}

async fn convert_denomination_if_ibc_prefixed<S: ibc::StateReadExt>(
    state: &mut S,
    packet_denom: Denom,
) -> Result<denom::TracePrefixed> {
    // if the asset is prefixed with `ibc`, the rest of the denomination string is the asset ID,
    // so we need to look up the full trace from storage.
    // see https://github.com/cosmos/ibc-go/blob/main/docs/architecture/adr-001-coin-source-tracing.md#decision
    let denom = match packet_denom {
        Denom::TracePrefixed(trace) => trace,
        Denom::IbcPrefixed(ibc) => state
            .map_ibc_to_trace_prefixed_asset(ibc)
            .await
            .wrap_err("failed to get denom trace from asset id")?
            .ok_or_eyre("denom for given asset id not found in state")?,
    };
    Ok(denom)
}

fn prepend_denom_if_not_refund<'a>(
    packet_denom: &'a denom::TracePrefixed,
    dest_port: &PortId,
    dest_channel: &ChannelId,
    is_refund: bool,
) -> Cow<'a, denom::TracePrefixed> {
    if is_refund {
        Cow::Borrowed(packet_denom)
    } else {
        // FIXME: we should provide a method on `denom::TracePrefixed` to prepend segments to its
        // prefix
        let denom = format!("{dest_port}/{dest_channel}/{packet_denom}")
            .parse()
            .expect(
                "dest port and channel are valid prefix segments, so this concatenation must be a \
                 valid denom",
            );
        Cow::Owned(denom)
    }
}

// FIXME: temporarily allowed, but this must be fixed
#[allow(clippy::too_many_lines)]
async fn execute_ics20_transfer<S: ibc::StateWriteExt>(
    state: &mut S,
    data: &[u8],
    source_port: &PortId,
    source_channel: &ChannelId,
    dest_port: &PortId,
    dest_channel: &ChannelId,
    is_refund: bool,
) -> Result<()> {
    let packet_data: FungibleTokenPacketData =
        serde_json::from_slice(data).wrap_err("failed to decode FungibleTokenPacketData")?;

    // if the memo deserializes into an `Ics20WithdrawalFromRollupMemo`,
    // we can assume this is a refund from an attempted withdrawal from
    // a rollup directly to another IBC chain via the sequencer.
    //
    // in this case, we lock the tokens back in the bridge account and
    // emit a `Deposit` event to send the tokens back to the rollup.
    if is_refund
        && serde_json::from_str::<memos::v1alpha1::Ics20WithdrawalFromRollup>(&packet_data.memo)
            .is_ok()
    {
        execute_withdrawal_refund_to_rollup(state, packet_data)
            .await
            .wrap_err("failed to execute rollup withdrawal refund")?;
        return Ok(());
    }

    let packet_amount: u128 = packet_data
        .amount
        .parse()
        .wrap_err("failed to parse packet data amount to u128")?;
    let mut denom_trace = {
        let denom = packet_data
            .denom
            .parse::<Denom>()
            .wrap_err("failed parsing denom in packet data as Denom")?;
        // convert denomination if it's prefixed with `ibc/`
        // note: this denomination might have a prefix, but it wasn't prefixed by us right now.
        convert_denomination_if_ibc_prefixed(state, denom)
            .await
            .wrap_err("failed to convert denomination if ibc/ prefixed")?
    };

    // the IBC packet should have the address as a bech32 string
    let recipient = if is_refund {
        packet_data.sender.clone()
    } else {
        packet_data.receiver
    };
    let recipient = recipient.parse().wrap_err("invalid recipient address")?;

    let is_prefixed = denom_trace.starts_with_str(&format!("{source_port}/{source_channel}"));
    let is_source = if is_refund {
        // we are the source if the denom is not prefixed by source_port/source_channel
        !is_prefixed
    } else {
        // we are the source if the denom is prefixed by source_port/source_channel
        is_prefixed
    };

    // prefix the denomination with the destination port and channel if not a refund
    let trace_with_dest =
        prepend_denom_if_not_refund(&denom_trace, dest_port, dest_channel, is_refund);

    // check if this is a transfer to a bridge account and
    // execute relevant state changes if it is
    execute_ics20_transfer_bridge_lock(
        state,
        recipient,
        &trace_with_dest,
        packet_amount,
        packet_data.memo.clone(),
        is_refund,
    )
    .await
    .wrap_err("failed to execute ics20 transfer to bridge account")?;

    if is_source {
        // the asset being transferred in is an asset that originated from astria
        // subtract balance from escrow account and transfer to user

        // strip the prefix from the denom, as we're back on the source chain
        // note: if this is a refund, this is a no-op.
        if !is_refund {
            denom_trace.pop_trace_segment().ok_or_eyre(
                "there must be a source segment because above it was checked if the denom trace \
                 contains a segment",
            )?;
        }
        let escrow_channel = if is_refund {
            source_channel
        } else {
            dest_channel
        };

        let escrow_balance = state
            .get_ibc_channel_balance(escrow_channel, &denom_trace)
            .await
            .wrap_err("failed to get IBC channel balance in execute_ics20_transfer")?;

        state
            .put_ibc_channel_balance(
                escrow_channel,
                &denom_trace,
<<<<<<< HEAD
                escrow_balance
                    .checked_sub(packet_amount)
                    .ok_or_eyre("insufficient balance in escrow account to transfer tokens")?,
=======
                escrow_balance.checked_sub(packet_amount).ok_or(anyhow!(
                    "insufficient balance in escrow account to transfer tokens"
                ))?,
>>>>>>> b401e4fb
            )
            .wrap_err("failed to update escrow account balance in execute_ics20_transfer")?;

        state
            .increase_balance(recipient, &denom_trace, packet_amount)
            .await
            .wrap_err("failed to update user account balance in execute_ics20_transfer")?;
    } else {
        // register denomination in global ID -> denom map if it's not already there
        if !state
            .has_ibc_asset(&*trace_with_dest)
            .await
            .wrap_err("failed to check if ibc asset exists in state")?
        {
            state
                .put_ibc_asset(&trace_with_dest)
                .wrap_err("failed to put IBC asset in storage")?;
        }

        state
            .increase_balance(recipient, &*trace_with_dest, packet_amount)
            .await
            .wrap_err("failed to update user account balance in execute_ics20_transfer")?;
    }

    Ok(())
}

/// Execute a refund for a failed ics20 transfer from a rollup to a remote IBC chain.
///
/// A withdrawal of tokens from a rollup to a remote IBC chain is started with a
/// `Ics20Withdrawal` action via a (rollup's) bridge account on the sequencer.
///
/// This function then sends the tokens back to the rollup via a `Deposit` event,
/// and again locks the tokens in the specified bridge account.
///
/// This function must only be called if the following conditions hold:
/// 1. The ics20 tranfer is a refund;
/// 2. The memo contained in the ics20 transfer packet can be parsed as a Ics20WithdrawalFromRollup.
///
/// The function then assumes that the `packet_data.sender` is the bridge account, and
/// attempts to parse it as either a base-prefixed bech32m address, or as an ibc-compat-prefixed
/// bech32 address. If the sender is an ibc-compat address, then it will be converted to its
/// base-prefixed version.
///
/// The emitted deposit as seen by the rollup will *never* be the ibc-compat prefixed version.
// TODO: Add `err` with https://github.com/astriaorg/astria/issues/1386 being done
#[instrument(skip_all)]
async fn execute_withdrawal_refund_to_rollup<S: StateWrite>(
    state: &mut S,
    packet_data: FungibleTokenPacketData,
) -> Result<()> {
    let amount: u128 = packet_data
        .amount
        .parse()
        .wrap_err("failed to parse packet data amount to u128")?;
    let denom = {
        let denom = packet_data
            .denom
            .parse::<Denom>()
            .wrap_err("failed parsing denom in packet data as Denom")?;
        // convert denomination if it's prefixed with `ibc/`
        // note: this denomination might have a prefix, but it wasn't prefixed by us right now.
        convert_denomination_if_ibc_prefixed(state, denom)
            .await
            .context("failed to convert denomination if ibc/ prefixed")?
    };
    let bridge_address = parse_refund_sender(&*state, &packet_data.sender)
        .await
        .context("failed to parse ibc packet sender as the refund target address")?;
    execute_deposit(
        state,
        bridge_address,
        &denom,
        amount,
        bridge_address.to_string(),
    )
    .await
    .context("failed to emit deposit")?;

    state
        .increase_balance(bridge_address, denom, amount)
        .await
        .wrap_err("failed to update bridge account account balance")?;

    Ok(())
}

async fn parse_refund_sender<S: StateRead>(state: &S, sender: &str) -> Result<Address> {
    use futures::TryFutureExt as _;
    let (base_prefix, compat_prefix) = match try_join!(
        state
            .get_base_prefix()
            .map_err(|e| e.wrap_err("failed to read base prefix from state")),
        state
            .get_ibc_compat_prefix()
            .map_err(|e| e.wrap_err("failed to read ibc compat prefix from state"))
    ) {
        Ok(prefixes) => prefixes,
        Err(err) => return Err(err),
    };
    sender
        .parse::<Address<Bech32m>>()
        .wrap_err("failed to parse address in bech32m format")
        .and_then(|addr| {
            ensure!(
                addr.prefix() == base_prefix,
                "address prefix is not base prefix stored in state"
            );
            Ok(addr)
        })
        .or_else(|_| {
            sender
                .parse::<Address<Bech32>>()
                .wrap_err("failed to parse address in bech32/compat format")
                .and_then(|addr| {
                    ensure!(
                        addr.prefix() == compat_prefix,
                        "address prefix is not base prefix stored in state"
                    );
                    addr.to_prefix(&base_prefix)
                        .wrap_err(
                            "failed to convert ibc compat prefixed address to standard base \
                             prefixed address",
                        )
                        .map(|addr| addr.to_format::<Bech32m>())
                })
        })
    // "sender address was neither base nor ibc-compat prefixed; returning last error",
}

/// execute an ics20 transfer where the recipient is a bridge account.
///
/// if the recipient is not a bridge account, or the incoming packet is a refund,
/// this function is a no-op.
async fn execute_ics20_transfer_bridge_lock<S: ibc::StateWriteExt>(
    state: &mut S,
    recipient: Address,
    denom: &denom::TracePrefixed,
    amount: u128,
    memo: String,
    is_refund: bool,
) -> Result<()> {
    // check if the recipient is a bridge account; if so,
    // ensure that the packet memo field (`destination_address`) is set.
    let is_bridge_lock = state
        .get_bridge_account_rollup_id(recipient)
        .await
        .wrap_err("failed to get bridge account rollup ID from state")?
        .is_some();

    // if account being transferred to is not a bridge account, or
    // the incoming packet is a refund, return
    //
    // note on refunds: bridge accounts *are* allowed to do ICS20 withdrawals,
    // so this could be a refund to a bridge account if that withdrawal times out.
    //
    // so, if this is a refund transaction, we don't need to emit a `Deposit`,
    // as the tokens are being refunded to the bridge's account.
    //
    // then, we don't need to check the memo field (as no `Deposit` is created),
    // or check the asset IDs (as the asset IDs that can be sent out are the same
    // as those that can be received).
    if !is_bridge_lock || is_refund {
        return Ok(());
    }

    // assert memo is valid
    let deposit_memo: memos::v1alpha1::Ics20TransferDeposit =
        serde_json::from_str(&memo).wrap_err("failed to parse memo as Ics20TransferDepositMemo")?;

    ensure!(
        !deposit_memo.rollup_deposit_address.is_empty(),
        "rollup deposit address must be set to bridge funds from sequencer to rollup",
    );

    ensure!(
        deposit_memo.rollup_deposit_address.len() <= MAX_ROLLUP_ADDRESS_BYTE_LENGTH,
        "rollup address is too long: exceeds MAX_ROLLUP_ADDRESS_BYTE_LENGTH",
    );

    execute_deposit(
        state,
        recipient,
        denom,
        amount,
        deposit_memo.rollup_deposit_address,
    )
    .await
}

async fn execute_deposit<S: ibc::StateWriteExt>(
    state: &mut S,
    bridge_address: Address,
    denom: &denom::TracePrefixed,
    amount: u128,
    destination_address: String,
) -> Result<()> {
    // check if the recipient is a bridge account and
    // ensure that the asset ID being transferred
    // to it is allowed.
    let Some(rollup_id) = state
        .get_bridge_account_rollup_id(bridge_address)
        .await
        .wrap_err("failed to get bridge account rollup ID from state")?
    else {
        bail!("bridge account rollup ID not found in state; invalid bridge address?")
    };

    let allowed_asset = state
        .get_bridge_account_ibc_asset(bridge_address)
        .await
        .wrap_err("failed to get bridge account asset ID")?;
    ensure!(
        allowed_asset == denom.to_ibc_prefixed(),
        "asset ID is not authorized for transfer to bridge account",
    );

    let transaction_context = state
        .get_transaction_context()
        .context("transaction source should be present in state when executing an action")?;
    let transaction_id = transaction_context.transaction_id;
    let index_of_action = transaction_context.source_action_index;

    let deposit = Deposit::new(
        bridge_address,
        rollup_id,
        amount,
        denom.into(),
        destination_address,
        transaction_id,
        index_of_action,
    );
    let deposit_abci_event = create_deposit_event(&deposit);
    state.record(deposit_abci_event);
    state
        .put_deposit_event(deposit)
        .await
        .wrap_err("failed to put deposit event into state")?;

    Ok(())
}

#[cfg(test)]
mod test {
    use astria_core::primitive::v1::{
        RollupId,
        TransactionId,
    };
    use cnidarium::StateDelta;
    use denom::TracePrefixed;

    use super::*;
    use crate::{
        accounts::StateReadExt as _,
        address::StateWriteExt,
        ibc::StateWriteExt as _,
        test_utils::{
            astria_address,
            astria_address_from_hex_string,
            astria_compat_address,
            ASTRIA_COMPAT_PREFIX,
            ASTRIA_PREFIX,
        },
        transaction::{
            StateWriteExt as _,
            TransactionContext,
        },
    };

    #[tokio::test]
    async fn prefix_denomination_not_refund() {
        let packet_denom = "asset".parse().unwrap();
        let dest_port = "transfer".to_string().parse().unwrap();
        let dest_channel = "channel-99".to_string().parse().unwrap();
        let is_refund = false;

        let denom =
            prepend_denom_if_not_refund(&packet_denom, &dest_port, &dest_channel, is_refund);
        let expected = "transfer/channel-99/asset"
            .parse::<TracePrefixed>()
            .unwrap();

        assert_eq!(denom.as_ref(), &expected);
    }

    #[tokio::test]
    async fn prefix_denomination_refund() {
        let packet_denom = "asset".parse::<TracePrefixed>().unwrap();
        let dest_port = "transfer".to_string().parse().unwrap();
        let dest_channel = "channel-99".to_string().parse().unwrap();
        let is_refund = true;

        let expected = packet_denom.clone();
        let denom =
            prepend_denom_if_not_refund(&packet_denom, &dest_port, &dest_channel, is_refund);
        assert_eq!(denom.as_ref(), &expected);
    }

    #[tokio::test]
    async fn convert_denomination_if_ibc_prefixed_with_prefix() {
        let storage = cnidarium::TempStorage::new().await.unwrap();
        let snapshot = storage.latest_snapshot();
        let mut state_tx = StateDelta::new(snapshot.clone());

        let denom_trace = "asset".parse().unwrap();
        state_tx.put_ibc_asset(&denom_trace).unwrap();

        let expected = denom_trace.clone();
        let packet_denom = denom_trace.to_ibc_prefixed().into();
        let denom = convert_denomination_if_ibc_prefixed(&mut state_tx, packet_denom)
            .await
            .unwrap();
        assert_eq!(denom, expected);
    }

    #[tokio::test]
    async fn convert_denomination_if_ibc_prefixed_without_prefix() {
        let storage = cnidarium::TempStorage::new().await.unwrap();
        let snapshot = storage.latest_snapshot();
        let mut state_tx = StateDelta::new(snapshot.clone());

        let packet_denom = "asset".parse::<Denom>().unwrap();
        let expected = packet_denom.clone().unwrap_trace_prefixed();
        let denom = convert_denomination_if_ibc_prefixed(&mut state_tx, packet_denom)
            .await
            .unwrap();
        assert_eq!(denom, expected);
    }

    #[tokio::test]
    async fn execute_ics20_transfer_to_user_account() {
        let storage = cnidarium::TempStorage::new().await.unwrap();
        let snapshot = storage.latest_snapshot();
        let mut state_tx = StateDelta::new(snapshot.clone());

        let recipient = astria_address_from_hex_string("1c0c490f1b5528d8173c5de46d131160e4b2c0c3");
        let packet = FungibleTokenPacketData {
            denom: "nootasset".to_string(),
            sender: String::new(),
            amount: "100".to_string(),
            receiver: recipient.to_string(),
            memo: String::new(),
        };
        let packet_bytes = serde_json::to_vec(&packet).unwrap();

        execute_ics20_transfer(
            &mut state_tx,
            &packet_bytes,
            &"source_port".to_string().parse().unwrap(),
            &"source_channel".to_string().parse().unwrap(),
            &"dest_port".to_string().parse().unwrap(),
            &"dest_channel".to_string().parse().unwrap(),
            false,
        )
        .await
        .expect("valid ics20 transfer to user account; recipient, memo, and asset ID are valid");

        let denom = "dest_port/dest_channel/nootasset".parse::<Denom>().unwrap();
        let balance = state_tx.get_account_balance(recipient, denom).await.expect(
            "ics20 transfer to user account should succeed and balance should be minted to this \
             account",
        );
        assert_eq!(balance, 100);
    }

    #[tokio::test]
    async fn execute_ics20_transfer_to_bridge_account_ok() {
        let storage = cnidarium::TempStorage::new().await.unwrap();
        let snapshot = storage.latest_snapshot();
        let mut state_tx = StateDelta::new(snapshot.clone());

        let bridge_address = astria_address(&[99; 20]);
        let rollup_id = RollupId::from_unhashed_bytes(b"testchainid");
        let denom = "dest_port/dest_channel/nootasset".parse::<Denom>().unwrap();

        state_tx.put_transaction_context(TransactionContext {
            address_bytes: bridge_address.bytes(),
            transaction_id: TransactionId::new([0; 32]),
            source_action_index: 0,
        });

        state_tx.put_bridge_account_rollup_id(bridge_address, &rollup_id);
        state_tx
            .put_bridge_account_ibc_asset(bridge_address, &denom)
            .unwrap();

        let memo = memos::v1alpha1::Ics20TransferDeposit {
            rollup_deposit_address: "rollupaddress".to_string(),
        };

        let packet = FungibleTokenPacketData {
            denom: "nootasset".to_string(),
            sender: String::new(),
            amount: "100".to_string(),
            receiver: bridge_address.to_string(),
            memo: serde_json::to_string(&memo).unwrap(),
        };
        let packet_bytes = serde_json::to_vec(&packet).unwrap();

        execute_ics20_transfer(
            &mut state_tx,
            &packet_bytes,
            &"source_port".to_string().parse().unwrap(),
            &"source_channel".to_string().parse().unwrap(),
            &"dest_port".to_string().parse().unwrap(),
            &"dest_channel".to_string().parse().unwrap(),
            false,
        )
        .await
        .expect("valid ics20 transfer to bridge account; recipient, memo, and asset ID are valid");

        let denom = "dest_port/dest_channel/nootasset".parse::<Denom>().unwrap();
        let balance = state_tx
            .get_account_balance(bridge_address, denom)
            .await
            .expect(
                "ics20 transfer from sender to bridge account should have updated funds in the \
                 bridge address",
            );
        assert_eq!(balance, 100);

        let deposit = state_tx
            .get_block_deposits()
            .await
            .expect("a deposit should exist as a result of the transfer to a bridge account");
        assert_eq!(deposit.len(), 1);
    }

    #[tokio::test]
    async fn execute_ics20_transfer_to_bridge_account_invalid_memo() {
        let storage = cnidarium::TempStorage::new().await.unwrap();
        let snapshot = storage.latest_snapshot();
        let mut state_tx = StateDelta::new(snapshot.clone());

        let bridge_address = astria_address(&[99; 20]);
        let rollup_id = RollupId::from_unhashed_bytes(b"testchainid");
        let denom = "dest_port/dest_channel/nootasset".parse::<Denom>().unwrap();

        state_tx.put_bridge_account_rollup_id(bridge_address, &rollup_id);
        state_tx
            .put_bridge_account_ibc_asset(bridge_address, &denom)
            .unwrap();

        // use invalid memo, which should fail
        let packet = FungibleTokenPacketData {
            denom: "nootasset".to_string(),
            sender: String::new(),
            amount: "100".to_string(),
            receiver: bridge_address.to_string(),
            memo: "invalid".to_string(),
        };
        let packet_bytes = serde_json::to_vec(&packet).unwrap();

        let _ = execute_ics20_transfer(
            &mut state_tx,
            &packet_bytes,
            &"source_port".to_string().parse().unwrap(),
            &"source_channel".to_string().parse().unwrap(),
            &"dest_port".to_string().parse().unwrap(),
            &"dest_channel".to_string().parse().unwrap(),
            false,
        )
        .await
        .expect_err("empty packet memo field during transfer to bridge account should fail");
    }

    #[tokio::test]
    async fn execute_ics20_transfer_to_bridge_account_invalid_asset() {
        let storage = cnidarium::TempStorage::new().await.unwrap();
        let snapshot = storage.latest_snapshot();
        let mut state_tx = StateDelta::new(snapshot.clone());

        let bridge_address = astria_address(&[99; 20]);
        let rollup_id = RollupId::from_unhashed_bytes(b"testchainid");
        let denom = "dest_port/dest_channel/nootasset".parse::<Denom>().unwrap();

        state_tx.put_bridge_account_rollup_id(bridge_address, &rollup_id);
        state_tx
            .put_bridge_account_ibc_asset(bridge_address, &denom)
            .unwrap();

        // use invalid asset, which should fail
        let packet = FungibleTokenPacketData {
            denom: "fake".to_string(),
            sender: String::new(),
            amount: "100".to_string(),
            receiver: bridge_address.to_string(),
            memo: "destinationaddress".to_string(),
        };
        let packet_bytes = serde_json::to_vec(&packet).unwrap();

        let _ = execute_ics20_transfer(
            &mut state_tx,
            &packet_bytes,
            &"source_port".to_string().parse().unwrap(),
            &"source_channel".to_string().parse().unwrap(),
            &"dest_port".to_string().parse().unwrap(),
            &"dest_channel".to_string().parse().unwrap(),
            false,
        )
        .await
        .expect_err("invalid asset during transfer to bridge account should fail");
    }

    #[tokio::test]
    async fn execute_ics20_transfer_to_user_account_is_source_not_refund() {
        let storage = cnidarium::TempStorage::new().await.unwrap();
        let snapshot = storage.latest_snapshot();
        let mut state_tx = StateDelta::new(snapshot.clone());

        let recipient_address = astria_address(&[1; 20]);
        let amount = 100;
        let base_denom = "nootasset".parse::<Denom>().unwrap();
        state_tx
            .put_ibc_channel_balance(
                &"dest_channel".to_string().parse().unwrap(),
                &base_denom,
                amount,
            )
            .unwrap();

        let packet = FungibleTokenPacketData {
            denom: format!("source_port/source_channel/{base_denom}"),
            sender: String::new(),
            amount: amount.to_string(),
            receiver: recipient_address.to_string(),
            memo: String::new(),
        };
        let packet_bytes = serde_json::to_vec(&packet).unwrap();

        execute_ics20_transfer(
            &mut state_tx,
            &packet_bytes,
            &"source_port".to_string().parse().unwrap(),
            &"source_channel".to_string().parse().unwrap(),
            &"dest_port".to_string().parse().unwrap(),
            &"dest_channel".to_string().parse().unwrap(),
            false,
        )
        .await
        .expect("valid ics20 transfer to user account; recipient, memo, and asset ID are valid");

        let balance = state_tx
            .get_account_balance(recipient_address, &base_denom)
            .await
            .expect("ics20 transfer to user account should succeed");
        assert_eq!(balance, amount);
        let balance = state_tx
            .get_ibc_channel_balance(&"dest_channel".to_string().parse().unwrap(), &base_denom)
            .await
            .expect("ics20 transfer to user account from escrow account should succeed");
        assert_eq!(balance, 0);
    }

    #[tokio::test]
    async fn execute_ics20_transfer_to_user_account_is_source_refund() {
        let storage = cnidarium::TempStorage::new().await.unwrap();
        let snapshot = storage.latest_snapshot();
        let mut state_tx = StateDelta::new(snapshot.clone());

        let recipient_address = astria_address(&[1; 20]);
        let amount = 100;
        let base_denom = "nootasset".parse::<Denom>().unwrap();
        state_tx
            .put_ibc_channel_balance(
                &"source_channel".to_string().parse().unwrap(),
                &base_denom,
                amount,
            )
            .unwrap();

        let packet = FungibleTokenPacketData {
            denom: base_denom.to_string(),
            sender: recipient_address.to_string(),
            amount: amount.to_string(),
            receiver: recipient_address.to_string(),
            memo: String::new(),
        };
        let packet_bytes = serde_json::to_vec(&packet).unwrap();

        execute_ics20_transfer(
            &mut state_tx,
            &packet_bytes,
            &"source_port".to_string().parse().unwrap(),
            &"source_channel".to_string().parse().unwrap(),
            &"source_port".to_string().parse().unwrap(),
            &"source_channel".to_string().parse().unwrap(),
            true,
        )
        .await
        .expect("valid ics20 refund to user account; recipient, memo, and asset ID are valid");

        let balance = state_tx
            .get_account_balance(recipient_address, &base_denom)
            .await
            .expect("ics20 refund to user account should succeed");
        assert_eq!(balance, amount);
        let balance = state_tx
            .get_ibc_channel_balance(&"source_channel".to_string().parse().unwrap(), &base_denom)
            .await
            .expect("ics20 refund to user account from escrow account should succeed");
        assert_eq!(balance, 0);
    }

    #[tokio::test]
    async fn execute_rollup_withdrawal_refund_ok() {
        let storage = cnidarium::TempStorage::new().await.unwrap();
        let snapshot = storage.latest_snapshot();
        let mut state_tx = StateDelta::new(snapshot.clone());

        state_tx.put_base_prefix(ASTRIA_PREFIX);
        state_tx.put_ibc_compat_prefix(ASTRIA_COMPAT_PREFIX);

        let bridge_address = astria_address(&[99u8; 20]);

        let rollup_id = RollupId::from_unhashed_bytes(b"testchainid");
        let denom = "dest_port/dest_channel/nootasset"
            .parse::<TracePrefixed>()
            .unwrap();

        state_tx.put_transaction_context(TransactionContext {
            address_bytes: bridge_address.bytes(),
            transaction_id: TransactionId::new([0; 32]),
            source_action_index: 0,
        });

        state_tx.put_bridge_account_rollup_id(bridge_address, &rollup_id);
        state_tx
            .put_bridge_account_ibc_asset(bridge_address, &denom)
            .unwrap();

        let amount = 100;
        let address_on_rollup = "address_on_rollup".to_string();

        let packet = FungibleTokenPacketData {
            denom: denom.to_string(),
            sender: bridge_address.to_string(),
            amount: amount.to_string(),
            receiver: address_on_rollup.to_string(),
            memo: String::new(),
        };
        execute_withdrawal_refund_to_rollup(&mut state_tx, packet)
            .await
            .expect("valid rollup withdrawal refund");

        let balance = state_tx
            .get_account_balance(bridge_address, denom)
            .await
            .expect("rollup withdrawal refund should have updated funds in the bridge address");
        assert_eq!(balance, 100);

        let deposit = state_tx
            .get_block_deposits()
            .await
            .expect("a deposit should exist as a result of the rollup withdrawal refund");
        assert_eq!(deposit.len(), 1);
    }

    #[tokio::test]
    async fn rollup_withdrawal_refund_succeeds() {
        let storage = cnidarium::TempStorage::new().await.unwrap();
        let snapshot = storage.latest_snapshot();
        let mut state_tx = StateDelta::new(snapshot.clone());

        state_tx.put_base_prefix(ASTRIA_PREFIX);
        state_tx.put_ibc_compat_prefix(ASTRIA_COMPAT_PREFIX);

        let bridge_address = astria_address(&[99u8; 20]);
        let destination_chain_address = bridge_address.to_string();
        let denom = "nootasset".parse::<Denom>().unwrap();
        let rollup_id = RollupId::from_unhashed_bytes(b"testchainid");

        state_tx.put_transaction_context(TransactionContext {
            address_bytes: bridge_address.bytes(),
            transaction_id: TransactionId::new([0; 32]),
            source_action_index: 0,
        });

        state_tx.put_bridge_account_rollup_id(bridge_address, &rollup_id);
        state_tx
            .put_bridge_account_ibc_asset(bridge_address, &denom)
            .unwrap();

        let packet = FungibleTokenPacketData {
            denom: denom.to_string(),
            sender: bridge_address.to_string(),
            amount: "100".to_string(),
            receiver: "other-chain-address".to_string(),
            memo: serde_json::to_string(&memos::v1alpha1::Ics20WithdrawalFromRollup {
                memo: String::new(),
                rollup_block_number: 1,
                rollup_return_address: "rollup-defined".to_string(),
                rollup_withdrawal_event_id: "a-rollup-defined-id".into(),
            })
            .unwrap(),
        };
        let packet_bytes = serde_json::to_vec(&packet).unwrap();

        execute_ics20_transfer(
            &mut state_tx,
            &packet_bytes,
            &"source_port".to_string().parse().unwrap(),
            &"source_channel".to_string().parse().unwrap(),
            &"source_port".to_string().parse().unwrap(),
            &"source_channel".to_string().parse().unwrap(),
            true,
        )
        .await
        .expect("valid ics20 transfer refund; recipient, memo, and asset ID are valid");

        let balance = state_tx
            .get_account_balance(bridge_address, &denom)
            .await
            .expect(
                "ics20 transfer refunding to rollup should succeed and balance should be added to \
                 the bridge account",
            );
        assert_eq!(balance, 100);

        let deposits = state_tx
            .get_block_deposits()
            .await
            .expect("a deposit should exist as a result of the rollup withdrawal refund");
        assert_eq!(deposits.len(), 1);

        let deposit = deposits.get(&rollup_id).unwrap().first().unwrap();
        let expected_deposit = Deposit::new(
            bridge_address,
            rollup_id,
            100,
            denom,
            destination_chain_address,
            TransactionId::new([0; 32]),
            0,
        );
        assert_eq!(deposit, &expected_deposit);
    }

    #[tokio::test]
    async fn rollup_withdrawal_refund_with_compat_address_succeeds() {
        let storage = cnidarium::TempStorage::new().await.unwrap();
        let snapshot = storage.latest_snapshot();
        let mut state_tx = StateDelta::new(snapshot.clone());

        state_tx.put_base_prefix(ASTRIA_PREFIX);
        state_tx.put_ibc_compat_prefix(ASTRIA_COMPAT_PREFIX);

        let bridge_address = astria_address(&[99u8; 20]);
        let bridge_address_compat = astria_compat_address(&[99u8; 20]);
        let denom = "nootasset".parse::<Denom>().unwrap();
        let rollup_id = RollupId::from_unhashed_bytes(b"testchainid");

        state_tx.put_bridge_account_rollup_id(bridge_address, &rollup_id);
        state_tx
            .put_bridge_account_ibc_asset(bridge_address, &denom)
            .unwrap();

        let packet = FungibleTokenPacketData {
            denom: denom.to_string(),
            sender: bridge_address_compat.to_string(),
            amount: "100".to_string(),
            receiver: "other-chain-address".to_string(),
            memo: serde_json::to_string(&memos::v1alpha1::Ics20WithdrawalFromRollup {
                memo: String::new(),
                rollup_block_number: 1,
                rollup_return_address: "rollup-defined".to_string(),
                rollup_withdrawal_event_id: hex::encode([1u8; 32]),
            })
            .unwrap(),
        };
        let packet_bytes = serde_json::to_vec(&packet).unwrap();

        let transaction_context = TransactionContext {
            address_bytes: bridge_address.bytes(),
            transaction_id: TransactionId::new([0; 32]),
            source_action_index: 0,
        };
        state_tx.put_transaction_context(transaction_context);

        execute_ics20_transfer(
            &mut state_tx,
            &packet_bytes,
            &"source_port".to_string().parse().unwrap(),
            &"source_channel".to_string().parse().unwrap(),
            &"source_port".to_string().parse().unwrap(),
            &"source_channel".to_string().parse().unwrap(),
            true,
        )
        .await
        .expect("valid ics20 transfer refund; recipient, memo, and asset ID are valid");

        let balance = state_tx
            .get_account_balance(bridge_address, &denom)
            .await
            .expect(
                "ics20 transfer refunding to rollup should succeed and balance should be added to \
                 the bridge account",
            );
        assert_eq!(balance, 100);

        let deposits = state_tx
            .get_block_deposits()
            .await
            .expect("a deposit should exist as a result of the rollup withdrawal refund");
        assert_eq!(deposits.len(), 1);

        let deposit = deposits.get(&rollup_id).unwrap().first().unwrap();
        let expected_deposit = Deposit::new(
            bridge_address,
            rollup_id,
            100,
            denom,
            bridge_address.to_string(), /* NOTE: this is the non-compat address because it will
                                         * be converted from the compat bech32 to the
                                         * standard/non-compat bech32m version before emitting
                                         * the deposit event */
            TransactionId::new([0; 32]),
            0,
        );
        assert_eq!(deposit, &expected_deposit);
    }
}<|MERGE_RESOLUTION|>--- conflicted
+++ resolved
@@ -11,8 +11,6 @@
 //! [`AppHandlerExecute`] is used for execution.
 use std::borrow::Cow;
 
-<<<<<<< HEAD
-=======
 use anyhow::{
     anyhow,
     bail,
@@ -20,7 +18,6 @@
     Context as _,
     Result,
 };
->>>>>>> b401e4fb
 use astria_core::{
     primitive::v1::{
         asset::{
@@ -95,11 +92,8 @@
         self,
         StateReadExt as _,
     },
-<<<<<<< HEAD
-=======
     transaction::StateReadExt as _,
     utils::create_deposit_event,
->>>>>>> b401e4fb
 };
 
 /// The maximum length of the encoded Ics20 `FungibleTokenPacketData` in bytes.
@@ -521,15 +515,9 @@
             .put_ibc_channel_balance(
                 escrow_channel,
                 &denom_trace,
-<<<<<<< HEAD
-                escrow_balance
-                    .checked_sub(packet_amount)
-                    .ok_or_eyre("insufficient balance in escrow account to transfer tokens")?,
-=======
                 escrow_balance.checked_sub(packet_amount).ok_or(anyhow!(
                     "insufficient balance in escrow account to transfer tokens"
                 ))?,
->>>>>>> b401e4fb
             )
             .wrap_err("failed to update escrow account balance in execute_ics20_transfer")?;
 
