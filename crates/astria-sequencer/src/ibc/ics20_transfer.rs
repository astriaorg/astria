--- conflicted
+++ resolved
@@ -59,10 +59,7 @@
     AppHandlerExecute,
 };
 use penumbra_proto::penumbra::core::component::ibc::v1::FungibleTokenPacketData;
-<<<<<<< HEAD
-=======
 use tokio::try_join;
->>>>>>> f46d7f52
 use tracing::instrument;
 
 use crate::{
@@ -418,17 +415,6 @@
         .amount
         .parse()
         .context("failed to parse packet data amount to u128")?;
-<<<<<<< HEAD
-    let recipient = if is_refund {
-        packet_data.sender.clone()
-    } else {
-        packet_data.receiver.clone()
-    };
-
-    let mut denom_trace = denom_trace(packet_data.clone(), state)
-        .await
-        .context("failed to retrieve denomination")?;
-=======
     let mut denom_trace = {
         let denom = packet_data
             .denom
@@ -440,7 +426,6 @@
             .await
             .context("failed to convert denomination if ibc/ prefixed")?
     };
->>>>>>> f46d7f52
 
     // the IBC packet should have the address as a bech32 string
     let recipient = if is_refund {
@@ -546,12 +531,6 @@
 /// 1. The ics20 tranfer is a refund;
 /// 2. The memo contained in the ics20 transfer packet can be parsed as a Ics20WithdrawalFromRollup.
 ///
-<<<<<<< HEAD
-/// this functions sends the tokens back to the rollup via a `Deposit` event,
-/// and locks the tokens back in the specified bridge account.
-#[instrument(skip_all, err)]
-async fn execute_rollup_withdrawal_refund<S: ibc::StateWriteExt>(
-=======
 /// The function then assumes that the `packet_data.sender` is the bridge account, and
 /// attempts to parse it as either a base-prefixed bech32m address, or as an ibc-compat-prefixed
 /// bech32 address. If the sender is an ibc-compat address, then it will be converted to its
@@ -559,9 +538,8 @@
 ///
 /// The emitted deposit as seen by the rollup will *never* be the ibc-compat prefixed version.
 // TODO: Add `err` with https://github.com/astriaorg/astria/issues/1386 being done
-#[instrument(skip_all)]
+#[instrument(skip_all, err)]
 async fn execute_withdrawal_refund_to_rollup<S: StateWrite>(
->>>>>>> f46d7f52
     state: &mut S,
     packet_data: FungibleTokenPacketData,
 ) -> Result<()> {
