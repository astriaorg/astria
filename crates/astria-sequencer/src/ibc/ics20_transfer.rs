//! This module implements the ICS20 transfer handler, which handles
//! incoming packets.
//!
//! It contains an [`Ics20Transfer`] struct which implements the Penumbra
//! [`AppHandler`] trait, which is passed through the Penumbra IBC implementation
//! during transaction checks and execution. The IBC implementation calls into
//! the ICS20 transfer handler during the IBC transaction lifecycle.
//!
//! [`AppHandler`] consists of two traits: [`AppHandlerCheck`] and [`AppHandlerExecute`].
//! [`AppHandlerCheck`] is used for stateless and stateful checks, while
//! [`AppHandlerExecute`] is used for execution.
use std::borrow::Cow;

use anyhow::{
    bail,
    ensure,
    Context as _,
    Result,
};
use astria_core::{
    bridge::Ics20WithdrawalFromRollupMemo,
    primitive::v1::{
        asset::Denom,
        Address,
    },
    sequencerblock::v1alpha1::block::Deposit,
};
use cnidarium::{
    StateRead,
    StateWrite,
};
use ibc_types::{
    core::channel::{
        channel,
        msgs::{
            MsgAcknowledgement,
            MsgChannelCloseConfirm,
            MsgChannelCloseInit,
            MsgChannelOpenAck,
            MsgChannelOpenConfirm,
            MsgChannelOpenInit,
            MsgChannelOpenTry,
            MsgRecvPacket,
            MsgTimeout,
        },
        ChannelId,
        PortId,
    },
    transfer::acknowledgement::TokenTransferAcknowledgement,
};
use penumbra_ibc::component::app_handler::{
    AppHandler,
    AppHandlerCheck,
    AppHandlerExecute,
};
use penumbra_proto::penumbra::core::component::ibc::v1::FungibleTokenPacketData;

use crate::{
    accounts::state_ext::StateWriteExt as _,
    asset::state_ext::{
        StateReadExt as _,
        StateWriteExt as _,
    },
    bridge::state_ext::{
        StateReadExt as _,
        StateWriteExt as _,
    },
    ibc::state_ext::{
        StateReadExt,
        StateWriteExt,
    },
};

/// The ICS20 transfer handler.
///
/// See [here](https://github.com/cosmos/ibc/blob/main/spec/app/ics-020-fungible-token-transfer/README.md)
/// for the specification which this is based on.
#[derive(Clone)]
pub(crate) struct Ics20Transfer;

#[async_trait::async_trait]
impl AppHandlerCheck for Ics20Transfer {
    async fn chan_open_init_check<S: StateRead>(_: S, msg: &MsgChannelOpenInit) -> Result<()> {
        if msg.ordering != channel::Order::Unordered {
            anyhow::bail!("channel order must be unordered for Ics20 transfer");
        }

        if msg.version_proposal.as_str() != "ics20-1" {
            anyhow::bail!("channel version must be ics20-1 for Ics20 transfer");
        }

        Ok(())
    }

    async fn chan_open_try_check<S: StateRead>(_: S, msg: &MsgChannelOpenTry) -> Result<()> {
        if msg.ordering != channel::Order::Unordered {
            anyhow::bail!("channel order must be unordered for Ics20 transfer");
        }

        if msg.version_supported_on_a.as_str() != "ics20-1" {
            anyhow::bail!("counterparty version must be ics20-1 for Ics20 transfer");
        }

        Ok(())
    }

    async fn chan_open_ack_check<S: StateRead>(_: S, msg: &MsgChannelOpenAck) -> Result<()> {
        if msg.version_on_b.as_str() != "ics20-1" {
            anyhow::bail!("counterparty version must be ics20-1 for Ics20 transfer");
        }

        Ok(())
    }

    async fn chan_open_confirm_check<S: StateRead>(_: S, _: &MsgChannelOpenConfirm) -> Result<()> {
        // accept channel confirmations, port has already been validated, version has already been
        // validated
        Ok(())
    }

    async fn chan_close_init_check<S: StateRead>(_: S, _: &MsgChannelCloseInit) -> Result<()> {
        anyhow::bail!("ics20 always aborts on chan_close_init");
    }

    async fn chan_close_confirm_check<S: StateRead>(
        _: S,
        _: &MsgChannelCloseConfirm,
    ) -> Result<()> {
        // no action needed
        Ok(())
    }

    async fn recv_packet_check<S: StateRead>(_: S, _: &MsgRecvPacket) -> Result<()> {
        // checks performed in `execute`
        Ok(())
    }

    async fn timeout_packet_check<S: StateRead>(state: S, msg: &MsgTimeout) -> Result<()> {
        refund_tokens_check(
            state,
            msg.packet.data.as_slice(),
            &msg.packet.port_on_a,
            &msg.packet.chan_on_a,
        )
        .await
    }

    async fn acknowledge_packet_check<S: StateRead>(
        state: S,
        msg: &MsgAcknowledgement,
    ) -> Result<()> {
        // see https://github.com/cosmos/ibc-go/blob/3f5b2b6632e0fa37056e5805b289a9307870ac9a/modules/core/04-channel/types/acknowledgement.go
        // and https://github.com/cosmos/ibc-go/blob/3f5b2b6632e0fa37056e5805b289a9307870ac9a/proto/ibc/core/channel/v1/channel.proto#L155
        // for formatting
        let ack: TokenTransferAcknowledgement =
            serde_json::from_slice(msg.acknowledgement.as_slice())?;
        if ack.is_successful() {
            return Ok(());
        }

        refund_tokens_check(
            state,
            msg.packet.data.as_slice(),
            &msg.packet.port_on_a,
            &msg.packet.chan_on_a,
        )
        .await
    }
}

async fn refund_tokens_check<S: StateRead>(
    state: S,
    data: &[u8],
    source_port: &PortId,
    source_channel: &ChannelId,
) -> Result<()> {
    let packet_data: FungibleTokenPacketData =
        serde_json::from_slice(data).context("failed to decode fungible token packet data json")?;
    let mut denom: Denom = packet_data.denom.clone().into();

    // if the asset is prefixed with `ibc`, the rest of the denomination string is the asset ID,
    // so we need to look up the full trace from storage.
    // see https://github.com/cosmos/ibc-go/blob/main/docs/architecture/adr-001-coin-source-tracing.md#decision
    if denom.prefix_is("ibc") {
        denom = state
            .get_ibc_asset(denom.id())
            .await
            .context("failed to get denom trace from asset id")?
            .context("denom for given asset id not found in state")?;
    }

    let is_source = !is_prefixed(source_port, source_channel, &denom);
    if is_source {
        // recipient of packet (us) was the source chain
        //
        // check if escrow account has enough balance to refund user
        let balance = state
            .get_ibc_channel_balance(source_channel, denom.id())
            .await
            .context("failed to get channel balance in refund_tokens_check")?;

        let packet_amount: u128 = packet_data
            .amount
            .parse()
            .context("failed to parse packet amount as u128")?;
        if balance < packet_amount {
            anyhow::bail!("insufficient balance to refund tokens to sender");
        }
    }

    Ok(())
}

fn is_prefixed(source_port: &PortId, source_channel: &ChannelId, asset: &Denom) -> bool {
    let prefix = format!("{source_port}/{source_channel}");
    asset.prefix_is(&prefix)
}

#[async_trait::async_trait]
impl AppHandlerExecute for Ics20Transfer {
    async fn chan_open_init_execute<S: StateWrite>(_: S, _: &MsgChannelOpenInit) {}

    async fn chan_open_try_execute<S: StateWrite>(_: S, _: &MsgChannelOpenTry) {}

    async fn chan_open_ack_execute<S: StateWrite>(_: S, _: &MsgChannelOpenAck) {}

    async fn chan_open_confirm_execute<S: StateWrite>(_: S, _: &MsgChannelOpenConfirm) {}

    async fn chan_close_confirm_execute<S: StateWrite>(_: S, _: &MsgChannelCloseConfirm) {}

    async fn chan_close_init_execute<S: StateWrite>(_: S, _: &MsgChannelCloseInit) {}

    async fn recv_packet_execute<S: StateWrite>(
        mut state: S,
        msg: &MsgRecvPacket,
    ) -> anyhow::Result<()> {
        use penumbra_ibc::component::packet::WriteAcknowledgement as _;

        let ack = match execute_ics20_transfer(
            &mut state,
            &msg.packet.data,
            &msg.packet.port_on_a,
            &msg.packet.chan_on_a,
            &msg.packet.port_on_b,
            &msg.packet.chan_on_b,
            false,
        )
        .await
        {
            Ok(()) => TokenTransferAcknowledgement::success(),
            Err(e) => {
                tracing::debug!(
                    error = AsRef::<dyn std::error::Error>::as_ref(&e),
                    "failed to execute ics20 transfer"
                );
                TokenTransferAcknowledgement::Error(e.to_string())
            }
        };

        let ack_bytes: Vec<u8> = ack.into();

        state
            .write_acknowledgement(&msg.packet, &ack_bytes)
            .await
            .context("failed to write acknowledgement")
    }

    async fn timeout_packet_execute<S: StateWrite>(
        mut state: S,
        msg: &MsgTimeout,
    ) -> anyhow::Result<()> {
        // we put source and dest as chain_a (the source) as we're refunding tokens,
        // and the destination chain of the refund is the source.
        execute_ics20_transfer(
            &mut state,
            &msg.packet.data,
            &msg.packet.port_on_a,
            &msg.packet.chan_on_a,
            &msg.packet.port_on_a,
            &msg.packet.chan_on_a,
            true,
        )
        .await
        .context("failed to refund tokens during timeout_packet_execute")
    }

    async fn acknowledge_packet_execute<S: StateWrite>(mut state: S, msg: &MsgAcknowledgement) {
        let ack: TokenTransferAcknowledgement = serde_json::from_slice(
            msg.acknowledgement.as_slice(),
        )
        .expect("valid acknowledgement, should have been checked in acknowledge_packet_check");
        if ack.is_successful() {
            return;
        }

        // we put source and dest as chain_a (the source) as we're refunding tokens,
        // and the destination chain of the refund is the source.
        if let Err(e) = execute_ics20_transfer(
            &mut state,
            &msg.packet.data,
            &msg.packet.port_on_a,
            &msg.packet.chan_on_a,
            &msg.packet.port_on_a,
            &msg.packet.chan_on_a,
            true,
        )
        .await
        {
            let error: &dyn std::error::Error = e.as_ref();
            tracing::error!(
                error,
                "failed to refund tokens during acknowledge_packet_execute",
            );
        }
    }
}

#[async_trait::async_trait]
impl AppHandler for Ics20Transfer {}

async fn convert_denomination_if_ibc_prefixed<S: StateReadExt>(
    state: &mut S,
    packet_denom: Denom,
) -> Result<Denom> {
    // if the asset is prefixed with `ibc`, the rest of the denomination string is the asset ID,
    // so we need to look up the full trace from storage.
    // see https://github.com/cosmos/ibc-go/blob/main/docs/architecture/adr-001-coin-source-tracing.md#decision
    let denom = if packet_denom.prefix().starts_with("ibc") {
        let id_bytes: [u8; 32] = hex::decode(packet_denom.base_denom())
            .context("failed to decode ibc/ prefixed id as hex")?
            .try_into()
            .map_err(|_| anyhow::anyhow!("ibc/ prefixed id was not 32 bytes"))?;
        state
            .get_ibc_asset(id_bytes.into())
            .await
            .context("failed to get denom trace from asset id")?
            .context("denom for given asset id not found in state")?
    } else {
        packet_denom
    };

    Ok(denom)
}

fn prefix_denomination<'a>(
    packet_denom: Cow<'a, Denom>,
    dest_port: &PortId,
    dest_channel: &ChannelId,
    is_refund: bool,
) -> Cow<'a, Denom> {
    if is_refund {
        packet_denom
    } else {
        let denom: Denom = format!("{dest_port}/{dest_channel}/{packet_denom}").into();
        Cow::Owned(denom)
    }
}

async fn execute_ics20_transfer<S: StateWriteExt>(
    state: &mut S,
    data: &[u8],
    source_port: &PortId,
    source_channel: &ChannelId,
    dest_port: &PortId,
    dest_channel: &ChannelId,
    is_refund: bool,
) -> Result<()> {
    let packet_data: FungibleTokenPacketData =
        serde_json::from_slice(data).context("failed to decode FungibleTokenPacketData")?;
    let packet_amount: u128 = packet_data
        .amount
        .parse()
        .context("failed to parse packet data amount to u128")?;
    let recipient = if is_refund {
        packet_data.sender
    } else {
        packet_data.receiver
    };

<<<<<<< HEAD
=======
    let recipient = crate::try_astria_address(
        &hex::decode(recipient).context("failed to decode recipient as hex string")?,
    )
    .context("invalid recipient address")?;
>>>>>>> ab8705f2
    let packet_denom: Denom = packet_data.denom.clone().into();

    // convert denomination if it's prefixed with `ibc/`
    // note: this denomination might have a prefix, but it wasn't prefixed by us right now.
    let packet_denom = convert_denomination_if_ibc_prefixed(state, packet_denom)
        .await
        .context("failed to convert denomination if ibc/ prefixed")?;

    // if the memo deserializes into an `Ics20WithdrawalFromRollupMemo`,
    // we can assume this is a refund from an attempted withdrawal from
    // a rollup directly to another IBC chain via the sequencer.
    //
    // in this case, we lock the tokens back in the bridge account and
    // emit a `Deposit` event to send the tokens back to the rollup.
    let maybe_memo = serde_json::from_slice(packet_data.memo.as_bytes());
    if is_refund && maybe_memo.is_ok() {
        let memo: Ics20WithdrawalFromRollupMemo =
            maybe_memo.expect("memo is valid as it was checked by is_ok()");
        execute_rollup_withdrawal_refund(
            state,
            &memo.bridge_address,
            &packet_denom,
            packet_amount,
            recipient,
        )
        .await
        .context("failed to execute rollup withdrawal refund")?;
        return Ok(());
    }

    let recipient = Address::try_from_slice(
        &hex::decode(recipient).context("failed to decode recipient as hex string")?,
    )
    .context("invalid recipient address")?;

    let is_prefixed = is_prefixed(source_port, source_channel, &packet_denom);
    let is_source = if is_refund {
        // we are the source if the denom is not prefixed by source_port/source_channel
        !is_prefixed
    } else {
        // we are the source if the denom is prefixed by source_port/source_channel
        is_prefixed
    };

    // prefix the denomination with the destination port and channel if not a refund
    let prefixed_denomination = prefix_denomination(
        Cow::Borrowed(&packet_denom),
        dest_port,
        dest_channel,
        is_refund,
    );

    // check if this is a transfer to a bridge account and
    // execute relevant state changes if it is
    execute_ics20_transfer_bridge_lock(
        state,
        &recipient,
        &prefixed_denomination,
        packet_amount,
        packet_data.memo.clone(),
        is_refund,
    )
    .await
    .context("failed to execute ics20 transfer to bridge account")?;

    if is_source {
        // the asset being transferred in is an asset that originated from astria
        // subtract balance from escrow account and transfer to user

        // strip the prefix from the denom, as we're back on the source chain
        // note: if this is a refund, this is a no-op.
        let denom = packet_denom.to_base_denom();

        let escrow_channel = if is_refund {
            source_channel
        } else {
            dest_channel
        };

        let escrow_balance = state
            .get_ibc_channel_balance(escrow_channel, denom.id())
            .await
            .context("failed to get IBC channel balance in execute_ics20_transfer")?;

        state
            .put_ibc_channel_balance(
                escrow_channel,
                denom.id(),
                escrow_balance
                    .checked_sub(packet_amount)
                    .ok_or(anyhow::anyhow!(
                        "insufficient balance in escrow account to transfer tokens"
                    ))?,
            )
            .context("failed to update escrow account balance in execute_ics20_transfer")?;

        state
            .increase_balance(recipient, denom.id(), packet_amount)
            .await
            .context("failed to update user account balance in execute_ics20_transfer")?;
    } else {
        // register denomination in global ID -> denom map if it's not already there
        if !state
            .has_ibc_asset(prefixed_denomination.id())
            .await
            .context("failed to check if ibc asset exists in state")?
        {
            state
                .put_ibc_asset(prefixed_denomination.id(), &prefixed_denomination)
                .context("failed to put IBC asset in storage")?;
        }

        state
            .increase_balance(recipient, prefixed_denomination.id(), packet_amount)
            .await
            .context("failed to update user account balance in execute_ics20_transfer")?;
    }

    Ok(())
}

/// execute a refund of tokens that were withdrawn from a rollup to another
/// IBC-enabled chain via the sequencer using an `Ics20Withdrawal`, but were not
/// transferred to the destination IBC chain successfully.
///
/// this functions sends the tokens back to the rollup via a `Deposit` event,
/// and locks the tokens back in the specified bridge account.
async fn execute_rollup_withdrawal_refund<S: StateWriteExt>(
    state: &mut S,
    bridge_address: &Address,
    denom: &Denom,
    amount: u128,
    destination_address: String,
) -> Result<()> {
    execute_deposit(state, bridge_address, denom, amount, destination_address).await?;

    state
        .increase_balance(*bridge_address, denom.id(), amount)
        .await
        .context(
            "failed to update bridge account account balance in execute_rollup_withdrawal_refund",
        )?;

    Ok(())
}

/// execute an ics20 transfer where the recipient is a bridge account.
///
/// if the recipient is not a bridge account, or the incoming packet is a refund,
/// this function is a no-op.
async fn execute_ics20_transfer_bridge_lock<S: StateWriteExt>(
    state: &mut S,
    recipient: &Address,
    denom: &Denom,
    amount: u128,
    destination_address: String,
    is_refund: bool,
) -> Result<()> {
    // check if the recipient is a bridge account; if so,
    // ensure that the packet memo field (`destination_address`) is set.
    let is_bridge_lock = state
        .get_bridge_account_rollup_id(recipient)
        .await
        .context("failed to get bridge account rollup ID from state")?
        .is_some();

    // if account being transferred to is not a bridge account, or
    // the incoming packet is a refund, return
    //
    // note on refunds: bridge accounts *are* allowed to do ICS20 withdrawals,
    // so this could be a refund to a bridge account if that withdrawal times out.
    //
    // so, if this is a refund transaction, we don't need to emit a `Deposit`,
    // as the tokens are being refunded to the bridge's account.
    //
    // then, we don't need to check the memo field (as no `Deposit` is created),
    // or check the asset IDs (as the asset IDs that can be sent out are the same
    // as those that can be received).
    if !is_bridge_lock || is_refund {
        return Ok(());
    }

    ensure!(
        !destination_address.is_empty(),
        "packet memo field must be set for bridge account recipient",
    );

    execute_deposit(state, recipient, denom, amount, destination_address).await
}

async fn execute_deposit<S: StateWriteExt>(
    state: &mut S,
    bridge_address: &Address,
    denom: &Denom,
    amount: u128,
    destination_address: String,
) -> Result<()> {
    // check if the recipient is a bridge account and
    // ensure that the asset ID being transferred
    // to it is allowed.
    let Some(rollup_id) = state
        .get_bridge_account_rollup_id(bridge_address)
        .await
        .context("failed to get bridge account rollup ID from state")?
    else {
        bail!("bridge account rollup ID not found in state; invalid bridge address?")
    };

    let allowed_asset_id = state
        .get_bridge_account_asset_id(bridge_address)
        .await
        .context("failed to get bridge account asset ID")?;
    ensure!(
        allowed_asset_id == denom.id(),
        "asset ID is not authorized for transfer to bridge account",
    );

    let deposit = Deposit::new(
        *bridge_address,
        rollup_id,
        amount,
        denom.id(),
        destination_address,
    );
    state
        .put_deposit_event(deposit)
        .await
        .context("failed to put deposit event into state")?;

    Ok(())
}

#[cfg(test)]
mod test {
    use astria_core::primitive::v1::RollupId;
    use cnidarium::StateDelta;

    use super::*;
    use crate::accounts::state_ext::StateReadExt as _;

    #[test]
    fn is_prefixed_test() {
        let source_port = "source_port".to_string().parse().unwrap();
        let source_channel = "source_channel".to_string().parse().unwrap();
        let asset = Denom::from("source_port/source_channel/asset".to_string());
        // in the case of a transfer in that is not a refund,
        // we are the source if the packets are prefixed by the sending chain
        assert!(is_prefixed(&source_port, &source_channel, &asset));
        // in the case of a refund, we are the source if the packets are not
        // prefixed by the sending chain
        let asset = Denom::from("other_port/source_channel/asset".to_string());
        assert!(!is_prefixed(&source_port, &source_channel, &asset));
    }

    #[tokio::test]
    async fn prefix_denomination_not_refund() {
        let packet_denom = Denom::from("asset".to_string());
        let dest_port = "transfer".to_string().parse().unwrap();
        let dest_channel = "channel-99".to_string().parse().unwrap();
        let is_refund = false;

        let denom = prefix_denomination(
            Cow::Owned(packet_denom),
            &dest_port,
            &dest_channel,
            is_refund,
        );
        let expected = Denom::from("transfer/channel-99/asset".to_string());

        assert_eq!(denom.into_owned(), expected);
    }

    #[tokio::test]
    async fn prefix_denomination_refund() {
        let packet_denom = Denom::from("asset".to_string());
        let dest_port = "transfer".to_string().parse().unwrap();
        let dest_channel = "channel-99".to_string().parse().unwrap();
        let is_refund = true;

        let expected = packet_denom.clone();
        let denom = prefix_denomination(
            Cow::Owned(packet_denom),
            &dest_port,
            &dest_channel,
            is_refund,
        );
        assert_eq!(denom.into_owned(), expected);
    }

    #[tokio::test]
    async fn convert_denomination_if_ibc_prefixed_with_prefix() {
        let storage = cnidarium::TempStorage::new().await.unwrap();
        let snapshot = storage.latest_snapshot();
        let mut state_tx = StateDelta::new(snapshot.clone());

        let denom_trace = Denom::from("asset".to_string());
        state_tx
            .put_ibc_asset(denom_trace.id(), &denom_trace)
            .unwrap();

        let expected = denom_trace.clone();
        let packet_denom = format!("ibc/{}", hex::encode(denom_trace.id().as_ref())).into();
        let denom = convert_denomination_if_ibc_prefixed(&mut state_tx, packet_denom)
            .await
            .unwrap();
        assert_eq!(denom, expected);
    }

    #[tokio::test]
    async fn convert_denomination_if_ibc_prefixed_without_prefix() {
        let storage = cnidarium::TempStorage::new().await.unwrap();
        let snapshot = storage.latest_snapshot();
        let mut state_tx = StateDelta::new(snapshot.clone());

        let packet_denom = Denom::from("asset".to_string());
        let expected = packet_denom.clone();
        let denom = convert_denomination_if_ibc_prefixed(&mut state_tx, packet_denom)
            .await
            .unwrap();
        assert_eq!(denom, expected);
    }

    #[tokio::test]
    async fn execute_ics20_transfer_to_user_account() {
        let storage = cnidarium::TempStorage::new().await.unwrap();
        let snapshot = storage.latest_snapshot();
        let mut state_tx = StateDelta::new(snapshot.clone());

        let packet = FungibleTokenPacketData {
            denom: "nootasset".to_string(),
            sender: String::new(),
            amount: "100".to_string(),
            receiver: "1c0c490f1b5528d8173c5de46d131160e4b2c0c3".to_string(),
            memo: String::new(),
        };
        let packet_bytes = serde_json::to_vec(&packet).unwrap();

        execute_ics20_transfer(
            &mut state_tx,
            &packet_bytes,
            &"source_port".to_string().parse().unwrap(),
            &"source_channel".to_string().parse().unwrap(),
            &"dest_port".to_string().parse().unwrap(),
            &"dest_channel".to_string().parse().unwrap(),
            false,
        )
        .await
        .expect("valid ics20 transfer to user account; recipient, memo, and asset ID are valid");

        let recipient = crate::try_astria_address(
            &hex::decode("1c0c490f1b5528d8173c5de46d131160e4b2c0c3").unwrap(),
        )
        .unwrap();
        let denom: Denom = format!("dest_port/dest_channel/{}", "nootasset").into();
        let balance = state_tx
            .get_account_balance(recipient, denom.id())
            .await
            .expect(
                "ics20 transfer to user account should succeed and balance should be minted to \
                 this account",
            );
        assert_eq!(balance, 100);
    }

    #[tokio::test]
    async fn execute_ics20_transfer_to_bridge_account_ok() {
        let storage = cnidarium::TempStorage::new().await.unwrap();
        let snapshot = storage.latest_snapshot();
        let mut state_tx = StateDelta::new(snapshot.clone());

        let bridge_address = crate::astria_address([99; 20]);
        let rollup_id = RollupId::from_unhashed_bytes(b"testchainid");
        let denom: Denom = "dest_port/dest_channel/nootasset".to_string().into();

        state_tx.put_bridge_account_rollup_id(&bridge_address, &rollup_id);
        state_tx
            .put_bridge_account_asset_id(&bridge_address, &denom.id())
            .unwrap();

        let packet = FungibleTokenPacketData {
            denom: "nootasset".to_string(),
            sender: String::new(),
            amount: "100".to_string(),
            receiver: hex::encode(bridge_address),
            memo: "destinationaddress".to_string(),
        };
        let packet_bytes = serde_json::to_vec(&packet).unwrap();

        execute_ics20_transfer(
            &mut state_tx,
            &packet_bytes,
            &"source_port".to_string().parse().unwrap(),
            &"source_channel".to_string().parse().unwrap(),
            &"dest_port".to_string().parse().unwrap(),
            &"dest_channel".to_string().parse().unwrap(),
            false,
        )
        .await
        .expect("valid ics20 transfer to bridge account; recipient, memo, and asset ID are valid");

        let denom: Denom = format!("dest_port/dest_channel/{}", "nootasset").into();
        let balance = state_tx
            .get_account_balance(bridge_address, denom.id())
            .await
            .expect(
                "ics20 transfer from sender to bridge account should have updated funds in the \
                 bridge address",
            );
        assert_eq!(balance, 100);

        let deposit = state_tx
            .get_block_deposits()
            .await
            .expect("a deposit should exist as a result of the transfer to a bridge account");
        assert_eq!(deposit.len(), 1);
    }

    #[tokio::test]
    async fn execute_ics20_transfer_to_bridge_account_invalid_memo() {
        let storage = cnidarium::TempStorage::new().await.unwrap();
        let snapshot = storage.latest_snapshot();
        let mut state_tx = StateDelta::new(snapshot.clone());

        let bridge_address = crate::astria_address([99; 20]);
        let rollup_id = RollupId::from_unhashed_bytes(b"testchainid");
        let denom: Denom = "dest_port/dest_channel/nootasset".to_string().into();

        state_tx.put_bridge_account_rollup_id(&bridge_address, &rollup_id);
        state_tx
            .put_bridge_account_asset_id(&bridge_address, &denom.id())
            .unwrap();

        // use empty memo, which should fail
        let packet = FungibleTokenPacketData {
            denom: "nootasset".to_string(),
            sender: String::new(),
            amount: "100".to_string(),
            receiver: hex::encode(bridge_address),
            memo: String::new(),
        };
        let packet_bytes = serde_json::to_vec(&packet).unwrap();

        execute_ics20_transfer(
            &mut state_tx,
            &packet_bytes,
            &"source_port".to_string().parse().unwrap(),
            &"source_channel".to_string().parse().unwrap(),
            &"dest_port".to_string().parse().unwrap(),
            &"dest_channel".to_string().parse().unwrap(),
            false,
        )
        .await
        .expect_err("empty packet memo field during transfer to bridge account should fail");
    }

    #[tokio::test]
    async fn execute_ics20_transfer_to_bridge_account_invalid_asset() {
        let storage = cnidarium::TempStorage::new().await.unwrap();
        let snapshot = storage.latest_snapshot();
        let mut state_tx = StateDelta::new(snapshot.clone());

        let bridge_address = crate::astria_address([99; 20]);
        let rollup_id = RollupId::from_unhashed_bytes(b"testchainid");
        let denom: Denom = "dest_port/dest_channel/nootasset".to_string().into();

        state_tx.put_bridge_account_rollup_id(&bridge_address, &rollup_id);
        state_tx
            .put_bridge_account_asset_id(&bridge_address, &denom.id())
            .unwrap();

        // use invalid asset, which should fail
        let packet = FungibleTokenPacketData {
            denom: "fake".to_string(),
            sender: String::new(),
            amount: "100".to_string(),
            receiver: hex::encode(bridge_address),
            memo: "destinationaddress".to_string(),
        };
        let packet_bytes = serde_json::to_vec(&packet).unwrap();

        execute_ics20_transfer(
            &mut state_tx,
            &packet_bytes,
            &"source_port".to_string().parse().unwrap(),
            &"source_channel".to_string().parse().unwrap(),
            &"dest_port".to_string().parse().unwrap(),
            &"dest_channel".to_string().parse().unwrap(),
            false,
        )
        .await
        .expect_err("invalid asset during transfer to bridge account should fail");
    }

    #[tokio::test]
    async fn execute_ics20_transfer_to_user_account_is_source_not_refund() {
        let storage = cnidarium::TempStorage::new().await.unwrap();
        let snapshot = storage.latest_snapshot();
        let mut state_tx = StateDelta::new(snapshot.clone());

        let address_string = "1c0c490f1b5528d8173c5de46d131160e4b2c0c3";
        let amount = 100;
        let base_denom: Denom = "nootasset".to_string().into();
        state_tx
            .put_ibc_channel_balance(
                &"dest_channel".to_string().parse().unwrap(),
                base_denom.id(),
                amount,
            )
            .unwrap();

        let packet = FungibleTokenPacketData {
            denom: format!("source_port/source_channel/{base_denom}"),
            sender: String::new(),
            amount: amount.to_string(),
            receiver: address_string.to_string(),
            memo: String::new(),
        };
        let packet_bytes = serde_json::to_vec(&packet).unwrap();

        execute_ics20_transfer(
            &mut state_tx,
            &packet_bytes,
            &"source_port".to_string().parse().unwrap(),
            &"source_channel".to_string().parse().unwrap(),
            &"dest_port".to_string().parse().unwrap(),
            &"dest_channel".to_string().parse().unwrap(),
            false,
        )
        .await
        .expect("valid ics20 transfer to user account; recipient, memo, and asset ID are valid");

        let recipient = crate::try_astria_address(&hex::decode(address_string).unwrap()).unwrap();
        let balance = state_tx
            .get_account_balance(recipient, base_denom.id())
            .await
            .expect("ics20 transfer to user account should succeed");
        assert_eq!(balance, amount);
        let balance = state_tx
            .get_ibc_channel_balance(
                &"dest_channel".to_string().parse().unwrap(),
                base_denom.id(),
            )
            .await
            .expect("ics20 transfer to user account from escrow account should succeed");
        assert_eq!(balance, 0);
    }

    #[tokio::test]
    async fn execute_ics20_transfer_to_user_account_is_source_refund() {
        let storage = cnidarium::TempStorage::new().await.unwrap();
        let snapshot = storage.latest_snapshot();
        let mut state_tx = StateDelta::new(snapshot.clone());

        let address_string = "1c0c490f1b5528d8173c5de46d131160e4b2c0c3";
        let amount = 100;
        let base_denom: Denom = "nootasset".to_string().into();
        state_tx
            .put_ibc_channel_balance(
                &"source_channel".to_string().parse().unwrap(),
                base_denom.id(),
                amount,
            )
            .unwrap();

        let packet = FungibleTokenPacketData {
            denom: base_denom.to_string(),
            sender: address_string.to_string(),
            amount: amount.to_string(),
            receiver: address_string.to_string(),
            memo: String::new(),
        };
        let packet_bytes = serde_json::to_vec(&packet).unwrap();

        execute_ics20_transfer(
            &mut state_tx,
            &packet_bytes,
            &"source_port".to_string().parse().unwrap(),
            &"source_channel".to_string().parse().unwrap(),
            &"source_port".to_string().parse().unwrap(),
            &"source_channel".to_string().parse().unwrap(),
            true,
        )
        .await
        .expect("valid ics20 refund to user account; recipient, memo, and asset ID are valid");

        let recipient = crate::try_astria_address(&hex::decode(address_string).unwrap()).unwrap();
        let balance = state_tx
            .get_account_balance(recipient, base_denom.id())
            .await
            .expect("ics20 refund to user account should succeed");
        assert_eq!(balance, amount);
        let balance = state_tx
            .get_ibc_channel_balance(
                &"source_channel".to_string().parse().unwrap(),
                base_denom.id(),
            )
            .await
            .expect("ics20 refund to user account from escrow account should succeed");
        assert_eq!(balance, 0);
    }

    #[tokio::test]
    async fn execute_rollup_withdrawal_refund_ok() {
        let storage = cnidarium::TempStorage::new().await.unwrap();
        let snapshot = storage.latest_snapshot();
        let mut state_tx = StateDelta::new(snapshot.clone());

        let bridge_address = Address::from([99; 20]);
        let rollup_id = RollupId::from_unhashed_bytes(b"testchainid");
        let denom: Denom = "dest_port/dest_channel/nootasset".to_string().into();

        state_tx.put_bridge_account_rollup_id(&bridge_address, &rollup_id);
        state_tx
            .put_bridge_account_asset_id(&bridge_address, &denom.id())
            .unwrap();

        let amount = 100;
        let destination_address = "destinationaddress".to_string();
        execute_rollup_withdrawal_refund(
            &mut state_tx,
            &bridge_address,
            &denom,
            amount,
            destination_address,
        )
        .await
        .expect("valid rollup withdrawal refund");

        let balance = state_tx
            .get_account_balance(bridge_address, denom.id())
            .await
            .expect("rollup withdrawal refund should have updated funds in the bridge address");
        assert_eq!(balance, 100);

        let deposit = state_tx
            .get_block_deposits()
            .await
            .expect("a deposit should exist as a result of the rollup withdrawal refund");
        assert_eq!(deposit.len(), 1);
    }

    #[tokio::test]
    async fn execute_ics20_transfer_rollup_withdrawal_refund() {
        let storage = cnidarium::TempStorage::new().await.unwrap();
        let snapshot = storage.latest_snapshot();
        let mut state_tx = StateDelta::new(snapshot.clone());

        let destination_chain_address = "destinationchainaddress".to_string();
        let bridge_address = Address::from([99; 20]);
        let denom = Denom::from("nootasset".to_string());
        let rollup_id = RollupId::from_unhashed_bytes(b"testchainid");

        state_tx.put_bridge_account_rollup_id(&bridge_address, &rollup_id);
        state_tx
            .put_bridge_account_asset_id(&bridge_address, &denom.id())
            .unwrap();

        let packet = FungibleTokenPacketData {
            denom: denom.to_string(),
            sender: destination_chain_address.clone(),
            amount: "100".to_string(),
            receiver: "other-chain-address".to_string(),
            memo: serde_json::to_string(&Ics20WithdrawalFromRollupMemo {
                bridge_address,
                memo: String::new(),
                block_number: 1,
                transaction_hash: [1u8; 32],
            })
            .unwrap(),
        };
        let packet_bytes = serde_json::to_vec(&packet).unwrap();

        execute_ics20_transfer(
            &mut state_tx,
            &packet_bytes,
            &"source_port".to_string().parse().unwrap(),
            &"source_channel".to_string().parse().unwrap(),
            &"source_port".to_string().parse().unwrap(),
            &"source_channel".to_string().parse().unwrap(),
            true,
        )
        .await
        .expect("valid ics20 transfer refund; recipient, memo, and asset ID are valid");

        let balance = state_tx
            .get_account_balance(bridge_address, denom.id())
            .await
            .expect(
                "ics20 transfer refunding to rollup should succeed and balance should be added to \
                 the bridge account",
            );
        assert_eq!(balance, 100);

        let deposits = state_tx
            .get_block_deposits()
            .await
            .expect("a deposit should exist as a result of the rollup withdrawal refund");
        assert_eq!(deposits.len(), 1);

        let deposit = deposits.get(&rollup_id).unwrap().first().unwrap();
        let expected_deposit = Deposit::new(
            bridge_address,
            rollup_id,
            100,
            denom.id(),
            destination_chain_address,
        );
        assert_eq!(deposit, &expected_deposit);
    }
}<|MERGE_RESOLUTION|>--- conflicted
+++ resolved
@@ -377,13 +377,6 @@
         packet_data.receiver
     };
 
-<<<<<<< HEAD
-=======
-    let recipient = crate::try_astria_address(
-        &hex::decode(recipient).context("failed to decode recipient as hex string")?,
-    )
-    .context("invalid recipient address")?;
->>>>>>> ab8705f2
     let packet_denom: Denom = packet_data.denom.clone().into();
 
     // convert denomination if it's prefixed with `ibc/`
@@ -414,10 +407,8 @@
         return Ok(());
     }
 
-    let recipient = Address::try_from_slice(
-        &hex::decode(recipient).context("failed to decode recipient as hex string")?,
-    )
-    .context("invalid recipient address")?;
+    // the IBC packet should have the address as a bech32 string
+    let recipient = Address::try_from_bech32m(&recipient).context("invalid recipient address")?;
 
     let is_prefixed = is_prefixed(source_port, source_channel, &packet_denom);
     let is_source = if is_refund {
@@ -712,11 +703,12 @@
         let snapshot = storage.latest_snapshot();
         let mut state_tx = StateDelta::new(snapshot.clone());
 
+        let recipient_address = crate::astria_address([1; 20]);
         let packet = FungibleTokenPacketData {
             denom: "nootasset".to_string(),
             sender: String::new(),
             amount: "100".to_string(),
-            receiver: "1c0c490f1b5528d8173c5de46d131160e4b2c0c3".to_string(),
+            receiver: recipient_address.to_string(),
             memo: String::new(),
         };
         let packet_bytes = serde_json::to_vec(&packet).unwrap();
@@ -733,13 +725,9 @@
         .await
         .expect("valid ics20 transfer to user account; recipient, memo, and asset ID are valid");
 
-        let recipient = crate::try_astria_address(
-            &hex::decode("1c0c490f1b5528d8173c5de46d131160e4b2c0c3").unwrap(),
-        )
-        .unwrap();
         let denom: Denom = format!("dest_port/dest_channel/{}", "nootasset").into();
         let balance = state_tx
-            .get_account_balance(recipient, denom.id())
+            .get_account_balance(recipient_address, denom.id())
             .await
             .expect(
                 "ics20 transfer to user account should succeed and balance should be minted to \
@@ -767,7 +755,7 @@
             denom: "nootasset".to_string(),
             sender: String::new(),
             amount: "100".to_string(),
-            receiver: hex::encode(bridge_address),
+            receiver: bridge_address.to_string(),
             memo: "destinationaddress".to_string(),
         };
         let packet_bytes = serde_json::to_vec(&packet).unwrap();
@@ -821,7 +809,7 @@
             denom: "nootasset".to_string(),
             sender: String::new(),
             amount: "100".to_string(),
-            receiver: hex::encode(bridge_address),
+            receiver: bridge_address.to_string(),
             memo: String::new(),
         };
         let packet_bytes = serde_json::to_vec(&packet).unwrap();
@@ -859,7 +847,7 @@
             denom: "fake".to_string(),
             sender: String::new(),
             amount: "100".to_string(),
-            receiver: hex::encode(bridge_address),
+            receiver: bridge_address.to_string(),
             memo: "destinationaddress".to_string(),
         };
         let packet_bytes = serde_json::to_vec(&packet).unwrap();
@@ -883,7 +871,7 @@
         let snapshot = storage.latest_snapshot();
         let mut state_tx = StateDelta::new(snapshot.clone());
 
-        let address_string = "1c0c490f1b5528d8173c5de46d131160e4b2c0c3";
+        let recipient_address = crate::astria_address([1; 20]);
         let amount = 100;
         let base_denom: Denom = "nootasset".to_string().into();
         state_tx
@@ -898,7 +886,7 @@
             denom: format!("source_port/source_channel/{base_denom}"),
             sender: String::new(),
             amount: amount.to_string(),
-            receiver: address_string.to_string(),
+            receiver: recipient_address.to_string(),
             memo: String::new(),
         };
         let packet_bytes = serde_json::to_vec(&packet).unwrap();
@@ -915,9 +903,8 @@
         .await
         .expect("valid ics20 transfer to user account; recipient, memo, and asset ID are valid");
 
-        let recipient = crate::try_astria_address(&hex::decode(address_string).unwrap()).unwrap();
         let balance = state_tx
-            .get_account_balance(recipient, base_denom.id())
+            .get_account_balance(recipient_address, base_denom.id())
             .await
             .expect("ics20 transfer to user account should succeed");
         assert_eq!(balance, amount);
@@ -937,7 +924,7 @@
         let snapshot = storage.latest_snapshot();
         let mut state_tx = StateDelta::new(snapshot.clone());
 
-        let address_string = "1c0c490f1b5528d8173c5de46d131160e4b2c0c3";
+        let recipient_address = crate::astria_address([1; 20]);
         let amount = 100;
         let base_denom: Denom = "nootasset".to_string().into();
         state_tx
@@ -950,9 +937,9 @@
 
         let packet = FungibleTokenPacketData {
             denom: base_denom.to_string(),
-            sender: address_string.to_string(),
+            sender: recipient_address.to_string(),
             amount: amount.to_string(),
-            receiver: address_string.to_string(),
+            receiver: recipient_address.to_string(),
             memo: String::new(),
         };
         let packet_bytes = serde_json::to_vec(&packet).unwrap();
@@ -969,9 +956,8 @@
         .await
         .expect("valid ics20 refund to user account; recipient, memo, and asset ID are valid");
 
-        let recipient = crate::try_astria_address(&hex::decode(address_string).unwrap()).unwrap();
         let balance = state_tx
-            .get_account_balance(recipient, base_denom.id())
+            .get_account_balance(recipient_address, base_denom.id())
             .await
             .expect("ics20 refund to user account should succeed");
         assert_eq!(balance, amount);
@@ -991,7 +977,7 @@
         let snapshot = storage.latest_snapshot();
         let mut state_tx = StateDelta::new(snapshot.clone());
 
-        let bridge_address = Address::from([99; 20]);
+        let bridge_address = crate::astria_address([99u8; 20]);
         let rollup_id = RollupId::from_unhashed_bytes(b"testchainid");
         let denom: Denom = "dest_port/dest_channel/nootasset".to_string().into();
 
@@ -1032,7 +1018,7 @@
         let mut state_tx = StateDelta::new(snapshot.clone());
 
         let destination_chain_address = "destinationchainaddress".to_string();
-        let bridge_address = Address::from([99; 20]);
+        let bridge_address = crate::astria_address([99u8; 20]);
         let denom = Denom::from("nootasset".to_string());
         let rollup_id = RollupId::from_unhashed_bytes(b"testchainid");
 
