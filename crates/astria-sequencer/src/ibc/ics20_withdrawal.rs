use astria_core::{
    primitive::v1::{
        asset::Denom,
        Address,
        Bech32,
    },
    protocol::{
        memos::v1alpha1::Ics20WithdrawalFromRollup,
        transaction::v1alpha1::action,
    },
<<<<<<< HEAD
    protocol::transaction::v1alpha1::action,
=======
    Protobuf as _,
>>>>>>> 83d0b2e2
};
use astria_eyre::{
    anyhow_to_eyre,
    eyre::{
        bail,
        ensure,
        OptionExt as _,
        Result,
        WrapErr as _,
    },
};
use cnidarium::{
    StateRead,
    StateWrite,
};
use ibc_types::core::channel::{
    ChannelId,
    PortId,
};
use penumbra_ibc::component::packet::{
    IBCPacket,
    SendPacketRead as _,
    SendPacketWrite as _,
    Unchecked,
};
use penumbra_proto::core::component::ibc::v1::FungibleTokenPacketData;

use crate::{
    accounts::{
        AddressBytes,
        StateWriteExt as _,
    },
    address::StateReadExt as _,
    app::ActionHandler,
<<<<<<< HEAD
    bridge::StateReadExt as _,
=======
    assets::StateWriteExt as _,
    bridge::{
        StateReadExt as _,
        StateWriteExt as _,
    },
>>>>>>> 83d0b2e2
    ibc::{
        StateReadExt as _,
        StateWriteExt as _,
    },
    state_ext::StateReadExt as _,
    transaction::StateReadExt as _,
};

async fn create_ibc_packet_from_withdrawal<S: StateRead>(
    withdrawal: &action::Ics20Withdrawal,
    state: S,
) -> Result<IBCPacket<Unchecked>> {
    let sender = if withdrawal.use_compat_address {
        let ibc_compat_prefix = state.get_ibc_compat_prefix().await.context(
            "need to construct bech32 compatible address for IBC communication but failed reading \
             required prefix from state",
        )?;
        withdrawal
            .return_address()
            .to_prefix(&ibc_compat_prefix)
            .context("failed to convert the address to the bech32 compatible prefix")?
            .to_format::<Bech32>()
            .to_string()
    } else {
        withdrawal.return_address.to_string()
    };
    let packet = FungibleTokenPacketData {
        amount: withdrawal.amount.to_string(),
        denom: withdrawal.denom.to_string(),
        sender,
        receiver: withdrawal.destination_chain_address.clone(),
        memo: withdrawal.memo.clone(),
    };

    let serialized_packet_data =
        serde_json::to_vec(&packet).context("failed to serialize fungible token packet as JSON")?;

    Ok(IBCPacket::new(
        PortId::transfer(),
        withdrawal.source_channel().clone(),
        *withdrawal.timeout_height(),
        withdrawal.timeout_time(),
        serialized_packet_data,
    ))
}

/// Establishes the withdrawal target.
///
/// The function returns the following addresses under the following conditions:
<<<<<<< HEAD
/// 1. `from` if `action.bridge_address` is unset and `from` is *not* a bridge account;
/// 2. `from` if `action.bridge_address` is unset and `from` is a bridge account and `from` is its
///    stored withdrawer address.
/// 3. `action.bridge_address` if `action.bridge_address` is set and a bridge account and `from` is
///    its stored withdrawer address.
pub(crate) async fn establish_withdrawal_target<S: StateRead>(
=======
/// 1. `action.bridge_address` if `action.bridge_address` is set and `from` is its stored withdrawer
///    address.
/// 2. `from` if `action.bridge_address` is unset and `from` is *not* a bridge account.
///
/// Errors if:
/// 1. Errors reading from DB
/// 2. `action.bridge_address` is set, but `from` is not the withdrawer address.
/// 3. `action.bridge_address` is unset, but `from` is a bridge account.
async fn establish_withdrawal_target<S: StateRead>(
>>>>>>> 83d0b2e2
    action: &action::Ics20Withdrawal,
    state: &S,
    from: [u8; 20],
) -> Result<[u8; 20]> {
    // If the bridge address is set, the withdrawer on that address must match
    // the from address.
    if let Some(bridge_address) = action.bridge_address {
        let Some(withdrawer) = state
            .get_bridge_account_withdrawer_address(bridge_address)
            .await
            .wrap_err("failed to get bridge withdrawer")?
        else {
            bail!("bridge address must have a withdrawer address set");
        };

        ensure!(
            withdrawer == from.address_bytes(),
            "sender does not match bridge withdrawer address; unauthorized"
        );

        return Ok(bridge_address.address_bytes());
    }

    // If the bridge address is not set, the sender must not be a bridge account.
    if state
        .is_a_bridge_account(from)
        .await
        .context("failed to establish whether the sender is a bridge account")?
    {
        bail!("sender cannot be a bridge address if bridge address is not set");
    }

    Ok(from)
}

#[async_trait::async_trait]
impl ActionHandler for action::Ics20Withdrawal {
    // TODO(https://github.com/astriaorg/astria/issues/1430): move checks to the `Ics20Withdrawal` parsing.
    async fn check_stateless(&self) -> Result<()> {
        ensure!(self.timeout_time() != 0, "timeout time must be non-zero",);
        ensure!(self.amount() > 0, "amount must be greater than zero",);
        if self.bridge_address.is_some() {
            let parsed_bridge_memo: Ics20WithdrawalFromRollup = serde_json::from_str(&self.memo)
                .context("failed to parse memo for ICS bound bridge withdrawal")?;

            ensure!(
                !parsed_bridge_memo.rollup_return_address.is_empty(),
                "rollup return address must be non-empty",
            );
            ensure!(
                parsed_bridge_memo.rollup_return_address.len() <= 256,
                "rollup return address must be no more than 256 bytes",
            );
            ensure!(
                !parsed_bridge_memo.rollup_withdrawal_event_id.is_empty(),
                "rollup withdrawal event id must be non-empty",
            );
            ensure!(
                parsed_bridge_memo.rollup_withdrawal_event_id.len() <= 64,
                "rollup withdrawal event id must be no more than 64 bytes",
            );
            ensure!(
                parsed_bridge_memo.rollup_block_number != 0,
                "rollup block number must be non-zero",
            );
        }

        // NOTE (from penumbra): we could validate the destination chain address as bech32 to
        // prevent mistyped addresses, but this would preclude sending to chains that don't
        // use bech32 addresses.
        Ok(())
    }

    async fn check_and_execute<S: StateWrite>(&self, mut state: S) -> Result<()> {
        let from = state
            .get_current_source()
            .expect("transaction source must be present in state when executing an action")
            .address_bytes();

        state
            .ensure_base_prefix(&self.return_address)
            .await
            .wrap_err("failed to verify that return address address has permitted base prefix")?;

        if let Some(bridge_address) = &self.bridge_address {
            state.ensure_base_prefix(bridge_address).await.wrap_err(
                "failed to verify that bridge address address has permitted base prefix",
            )?;
            let parsed_bridge_memo: Ics20WithdrawalFromRollup = serde_json::from_str(&self.memo)
                .context("failed to parse memo for ICS bound bridge withdrawal")?;

            state
                .check_and_set_withdrawal_event_block_for_bridge_account(
                    self.bridge_address.map_or(from, Address::bytes),
                    &parsed_bridge_memo.rollup_withdrawal_event_id,
                    parsed_bridge_memo.rollup_block_number,
                )
                .await
                .context("withdrawal event already processed")?;
        }

        let withdrawal_target = establish_withdrawal_target(self, &state, from)
            .await
            .wrap_err("failed establishing which account to withdraw funds from")?;

        let current_timestamp = state
            .get_block_timestamp()
            .await
            .wrap_err("failed to get block timestamp")?;
        let packet = {
            let packet = create_ibc_packet_from_withdrawal(self, &state)
                .await
                .context("failed converting the withdrawal action into IBC packet")?;
            state
                .send_packet_check(packet, current_timestamp)
                .await
                .map_err(anyhow_to_eyre)
                .wrap_err("packet failed send check")?
        };

        state
            .decrease_balance(withdrawal_target, self.denom(), self.amount())
            .await
            .wrap_err("failed to decrease sender or bridge balance")?;

        // if we're the source, move tokens to the escrow account,
        // otherwise the tokens are just burned
        if is_source(packet.source_port(), packet.source_channel(), self.denom()) {
            let channel_balance = state
                .get_ibc_channel_balance(self.source_channel(), self.denom())
                .await
                .wrap_err("failed to get channel balance")?;

            state
                .put_ibc_channel_balance(
                    self.source_channel(),
                    self.denom(),
                    channel_balance
                        .checked_add(self.amount())
                        .ok_or_eyre("overflow when adding to channel balance")?,
                )
                .wrap_err("failed to update channel balance")?;
        }

        state.send_packet_execute(packet).await;
        Ok(())
    }
}

fn is_source(source_port: &PortId, source_channel: &ChannelId, asset: &Denom) -> bool {
    if let Denom::TracePrefixed(trace) = asset {
        !trace.starts_with_str(&format!("{source_port}/{source_channel}"))
    } else {
        false
    }
}

#[cfg(test)]
mod tests {
    use astria_core::primitive::v1::RollupId;
    use cnidarium::StateDelta;
    use ibc_types::core::client::Height;

    use super::*;
    use crate::{
        address::StateWriteExt as _,
        test_utils::{
            assert_eyre_error,
            astria_address,
            ASTRIA_PREFIX,
        },
    };

    #[tokio::test]
    async fn sender_is_withdrawal_target_if_bridge_is_not_set_and_sender_is_not_bridge() {
        let storage = cnidarium::TempStorage::new().await.unwrap();
        let snapshot = storage.latest_snapshot();
        let state = StateDelta::new(snapshot);

        let denom = "test".parse::<Denom>().unwrap();
        let from = [1u8; 20];
        let action = action::Ics20Withdrawal {
            amount: 1,
            denom: denom.clone(),
            bridge_address: None,
            destination_chain_address: "test".to_string(),
            return_address: astria_address(&from),
            timeout_height: Height::new(1, 1).unwrap(),
            timeout_time: 1,
            source_channel: "channel-0".to_string().parse().unwrap(),
            fee_asset: denom.clone(),
            memo: String::new(),
            use_compat_address: false,
        };

        assert_eq!(
            establish_withdrawal_target(&action, &state, from)
                .await
                .unwrap(),
            from
        );
    }

    #[tokio::test]
    async fn sender_is_withdrawal_target_if_bridge_is_unset_but_sender_is_bridge() {
        let storage = cnidarium::TempStorage::new().await.unwrap();
        let snapshot = storage.latest_snapshot();
        let mut state = StateDelta::new(snapshot);

        state.put_base_prefix(ASTRIA_PREFIX);

        // sender is a bridge address, which is also the withdrawer, so it's ok
        let bridge_address = [1u8; 20];
        state.put_bridge_account_rollup_id(
            bridge_address,
            &RollupId::from_unhashed_bytes("testrollupid"),
        );
        state.put_bridge_account_withdrawer_address(bridge_address, bridge_address);

        let denom = "test".parse::<Denom>().unwrap();
        let action = action::Ics20Withdrawal {
            amount: 1,
            denom: denom.clone(),
            bridge_address: None,
            destination_chain_address: "test".to_string(),
            return_address: astria_address(&bridge_address),
            timeout_height: Height::new(1, 1).unwrap(),
            timeout_time: 1,
            source_channel: "channel-0".to_string().parse().unwrap(),
            fee_asset: denom.clone(),
            memo: String::new(),
            use_compat_address: false,
        };

        assert_eyre_error(
            &establish_withdrawal_target(&action, &state, bridge_address)
                .await
                .unwrap_err(),
            "sender cannot be a bridge address if bridge address is not set",
        );
    }

    mod bridge_sender_is_rejected_because_it_is_not_a_withdrawer {
        use super::*;

        fn bridge_address() -> [u8; 20] {
            [1; 20]
        }

        fn denom() -> Denom {
            "test".parse().unwrap()
        }

        fn action() -> action::Ics20Withdrawal {
            action::Ics20Withdrawal {
                amount: 1,
                denom: denom(),
                bridge_address: None,
                destination_chain_address: "test".to_string(),
                return_address: astria_address(&[1; 20]),
                timeout_height: Height::new(1, 1).unwrap(),
                timeout_time: 1,
                source_channel: "channel-0".to_string().parse().unwrap(),
                fee_asset: denom(),
                memo: String::new(),
                use_compat_address: false,
            }
        }

        async fn run_test(action: action::Ics20Withdrawal) {
            let storage = cnidarium::TempStorage::new().await.unwrap();
            let snapshot = storage.latest_snapshot();
            let mut state = StateDelta::new(snapshot);

            state.put_base_prefix(ASTRIA_PREFIX);

            // withdraw is *not* the bridge address, Ics20Withdrawal must be sent by the withdrawer
            state.put_bridge_account_rollup_id(
                bridge_address(),
                &RollupId::from_unhashed_bytes("testrollupid"),
            );
            state.put_bridge_account_withdrawer_address(
                bridge_address(),
                astria_address(&[2u8; 20]),
            );

            assert_eyre_error(
                &establish_withdrawal_target(&action, &state, bridge_address())
                    .await
                    .unwrap_err(),
                "sender does not match bridge withdrawer address; unauthorized",
            );
        }

        #[tokio::test]
        async fn bridge_set() {
            let mut action = action();
            action.bridge_address = Some(astria_address(&bridge_address()));
            run_test(action).await;
        }
    }

    #[tokio::test]
    async fn bridge_sender_is_withdrawal_target() {
        let storage = cnidarium::TempStorage::new().await.unwrap();
        let snapshot = storage.latest_snapshot();
        let mut state = StateDelta::new(snapshot);

        state.put_base_prefix(ASTRIA_PREFIX);

        // sender the withdrawer address, so it's ok
        let bridge_address = [1u8; 20];
        let withdrawer_address = [2u8; 20];
        state.put_bridge_account_rollup_id(
            bridge_address,
            &RollupId::from_unhashed_bytes("testrollupid"),
        );
        state.put_bridge_account_withdrawer_address(bridge_address, withdrawer_address);

        let denom = "test".parse::<Denom>().unwrap();
        let action = action::Ics20Withdrawal {
            amount: 1,
            denom: denom.clone(),
            bridge_address: Some(astria_address(&bridge_address)),
            destination_chain_address: "test".to_string(),
            return_address: astria_address(&bridge_address),
            timeout_height: Height::new(1, 1).unwrap(),
            timeout_time: 1,
            source_channel: "channel-0".to_string().parse().unwrap(),
            fee_asset: denom.clone(),
            memo: String::new(),
            use_compat_address: false,
        };

        assert_eq!(
            establish_withdrawal_target(&action, &state, withdrawer_address)
                .await
                .unwrap(),
            bridge_address,
        );
    }

    #[tokio::test]
    async fn bridge_is_rejected_as_withdrawal_target_because_it_has_no_withdrawer_address_set() {
        let storage = cnidarium::TempStorage::new().await.unwrap();
        let snapshot = storage.latest_snapshot();
        let state = StateDelta::new(snapshot);

        // sender is not the withdrawer address, so must fail
        let not_bridge_address = [1u8; 20];

        let denom = "test".parse::<Denom>().unwrap();
        let action = action::Ics20Withdrawal {
            amount: 1,
            denom: denom.clone(),
            bridge_address: Some(astria_address(&not_bridge_address)),
            destination_chain_address: "test".to_string(),
            return_address: astria_address(&not_bridge_address),
            timeout_height: Height::new(1, 1).unwrap(),
            timeout_time: 1,
            source_channel: "channel-0".to_string().parse().unwrap(),
            fee_asset: denom.clone(),
            memo: String::new(),
            use_compat_address: false,
        };

        assert_eyre_error(
            &establish_withdrawal_target(&action, &state, not_bridge_address)
                .await
                .unwrap_err(),
            "bridge address must have a withdrawer address set",
        );
    }
}<|MERGE_RESOLUTION|>--- conflicted
+++ resolved
@@ -8,11 +8,6 @@
         memos::v1alpha1::Ics20WithdrawalFromRollup,
         transaction::v1alpha1::action,
     },
-<<<<<<< HEAD
-    protocol::transaction::v1alpha1::action,
-=======
-    Protobuf as _,
->>>>>>> 83d0b2e2
 };
 use astria_eyre::{
     anyhow_to_eyre,
@@ -47,15 +42,10 @@
     },
     address::StateReadExt as _,
     app::ActionHandler,
-<<<<<<< HEAD
-    bridge::StateReadExt as _,
-=======
-    assets::StateWriteExt as _,
     bridge::{
         StateReadExt as _,
         StateWriteExt as _,
     },
->>>>>>> 83d0b2e2
     ibc::{
         StateReadExt as _,
         StateWriteExt as _,
@@ -105,14 +95,6 @@
 /// Establishes the withdrawal target.
 ///
 /// The function returns the following addresses under the following conditions:
-<<<<<<< HEAD
-/// 1. `from` if `action.bridge_address` is unset and `from` is *not* a bridge account;
-/// 2. `from` if `action.bridge_address` is unset and `from` is a bridge account and `from` is its
-///    stored withdrawer address.
-/// 3. `action.bridge_address` if `action.bridge_address` is set and a bridge account and `from` is
-///    its stored withdrawer address.
-pub(crate) async fn establish_withdrawal_target<S: StateRead>(
-=======
 /// 1. `action.bridge_address` if `action.bridge_address` is set and `from` is its stored withdrawer
 ///    address.
 /// 2. `from` if `action.bridge_address` is unset and `from` is *not* a bridge account.
@@ -122,7 +104,6 @@
 /// 2. `action.bridge_address` is set, but `from` is not the withdrawer address.
 /// 3. `action.bridge_address` is unset, but `from` is a bridge account.
 async fn establish_withdrawal_target<S: StateRead>(
->>>>>>> 83d0b2e2
     action: &action::Ics20Withdrawal,
     state: &S,
     from: [u8; 20],
