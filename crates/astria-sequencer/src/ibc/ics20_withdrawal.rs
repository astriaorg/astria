--- conflicted
+++ resolved
@@ -359,13 +359,8 @@
             use_compat_address: false,
         };
 
-<<<<<<< HEAD
-        assert_anyhow_error(
+        assert_eyre_error(
             &establish_withdrawal_target(&action, &state, &bridge_address)
-=======
-        assert_eyre_error(
-            &establish_withdrawal_target(&action, &state, bridge_address)
->>>>>>> 8bc06f1e
                 .await
                 .unwrap_err(),
             "sender cannot be a bridge address if bridge address is not set",
@@ -420,13 +415,8 @@
                 )
                 .unwrap();
 
-<<<<<<< HEAD
-            assert_anyhow_error(
+            assert_eyre_error(
                 &establish_withdrawal_target(&action, &state, &bridge_address())
-=======
-            assert_eyre_error(
-                &establish_withdrawal_target(&action, &state, bridge_address())
->>>>>>> 8bc06f1e
                     .await
                     .unwrap_err(),
                 "sender does not match bridge withdrawer address; unauthorized",
@@ -509,13 +499,8 @@
             use_compat_address: false,
         };
 
-<<<<<<< HEAD
-        assert_anyhow_error(
+        assert_eyre_error(
             &establish_withdrawal_target(&action, &state, &not_bridge_address)
-=======
-        assert_eyre_error(
-            &establish_withdrawal_target(&action, &state, not_bridge_address)
->>>>>>> 8bc06f1e
                 .await
                 .unwrap_err(),
             "bridge address must have a withdrawer address set",
