--- conflicted
+++ resolved
@@ -47,18 +47,13 @@
     address::StateReadExt as _,
     app::{
         ActionHandler,
-<<<<<<< HEAD
         FeeHandler,
+        StateReadExt as _,
     },
     assets::{
         StateReadExt as _,
         StateWriteExt as _,
     },
-=======
-        StateReadExt as _,
-    },
-    assets::StateWriteExt as _,
->>>>>>> 6d9eb288
     bridge::{
         StateReadExt as _,
         StateWriteExt as _,
@@ -247,14 +242,6 @@
             .await
             .wrap_err("failed to decrease sender or bridge balance")?;
 
-<<<<<<< HEAD
-=======
-        state
-            .decrease_balance(&from, self.fee_asset(), fee)
-            .await
-            .wrap_err("failed to subtract fee from sender balance")?;
-
->>>>>>> 6d9eb288
         // if we're the source, move tokens to the escrow account,
         // otherwise the tokens are just burned
         if is_source(packet.source_port(), packet.source_channel(), self.denom()) {
@@ -301,11 +288,11 @@
         );
 
         state
-            .decrease_balance(from, &self.fee_asset, fee)
+            .decrease_balance(&from, &self.fee_asset, fee)
             .await
             .wrap_err("failed to decrease balance for fee payment")?;
         state.add_fee_to_block_fees(
-            self.fee_asset.clone(),
+            &self.fee_asset,
             fee,
             tx_context.transaction_id,
             tx_context.source_action_index,
