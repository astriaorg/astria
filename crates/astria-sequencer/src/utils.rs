--- conflicted
+++ resolved
@@ -4,15 +4,9 @@
     sequencerblock::v1alpha1::block::Deposit,
     Protobuf as _,
 };
-<<<<<<< HEAD
-use astria_eyre::eyre::{
-    Result,
-    WrapErr as _,
-=======
 use tendermint::abci::{
     self,
     EventAttributeIndexExt as _,
->>>>>>> b401e4fb
 };
 
 pub(crate) struct Hex<'a>(pub(crate) &'a [u8]);
@@ -37,7 +31,7 @@
         power,
         pub_key: pub_key.map(pubkey::cometbft_to_astria),
     })
-    .wrap_err("failed converting cometbft validator update to astria validator update")
+    .context("failed converting cometbft validator update to astria validator update")
 }
 
 pub(crate) fn create_deposit_event(deposit: &Deposit) -> abci::Event {
