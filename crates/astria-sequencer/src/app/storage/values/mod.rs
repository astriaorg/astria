--- conflicted
+++ resolved
@@ -29,9 +29,7 @@
     BlockHeight(BlockHeight),
     BlockTimestamp(BlockTimestamp),
     StorageVersion(StorageVersion),
-<<<<<<< HEAD
     ConsensusParams(ConsensusParams),
-=======
 }
 
 #[cfg(test)]
@@ -77,5 +75,4 @@
             borsh_then_hex(&StoredValue::App(Value(ValueImpl::BlockHeight(1.into()))))
         );
     }
->>>>>>> e252f79f
 }