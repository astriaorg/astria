--- conflicted
+++ resolved
@@ -20,11 +20,7 @@
             initialize_app_with_storage,
             mock_balances,
             mock_tx_cost,
-<<<<<<< HEAD
-            proto_genesis_state,
-=======
             AppInitializer,
->>>>>>> a40ce6fa
         },
         App,
     },
@@ -76,14 +72,10 @@
         )
             .unwrap();
 
-<<<<<<< HEAD
-        let (app, storage) = initialize_app_with_storage(Some(genesis_state), vec![]).await;
-=======
         let (app, storage) = AppInitializer::new()
             .with_genesis_state(genesis_state)
             .init()
             .await;
->>>>>>> a40ce6fa
 
         let mock_balances = mock_balances(0, 0);
         let mock_tx_cost = mock_tx_cost(0, 0, 0);
