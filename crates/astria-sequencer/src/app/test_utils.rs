--- conflicted
+++ resolved
@@ -172,8 +172,7 @@
         .expect("failed to create temp storage backing chain state");
     let snapshot = storage.latest_snapshot();
     let mempool = Mempool::new();
-<<<<<<< HEAD
-    let metrics = Box::leak(Box::new(Metrics::new()));
+    let metrics = Box::leak(Box::new(Metrics::noop_metrics(&()).unwrap()));
     let mut app = App::new(
         snapshot,
         mempool,
@@ -182,10 +181,6 @@
     )
     .await
     .unwrap();
-=======
-    let metrics = Box::leak(Box::new(Metrics::noop_metrics(&()).unwrap()));
-    let mut app = App::new(snapshot, mempool, metrics).await.unwrap();
->>>>>>> e5940152
 
     let genesis_state = genesis_state.unwrap_or_else(self::genesis_state);
 
