use std::{
    collections::HashMap,
    sync::Arc,
};

use astria_core::{
    crypto::SigningKey,
    primitive::v1::{
        asset::{
            Denom,
            IbcPrefixed,
        },
        RollupId,
    },
    protocol::{
        genesis::v1alpha1::{
            Account,
            AddressPrefixes,
            GenesisAppState,
        },
        transaction::v1alpha1::{
            action::{
<<<<<<< HEAD
                FeeAssetChangeAction,
                InitBridgeAccountAction,
                SequenceAction,
                SudoAddressChangeAction,
=======
                Sequence,
>>>>>>> bb6c435d
                ValidatorUpdate,
            },
            action_group::ActionGroup,
            Action,
            SignedTransaction,
            UnsignedTransaction,
        },
    },
    Protobuf,
};
use bytes::Bytes;
use cnidarium::{
    Snapshot,
    StateDelta,
    Storage,
};
use telemetry::Metrics as _;

use crate::{
    accounts::StateWriteExt,
    app::App,
    assets::StateWriteExt as AssetStateWriteExt,
    bridge::StateWriteExt as BridgeStateWriteExt,
    ibc::StateWriteExt as IbcStateWriteExt,
    mempool::Mempool,
    metrics::Metrics,
    sequence::StateWriteExt as SequenceStateWriteExt,
    test_utils::{
        astria_address_from_hex_string,
        nria,
    },
};

pub(crate) const ALICE_ADDRESS: &str = "1c0c490f1b5528d8173c5de46d131160e4b2c0c3";
pub(crate) const BOB_ADDRESS: &str = "2269aca7b7c03c7d07345f83db4fababd1a05570";
pub(crate) const CAROL_ADDRESS: &str = "4e8846b82a8f31fd59265a9005959c4a030fc44c";
pub(crate) const JUDY_ADDRESS: &str = "989a77160cb0e96e2d168083ab72ffe89b41c199";
pub(crate) const TED_ADDRESS: &str = "4c4f91d8a918357ab5f6f19c1e179968fc39bb44";

#[expect(
    clippy::allow_attributes,
    clippy::allow_attributes_without_reason,
    reason = "allow is only necessary when benchmark isn't enabled"
)]
#[cfg_attr(feature = "benchmark", allow(dead_code))]
pub(crate) fn get_alice_signing_key() -> SigningKey {
    // this secret key corresponds to ALICE_ADDRESS
    let alice_secret_bytes: [u8; 32] =
        hex::decode("2bd806c97f0e00af1a1fc3328fa763a9269723c8db8fac4f93af71db186d6e90")
            .unwrap()
            .try_into()
            .unwrap();
    SigningKey::from(alice_secret_bytes)
}

#[expect(
    clippy::allow_attributes,
    clippy::allow_attributes_without_reason,
    reason = "allow is only necessary when benchmark isn't enabled"
)]
#[cfg_attr(feature = "benchmark", allow(dead_code))]
pub(crate) fn get_bob_signing_key() -> SigningKey {
    // this secret key corresponds to ALICE_ADDRESS
    let bob_secret_bytes: [u8; 32] =
        hex::decode("b70fd3b99cab2d98dbd73602deb026b9cdc9bb7b85d35f0bbb81b17c78923dd0")
            .unwrap()
            .try_into()
            .unwrap();
    SigningKey::from(bob_secret_bytes)
}

#[expect(
    clippy::allow_attributes,
    clippy::allow_attributes_without_reason,
    reason = "allow is only necessary when benchmark isn't enabled"
)]
#[cfg_attr(feature = "benchmark", allow(dead_code))]
pub(crate) fn get_carol_signing_key() -> SigningKey {
    // this secret key corresponds to ALICE_ADDRESS
    let carol_secret_bytes: [u8; 32] =
        hex::decode("0e951afdcbefc420fe6f71b82b0c28c11eb6ee5d95be0886ce9dbf6fa512debc")
            .unwrap()
            .try_into()
            .unwrap();
    SigningKey::from(carol_secret_bytes)
}

#[expect(
    clippy::allow_attributes,
    clippy::allow_attributes_without_reason,
    reason = "allow is only necessary when benchmark isn't enabled"
)]
#[cfg_attr(feature = "benchmark", allow(dead_code))]
pub(crate) fn get_judy_signing_key() -> SigningKey {
    // this secret key corresponds to ALICE_ADDRESS
    let judy_secret_bytes: [u8; 32] =
        hex::decode("3b2a05a2168952a102dcc07f39b9e385a45b9c2a9b6e3d06acf46fb39fd14019")
            .unwrap()
            .try_into()
            .unwrap();
    SigningKey::from(judy_secret_bytes)
}

#[expect(
    clippy::allow_attributes,
    clippy::allow_attributes_without_reason,
    reason = "allow is only necessary when benchmark isn't enabled"
)]
#[cfg_attr(feature = "benchmark", allow(dead_code))]
pub(crate) fn get_bridge_signing_key() -> SigningKey {
    let bridge_secret_bytes: [u8; 32] =
        hex::decode("db4982e01f3eba9e74ac35422fcd49aa2b47c3c535345c7e7da5220fe3a0ce79")
            .unwrap()
            .try_into()
            .unwrap();
    SigningKey::from(bridge_secret_bytes)
}

pub(crate) fn default_genesis_accounts() -> Vec<Account> {
    vec![
        Account {
            address: astria_address_from_hex_string(ALICE_ADDRESS),
            balance: 10u128.pow(19),
        },
        Account {
            address: astria_address_from_hex_string(BOB_ADDRESS),
            balance: 10u128.pow(19),
        },
        Account {
            address: astria_address_from_hex_string(CAROL_ADDRESS),
            balance: 10u128.pow(19),
        },
    ]
}

#[expect(
    clippy::allow_attributes,
    clippy::allow_attributes_without_reason,
    reason = "allow is only necessary when benchmark isn't enabled"
)]
#[cfg_attr(feature = "benchmark", allow(dead_code))]
pub(crate) fn default_fees() -> astria_core::protocol::genesis::v1alpha1::Fees {
    astria_core::protocol::genesis::v1alpha1::Fees {
        transfer_base_fee: 12,
        sequence_base_fee: 32,
        sequence_byte_cost_multiplier: 1,
        init_bridge_account_base_fee: 48,
        bridge_lock_byte_cost_multiplier: 1,
        bridge_sudo_change_fee: 24,
        ics20_withdrawal_base_fee: 24,
    }
}

pub(crate) fn address_prefixes() -> AddressPrefixes {
    AddressPrefixes::try_from_raw(
        astria_core::generated::protocol::genesis::v1alpha1::AddressPrefixes {
            base: crate::test_utils::ASTRIA_PREFIX.into(),
            ibc_compat: crate::test_utils::ASTRIA_COMPAT_PREFIX.into(),
        },
    )
    .unwrap()
}

pub(crate) fn proto_genesis_state()
-> astria_core::generated::protocol::genesis::v1alpha1::GenesisAppState {
    use astria_core::generated::protocol::genesis::v1alpha1::{
        GenesisAppState,
        IbcParameters,
    };
    GenesisAppState {
        address_prefixes: Some(address_prefixes().to_raw()),
        accounts: default_genesis_accounts()
            .into_iter()
            .map(Protobuf::into_raw)
            .collect(),
        authority_sudo_address: Some(astria_address_from_hex_string(JUDY_ADDRESS).to_raw()),
        chain_id: "test-1".to_string(),
        ibc_sudo_address: Some(astria_address_from_hex_string(TED_ADDRESS).to_raw()),
        ibc_relayer_addresses: vec![],
        native_asset_base_denomination: crate::test_utils::nria().to_string(),
        ibc_parameters: Some(IbcParameters {
            ibc_enabled: true,
            inbound_ics20_transfers_enabled: true,
            outbound_ics20_transfers_enabled: true,
        }),
        allowed_fee_assets: vec![crate::test_utils::nria().to_string()],
        fees: Some(default_fees().to_raw()),
    }
}

pub(crate) fn genesis_state() -> GenesisAppState {
    proto_genesis_state().try_into().unwrap()
}

pub(crate) async fn initialize_app_with_storage(
    genesis_state: Option<GenesisAppState>,
    genesis_validators: Vec<ValidatorUpdate>,
) -> (App, Storage) {
    let storage = cnidarium::TempStorage::new()
        .await
        .expect("failed to create temp storage backing chain state");
    let snapshot = storage.latest_snapshot();
    let metrics = Box::leak(Box::new(Metrics::noop_metrics(&()).unwrap()));
    let mempool = Mempool::new(metrics, 100);
    let mut app = App::new(snapshot, mempool, metrics).await.unwrap();

    let genesis_state = genesis_state.unwrap_or_else(self::genesis_state);

    app.init_chain(
        storage.clone(),
        genesis_state,
        genesis_validators,
        "test".to_string(),
    )
    .await
    .unwrap();
    app.commit(storage.clone()).await;

    (app, storage.clone())
}

#[expect(
    clippy::allow_attributes,
    clippy::allow_attributes_without_reason,
    reason = "allow is only necessary when benchmark isn't enabled"
)]
#[cfg_attr(feature = "benchmark", allow(dead_code))]
pub(crate) async fn initialize_app(
    genesis_state: Option<GenesisAppState>,
    genesis_validators: Vec<ValidatorUpdate>,
) -> App {
    let (app, _storage) = initialize_app_with_storage(genesis_state, genesis_validators).await;
    app
}

#[expect(
    clippy::allow_attributes,
    clippy::allow_attributes_without_reason,
    reason = "allow is only necessary when benchmark isn't enabled"
)]
#[cfg_attr(feature = "benchmark", allow(dead_code))]
pub(crate) struct MockTxBuilder {
    nonce: u32,
    signer: SigningKey,
    chain_id: String,
    group: ActionGroup,
}

#[expect(
    clippy::allow_attributes,
    clippy::allow_attributes_without_reason,
    reason = "allow is only necessary when benchmark isn't enabled"
)]
#[cfg_attr(feature = "benchmark", allow(dead_code))]
impl MockTxBuilder {
    pub(crate) fn new() -> Self {
        Self {
            chain_id: "test".to_string(),
            nonce: 0,
            signer: get_alice_signing_key(),
            group: ActionGroup::BundleableGeneral,
        }
    }

    pub(crate) fn nonce(self, nonce: u32) -> Self {
        Self {
            nonce,
            ..self
        }
    }

    pub(crate) fn signer(self, signer: SigningKey) -> Self {
        Self {
            signer,
            ..self
        }
    }

    pub(crate) fn chain_id(self, chain_id: &str) -> Self {
        Self {
            chain_id: chain_id.to_string(),
            ..self
        }
    }

    pub(crate) fn group(self, group: ActionGroup) -> Self {
        Self {
            group,
            ..self
        }
    }

    pub(crate) fn build(self) -> Arc<SignedTransaction> {
        let action: Action = match self.group {
            ActionGroup::BundleableGeneral => SequenceAction {
                rollup_id: RollupId::from_unhashed_bytes("rollup-id"),
                data: Bytes::from_static(&[0x99]),
                fee_asset: denom_0(),
            }
            .into(),
            ActionGroup::UnbundleableGeneral => InitBridgeAccountAction {
                rollup_id: RollupId::from_unhashed_bytes("rollup-id"),
                asset: denom_0(),
                fee_asset: denom_0(),
                sudo_address: None,
                withdrawer_address: None,
            }
            .into(),
            ActionGroup::BundleableSudo => FeeAssetChangeAction::Addition(denom_0()).into(),
            ActionGroup::UnbundleableSudo => SudoAddressChangeAction {
                new_address: astria_address_from_hex_string(JUDY_ADDRESS),
            }
            .into(),
        };

        assert!(
            action.group() == self.group,
            "action group mismatch: wanted {:?}, got {:?}",
            self.group,
            action.group()
        );

        let tx = UnsignedTransaction::builder()
<<<<<<< HEAD
            .actions(vec![action])
=======
            .actions(vec![
                Sequence {
                    rollup_id: RollupId::from_unhashed_bytes("rollup-id"),
                    data: Bytes::from_static(&[0x99]),
                    fee_asset: denom_0(),
                }
                .into(),
            ])
>>>>>>> bb6c435d
            .chain_id(self.chain_id)
            .nonce(self.nonce)
            .try_build()
            .unwrap();

        Arc::new(tx.into_signed(&self.signer))
    }
}

pub(crate) const MOCK_SEQUENCE_FEE: u128 = 10;
pub(crate) fn denom_0() -> Denom {
    nria().into()
}

pub(crate) fn denom_1() -> Denom {
    "denom_1".parse().unwrap()
}

fn denom_2() -> Denom {
    "denom_2".parse().unwrap()
}

pub(crate) fn denom_3() -> Denom {
    "denom_3".parse().unwrap()
}

fn denom_4() -> Denom {
    "denom_4".parse().unwrap()
}

fn denom_5() -> Denom {
    "denom_5".parse().unwrap()
}

fn denom_6() -> Denom {
    "denom_6".parse().unwrap()
}

pub(crate) fn mock_balances(
    denom_0_balance: u128,
    denom_1_balance: u128,
) -> HashMap<IbcPrefixed, u128> {
    let mut balances = HashMap::<IbcPrefixed, u128>::new();
    if denom_0_balance != 0 {
        balances.insert(denom_0().to_ibc_prefixed(), denom_0_balance);
    }
    if denom_1_balance != 0 {
        balances.insert(denom_1().to_ibc_prefixed(), denom_1_balance);
    }
    // we don't sanitize the balance inputs
    balances.insert(denom_3().to_ibc_prefixed(), 100); // balance transaction costs won't have entry for
    balances.insert(denom_4().to_ibc_prefixed(), 0); // zero balance not in transaction
    balances.insert(denom_5().to_ibc_prefixed(), 0); // zero balance with corresponding zero cost

    balances
}

pub(crate) fn mock_tx_cost(
    denom_0_cost: u128,
    denom_1_cost: u128,
    denom_2_cost: u128,
) -> HashMap<IbcPrefixed, u128> {
    let mut costs: HashMap<IbcPrefixed, u128> = HashMap::<IbcPrefixed, u128>::new();
    costs.insert(denom_0().to_ibc_prefixed(), denom_0_cost);
    costs.insert(denom_1().to_ibc_prefixed(), denom_1_cost);
    costs.insert(denom_2().to_ibc_prefixed(), denom_2_cost); // not present in balances

    // we don't sanitize the cost inputs
    costs.insert(denom_5().to_ibc_prefixed(), 0); // zero in balances also
    costs.insert(denom_6().to_ibc_prefixed(), 0); // not present in balances

    costs
}

#[expect(
    clippy::allow_attributes,
    clippy::allow_attributes_without_reason,
    reason = "allow is only necessary when benchmark isn't enabled"
)]
#[cfg_attr(feature = "benchmark", allow(dead_code))]
pub(crate) fn mock_state_put_account_balances(
    state: &mut StateDelta<Snapshot>,
    address: &[u8; 20],
    account_balances: HashMap<IbcPrefixed, u128>,
) {
    for (denom, balance) in account_balances {
        state.put_account_balance(address, &denom, balance).unwrap();
    }
}

#[expect(
    clippy::allow_attributes,
    clippy::allow_attributes_without_reason,
    reason = "allow is only necessary when benchmark isn't enabled"
)]
#[cfg_attr(feature = "benchmark", allow(dead_code))]
pub(crate) fn mock_state_put_account_nonce(
    state: &mut StateDelta<Snapshot>,
    address: &[u8; 20],
    nonce: u32,
) {
    state.put_account_nonce(address, nonce).unwrap();
}

#[expect(
    clippy::allow_attributes,
    clippy::allow_attributes_without_reason,
    reason = "allow is only necessary when benchmark isn't enabled"
)]
#[cfg_attr(feature = "benchmark", allow(dead_code))]
pub(crate) async fn mock_state_getter() -> StateDelta<Snapshot> {
    let storage = cnidarium::TempStorage::new().await.unwrap();
    let snapshot = storage.latest_snapshot();
    let mut state: StateDelta<cnidarium::Snapshot> = StateDelta::new(snapshot);

    // setup denoms
    state
        .put_ibc_asset(denom_0().unwrap_trace_prefixed())
        .unwrap();
    state
        .put_ibc_asset(denom_1().unwrap_trace_prefixed())
        .unwrap();
    state
        .put_ibc_asset(denom_2().unwrap_trace_prefixed())
        .unwrap();
    state
        .put_ibc_asset(denom_3().unwrap_trace_prefixed())
        .unwrap();
    state
        .put_ibc_asset(denom_4().unwrap_trace_prefixed())
        .unwrap();
    state
        .put_ibc_asset(denom_5().unwrap_trace_prefixed())
        .unwrap();
    state
        .put_ibc_asset(denom_6().unwrap_trace_prefixed())
        .unwrap();

    // setup tx fees
    state
        .put_sequence_action_base_fee(MOCK_SEQUENCE_FEE)
        .unwrap();
    state.put_sequence_action_byte_cost_multiplier(0).unwrap();
    state.put_transfer_base_fee(0).unwrap();
    state.put_ics20_withdrawal_base_fee(0).unwrap();
    state.put_init_bridge_account_base_fee(0).unwrap();
    state.put_bridge_lock_byte_cost_multiplier(0).unwrap();
    state.put_bridge_sudo_change_base_fee(0).unwrap();

    // put denoms as allowed fee asset
    state.put_allowed_fee_asset(&denom_0()).unwrap();

    state
}<|MERGE_RESOLUTION|>--- conflicted
+++ resolved
@@ -20,14 +20,10 @@
         },
         transaction::v1alpha1::{
             action::{
-<<<<<<< HEAD
                 FeeAssetChangeAction,
                 InitBridgeAccountAction,
-                SequenceAction,
                 SudoAddressChangeAction,
-=======
                 Sequence,
->>>>>>> bb6c435d
                 ValidatorUpdate,
             },
             action_group::ActionGroup,
@@ -351,9 +347,7 @@
         );
 
         let tx = UnsignedTransaction::builder()
-<<<<<<< HEAD
             .actions(vec![action])
-=======
             .actions(vec![
                 Sequence {
                     rollup_id: RollupId::from_unhashed_bytes("rollup-id"),
@@ -362,7 +356,6 @@
                 }
                 .into(),
             ])
->>>>>>> bb6c435d
             .chain_id(self.chain_id)
             .nonce(self.nonce)
             .try_build()
