--- conflicted
+++ resolved
@@ -145,16 +145,12 @@
     app
 }
 
-<<<<<<< HEAD
 #[cfg_attr(feature = "benchmark", allow(dead_code))]
-pub(crate) fn get_mock_tx(nonce: u32) -> SignedTransaction {
-=======
 pub(crate) fn mock_tx(
     nonce: u32,
     signer: &SigningKey,
     rollup_name: &str,
 ) -> Arc<SignedTransaction> {
->>>>>>> f69ffe22
     let tx = UnsignedTransaction {
         params: TransactionParams::builder()
             .nonce(nonce)
