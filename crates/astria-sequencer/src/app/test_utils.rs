use std::sync::Arc;

use astria_core::{
    crypto::SigningKey,
    primitive::v1::RollupId,
    protocol::{
        genesis::v1alpha1::{
            Account,
            AddressPrefixes,
            GenesisAppState,
        },
        transaction::v1alpha1::{
            action::{
                SequenceAction,
                ValidatorUpdate,
            },
            SignedTransaction,
            TransactionParams,
            UnsignedTransaction,
        },
    },
    Protobuf,
};
use bytes::Bytes;
use cnidarium::Storage;

use crate::{
    app::App,
    mempool::Mempool,
    metrics::Metrics,
    test_utils::astria_address_from_hex_string,
};

pub(crate) const ALICE_ADDRESS: &str = "1c0c490f1b5528d8173c5de46d131160e4b2c0c3";
pub(crate) const BOB_ADDRESS: &str = "34fec43c7fcab9aef3b3cf8aba855e41ee69ca3a";
pub(crate) const CAROL_ADDRESS: &str = "60709e2d391864b732b4f0f51e387abb76743871";
pub(crate) const JUDY_ADDRESS: &str = "bc5b91da07778eeaf622d0dcf4d7b4233525998d";
pub(crate) const TED_ADDRESS: &str = "4c4f91d8a918357ab5f6f19c1e179968fc39bb44";

#[cfg_attr(feature = "benchmark", allow(dead_code))]
pub(crate) fn get_alice_signing_key() -> SigningKey {
    // this secret key corresponds to ALICE_ADDRESS
    let alice_secret_bytes: [u8; 32] =
        hex::decode("2bd806c97f0e00af1a1fc3328fa763a9269723c8db8fac4f93af71db186d6e90")
            .unwrap()
            .try_into()
            .unwrap();
    SigningKey::from(alice_secret_bytes)
}

#[cfg_attr(feature = "benchmark", allow(dead_code))]
pub(crate) fn get_bridge_signing_key() -> SigningKey {
    let bridge_secret_bytes: [u8; 32] =
        hex::decode("db4982e01f3eba9e74ac35422fcd49aa2b47c3c535345c7e7da5220fe3a0ce79")
            .unwrap()
            .try_into()
            .unwrap();
    SigningKey::from(bridge_secret_bytes)
}

pub(crate) fn default_genesis_accounts() -> Vec<Account> {
    vec![
        Account {
            address: astria_address_from_hex_string(ALICE_ADDRESS),
            balance: 10u128.pow(19),
        },
        Account {
            address: astria_address_from_hex_string(BOB_ADDRESS),
            balance: 10u128.pow(19),
        },
        Account {
            address: astria_address_from_hex_string(CAROL_ADDRESS),
            balance: 10u128.pow(19),
        },
    ]
}

#[cfg_attr(feature = "benchmark", allow(dead_code))]
pub(crate) fn default_fees() -> astria_core::protocol::genesis::v1alpha1::Fees {
    astria_core::protocol::genesis::v1alpha1::Fees {
        transfer_base_fee: 12,
        sequence_base_fee: 32,
        sequence_byte_cost_multiplier: 1,
        init_bridge_account_base_fee: 48,
        bridge_lock_byte_cost_multiplier: 1,
        bridge_sudo_change_fee: 24,
        ics20_withdrawal_base_fee: 24,
    }
}

pub(crate) fn address_prefixes() -> AddressPrefixes {
    AddressPrefixes {
        base: crate::test_utils::ASTRIA_PREFIX.into(),
    }
}

pub(crate) fn proto_genesis_state()
-> astria_core::generated::protocol::genesis::v1alpha1::GenesisAppState {
    use astria_core::generated::protocol::genesis::v1alpha1::{
        GenesisAppState,
        IbcParameters,
    };
    GenesisAppState {
        address_prefixes: Some(address_prefixes().to_raw()),
        accounts: default_genesis_accounts()
            .into_iter()
            .map(Protobuf::into_raw)
            .collect(),
        authority_sudo_address: Some(astria_address_from_hex_string(JUDY_ADDRESS).to_raw()),
        chain_id: "test-1".to_string(),
        ibc_sudo_address: Some(astria_address_from_hex_string(TED_ADDRESS).to_raw()),
        ibc_relayer_addresses: vec![],
        native_asset_base_denomination: crate::test_utils::nria().to_string(),
        ibc_parameters: Some(IbcParameters {
            ibc_enabled: true,
            inbound_ics20_transfers_enabled: true,
            outbound_ics20_transfers_enabled: true,
        }),
        allowed_fee_assets: vec![crate::test_utils::nria().to_string()],
        fees: Some(default_fees().to_raw()),
    }
}

pub(crate) fn genesis_state() -> GenesisAppState {
    proto_genesis_state().try_into().unwrap()
}

pub(crate) async fn initialize_app_with_storage(
    genesis_state: Option<GenesisAppState>,
    genesis_validators: Vec<ValidatorUpdate>,
) -> (App, Storage) {
    let storage = cnidarium::TempStorage::new()
        .await
        .expect("failed to create temp storage backing chain state");
    let snapshot = storage.latest_snapshot();
    let mempool = Mempool::new();
    let metrics = Box::leak(Box::new(Metrics::new()));
    let mut app = App::new(snapshot, mempool, metrics).await.unwrap();

    let genesis_state = genesis_state.unwrap_or_else(self::genesis_state);

    app.init_chain(
        storage.clone(),
        genesis_state,
        genesis_validators,
        "test".to_string(),
    )
    .await
    .unwrap();
    app.commit(storage.clone()).await;

    (app, storage.clone())
}

#[cfg_attr(feature = "benchmark", allow(dead_code))]
pub(crate) async fn initialize_app(
    genesis_state: Option<GenesisAppState>,
    genesis_validators: Vec<ValidatorUpdate>,
) -> App {
    let (app, _storage) = initialize_app_with_storage(genesis_state, genesis_validators).await;
    app
}

<<<<<<< HEAD
pub(crate) fn get_mock_tx(nonce: u32) -> Arc<SignedTransaction> {
    let (alice_signing_key, _) = get_alice_signing_key_and_address();
=======
#[cfg_attr(feature = "benchmark", allow(dead_code))]
pub(crate) fn mock_tx(
    nonce: u32,
    signer: &SigningKey,
    rollup_name: &str,
) -> Arc<SignedTransaction> {
>>>>>>> 42deb6e4
    let tx = UnsignedTransaction {
        params: TransactionParams::builder()
            .nonce(nonce)
            .chain_id("test")
            .build(),
        actions: vec![
            SequenceAction {
                rollup_id: RollupId::from_unhashed_bytes(rollup_name.as_bytes()),
                data: Bytes::from_static(&[0x99]),
                fee_asset: "astria".parse().unwrap(),
            }
            .into(),
        ],
    };

<<<<<<< HEAD
    Arc::new(tx.into_signed(&alice_signing_key))
=======
    Arc::new(tx.into_signed(signer))
>>>>>>> 42deb6e4
}<|MERGE_RESOLUTION|>--- conflicted
+++ resolved
@@ -161,17 +161,12 @@
     app
 }
 
-<<<<<<< HEAD
-pub(crate) fn get_mock_tx(nonce: u32) -> Arc<SignedTransaction> {
-    let (alice_signing_key, _) = get_alice_signing_key_and_address();
-=======
 #[cfg_attr(feature = "benchmark", allow(dead_code))]
 pub(crate) fn mock_tx(
     nonce: u32,
     signer: &SigningKey,
     rollup_name: &str,
 ) -> Arc<SignedTransaction> {
->>>>>>> 42deb6e4
     let tx = UnsignedTransaction {
         params: TransactionParams::builder()
             .nonce(nonce)
@@ -187,9 +182,5 @@
         ],
     };
 
-<<<<<<< HEAD
-    Arc::new(tx.into_signed(&alice_signing_key))
-=======
     Arc::new(tx.into_signed(signer))
->>>>>>> 42deb6e4
 }