use astria_core::{
    crypto::SigningKey,
    generated::slinky::{
        marketmap::v1::GenesisState as MarketMapGenesisState,
        oracle::v1::GenesisState as OracleGenesisState,
    },
    primitive::v1::{
        Address,
        RollupId,
        ADDRESS_LEN,
    },
    protocol::transaction::v1alpha1::{
        action::SequenceAction,
        SignedTransaction,
        TransactionParams,
        UnsignedTransaction,
    },
    sequencer::{
        Account,
        AddressPrefixes,
        Fees,
        GenesisState,
        UncheckedGenesisState,
    },
};
use cnidarium::Storage;
use penumbra_ibc::params::IBCParameters;

use crate::{
<<<<<<< HEAD
    app::{
        vote_extension,
        App,
    },
    genesis::{
        self,
        Account,
        AddressPrefixes,
        GenesisState,
        UncheckedGenesisState,
    },
=======
    app::App,
>>>>>>> 9c969a33
    mempool::Mempool,
    metrics::Metrics,
};

// attempts to decode the given hex string into an address.
pub(crate) fn address_from_hex_string(s: &str) -> Address {
    let bytes = hex::decode(s).unwrap();
    let arr: [u8; ADDRESS_LEN] = bytes.try_into().unwrap();
    crate::address::base_prefixed(arr)
}

pub(crate) const ALICE_ADDRESS: &str = "1c0c490f1b5528d8173c5de46d131160e4b2c0c3";
pub(crate) const BOB_ADDRESS: &str = "34fec43c7fcab9aef3b3cf8aba855e41ee69ca3a";
pub(crate) const CAROL_ADDRESS: &str = "60709e2d391864b732b4f0f51e387abb76743871";
pub(crate) const JUDY_ADDRESS: &str = "bc5b91da07778eeaf622d0dcf4d7b4233525998d";
pub(crate) const TED_ADDRESS: &str = "4c4f91d8a918357ab5f6f19c1e179968fc39bb44";

pub(crate) fn get_alice_signing_key_and_address() -> (SigningKey, Address) {
    // this secret key corresponds to ALICE_ADDRESS
    let alice_secret_bytes: [u8; 32] =
        hex::decode("2bd806c97f0e00af1a1fc3328fa763a9269723c8db8fac4f93af71db186d6e90")
            .unwrap()
            .try_into()
            .unwrap();
    let alice_signing_key = SigningKey::from(alice_secret_bytes);
    let alice = crate::address::base_prefixed(alice_signing_key.verification_key().address_bytes());
    (alice_signing_key, alice)
}

pub(crate) fn get_bridge_signing_key_and_address() -> (SigningKey, Address) {
    let bridge_secret_bytes: [u8; 32] =
        hex::decode("db4982e01f3eba9e74ac35422fcd49aa2b47c3c535345c7e7da5220fe3a0ce79")
            .unwrap()
            .try_into()
            .unwrap();
    let bridge_signing_key = SigningKey::from(bridge_secret_bytes);
    let bridge =
        crate::address::base_prefixed(bridge_signing_key.verification_key().address_bytes());
    (bridge_signing_key, bridge)
}

pub(crate) fn default_genesis_accounts() -> Vec<Account> {
    vec![
        Account {
            address: address_from_hex_string(ALICE_ADDRESS),
            balance: 10u128.pow(19),
        },
        Account {
            address: address_from_hex_string(BOB_ADDRESS),
            balance: 10u128.pow(19),
        },
        Account {
            address: address_from_hex_string(CAROL_ADDRESS),
            balance: 10u128.pow(19),
        },
    ]
}

pub(crate) fn default_fees() -> Fees {
    Fees {
        transfer_base_fee: 12,
        sequence_base_fee: 32,
        sequence_byte_cost_multiplier: 1,
        init_bridge_account_base_fee: 48,
        bridge_lock_byte_cost_multiplier: 1,
        bridge_sudo_change_fee: 24,
        ics20_withdrawal_base_fee: 24,
    }
}

pub(crate) fn unchecked_genesis_state() -> UncheckedGenesisState {
    UncheckedGenesisState {
        accounts: default_genesis_accounts(),
        address_prefixes: AddressPrefixes {
            base: crate::address::get_base_prefix().to_string(),
        },
        authority_sudo_address: address_from_hex_string(JUDY_ADDRESS),
        ibc_sudo_address: address_from_hex_string(TED_ADDRESS),
        ibc_relayer_addresses: vec![],
        native_asset_base_denomination: "nria".to_string(),
        ibc_params: IBCParameters::default(),
        allowed_fee_assets: vec!["nria".parse().unwrap()],
        fees: default_fees(),
        market_map: MarketMapGenesisState::default(),
        oracle: OracleGenesisState::default(),
    }
}

pub(crate) fn genesis_state() -> GenesisState {
    unchecked_genesis_state().try_into().unwrap()
}

pub(crate) async fn initialize_app_with_storage(
    genesis_state: Option<GenesisState>,
    genesis_validators: Vec<tendermint::validator::Update>,
) -> (App, Storage) {
    let storage = cnidarium::TempStorage::new()
        .await
        .expect("failed to create temp storage backing chain state");
    let snapshot = storage.latest_snapshot();
    let mempool = Mempool::new();
    let metrics = Box::leak(Box::new(Metrics::new()));
    let mut app = App::new(
        snapshot,
        mempool,
        vote_extension::Handler::new(None, 100),
        metrics,
    )
    .await
    .unwrap();

    let genesis_state = genesis_state.unwrap_or_else(self::genesis_state);

    app.init_chain(
        storage.clone(),
        genesis_state,
        genesis_validators,
        "test".to_string(),
    )
    .await
    .unwrap();
    app.commit(storage.clone()).await;

    (app, storage.clone())
}

pub(crate) async fn initialize_app(
    genesis_state: Option<GenesisState>,
    genesis_validators: Vec<tendermint::validator::Update>,
) -> App {
    let (app, _storage) = initialize_app_with_storage(genesis_state, genesis_validators).await;
    app
}

pub(crate) fn get_mock_tx(nonce: u32) -> SignedTransaction {
    let (alice_signing_key, _) = get_alice_signing_key_and_address();
    let tx = UnsignedTransaction {
        params: TransactionParams::builder()
            .nonce(nonce)
            .chain_id("test")
            .build(),
        actions: vec![
            SequenceAction {
                rollup_id: RollupId::from_unhashed_bytes([0; 32]),
                data: vec![0x99],
                fee_asset: "astria".parse().unwrap(),
            }
            .into(),
        ],
    };

    tx.into_signed(&alice_signing_key)
}<|MERGE_RESOLUTION|>--- conflicted
+++ resolved
@@ -1,9 +1,5 @@
 use astria_core::{
     crypto::SigningKey,
-    generated::slinky::{
-        marketmap::v1::GenesisState as MarketMapGenesisState,
-        oracle::v1::GenesisState as OracleGenesisState,
-    },
     primitive::v1::{
         Address,
         RollupId,
@@ -22,26 +18,23 @@
         GenesisState,
         UncheckedGenesisState,
     },
+    slinky::{
+        market_map::v1::{
+            GenesisState as MarketMapGenesisState,
+            MarketMap,
+            Params,
+        },
+        oracle::v1::GenesisState as OracleGenesisState,
+    },
 };
 use cnidarium::Storage;
 use penumbra_ibc::params::IBCParameters;
 
 use crate::{
-<<<<<<< HEAD
     app::{
         vote_extension,
         App,
     },
-    genesis::{
-        self,
-        Account,
-        AddressPrefixes,
-        GenesisState,
-        UncheckedGenesisState,
-    },
-=======
-    app::App,
->>>>>>> 9c969a33
     mempool::Mempool,
     metrics::Metrics,
 };
@@ -125,8 +118,20 @@
         ibc_params: IBCParameters::default(),
         allowed_fee_assets: vec!["nria".parse().unwrap()],
         fees: default_fees(),
-        market_map: MarketMapGenesisState::default(),
-        oracle: OracleGenesisState::default(),
+        market_map: MarketMapGenesisState {
+            market_map: MarketMap {
+                markets: std::collections::HashMap::new(),
+            },
+            last_updated: 0,
+            params: Params {
+                market_authorities: vec![],
+                admin: address_from_hex_string(ALICE_ADDRESS),
+            },
+        },
+        oracle: OracleGenesisState {
+            currency_pair_genesis: vec![],
+            next_id: 0,
+        },
     }
 }
 
