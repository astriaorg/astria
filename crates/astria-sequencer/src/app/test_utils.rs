--- conflicted
+++ resolved
@@ -255,11 +255,10 @@
     .unwrap()
 }
 
-<<<<<<< HEAD
-pub(crate) fn proto_genesis_state()
--> astria_core::generated::protocol::genesis::v1alpha1::GenesisAppState {
+pub(crate) fn proto_genesis_state() -> astria_core::generated::protocol::genesis::v1::GenesisAppState
+{
     use astria_core::{
-        generated::protocol::genesis::v1alpha1::{
+        generated::protocol::genesis::v1::{
             GenesisAppState,
             IbcParameters,
             SlinkyGenesis,
@@ -268,13 +267,6 @@
             MarketMap,
             Params,
         },
-=======
-pub(crate) fn proto_genesis_state() -> astria_core::generated::protocol::genesis::v1::GenesisAppState
-{
-    use astria_core::generated::protocol::genesis::v1::{
-        GenesisAppState,
-        IbcParameters,
->>>>>>> ff6a66a3
     };
 
     GenesisAppState {
@@ -332,7 +324,7 @@
         .expect("failed to create temp storage backing chain state");
     let snapshot = storage.latest_snapshot();
     let metrics = Box::leak(Box::new(Metrics::noop_metrics(&()).unwrap()));
-<<<<<<< HEAD
+    let mempool = Mempool::new(metrics, 100);
     let mut app = App::new(
         snapshot,
         mempool,
@@ -341,10 +333,6 @@
     )
     .await
     .unwrap();
-=======
-    let mempool = Mempool::new(metrics, 100);
-    let mut app = App::new(snapshot, mempool, metrics).await.unwrap();
->>>>>>> ff6a66a3
 
     let genesis_state = genesis_state.unwrap_or_else(self::genesis_state);
 
