--- conflicted
+++ resolved
@@ -66,15 +66,10 @@
     fees::StateWriteExt as _,
     mempool::Mempool,
     metrics::Metrics,
-<<<<<<< HEAD
-    test_utils::astria_address_from_hex_string,
-=======
-    sequence::StateWriteExt as SequenceStateWriteExt,
     test_utils::{
         astria_address_from_hex_string,
         nria,
     },
->>>>>>> acfd3703
 };
 
 pub(crate) const ALICE_ADDRESS: &str = "1c0c490f1b5528d8173c5de46d131160e4b2c0c3";
