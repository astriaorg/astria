--- conflicted
+++ resolved
@@ -20,19 +20,15 @@
         },
         transaction::v1alpha1::{
             action::{
-<<<<<<< HEAD
                 BridgeLockFeeComponents,
                 BridgeSudoChangeFeeComponents,
                 BridgeUnlockFeeComponents,
                 FeeComponents,
                 Ics20WithdrawalFeeComponents,
                 InitBridgeAccountFeeComponents,
-                SequenceAction,
+                Sequence,
                 SequenceFeeComponents,
                 TransferFeeComponents,
-=======
-                Sequence,
->>>>>>> d8f2a2fe
                 ValidatorUpdate,
             },
             SignedTransaction,
