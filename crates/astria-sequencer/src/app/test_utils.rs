--- conflicted
+++ resolved
@@ -1,4 +1,7 @@
-use std::sync::Arc;
+use std::{
+    collections::HashMap,
+    sync::Arc,
+};
 
 use astria_core::{
     crypto::SigningKey,
@@ -19,36 +22,10 @@
             TransactionBody,
         },
     },
-<<<<<<< HEAD
     sequencerblock::v1::block::Deposit,
     Protobuf,
-=======
->>>>>>> d9913bb2
 };
 use bytes::Bytes;
-<<<<<<< HEAD
-use cnidarium::{
-    Snapshot,
-    StateDelta,
-    Storage,
-};
-use indexmap::IndexMap;
-use telemetry::Metrics as _;
-
-use crate::{
-    accounts::StateWriteExt,
-    app::{
-        vote_extension,
-        App,
-    },
-    assets::StateWriteExt as AssetStateWriteExt,
-    fees::StateWriteExt as _,
-    mempool::Mempool,
-    metrics::Metrics,
-    test_utils::{
-        astria_address_from_hex_string,
-        nria,
-=======
 
 use crate::{
     app::{
@@ -58,7 +35,6 @@
             JUDY_ADDRESS,
         },
         App,
->>>>>>> d9913bb2
     },
     benchmark_and_test_utils::astria_address_from_hex_string,
 };
@@ -112,203 +88,6 @@
     SigningKey::from(bridge_secret_bytes)
 }
 
-<<<<<<< HEAD
-pub(crate) fn default_genesis_accounts() -> Vec<Account> {
-    vec![
-        Account {
-            address: astria_address_from_hex_string(ALICE_ADDRESS),
-            balance: 10u128.pow(19),
-        },
-        Account {
-            address: astria_address_from_hex_string(BOB_ADDRESS),
-            balance: 10u128.pow(19),
-        },
-        Account {
-            address: astria_address_from_hex_string(CAROL_ADDRESS),
-            balance: 10u128.pow(19),
-        },
-    ]
-}
-
-#[expect(
-    clippy::allow_attributes,
-    clippy::allow_attributes_without_reason,
-    reason = "allow is only necessary when benchmark isn't enabled"
-)]
-#[cfg_attr(feature = "benchmark", allow(dead_code))]
-pub(crate) fn default_fees() -> astria_core::protocol::genesis::v1::GenesisFees {
-    astria_core::protocol::genesis::v1::GenesisFees {
-        transfer: Some(TransferFeeComponents {
-            base: 12,
-            multiplier: 0,
-        }),
-        rollup_data_submission: Some(RollupDataSubmissionFeeComponents {
-            base: 32,
-            multiplier: 1,
-        }),
-        init_bridge_account: Some(InitBridgeAccountFeeComponents {
-            base: 48,
-            multiplier: 0,
-        }),
-        bridge_lock: Some(BridgeLockFeeComponents {
-            base: 12, // should reflect transfer fee
-            multiplier: 1,
-        }),
-        bridge_sudo_change: Some(BridgeSudoChangeFeeComponents {
-            base: 24,
-            multiplier: 0,
-        }),
-        ics20_withdrawal: Some(Ics20WithdrawalFeeComponents {
-            base: 24,
-            multiplier: 0,
-        }),
-        bridge_unlock: Some(BridgeUnlockFeeComponents {
-            base: 12, // should reflect transfer fee
-            multiplier: 0,
-        }),
-        ibc_relay: Some(IbcRelayFeeComponents {
-            base: 0,
-            multiplier: 0,
-        }),
-        validator_update: Some(ValidatorUpdateFeeComponents {
-            base: 0,
-            multiplier: 0,
-        }),
-        fee_asset_change: Some(FeeAssetChangeFeeComponents {
-            base: 0,
-            multiplier: 0,
-        }),
-        fee_change: FeeChangeFeeComponents {
-            base: 0,
-            multiplier: 0,
-        },
-        ibc_relayer_change: Some(IbcRelayerChangeFeeComponents {
-            base: 0,
-            multiplier: 0,
-        }),
-        sudo_address_change: Some(SudoAddressChangeFeeComponents {
-            base: 0,
-            multiplier: 0,
-        }),
-        ibc_sudo_change: Some(IbcSudoChangeFeeComponents {
-            base: 0,
-            multiplier: 0,
-        }),
-    }
-}
-
-pub(crate) fn address_prefixes() -> AddressPrefixes {
-    AddressPrefixes::try_from_raw(
-        astria_core::generated::protocol::genesis::v1::AddressPrefixes {
-            base: crate::test_utils::ASTRIA_PREFIX.into(),
-            ibc_compat: crate::test_utils::ASTRIA_COMPAT_PREFIX.into(),
-        },
-    )
-    .unwrap()
-}
-
-pub(crate) fn proto_genesis_state() -> astria_core::generated::protocol::genesis::v1::GenesisAppState
-{
-    use astria_core::{
-        generated::protocol::genesis::v1::{
-            GenesisAppState,
-            IbcParameters,
-            SlinkyGenesis,
-        },
-        slinky::market_map::v1::{
-            MarketMap,
-            Params,
-        },
-    };
-
-    GenesisAppState {
-        address_prefixes: Some(address_prefixes().to_raw()),
-        accounts: default_genesis_accounts()
-            .into_iter()
-            .map(Protobuf::into_raw)
-            .collect(),
-        authority_sudo_address: Some(astria_address_from_hex_string(JUDY_ADDRESS).to_raw()),
-        chain_id: "test-1".to_string(),
-        ibc_sudo_address: Some(astria_address_from_hex_string(TED_ADDRESS).to_raw()),
-        ibc_relayer_addresses: vec![],
-        native_asset_base_denomination: crate::test_utils::nria().to_string(),
-        ibc_parameters: Some(IbcParameters {
-            ibc_enabled: true,
-            inbound_ics20_transfers_enabled: true,
-            outbound_ics20_transfers_enabled: true,
-        }),
-        allowed_fee_assets: vec![crate::test_utils::nria().to_string()],
-        fees: Some(default_fees().to_raw()),
-        slinky: Some(SlinkyGenesis {
-            market_map: Some(
-                astria_core::slinky::market_map::v1::GenesisState {
-                    market_map: MarketMap {
-                        markets: IndexMap::new(),
-                    },
-                    last_updated: 0,
-                    params: Params {
-                        market_authorities: vec![],
-                        admin: astria_address_from_hex_string(ALICE_ADDRESS),
-                    },
-                }
-                .into_raw(),
-            ),
-            oracle: Some(
-                astria_core::generated::astria_vendored::slinky::oracle::v1::GenesisState {
-                    currency_pair_genesis: vec![],
-                    next_id: 0,
-                },
-            ),
-        }),
-    }
-}
-
-pub(crate) fn genesis_state() -> GenesisAppState {
-    proto_genesis_state().try_into().unwrap()
-}
-
-pub(crate) async fn initialize_app_with_storage(
-    genesis_state: Option<GenesisAppState>,
-    genesis_validators: Vec<ValidatorUpdate>,
-) -> (App, Storage) {
-    let storage = cnidarium::TempStorage::new()
-        .await
-        .expect("failed to create temp storage backing chain state");
-    let snapshot = storage.latest_snapshot();
-    let metrics = Box::leak(Box::new(Metrics::noop_metrics(&()).unwrap()));
-    let mempool = Mempool::new(metrics, 100);
-    let mut app = App::new(
-        snapshot,
-        mempool,
-        vote_extension::Handler::new(None),
-        metrics,
-    )
-    .await
-    .unwrap();
-
-    let genesis_state = genesis_state.unwrap_or_else(self::genesis_state);
-
-    app.init_chain(
-        storage.clone(),
-        genesis_state,
-        genesis_validators,
-        "test".to_string(),
-    )
-    .await
-    .unwrap();
-    app.commit(storage.clone()).await;
-
-    (app, storage.clone())
-}
-
-#[expect(
-    clippy::allow_attributes,
-    clippy::allow_attributes_without_reason,
-    reason = "allow is only necessary when benchmark isn't enabled"
-)]
-#[cfg_attr(feature = "benchmark", allow(dead_code))]
-=======
->>>>>>> d9913bb2
 pub(crate) async fn initialize_app(
     genesis_state: Option<GenesisAppState>,
     genesis_validators: Vec<ValidatorUpdate>,
@@ -401,278 +180,8 @@
 
         Arc::new(tx.sign(&self.signer))
     }
-<<<<<<< HEAD
-}
-
-pub(crate) const MOCK_SEQUENCE_FEE: u128 = 10;
-pub(crate) fn denom_0() -> Denom {
-    nria().into()
-}
-
-pub(crate) fn denom_1() -> Denom {
-    "denom_1".parse().unwrap()
-}
-
-fn denom_2() -> Denom {
-    "denom_2".parse().unwrap()
-}
-
-pub(crate) fn denom_3() -> Denom {
-    "denom_3".parse().unwrap()
-}
-
-fn denom_4() -> Denom {
-    "denom_4".parse().unwrap()
-}
-
-fn denom_5() -> Denom {
-    "denom_5".parse().unwrap()
-}
-
-fn denom_6() -> Denom {
-    "denom_6".parse().unwrap()
-}
-
-pub(crate) fn mock_balances(
-    denom_0_balance: u128,
-    denom_1_balance: u128,
-) -> HashMap<IbcPrefixed, u128> {
-    let mut balances = HashMap::<IbcPrefixed, u128>::new();
-    if denom_0_balance != 0 {
-        balances.insert(denom_0().to_ibc_prefixed(), denom_0_balance);
-    }
-    if denom_1_balance != 0 {
-        balances.insert(denom_1().to_ibc_prefixed(), denom_1_balance);
-    }
-    // we don't sanitize the balance inputs
-    balances.insert(denom_3().to_ibc_prefixed(), 100); // balance transaction costs won't have entry for
-    balances.insert(denom_4().to_ibc_prefixed(), 0); // zero balance not in transaction
-    balances.insert(denom_5().to_ibc_prefixed(), 0); // zero balance with corresponding zero cost
-
-    balances
-}
-
-pub(crate) fn mock_tx_cost(
-    denom_0_cost: u128,
-    denom_1_cost: u128,
-    denom_2_cost: u128,
-) -> HashMap<IbcPrefixed, u128> {
-    let mut costs: HashMap<IbcPrefixed, u128> = HashMap::<IbcPrefixed, u128>::new();
-    costs.insert(denom_0().to_ibc_prefixed(), denom_0_cost);
-    costs.insert(denom_1().to_ibc_prefixed(), denom_1_cost);
-    costs.insert(denom_2().to_ibc_prefixed(), denom_2_cost); // not present in balances
-
-    // we don't sanitize the cost inputs
-    costs.insert(denom_5().to_ibc_prefixed(), 0); // zero in balances also
-    costs.insert(denom_6().to_ibc_prefixed(), 0); // not present in balances
-
-    costs
-}
-
-#[expect(
-    clippy::allow_attributes,
-    clippy::allow_attributes_without_reason,
-    reason = "allow is only necessary when benchmark isn't enabled"
-)]
-#[cfg_attr(feature = "benchmark", allow(dead_code))]
-pub(crate) fn mock_state_put_account_balances(
-    state: &mut StateDelta<Snapshot>,
-    address: &[u8; 20],
-    account_balances: HashMap<IbcPrefixed, u128>,
-) {
-    for (denom, balance) in account_balances {
-        state.put_account_balance(address, &denom, balance).unwrap();
-    }
-}
-
-#[expect(
-    clippy::allow_attributes,
-    clippy::allow_attributes_without_reason,
-    reason = "allow is only necessary when benchmark isn't enabled"
-)]
-#[cfg_attr(feature = "benchmark", allow(dead_code))]
-pub(crate) fn mock_state_put_account_nonce(
-    state: &mut StateDelta<Snapshot>,
-    address: &[u8; 20],
-    nonce: u32,
-) {
-    state.put_account_nonce(address, nonce).unwrap();
-}
-
-#[expect(
-    clippy::allow_attributes,
-    clippy::allow_attributes_without_reason,
-    clippy::too_many_lines,
-    reason = "allow is only necessary when benchmark isn't enabled"
-)]
-#[cfg_attr(feature = "benchmark", allow(dead_code))]
-pub(crate) async fn mock_state_getter() -> StateDelta<Snapshot> {
-    let storage = cnidarium::TempStorage::new().await.unwrap();
-    let snapshot = storage.latest_snapshot();
-    let mut state: StateDelta<cnidarium::Snapshot> = StateDelta::new(snapshot);
-
-    // setup denoms
-    state
-        .put_ibc_asset(denom_0().unwrap_trace_prefixed())
-        .unwrap();
-    state
-        .put_ibc_asset(denom_1().unwrap_trace_prefixed())
-        .unwrap();
-    state
-        .put_ibc_asset(denom_2().unwrap_trace_prefixed())
-        .unwrap();
-    state
-        .put_ibc_asset(denom_3().unwrap_trace_prefixed())
-        .unwrap();
-    state
-        .put_ibc_asset(denom_4().unwrap_trace_prefixed())
-        .unwrap();
-    state
-        .put_ibc_asset(denom_5().unwrap_trace_prefixed())
-        .unwrap();
-    state
-        .put_ibc_asset(denom_6().unwrap_trace_prefixed())
-        .unwrap();
-
-    // setup tx fees
-    let transfer_fees = TransferFeeComponents {
-        base: 0,
-        multiplier: 0,
-    };
-    state
-        .put_transfer_fees(transfer_fees)
-        .wrap_err("failed to initiate transfer fee components")
-        .unwrap();
-
-    let rollup_data_submission_fees = RollupDataSubmissionFeeComponents {
-        base: MOCK_SEQUENCE_FEE,
-        multiplier: 0,
-    };
-    state
-        .put_rollup_data_submission_fees(rollup_data_submission_fees)
-        .wrap_err("failed to initiate sequence action fee components")
-        .unwrap();
-
-    let ics20_withdrawal_fees = Ics20WithdrawalFeeComponents {
-        base: 0,
-        multiplier: 0,
-    };
-    state
-        .put_ics20_withdrawal_fees(ics20_withdrawal_fees)
-        .wrap_err("failed to initiate ics20 withdrawal fee components")
-        .unwrap();
-
-    let init_bridge_account_fees = InitBridgeAccountFeeComponents {
-        base: 0,
-        multiplier: 0,
-    };
-    state
-        .put_init_bridge_account_fees(init_bridge_account_fees)
-        .wrap_err("failed to initiate init bridge account fee components")
-        .unwrap();
-
-    let bridge_lock_fees = BridgeLockFeeComponents {
-        base: 0,
-        multiplier: 0,
-    };
-    state
-        .put_bridge_lock_fees(bridge_lock_fees)
-        .wrap_err("failed to initiate bridge lock fee components")
-        .unwrap();
-
-    let bridge_unlock_fees = BridgeUnlockFeeComponents {
-        base: 0,
-        multiplier: 0,
-    };
-    state
-        .put_bridge_unlock_fees(bridge_unlock_fees)
-        .wrap_err("failed to initiate bridge unlock fee components")
-        .unwrap();
-
-    let bridge_sudo_change_fees = BridgeSudoChangeFeeComponents {
-        base: 0,
-        multiplier: 0,
-    };
-    state
-        .put_bridge_sudo_change_fees(bridge_sudo_change_fees)
-        .wrap_err("failed to initiate bridge sudo change fee components")
-        .unwrap();
-
-    let ibc_relay_fees = IbcRelayFeeComponents {
-        base: 0,
-        multiplier: 0,
-    };
-    state
-        .put_ibc_relay_fees(ibc_relay_fees)
-        .wrap_err("failed to initiate ibc relay fee components")
-        .unwrap();
-
-    let validator_update_fees = ValidatorUpdateFeeComponents {
-        base: 0,
-        multiplier: 0,
-    };
-    state
-        .put_validator_update_fees(validator_update_fees)
-        .wrap_err("failed to initiate validator update fee components")
-        .unwrap();
-
-    let fee_asset_change_fees = FeeAssetChangeFeeComponents {
-        base: 0,
-        multiplier: 0,
-    };
-    state
-        .put_fee_asset_change_fees(fee_asset_change_fees)
-        .wrap_err("failed to initiate fee asset change fee components")
-        .unwrap();
-
-    let fee_change_fees = FeeChangeFeeComponents {
-        base: 0,
-        multiplier: 0,
-    };
-    state
-        .put_fee_change_fees(fee_change_fees)
-        .wrap_err("failed to initiate fee change fees fee components")
-        .unwrap();
-
-    let ibc_relayer_change_fees = IbcRelayerChangeFeeComponents {
-        base: 0,
-        multiplier: 0,
-    };
-    state
-        .put_ibc_relayer_change_fees(ibc_relayer_change_fees)
-        .wrap_err("failed to initiate ibc relayer change fee components")
-        .unwrap();
-
-    let sudo_address_change_fees = SudoAddressChangeFeeComponents {
-        base: 0,
-        multiplier: 0,
-    };
-    state
-        .put_sudo_address_change_fees(sudo_address_change_fees)
-        .wrap_err("failed to initiate sudo address change fee components")
-        .unwrap();
-
-    let ibc_sudo_change_fees = IbcSudoChangeFeeComponents {
-        base: 0,
-        multiplier: 0,
-    };
-    state
-        .put_ibc_sudo_change_fees(ibc_sudo_change_fees)
-        .wrap_err("failed to initiate ibc sudo change fee components")
-        .unwrap();
-
-    // put denoms as allowed fee asset
-    state.put_allowed_fee_asset(&denom_0()).unwrap();
-
-    state
-}
-
-#[expect(
-    clippy::allow_attributes,
-    clippy::allow_attributes_without_reason,
-    reason = "allow is only necessary when benchmark isn't enabled"
-)]
-#[cfg_attr(feature = "benchmark", allow(dead_code))]
+}
+
 pub(crate) fn transactions_with_extended_commit_info_and_commitments(
     txs: &[Transaction],
     deposits: Option<HashMap<RollupId, Vec<Deposit>>>,
@@ -697,6 +206,4 @@
             )
             .collect();
     txs_with_commit_info
-=======
->>>>>>> d9913bb2
 }