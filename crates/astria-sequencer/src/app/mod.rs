mod action_handler;
#[cfg(any(test, feature = "benchmark"))]
pub(crate) mod benchmark_and_test_utils;
#[cfg(feature = "benchmark")]
mod benchmarks;
mod state_ext;
pub(crate) mod storage;
#[cfg(test)]
pub(crate) mod test_utils;
#[cfg(test)]
mod tests_app;
#[cfg(test)]
mod tests_block_ordering;
#[cfg(test)]
mod tests_breaking_changes;
#[cfg(test)]
mod tests_execute_transaction;

pub(crate) mod vote_extension;

use std::{
    collections::VecDeque,
    sync::Arc,
};

use astria_core::{
    generated::protocol::transaction::v1 as raw,
    protocol::{
        abci::AbciErrorCode,
        genesis::v1::GenesisAppState,
        transaction::v1::{
            action::{
                group::Group,
                ValidatorUpdate,
            },
            Action,
            Transaction,
        },
    },
    sequencerblock::v1::block::SequencerBlock,
    Protobuf as _,
};
use astria_eyre::{
    anyhow_to_eyre,
    eyre::{
        bail,
        ensure,
        eyre,
        ContextCompat as _,
        OptionExt as _,
        Result,
        WrapErr as _,
    },
};
use cnidarium::{
    ArcStateDeltaExt,
    Snapshot,
    StagedWriteBatch,
    StateDelta,
    StateRead,
    StateWrite,
    Storage,
};
use prost::Message as _;
use sha2::{
    Digest as _,
    Sha256,
};
use telemetry::display::json;
use tendermint::{
    abci::{
        self,
        types::ExecTxResult,
        Code,
        Event,
    },
    account,
    block::Header,
    AppHash,
    Hash,
};
use tendermint_proto::abci::ExtendedCommitInfo;
use tracing::{
    debug,
    info,
    instrument,
    warn,
};

pub(crate) use self::{
    action_handler::ActionHandler,
    state_ext::{
        StateReadExt,
        StateWriteExt,
    },
};
use crate::{
    accounts::{
        component::AccountsComponent,
        StateWriteExt as _,
    },
    address::StateWriteExt as _,
    app::vote_extension::ProposalHandler,
    assets::StateWriteExt as _,
    authority::{
        component::{
            AuthorityComponent,
            AuthorityComponentAppState,
        },
        StateReadExt as _,
        StateWriteExt as _,
    },
    bridge::{
        StateReadExt as _,
        StateWriteExt as _,
    },
    component::Component as _,
    connect::{
<<<<<<< HEAD
        market_map::component::MarketMapComponent,
=======
        marketmap::component::MarketMapComponent,
>>>>>>> 1450ca59
        oracle::component::OracleComponent,
    },
    fees::{
        component::FeesComponent,
        StateReadExt as _,
    },
    grpc::StateWriteExt as _,
    ibc::component::IbcComponent,
    mempool::{
        Mempool,
        RemovalReason,
    },
    metrics::Metrics,
    proposal::{
        block_size_constraints::BlockSizeConstraints,
        commitment::{
            generate_rollup_datas_commitment,
            GeneratedCommitments,
        },
    },
    transaction::InvalidNonce,
};

// ephemeral store key for the cache of results of executing of transactions in `prepare_proposal`.
// cleared in `process_proposal` if we're the proposer.
const EXECUTION_RESULTS_KEY: &str = "execution_results";

// ephemeral store key for the cache of results of executing of transactions in `process_proposal`.
// cleared at the end of the block.
const POST_TRANSACTION_EXECUTION_RESULT_KEY: &str = "post_transaction_execution_result";

// the number of non-external transactions expected at the start of the block
// before vote extensions are enabled.
//
// consists of:
// 1. rollup data root
// 2. rollup IDs root
const INJECTED_TRANSACTIONS_COUNT_BEFORE_VOTE_EXTENSIONS_ENABLED: usize = 2;

// the number of non-external transactions expected at the start of the block
// after vote extensions are enabled.
//
// consists of:
// 1. encoded `ExtendedCommitInfo` for the previous block
// 2. rollup data root
// 3. rollup IDs root
const INJECTED_TRANSACTIONS_COUNT_AFTER_VOTE_EXTENSIONS_ENABLED: usize = 3;

// the height to set the `vote_extensions_enable_height` to in state if vote extensions are
// disabled.
const VOTE_EXTENSIONS_DISABLED_HEIGHT: u64 = u64::MAX;

/// The inter-block state being written to by the application.
type InterBlockState = Arc<StateDelta<Snapshot>>;

/// This is used to identify a proposal constructed by the app instance
/// in `prepare_proposal` during a `process_proposal` call.
///
/// The fields are not exhaustive, in most instances just the validator address
/// is adequate. When running a third party signer such as horcrux however it is
/// possible that multiple nodes are preparing proposals as the same validator
/// address, in these instances the timestamp is used as a unique identifier for
/// the proposal from that node. This is not a perfect solution, but it only
/// impacts sentry nodes does not halt the network and is cheaper computationally
/// than an exhaustive comparison.
#[derive(Debug, Copy, Clone, PartialEq, Eq)]
pub(crate) struct ProposalFingerprint {
    validator_address: account::Id,
    timestamp: tendermint::Time,
}

impl From<abci::request::PrepareProposal> for ProposalFingerprint {
    fn from(proposal: abci::request::PrepareProposal) -> Self {
        Self {
            validator_address: proposal.proposer_address,
            timestamp: proposal.time,
        }
    }
}

impl From<abci::request::ProcessProposal> for ProposalFingerprint {
    fn from(proposal: abci::request::ProcessProposal) -> Self {
        Self {
            validator_address: proposal.proposer_address,
            timestamp: proposal.time,
        }
    }
}

/// The Sequencer application, written as a bundle of [`Component`]s.
///
/// Note: this is called `App` because this is a Tendermint ABCI application,
/// and implements the state transition logic of the chain.
///
/// See also the [Penumbra reference] implementation.
///
/// [Penumbra reference]: https://github.com/penumbra-zone/penumbra/blob/9cc2c644e05c61d21fdc7b507b96016ba6b9a935/app/src/app/mod.rs#L42
pub(crate) struct App {
    state: InterBlockState,

    // The mempool of the application.
    //
    // Transactions are pulled from this mempool during `prepare_proposal`.
    mempool: Mempool,

    // TODO(https://github.com/astriaorg/astria/issues/1660): The executed_proposal_fingerprint and
    // executed_proposal_hash fields should be stored in the ephemeral storage instead of on the
    // app struct, to avoid any issues with forgetting to reset them.

    // An identifier for a given proposal constructed by this app.
    //
    // Used to avoid executing a block in both `prepare_proposal` and `process_proposal`. It
    // is set in `prepare_proposal` from information sent in from cometbft and can potentially
    // change round-to-round. In `process_proposal` we check if we prepared the proposal, and
    // if so, we clear the value, and we skip re-execution of the block's transactions to avoid
    // failures caused by re-execution.
    executed_proposal_fingerprint: Option<ProposalFingerprint>,

    // This is set to the executed hash of the proposal during `process_proposal`
    //
    // If it does not match the hash given during `begin_block`, then we clear and
    // reset the execution results cache + state delta. Transactions are re-executed.
    // If it does match, we utilize cached results to reduce computation.
    //
    // Resets to default hash at the beginning of `prepare_proposal`, and `process_proposal` if
    // `prepare_proposal` was not called.
    executed_proposal_hash: Hash,

    // This is set when a `FeeChange` or `FeeAssetChange` action is seen in a block to flag
    // to the mempool to recost all transactions.
    recost_mempool: bool,

    // the current `StagedWriteBatch` which contains the rocksdb write batch
    // of the current block being executed, created from the state delta,
    // and set after `finalize_block`.
    // this is committed to the state when `commit` is called, and set to `None`.
    write_batch: Option<StagedWriteBatch>,

    // the currently committed `AppHash` of the application state.
    // set whenever `commit` is called.
    #[expect(
        clippy::struct_field_names,
        reason = "we need to be specific as to what hash this is"
    )]
    app_hash: AppHash,

    // used to create and verify vote extensions, if this is a validator node.
    vote_extension_handler: vote_extension::Handler,

    metrics: &'static Metrics,
}

impl App {
    pub(crate) async fn new(
        snapshot: Snapshot,
        mempool: Mempool,
        vote_extension_handler: vote_extension::Handler,
        metrics: &'static Metrics,
    ) -> Result<Self> {
        debug!("initializing App instance");

        let app_hash: AppHash = snapshot
            .root_hash()
            .await
            .map_err(anyhow_to_eyre)
            .wrap_err("failed to get current root hash")?
            .0
            .to_vec()
            .try_into()
            .expect("root hash conversion must succeed; should be 32 bytes");

        // We perform the `Arc` wrapping of `State` here to ensure
        // there should be no unexpected copies elsewhere.
        let state = Arc::new(StateDelta::new(snapshot));

        Ok(Self {
            state,
            mempool,
            executed_proposal_fingerprint: None,
            executed_proposal_hash: Hash::default(),
            recost_mempool: false,
            write_batch: None,
            app_hash,
            vote_extension_handler,
            metrics,
        })
    }

    #[instrument(name = "App:init_chain", skip_all)]
    pub(crate) async fn init_chain(
        &mut self,
        storage: Storage,
        genesis_state: GenesisAppState,
        genesis_validators: Vec<ValidatorUpdate>,
        chain_id: String,
        vote_extensions_enable_height: u64,
    ) -> Result<AppHash> {
        let mut state_tx = self
            .state
            .try_begin_transaction()
            .expect("state Arc should not be referenced elsewhere");

        state_tx
            .put_base_prefix(genesis_state.address_prefixes().base().to_string())
            .wrap_err("failed to write base prefix to state")?;
        state_tx
            .put_ibc_compat_prefix(genesis_state.address_prefixes().ibc_compat().to_string())
            .wrap_err("failed to write ibc-compat prefix to state")?;

        if let Some(native_asset) = genesis_state.native_asset_base_denomination() {
            state_tx
                .put_native_asset(native_asset.clone())
                .wrap_err("failed to write native asset to state")?;
            state_tx
                .put_ibc_asset(native_asset.clone())
                .wrap_err("failed to commit native asset as ibc asset to state")?;
        }

        state_tx
            .put_chain_id_and_revision_number(chain_id.try_into().context("invalid chain ID")?)
            .wrap_err("failed to write chain id to state")?;
        state_tx
            .put_block_height(0)
            .wrap_err("failed to write block height to state")?;

        // if `vote_extensions_enable_height` is 0, vote extensions are disabled.
        // we set it to `u64::MAX` in state so checking if our current height is past
        // the vote extensions enabled height will always be false.
        let vote_extensions_enable_height = match vote_extensions_enable_height {
            0 => VOTE_EXTENSIONS_DISABLED_HEIGHT,
            _ => vote_extensions_enable_height,
        };
        state_tx
            .put_vote_extensions_enable_height(vote_extensions_enable_height)
            .wrap_err("failed to write vote extensions enabled height to state")?;

        // call init_chain on all components
        FeesComponent::init_chain(&mut state_tx, &genesis_state)
            .await
            .wrap_err("init_chain failed on FeesComponent")?;
        AccountsComponent::init_chain(&mut state_tx, &genesis_state)
            .await
            .wrap_err("init_chain failed on AccountsComponent")?;
        AuthorityComponent::init_chain(
            &mut state_tx,
            &AuthorityComponentAppState {
                authority_sudo_address: *genesis_state.authority_sudo_address(),
                genesis_validators,
            },
        )
        .await
        .wrap_err("init_chain failed on AuthorityComponent")?;
        IbcComponent::init_chain(&mut state_tx, &genesis_state)
            .await
            .wrap_err("init_chain failed on IbcComponent")?;
        MarketMapComponent::init_chain(&mut state_tx, &genesis_state)
            .await
            .wrap_err("init_chain failed on MarketMapComponent")?;
        OracleComponent::init_chain(&mut state_tx, &genesis_state)
            .await
            .wrap_err("init_chain failed on OracleComponent")?;

        if vote_extensions_enable_height != VOTE_EXTENSIONS_DISABLED_HEIGHT {
            MarketMapComponent::init_chain(&mut state_tx, &genesis_state)
                .await
                .wrap_err("init_chain failed on MarketMapComponent")?;
            OracleComponent::init_chain(&mut state_tx, &genesis_state)
                .await
                .wrap_err("init_chain failed on OracleComponent")?;
        }

        state_tx.apply();

        let app_hash = self
            .prepare_commit(storage)
            .await
            .wrap_err("failed to prepare commit")?;
        debug!(app_hash = %telemetry::display::base64(&app_hash), "init_chain completed");
        Ok(app_hash)
    }

    fn update_state_for_new_round(&mut self, storage: &Storage) {
        // reset app state to latest committed state, in case of a round not being committed
        // but `self.state` was changed due to executing the previous round's data.
        //
        // if the previous round was committed, then the state stays the same.
        //
        // this also clears the ephemeral storage.
        self.state = Arc::new(StateDelta::new(storage.latest_snapshot()));

        // clear the cached executed proposal hash
        self.executed_proposal_hash = Hash::default();
    }

    /// Generates a commitment to the `sequence::Actions` in the block's transactions.
    ///
    /// This is required so that a rollup can easily verify that the transactions it
    /// receives are correct (ie. we actually included in a sequencer block, and none
    /// are missing)
    /// It puts this special "commitment" as the first transaction in a block.
    /// When other validators receive the block, they know the first transaction is
    /// supposed to be the commitment, and verifies that is it correct.
    #[instrument(name = "App::prepare_proposal", skip_all)]
    pub(crate) async fn prepare_proposal(
        &mut self,
        prepare_proposal: abci::request::PrepareProposal,
        storage: Storage,
    ) -> Result<abci::response::PrepareProposal> {
        self.executed_proposal_fingerprint = Some(prepare_proposal.clone().into());
        self.update_state_for_new_round(&storage);

        let vote_extensions_enable_height = self
            .state
            .get_vote_extensions_enable_height()
            .await
            .wrap_err("failed to get vote extensions enabled height")?;

        let (max_tx_bytes, encoded_extended_commit_info) = if vote_extensions_enable_height
            <= prepare_proposal.height.value()
        {
            // create the extended commit info from the local last commit
            let Some(last_commit) = prepare_proposal.local_last_commit else {
                bail!("local last commit is empty; this should not occur")
            };

            // if this fails, we shouldn't return an error, but instead leave
            // the vote extensions empty in this block for liveness.
            // it's not a critical error if the oracle values are not updated for a block.
            //
            // note that at the height where vote extensions are enabled, the `extended_commit_info`
            // will always be empty, as there were no vote extensions for the previous block.
            let round = last_commit.round;
            let extended_commit_info = match ProposalHandler::prepare_proposal(
                &self.state,
                prepare_proposal.height.into(),
                last_commit,
            )
            .await
            {
                Ok(info) => info.into_inner(),
                Err(e) => {
                    warn!(
                        error = AsRef::<dyn std::error::Error>::as_ref(&e),
                        "failed to generate extended commit info"
                    );
                    tendermint::abci::types::ExtendedCommitInfo {
                        round,
                        votes: Vec::new(),
                    }
                }
            };

            let mut encoded_extended_commit_info =
                ExtendedCommitInfo::from(extended_commit_info).encode_to_vec();
            let max_tx_bytes = usize::try_from(prepare_proposal.max_tx_bytes)
                .wrap_err("failed to convert max_tx_bytes to usize")?;

            // adjust max block size to account for extended commit info
            (
                max_tx_bytes
                    .checked_sub(encoded_extended_commit_info.len())
                    .unwrap_or_else(|| {
                        // zero the commit info if it's too large to fit in the block
                        // for liveness.
                        warn!(
                            encoded_extended_commit_info_len = encoded_extended_commit_info.len(),
                            max_tx_bytes,
                            "extended commit info is too large to fit in block; not including in \
                             block"
                        );
                        encoded_extended_commit_info.clear();
                        max_tx_bytes
                    }),
                Some(encoded_extended_commit_info),
            )
        } else {
            (
                usize::try_from(prepare_proposal.max_tx_bytes)
                    .wrap_err("failed to convert max_tx_bytes to usize")?,
                None,
            )
        };

        let mut block_size_constraints = BlockSizeConstraints::new(max_tx_bytes)
            .wrap_err("failed to create block size constraints")?;

        let block_data = BlockData {
            misbehavior: prepare_proposal.misbehavior,
            height: prepare_proposal.height,
            time: prepare_proposal.time,
            next_validators_hash: prepare_proposal.next_validators_hash,
            proposer_address: prepare_proposal.proposer_address,
        };

        self.pre_execute_transactions(block_data)
            .await
            .wrap_err("failed to prepare for executing block")?;

        // ignore the txs passed by cometbft in favour of our app-side mempool
        let (included_tx_bytes, signed_txs_included) = self
            .execute_transactions_prepare_proposal(&mut block_size_constraints)
            .await
            .wrap_err("failed to execute transactions")?;
        self.metrics
            .record_proposal_transactions(signed_txs_included.len());

        let deposits = self.state.get_cached_block_deposits();
        self.metrics.record_proposal_deposits(deposits.len());

        // generate commitment to sequence::Actions and deposits and commitment to the rollup IDs
        // included in the block
        let res = generate_rollup_datas_commitment(&signed_txs_included, deposits);

        let txs = match encoded_extended_commit_info {
            Some(encoded_extended_commit_info) => {
                std::iter::once(encoded_extended_commit_info.into())
                    .chain(res.into_iter().chain(included_tx_bytes))
                    .collect()
            }
            None => res.into_iter().chain(included_tx_bytes).collect(),
        };

        Ok(abci::response::PrepareProposal {
            txs,
        })
    }

    /// Generates a commitment to the `sequence::Actions` in the block's transactions
    /// and ensures it matches the commitment created by the proposer, which
    /// should be the first transaction in the block.
    #[instrument(name = "App::process_proposal", skip_all)]
    pub(crate) async fn process_proposal(
        &mut self,
        process_proposal: abci::request::ProcessProposal,
        storage: Storage,
    ) -> Result<()> {
        // if we proposed this block (ie. prepare_proposal was called directly before this), then
        // we skip execution for this `process_proposal` call.
        //
        // if we didn't propose this block, `self.validator_address` will be None or a different
        // value, so we will execute  block as normal.
        if let Some(constructed_id) = self.executed_proposal_fingerprint {
            let proposal_id = process_proposal.clone().into();
            if constructed_id == proposal_id {
                debug!("skipping process_proposal as we are the proposer for this block");
                self.executed_proposal_fingerprint = None;
                self.executed_proposal_hash = process_proposal.hash;

                // if we're the proposer, we should have the execution results from
                // `prepare_proposal`. run the post-tx-execution hook to generate the
                // `SequencerBlock` and to set `self.finalize_block`.
                //
                // we can't run this in `prepare_proposal` as we don't know the block hash there.
                let Some(tx_results) = self.state.object_get(EXECUTION_RESULTS_KEY) else {
                    bail!("execution results must be present after executing transactions")
                };

                self.post_execute_transactions(
                    process_proposal.hash,
                    process_proposal.height,
                    process_proposal.time,
                    process_proposal.proposer_address,
                    process_proposal.txs,
                    tx_results,
                )
                .await
                .wrap_err("failed to run post execute transactions handler")?;

                return Ok(());
            }
            self.metrics.increment_process_proposal_skipped_proposal();
            debug!(
                "our validator address was set but we're not the proposer, so our previous \
                 proposal was skipped, executing block"
            );
            self.executed_proposal_fingerprint = None;
        }

        self.update_state_for_new_round(&storage);

        let mut txs = VecDeque::from(process_proposal.txs.clone());

        let vote_extensions_enable_height = self
            .state
            .get_vote_extensions_enable_height()
            .await
            .wrap_err("failed to get vote extensions enabled height")?;

        if vote_extensions_enable_height <= process_proposal.height.value() {
            // if vote extensions are enabled, the first transaction in the block should be the
            // extended commit info
            let extended_commit_info_bytes = txs
                .pop_front()
                .wrap_err("no extended commit info in proposal")?;

            // decode the extended commit info and validate it
            let extended_commit_info =
                ExtendedCommitInfo::decode(extended_commit_info_bytes.as_ref())
                    .wrap_err("failed to decode extended commit info")?;
            let extended_commit_info = extended_commit_info
                .try_into()
                .wrap_err("failed to convert extended commit info from proto to native")?;
            let Some(last_commit) = process_proposal.proposed_last_commit else {
                bail!("proposed last commit is empty; this should not occur")
            };
            ProposalHandler::validate_proposal(
                &self.state,
                process_proposal.height.value(),
                &last_commit,
                &extended_commit_info,
            )
            .await
            .wrap_err("failed to validate extended commit info")?;
        }

        let received_rollup_datas_root: [u8; 32] = txs
            .pop_front()
            .ok_or_eyre("no transaction commitment in proposal")?
            .to_vec()
            .try_into()
            .map_err(|_| eyre!("transaction commitment must be 32 bytes"))?;

        let received_rollup_ids_root: [u8; 32] = txs
            .pop_front()
            .ok_or_eyre("no chain IDs commitment in proposal")?
            .to_vec()
            .try_into()
            .map_err(|_| eyre!("chain IDs commitment must be 32 bytes"))?;

        let expected_txs_len = txs.len();

        let block_data = BlockData {
            misbehavior: process_proposal.misbehavior,
            height: process_proposal.height,
            time: process_proposal.time,
            next_validators_hash: process_proposal.next_validators_hash,
            proposer_address: process_proposal.proposer_address,
        };

        self.pre_execute_transactions(block_data)
            .await
            .wrap_err("failed to prepare for executing block")?;

        // we don't care about the cometbft max_tx_bytes here, as cometbft would have
        // rejected the proposal if it was too large.
        // however, we should still validate the other constraints, namely
        // the max sequenced data bytes.
        let mut block_size_constraints = BlockSizeConstraints::new_unlimited_cometbft();

        // deserialize txs into `Transaction`s;
        // this does not error if any txs fail to be deserialized, but the `execution_results.len()`
        // check below ensures that all txs in the proposal are deserializable (and
        // executable).
        let signed_txs = txs
            .into_iter()
            .filter_map(|bytes| signed_transaction_from_bytes(bytes.as_ref()).ok())
            .collect::<Vec<_>>();

        let tx_results = self
            .execute_transactions_process_proposal(signed_txs.clone(), &mut block_size_constraints)
            .await
            .wrap_err("failed to execute transactions")?;

        // all txs in the proposal should be deserializable and executable
        // if any txs were not deserializeable or executable, they would not have been
        // added to the `tx_results` list, thus the length of `txs_to_include`
        // will be shorter than that of `tx_results`.
        ensure!(
            tx_results.len() == expected_txs_len,
            "transactions to be included do not match expected",
        );
        self.metrics.record_proposal_transactions(signed_txs.len());

        let deposits = self.state.get_cached_block_deposits();
        self.metrics.record_proposal_deposits(deposits.len());

        let GeneratedCommitments {
            rollup_datas_root: expected_rollup_datas_root,
            rollup_ids_root: expected_rollup_ids_root,
        } = generate_rollup_datas_commitment(&signed_txs, deposits);
        ensure!(
            received_rollup_datas_root == expected_rollup_datas_root,
            "transaction commitment does not match expected",
        );

        ensure!(
            received_rollup_ids_root == expected_rollup_ids_root,
            "chain IDs commitment does not match expected",
        );

        self.executed_proposal_hash = process_proposal.hash;
        self.post_execute_transactions(
            process_proposal.hash,
            process_proposal.height,
            process_proposal.time,
            process_proposal.proposer_address,
            process_proposal.txs,
            tx_results,
        )
        .await
        .wrap_err("failed to run post execute transactions handler")?;

        Ok(())
    }

    /// Executes transactions from the app's mempool until the block is full,
    /// writing to the app's `StateDelta`.
    ///
    /// The result of execution of every transaction which is successful
    /// is stored in ephemeral storage for usage in `process_proposal`.
    ///
    /// Returns the transactions which were successfully executed
    /// in both their [`Transaction`] and raw bytes form.
    ///
    /// Unlike the usual flow of an ABCI application, this is called during
    /// the proposal phase, ie. `prepare_proposal`.
    ///
    /// This is because we disallow transactions that fail execution to be included
    /// in a block's transaction data, as this would allow `sequence::Action`s to be
    /// included for free. Instead, we execute transactions during the proposal phase,
    /// and only include them in the block if they succeed.
    ///
    /// As a result, all transactions in a sequencer block are guaranteed to execute
    /// successfully.
    #[instrument(name = "App::execute_transactions_prepare_proposal", skip_all)]
    async fn execute_transactions_prepare_proposal(
        &mut self,
        block_size_constraints: &mut BlockSizeConstraints,
    ) -> Result<(Vec<bytes::Bytes>, Vec<Transaction>)> {
        let mempool_len = self.mempool.len().await;
        debug!(mempool_len, "executing transactions from mempool");

        let mut validated_txs: Vec<bytes::Bytes> = Vec::new();
        let mut included_signed_txs = Vec::new();
        let mut failed_tx_count: usize = 0;
        let mut execution_results = Vec::new();
        let mut excluded_txs: usize = 0;
        let mut current_tx_group = Group::BundleableGeneral;

        // get copy of transactions to execute from mempool
        let pending_txs = self
            .mempool
            .builder_queue(&self.state)
            .await
            .expect("failed to fetch pending transactions");

        let mut unused_count = pending_txs.len();
        for (tx_hash, tx) in pending_txs {
            unused_count = unused_count.saturating_sub(1);
            let tx_hash_base64 = telemetry::display::base64(&tx_hash).to_string();
            let bytes = tx.to_raw().encode_to_vec();
            let tx_len = bytes.len();
            info!(transaction_hash = %tx_hash_base64, "executing transaction");

            // don't include tx if it would make the cometBFT block too large
            if !block_size_constraints.cometbft_has_space(tx_len) {
                self.metrics
                    .increment_prepare_proposal_excluded_transactions_cometbft_space();
                debug!(
                    transaction_hash = %tx_hash_base64,
                    block_size_constraints = %json(&block_size_constraints),
                    tx_data_bytes = tx_len,
                    "excluding remaining transactions: max cometBFT data limit reached"
                );
                excluded_txs = excluded_txs.saturating_add(1);

                // break from loop, as the block is full
                break;
            }

            // check if tx's sequence data will fit into sequence block
            let tx_sequence_data_bytes = tx
                .unsigned_transaction()
                .actions()
                .iter()
                .filter_map(Action::as_rollup_data_submission)
                .fold(0usize, |acc, seq| acc.saturating_add(seq.data.len()));

            if !block_size_constraints.sequencer_has_space(tx_sequence_data_bytes) {
                self.metrics
                    .increment_prepare_proposal_excluded_transactions_sequencer_space();
                debug!(
                    transaction_hash = %tx_hash_base64,
                    block_size_constraints = %json(&block_size_constraints),
                    tx_data_bytes = tx_sequence_data_bytes,
                    "excluding transaction: max block sequenced data limit reached"
                );
                excluded_txs = excluded_txs.saturating_add(1);

                // continue as there might be non-sequence txs that can fit
                continue;
            }

            // ensure transaction's group is less than or equal to current action group
            let tx_group = tx.group();
            if tx_group > current_tx_group {
                debug!(
                    transaction_hash = %tx_hash_base64,
                    block_size_constraints = %json(&block_size_constraints),
                    "excluding transaction: group is higher priority than previously included transactions"
                );
                excluded_txs = excluded_txs.saturating_add(1);

                // note: we don't remove the tx from mempool as it may be valid in the future
                continue;
            }

            // execute tx and store in `execution_results` list on success
            match self.execute_transaction(tx.clone()).await {
                Ok(events) => {
                    execution_results.push(ExecTxResult {
                        events,
                        ..Default::default()
                    });
                    block_size_constraints
                        .sequencer_checked_add(tx_sequence_data_bytes)
                        .wrap_err("error growing sequencer block size")?;
                    block_size_constraints
                        .cometbft_checked_add(tx_len)
                        .wrap_err("error growing cometBFT block size")?;
                    validated_txs.push(bytes.into());
                    included_signed_txs.push((*tx).clone());
                }
                Err(e) => {
                    self.metrics
                        .increment_prepare_proposal_excluded_transactions_failed_execution();
                    debug!(
                        transaction_hash = %tx_hash_base64,
                        error = AsRef::<dyn std::error::Error>::as_ref(&e),
                        "failed to execute transaction, not including in block"
                    );

                    if e.downcast_ref::<InvalidNonce>().is_some() {
                        // we don't remove the tx from mempool if it failed to execute
                        // due to an invalid nonce, as it may be valid in the future.
                        // if it's invalid due to the nonce being too low, it'll be
                        // removed from the mempool in `update_mempool_after_finalization`.
                        //
                        // this is important for possible out-of-order transaction
                        // groups fed into prepare_proposal. a transaction with a higher
                        // nonce might be in a higher priority group than a transaction
                        // from the same account wiht a lower nonce. this higher nonce
                        // could execute in the next block fine.
                    } else {
                        failed_tx_count = failed_tx_count.saturating_add(1);

                        // remove the failing transaction from the mempool
                        //
                        // this will remove any transactions from the same sender
                        // as well, as the dependent nonces will not be able
                        // to execute
                        self.mempool
                            .remove_tx_invalid(
                                tx,
                                RemovalReason::FailedPrepareProposal(e.to_string()),
                            )
                            .await;
                    }
                }
            }

            // update current action group to tx's action group
            current_tx_group = tx_group;
        }

        if failed_tx_count > 0 {
            info!(
                failed_tx_count = failed_tx_count,
                included_tx_count = validated_txs.len(),
                "excluded transactions from block due to execution failure"
            );
        }
        self.metrics.set_prepare_proposal_excluded_transactions(
            excluded_txs.saturating_add(failed_tx_count),
        );

        debug!("{unused_count} leftover pending transactions");
        self.metrics
            .set_transactions_in_mempool_total(self.mempool.len().await);

        // XXX: we need to unwrap the app's state arc to write
        // to the ephemeral store.
        // this is okay as we should have the only reference to the state
        // at this point.
        let mut state_tx = Arc::try_begin_transaction(&mut self.state)
            .expect("state Arc should not be referenced elsewhere");
        state_tx.object_put(EXECUTION_RESULTS_KEY, execution_results);
        let _ = state_tx.apply();

        Ok((validated_txs, included_signed_txs))
    }

    /// Executes the given transactions, writing to the app's `StateDelta`.
    ///
    /// Unlike the usual flow of an ABCI application, this is called during
    /// the proposal phase, ie. `process_proposal`.
    ///
    /// This is because we disallow transactions that fail execution to be included
    /// in a block's transaction data, as this would allow `sequence::Action`s to be
    /// included for free. Instead, we execute transactions during the proposal phase,
    /// and only include them in the block if they succeed.
    ///
    /// As a result, all transactions in a sequencer block are guaranteed to execute
    /// successfully.
    #[instrument(name = "App::execute_transactions_process_proposal", skip_all)]
    async fn execute_transactions_process_proposal(
        &mut self,
        txs: Vec<Transaction>,
        block_size_constraints: &mut BlockSizeConstraints,
    ) -> Result<Vec<ExecTxResult>> {
        let mut execution_results = Vec::new();
        let mut current_tx_group = Group::BundleableGeneral;

        for tx in txs {
            let bytes = tx.to_raw().encode_to_vec();
            let tx_hash = Sha256::digest(&bytes);
            let tx_len = bytes.len();

            // check if tx's sequence data will fit into sequence block
            let tx_sequence_data_bytes = tx
                .unsigned_transaction()
                .actions()
                .iter()
                .filter_map(Action::as_rollup_data_submission)
                .fold(0usize, |acc, seq| acc.saturating_add(seq.data.len()));

            if !block_size_constraints.sequencer_has_space(tx_sequence_data_bytes) {
                debug!(
                    transaction_hash = %telemetry::display::base64(&tx_hash),
                    block_size_constraints = %json(&block_size_constraints),
                    tx_data_bytes = tx_sequence_data_bytes,
                    "transaction error: max block sequenced data limit passed"
                );
                bail!("max block sequenced data limit passed");
            }

            // ensure transaction's group is less than or equal to current action group
            let tx_group = tx.group();
            if tx_group > current_tx_group {
                debug!(
                    transaction_hash = %telemetry::display::base64(&tx_hash),
                    "transaction error: block has incorrect transaction group ordering"
                );
                bail!("transactions have incorrect transaction group ordering");
            }

            // execute tx and store in `execution_results` list on success
            match self.execute_transaction(Arc::new(tx.clone())).await {
                Ok(events) => {
                    execution_results.push(ExecTxResult {
                        events,
                        ..Default::default()
                    });
                    block_size_constraints
                        .sequencer_checked_add(tx_sequence_data_bytes)
                        .wrap_err("error growing sequencer block size")?;
                    block_size_constraints
                        .cometbft_checked_add(tx_len)
                        .wrap_err("error growing cometBFT block size")?;
                }
                Err(e) => {
                    debug!(
                        transaction_hash = %telemetry::display::base64(&tx_hash),
                        error = AsRef::<dyn std::error::Error>::as_ref(&e),
                        "transaction error: failed to execute transaction"
                    );
                    return Err(e.wrap_err("transaction failed to execute"));
                }
            }

            // update current action group to tx's action group
            current_tx_group = tx_group;
        }

        Ok(execution_results)
    }

    /// sets up the state for execution of the block's transactions.
    /// set the current height and timestamp, and calls `begin_block` on all components.
    ///
    /// this *must* be called anytime before a block's txs are executed, whether it's
    /// during the proposal phase, or finalize_block phase.
    #[instrument(name = "App::pre_execute_transactions", skip_all, err)]
    async fn pre_execute_transactions(&mut self, block_data: BlockData) -> Result<()> {
        let chain_id = self
            .state
            .get_chain_id()
            .await
            .wrap_err("failed to get chain ID from state")?;

        // reset recost flag
        self.recost_mempool = false;

        // call begin_block on all components
        // NOTE: the fields marked `unused` are not used by any of the components;
        // however, we need to still construct a `BeginBlock` type for now as
        // the penumbra IBC implementation still requires it as a parameter.
        let begin_block: abci::request::BeginBlock = abci::request::BeginBlock {
            hash: Hash::default(), // unused
            byzantine_validators: block_data.misbehavior.clone(),
            header: Header {
                app_hash: self.app_hash.clone(),
                chain_id: chain_id.clone(),
                consensus_hash: Hash::default(),      // unused
                data_hash: Some(Hash::default()),     // unused
                evidence_hash: Some(Hash::default()), // unused
                height: block_data.height,
                last_block_id: None,                      // unused
                last_commit_hash: Some(Hash::default()),  // unused
                last_results_hash: Some(Hash::default()), // unused
                next_validators_hash: block_data.next_validators_hash,
                proposer_address: block_data.proposer_address,
                time: block_data.time,
                validators_hash: Hash::default(), // unused
                version: tendermint::block::header::Version {
                    // unused
                    app: 0,
                    block: 0,
                },
            },
            last_commit_info: tendermint::abci::types::CommitInfo {
                round: 0u16.into(), // unused
                votes: vec![],
            }, // unused
        };

        self.begin_block(&begin_block)
            .await
            .wrap_err("begin_block failed")?;

        Ok(())
    }

    #[instrument(name = "App::extend_vote", skip_all)]
    pub(crate) async fn extend_vote(
        &mut self,
        _extend_vote: abci::request::ExtendVote,
    ) -> Result<abci::response::ExtendVote> {
        self.vote_extension_handler.extend_vote(&self.state).await
    }

    pub(crate) async fn verify_vote_extension(
        &mut self,
        vote_extension: abci::request::VerifyVoteExtension,
    ) -> Result<abci::response::VerifyVoteExtension> {
        self.vote_extension_handler
            .verify_vote_extension(&self.state, vote_extension)
            .await
    }

    /// updates the app state after transaction execution, and generates the resulting
    /// `SequencerBlock`.
    ///
    /// this must be called after a block's transactions are executed.
    #[instrument(name = "App::post_execute_transactions", skip_all)]
    async fn post_execute_transactions(
        &mut self,
        block_hash: Hash,
        height: tendermint::block::Height,
        time: tendermint::Time,
        proposer_address: account::Id,
        txs: Vec<bytes::Bytes>,
        tx_results: Vec<ExecTxResult>,
    ) -> Result<()> {
        let Hash::Sha256(block_hash) = block_hash else {
            bail!("block hash is empty; this should not occur")
        };

        let chain_id = self
            .state
            .get_chain_id()
            .await
            .wrap_err("failed to get chain ID from state")?;
        let sudo_address = self
            .state
            .get_sudo_address()
            .await
            .wrap_err("failed to get sudo address from state")?;

        let end_block = self.end_block(height.value(), &sudo_address).await?;

        // get deposits for this block from state's ephemeral cache and put them to storage.
        let mut state_tx = StateDelta::new(self.state.clone());
        let deposits_in_this_block = self.state.get_cached_block_deposits();
        debug!(
            deposits = %telemetry::display::json(&deposits_in_this_block),
            "got block deposits from state"
        );

        state_tx
            .put_deposits(&block_hash, deposits_in_this_block.clone())
            .wrap_err("failed to put deposits to state")?;

        let vote_extensions_enable_height = self
            .state
            .get_vote_extensions_enable_height()
            .await
            .wrap_err("failed to get vote extensions enabled height")?;
        let injected_txs_count = if vote_extensions_enable_height <= height.value() {
            INJECTED_TRANSACTIONS_COUNT_AFTER_VOTE_EXTENSIONS_ENABLED
        } else {
            INJECTED_TRANSACTIONS_COUNT_BEFORE_VOTE_EXTENSIONS_ENABLED
        };

        // cometbft expects a result for every tx in the block, so we need to return a
        // tx result for the commitments, even though they're not actually user txs.
        //
        // the tx_results passed to this function only contain results for every user
        // transaction, not the commitment, so its length is len(txs) - 3.
        let mut finalize_block_tx_results: Vec<ExecTxResult> = Vec::with_capacity(txs.len());
        finalize_block_tx_results
            .extend(std::iter::repeat(ExecTxResult::default()).take(injected_txs_count));
        finalize_block_tx_results.extend(tx_results);

        let sequencer_block = SequencerBlock::try_from_block_info_and_data(
            block_hash,
            chain_id,
            height,
            time,
            proposer_address,
            txs,
            deposits_in_this_block,
        )
        .wrap_err("failed to convert block info and data to SequencerBlock")?;
        state_tx
            .put_sequencer_block(sequencer_block)
            .wrap_err("failed to write sequencer block to state")?;

        handle_consensus_param_updates(
            &mut state_tx,
            &end_block.consensus_param_updates,
            vote_extensions_enable_height,
        )
        .wrap_err("failed to handle consensus param updates")?;

        let result = PostTransactionExecutionResult {
            events: end_block.events,
            validator_updates: end_block.validator_updates,
            consensus_param_updates: end_block.consensus_param_updates,
            tx_results: finalize_block_tx_results,
        };

        state_tx.object_put(POST_TRANSACTION_EXECUTION_RESULT_KEY, result);

        // events that occur after end_block are ignored here;
        // there should be none anyways.
        let _ = self.apply(state_tx);

        Ok(())
    }

    /// Executes the given block, but does not write it to disk.
    ///
    /// `commit` must be called after this to write the block to disk.
    ///
    /// This is called by cometbft after the block has already been
    /// committed by the network's consensus.
    #[instrument(name = "App::finalize_block", skip_all)]
    pub(crate) async fn finalize_block(
        &mut self,
        finalize_block: abci::request::FinalizeBlock,
        storage: Storage,
    ) -> Result<abci::response::FinalizeBlock> {
        // If we previously executed txs in a different proposal than is being processed,
        // reset cached state changes.
        if self.executed_proposal_hash != finalize_block.hash {
            self.update_state_for_new_round(&storage);
        }

        let vote_extensions_enable_height = self
            .state
            .get_vote_extensions_enable_height()
            .await
            .wrap_err("failed to get vote extensions enabled height")?;
        let injected_transactions_count =
            if vote_extensions_enable_height <= finalize_block.height.value() {
                ensure!(
                    finalize_block.txs.len()
                        >= INJECTED_TRANSACTIONS_COUNT_AFTER_VOTE_EXTENSIONS_ENABLED,
                    "block must contain at least three transactions: the extended commit info, \
                     the rollup transactions commitment and rollup IDs commitment"
                );

                let extended_commit_info_bytes =
                    finalize_block.txs.first().expect("asserted length above");
                let extended_commit_info =
                    ExtendedCommitInfo::decode(extended_commit_info_bytes.as_ref())
                        .wrap_err("failed to decode extended commit info")?
                        .try_into()
                        .context("failed to validate decoded extended commit info")?;
                let mut state_tx: StateDelta<Arc<StateDelta<Snapshot>>> =
                    StateDelta::new(self.state.clone());
                crate::app::vote_extension::apply_prices_from_vote_extensions(
                    &mut state_tx,
                    extended_commit_info,
                    finalize_block.time.into(),
                    finalize_block.height.value(),
                )
                .await
                .wrap_err("failed to apply prices from vote extensions")?;
                let _ = self.apply(state_tx);
                INJECTED_TRANSACTIONS_COUNT_AFTER_VOTE_EXTENSIONS_ENABLED
            } else {
                ensure!(
                    finalize_block.txs.len()
                        >= INJECTED_TRANSACTIONS_COUNT_BEFORE_VOTE_EXTENSIONS_ENABLED,
                    "block must contain at least two transactions: the rollup transactions \
                     commitment and rollup IDs commitment"
                );
                INJECTED_TRANSACTIONS_COUNT_BEFORE_VOTE_EXTENSIONS_ENABLED
            };

        // When the hash is not empty, we have already executed and cached the results
        if self.executed_proposal_hash.is_empty() {
            // convert tendermint id to astria address; this assumes they are
            // the same address, as they are both ed25519 keys
            let proposer_address = finalize_block.proposer_address;
            let height = finalize_block.height;
            let time = finalize_block.time;

            // we haven't executed anything yet, so set up the state for execution.
            let block_data = BlockData {
                misbehavior: finalize_block.misbehavior,
                height,
                time,
                next_validators_hash: finalize_block.next_validators_hash,
                proposer_address,
            };

            self.pre_execute_transactions(block_data)
                .await
                .wrap_err("failed to execute block")?;

            let mut tx_results = Vec::with_capacity(finalize_block.txs.len());
            // skip the first `injected_transactions_count` transactions, as they are injected
            // transactions
            for tx in finalize_block.txs.iter().skip(injected_transactions_count) {
                let signed_tx = signed_transaction_from_bytes(tx)
                    .wrap_err("protocol error; only valid txs should be finalized")?;

                match self.execute_transaction(Arc::new(signed_tx)).await {
                    Ok(events) => tx_results.push(ExecTxResult {
                        events,
                        ..Default::default()
                    }),
                    Err(e) => {
                        // this is actually a protocol error, as only valid txs should be finalized
                        tracing::error!(
                            error = AsRef::<dyn std::error::Error>::as_ref(&e),
                            "failed to finalize transaction; ignoring it",
                        );
                        let code = if e.downcast_ref::<InvalidNonce>().is_some() {
                            AbciErrorCode::INVALID_NONCE
                        } else {
                            AbciErrorCode::INTERNAL_ERROR
                        };
                        tx_results.push(ExecTxResult {
                            code: Code::Err(code.value()),
                            info: code.info(),
                            log: format!("{e:#}"),
                            ..Default::default()
                        });
                    }
                }
            }

            self.post_execute_transactions(
                finalize_block.hash,
                height,
                time,
                proposer_address,
                finalize_block.txs,
                tx_results,
            )
            .await
            .wrap_err("failed to run post execute transactions handler")?;
        }

        // update the priority of any txs in the mempool based on the updated app state
        if self.recost_mempool {
            self.metrics.increment_mempool_recosted();
        }
        update_mempool_after_finalization(&mut self.mempool, &self.state, self.recost_mempool)
            .await;

        let post_transaction_execution_result: PostTransactionExecutionResult = self
            .state
            .object_get(POST_TRANSACTION_EXECUTION_RESULT_KEY)
            .expect(
                "post_transaction_execution_result must be present, as txs were already executed \
                 just now or during the proposal phase",
            );

        // prepare the `StagedWriteBatch` for a later commit.
        let app_hash = self
            .prepare_commit(storage)
            .await
            .wrap_err("failed to prepare commit")?;
        let finalize_block = abci::response::FinalizeBlock {
            events: post_transaction_execution_result.events,
            validator_updates: post_transaction_execution_result.validator_updates,
            consensus_param_updates: post_transaction_execution_result.consensus_param_updates,
            app_hash,
            tx_results: post_transaction_execution_result.tx_results,
        };

        Ok(finalize_block)
    }

    #[instrument(skip_all, err)]
    async fn prepare_commit(&mut self, storage: Storage) -> Result<AppHash> {
        // extract the state we've built up to so we can prepare it as a `StagedWriteBatch`.
        let dummy_state = StateDelta::new(storage.latest_snapshot());
        let mut state = Arc::try_unwrap(std::mem::replace(&mut self.state, Arc::new(dummy_state)))
            .expect("we have exclusive ownership of the State at commit()");

        // store the storage version indexed by block height
        let new_version = storage.latest_version().wrapping_add(1);
        let height = state
            .get_block_height()
            .await
            .expect("block height must be set, as `put_block_height` was already called");
        state
            .put_storage_version_by_height(height, new_version)
            .wrap_err("failed to put storage version by height")?;
        debug!(
            height,
            version = new_version,
            "stored storage version for height"
        );

        let write_batch = storage
            .prepare_commit(state)
            .await
            .map_err(anyhow_to_eyre)
            .wrap_err("failed to prepare commit")?;
        let app_hash: AppHash = write_batch
            .root_hash()
            .0
            .to_vec()
            .try_into()
            .wrap_err("failed to convert app hash")?;
        self.write_batch = Some(write_batch);
        Ok(app_hash)
    }

    #[instrument(name = "App::begin_block", skip_all)]
    async fn begin_block(
        &mut self,
        begin_block: &abci::request::BeginBlock,
    ) -> Result<Vec<abci::Event>> {
        let mut state_tx = StateDelta::new(self.state.clone());

        state_tx
            .put_block_height(begin_block.header.height.into())
            .wrap_err("failed to put block height")?;
        state_tx
            .put_block_timestamp(begin_block.header.time)
            .wrap_err("failed to put block timestamp")?;

        // call begin_block on all components
        let mut arc_state_tx = Arc::new(state_tx);
        AccountsComponent::begin_block(&mut arc_state_tx, begin_block)
            .await
            .wrap_err("begin_block failed on AccountsComponent")?;
        AuthorityComponent::begin_block(&mut arc_state_tx, begin_block)
            .await
            .wrap_err("begin_block failed on AuthorityComponent")?;
        IbcComponent::begin_block(&mut arc_state_tx, begin_block)
            .await
            .wrap_err("begin_block failed on IbcComponent")?;
        FeesComponent::begin_block(&mut arc_state_tx, begin_block)
            .await
            .wrap_err("begin_block failed on FeesComponent")?;
        MarketMapComponent::begin_block(&mut arc_state_tx, begin_block)
            .await
            .wrap_err("begin_block failed on MarketMapComponent")?;
        OracleComponent::begin_block(&mut arc_state_tx, begin_block)
            .await
            .wrap_err("begin_block failed on OracleComponent")?;

        let state_tx = Arc::try_unwrap(arc_state_tx)
            .expect("components should not retain copies of shared state");

        Ok(self.apply(state_tx))
    }

    /// Executes a signed transaction.
    #[instrument(name = "App::execute_transaction", skip_all)]
    async fn execute_transaction(&mut self, signed_tx: Arc<Transaction>) -> Result<Vec<Event>> {
        signed_tx
            .check_stateless()
            .await
            .wrap_err("stateless check failed")?;

        let mut state_tx = self
            .state
            .try_begin_transaction()
            .expect("state Arc should be present and unique");

        signed_tx
            .check_and_execute(&mut state_tx)
            .await
            .wrap_err("failed executing transaction")?;

        // flag mempool for cleaning if we ran a fee change action
        self.recost_mempool = self.recost_mempool
            || signed_tx.is_bundleable_sudo_action_group()
                && signed_tx
                    .actions()
                    .iter()
                    .any(|act| act.is_fee_asset_change() || act.is_fee_change());

        Ok(state_tx.apply().1)
    }

    #[instrument(name = "App::end_block", skip_all)]
    async fn end_block(
        &mut self,
        height: u64,
        fee_recipient: &[u8; 20],
    ) -> Result<abci::response::EndBlock> {
        let state_tx = StateDelta::new(self.state.clone());
        let mut arc_state_tx = Arc::new(state_tx);

        let end_block = abci::request::EndBlock {
            height: height
                .try_into()
                .expect("a block height should be able to fit in an i64"),
        };

        // call end_block on all components
        AccountsComponent::end_block(&mut arc_state_tx, &end_block)
            .await
            .wrap_err("end_block failed on AccountsComponent")?;
        AuthorityComponent::end_block(&mut arc_state_tx, &end_block)
            .await
            .wrap_err("end_block failed on AuthorityComponent")?;
        FeesComponent::end_block(&mut arc_state_tx, &end_block)
            .await
            .wrap_err("end_block failed on FeesComponent")?;
        IbcComponent::end_block(&mut arc_state_tx, &end_block)
            .await
            .wrap_err("end_block failed on IbcComponent")?;
        MarketMapComponent::end_block(&mut arc_state_tx, &end_block)
            .await
            .wrap_err("end_block failed on MarketMapComponent")?;
        OracleComponent::end_block(&mut arc_state_tx, &end_block)
            .await
            .wrap_err("end_block failed on OracleComponent")?;

        let mut state_tx = Arc::try_unwrap(arc_state_tx)
            .expect("components should not retain copies of shared state");

        // gather and return validator updates
        let validator_updates = self
            .state
            .get_validator_updates()
            .await
            .expect("failed getting validator updates");

        // clear validator updates
        state_tx.clear_validator_updates();

        // gather block fees and transfer them to the block proposer
        let fees = self.state.get_block_fees();

        for fee in fees {
            state_tx
                .increase_balance(fee_recipient, fee.asset(), fee.amount())
                .await
                .wrap_err("failed to increase fee recipient balance")?;
        }

        let events = self.apply(state_tx);
        Ok(abci::response::EndBlock {
            validator_updates: validator_updates
                .try_into_cometbft()
                .wrap_err("failed converting astria validators to cometbft compatible type")?,
            events,
            ..Default::default()
        })
    }

    #[instrument(name = "App::commit", skip_all)]
    pub(crate) async fn commit(&mut self, storage: Storage) {
        // Commit the pending writes, clearing the state.
        let app_hash = storage
            .commit_batch(self.write_batch.take().expect(
                "write batch must be set, as `finalize_block` is always called before `commit`",
            ))
            .expect("must be able to successfully commit to storage");
        tracing::debug!(
            app_hash = %telemetry::display::hex(&app_hash),
            "finished committing state",
        );
        self.app_hash = app_hash
            .0
            .to_vec()
            .try_into()
            .expect("root hash to app hash conversion must succeed");

        // Get the latest version of the state, now that we've committed it.
        self.state = Arc::new(StateDelta::new(storage.latest_snapshot()));
    }

    // StateDelta::apply only works when the StateDelta wraps an underlying
    // StateWrite.  But if we want to share the StateDelta with spawned tasks,
    // we usually can't wrap a StateWrite instance, which requires exclusive
    // access. This method "externally" applies the state delta to the
    // inter-block state.
    //
    // Invariant: state_tx and self.state are the only two references to the
    // inter-block state.
    fn apply(&mut self, state_tx: StateDelta<InterBlockState>) -> Vec<Event> {
        let (state2, mut cache) = state_tx.flatten();
        std::mem::drop(state2);
        // Now there is only one reference to the inter-block state: self.state

        let events = cache.take_events();
        cache.apply_to(
            Arc::get_mut(&mut self.state).expect("no other references to inter-block state"),
        );

        events
    }
}

fn handle_consensus_param_updates(
    state_tx: &mut StateDelta<Arc<StateDelta<Snapshot>>>,
    consensus_param_updates: &Option<tendermint::consensus::Params>,
    current_vote_extensions_enable_height: u64,
) -> Result<()> {
    if let Some(consensus_param_updates) = &consensus_param_updates {
        if let Some(new_vote_extensions_enable_height) =
            consensus_param_updates.abci.vote_extensions_enable_height
        {
            // if vote extensions are already enabled, they cannot be disabled,
            // and the `vote_extensions_enable_height` cannot be changed.
            if current_vote_extensions_enable_height != VOTE_EXTENSIONS_DISABLED_HEIGHT {
                warn!(
                    "vote extensions enable height already set to {}; ignoring update",
                    current_vote_extensions_enable_height
                );
                return Ok(());
            }

            // vote extensions are currently disabled, so updating the enabled height to
            // 0 (which also means disabling them) is a no-op.
            if new_vote_extensions_enable_height.value() == 0 {
                warn!("ignoring update to set vote extensions enable height to 0");
                return Ok(());
            }

<<<<<<< HEAD
=======
            // TODO: when we implement an action to activate vote extensions,
            // we must ensure that the action *also* writes the necessary state
            // as done in `MarketMapComponent::init_chain` and `OracleComponent::init_chain`.
>>>>>>> 1450ca59
            state_tx
                .put_vote_extensions_enable_height(new_vote_extensions_enable_height.value())
                .wrap_err("failed to put vote extensions enable height")?;
        }
    }

    Ok(())
}

// updates the mempool to reflect current state
//
// NOTE: this function locks the mempool until all accounts have been cleaned.
// this could potentially stall consensus from moving to the next round if
// the mempool is large, especially if recosting transactions.
async fn update_mempool_after_finalization<S: StateRead>(
    mempool: &mut Mempool,
    state: &S,
    recost: bool,
) {
    mempool.run_maintenance(state, recost).await;
}

/// relevant data of a block being executed.
///
/// used to setup the state before execution of transactions.
#[derive(Debug, Clone)]
struct BlockData {
    misbehavior: Vec<tendermint::abci::types::Misbehavior>,
    height: tendermint::block::Height,
    time: tendermint::Time,
    next_validators_hash: Hash,
    proposer_address: account::Id,
}

fn signed_transaction_from_bytes(bytes: &[u8]) -> Result<Transaction> {
    let raw = raw::Transaction::decode(bytes)
        .wrap_err("failed to decode protobuf to signed transaction")?;
    let tx = Transaction::try_from_raw(raw)
        .wrap_err("failed to transform raw signed transaction to verified type")?;

    Ok(tx)
}

#[derive(Clone, Debug)]
struct PostTransactionExecutionResult {
    events: Vec<Event>,
    tx_results: Vec<ExecTxResult>,
    validator_updates: Vec<tendermint::validator::Update>,
    consensus_param_updates: Option<tendermint::consensus::Params>,
}<|MERGE_RESOLUTION|>--- conflicted
+++ resolved
@@ -116,11 +116,7 @@
     },
     component::Component as _,
     connect::{
-<<<<<<< HEAD
         market_map::component::MarketMapComponent,
-=======
-        marketmap::component::MarketMapComponent,
->>>>>>> 1450ca59
         oracle::component::OracleComponent,
     },
     fees::{
@@ -1575,12 +1571,6 @@
                 return Ok(());
             }
 
-<<<<<<< HEAD
-=======
-            // TODO: when we implement an action to activate vote extensions,
-            // we must ensure that the action *also* writes the necessary state
-            // as done in `MarketMapComponent::init_chain` and `OracleComponent::init_chain`.
->>>>>>> 1450ca59
             state_tx
                 .put_vote_extensions_enable_height(new_vote_extensions_enable_height.value())
                 .wrap_err("failed to put vote extensions enable height")?;
