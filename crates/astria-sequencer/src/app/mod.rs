#[cfg(feature = "benchmark")]
mod benchmarks;
#[cfg(any(test, feature = "benchmark"))]
pub(crate) mod test_utils;
#[cfg(test)]
mod tests_app;
#[cfg(test)]
mod tests_block_fees;
#[cfg(test)]
mod tests_breaking_changes;
#[cfg(test)]
mod tests_execute_transaction;

mod action_handler;
use std::{
    collections::VecDeque,
    sync::Arc,
};

pub(crate) use action_handler::ActionHandler;
use astria_core::{
    generated::protocol::transactions::v1alpha1 as raw,
    protocol::{
        abci::AbciErrorCode,
        genesis::v1alpha1::GenesisAppState,
        transaction::v1alpha1::{
            action::ValidatorUpdate,
            Action,
            SignedTransaction,
        },
    },
    sequencerblock::v1alpha1::block::SequencerBlock,
};
use astria_eyre::{
    anyhow_to_eyre,
    eyre::{
        bail,
        ensure,
        eyre,
        OptionExt as _,
        Result,
        WrapErr as _,
    },
};
use cnidarium::{
    ArcStateDeltaExt,
    Snapshot,
    StagedWriteBatch,
    StateDelta,
    StateRead,
    Storage,
};
use prost::Message as _;
use sha2::{
    Digest as _,
    Sha256,
};
use telemetry::display::json;
use tendermint::{
    abci::{
        self,
        types::ExecTxResult,
        Code,
        Event,
    },
    account,
    block::Header,
    AppHash,
    Hash,
};
use tracing::{
    debug,
    info,
    instrument,
    Level,
};

use crate::{
    accounts::{
        component::AccountsComponent,
        StateWriteExt as _,
    },
    address::StateWriteExt as _,
    api_state_ext::StateWriteExt as _,
    assets::{
        StateReadExt as _,
        StateWriteExt as _,
    },
    authority::{
        component::{
            AuthorityComponent,
            AuthorityComponentAppState,
        },
        StateReadExt as _,
        StateWriteExt as _,
    },
    bridge::{
        component::BridgeComponent,
        StateReadExt as _,
        StateWriteExt as _,
    },
    component::Component as _,
    ibc::component::IbcComponent,
    mempool::{
        Mempool,
        RemovalReason,
    },
    metrics::Metrics,
    proposal::{
        block_size_constraints::BlockSizeConstraints,
        commitment::{
            generate_rollup_datas_commitment,
            GeneratedCommitments,
        },
    },
    sequence::component::SequenceComponent,
    state_ext::{
        StateReadExt as _,
        StateWriteExt as _,
    },
    transaction::InvalidNonce,
};

/// The inter-block state being written to by the application.
type InterBlockState = Arc<StateDelta<Snapshot>>;

/// The Sequencer application, written as a bundle of [`Component`]s.
///
/// Note: this is called `App` because this is a Tendermint ABCI application,
/// and implements the state transition logic of the chain.
///
/// See also the [Penumbra reference] implementation.
///
/// [Penumbra reference]: https://github.com/penumbra-zone/penumbra/blob/9cc2c644e05c61d21fdc7b507b96016ba6b9a935/app/src/app/mod.rs#L42
pub(crate) struct App {
    state: InterBlockState,

    // The mempool of the application.
    //
    // Transactions are pulled from this mempool during `prepare_proposal`.
    mempool: Mempool,

    // The validator address in cometbft being used to sign votes.
    //
    // Used to avoid executing a block in both `prepare_proposal` and `process_proposal`. It
    // is set in `prepare_proposal` from information sent in from cometbft and can potentially
    // change round-to-round. In `process_proposal` we check if we prepared the proposal, and
    // if so, we clear the value and we skip re-execution of the block's transactions to avoid
    // failures caused by re-execution.
    validator_address: Option<account::Id>,

    // This is set to the executed hash of the proposal during `process_proposal`
    //
    // If it does not match the hash given during `begin_block`, then we clear and
    // reset the execution results cache + state delta. Transactions are re-executed.
    // If it does match, we utilize cached results to reduce computation.
    //
    // Resets to default hash at the beginning of `prepare_proposal`, and `process_proposal` if
    // `prepare_proposal` was not called.
    executed_proposal_hash: Hash,

    // This is set when a `FeeChange` or `FeeAssetChange` action is seen in a block to flag
    // to the mempool to recost all transactions.
    recost_mempool: bool,

    // cache of results of executing of transactions in `prepare_proposal` or `process_proposal`.
    // cleared at the end of each block.
    execution_results: Option<Vec<tendermint::abci::types::ExecTxResult>>,

    // the current `StagedWriteBatch` which contains the rocksdb write batch
    // of the current block being executed, created from the state delta,
    // and set after `finalize_block`.
    // this is committed to the state when `commit` is called, and set to `None`.
    write_batch: Option<StagedWriteBatch>,

    // the currently committed `AppHash` of the application state.
    // set whenever `commit` is called.
    //
    // allow clippy because we need be specific as to what hash this is.
    #[allow(clippy::struct_field_names)]
    app_hash: AppHash,

    metrics: &'static Metrics,
}

impl App {
    #[instrument(skip_all, err)]
    pub(crate) async fn new(
        snapshot: Snapshot,
        mempool: Mempool,
        metrics: &'static Metrics,
    ) -> Result<Self> {
        debug!("initializing App instance");

        let app_hash: AppHash = snapshot
            .root_hash()
            .await
            .map_err(anyhow_to_eyre)
            .wrap_err("failed to get current root hash")?
            .0
            .to_vec()
            .try_into()
            .expect("root hash conversion must succeed; should be 32 bytes");

        // We perform the `Arc` wrapping of `State` here to ensure
        // there should be no unexpected copies elsewhere.
        let state = Arc::new(StateDelta::new(snapshot));

        Ok(Self {
            state,
            mempool,
            validator_address: None,
            executed_proposal_hash: Hash::default(),
            execution_results: None,
            recost_mempool: false,
            write_batch: None,
            app_hash,
            metrics,
        })
    }

    #[instrument(name = "App:init_chain", skip_all, err)]
    pub(crate) async fn init_chain(
        &mut self,
        storage: Storage,
        genesis_state: GenesisAppState,
        genesis_validators: Vec<ValidatorUpdate>,
        chain_id: String,
    ) -> Result<AppHash> {
        let mut state_tx = self
            .state
            .try_begin_transaction()
            .expect("state Arc should not be referenced elsewhere");

        state_tx.put_base_prefix(genesis_state.address_prefixes().base());
        state_tx.put_ibc_compat_prefix(genesis_state.address_prefixes().ibc_compat());

        let native_asset = genesis_state.native_asset_base_denomination();
        state_tx.put_native_asset(native_asset);
        state_tx
            .put_ibc_asset(native_asset)
            .wrap_err("failed to commit native asset as ibc asset to state")?;

        state_tx
            .put_chain_id_and_revision_number(chain_id.try_into().wrap_err("invalid chain ID")?);
        state_tx.put_block_height(0);

        for fee_asset in genesis_state.allowed_fee_assets() {
            state_tx.put_allowed_fee_asset(fee_asset);
        }

        // call init_chain on all components
        AccountsComponent::init_chain(&mut state_tx, &genesis_state)
            .await
            .wrap_err("failed to call init_chain on AccountsComponent")?;
        AuthorityComponent::init_chain(
            &mut state_tx,
            &AuthorityComponentAppState {
                authority_sudo_address: *genesis_state.authority_sudo_address(),
                genesis_validators,
            },
        )
        .await
        .wrap_err("failed to call init_chain on AuthorityComponent")?;
        BridgeComponent::init_chain(&mut state_tx, &genesis_state)
            .await
            .wrap_err("failed to call init_chain on BridgeComponent")?;
        IbcComponent::init_chain(&mut state_tx, &genesis_state)
            .await
            .wrap_err("failed to call init_chain on IbcComponent")?;
        SequenceComponent::init_chain(&mut state_tx, &genesis_state)
            .await
            .wrap_err("failed to call init_chain on SequenceComponent")?;

        state_tx.apply();

        let app_hash = self
            .prepare_commit(storage)
            .await
            .wrap_err("failed to prepare commit")?;
        debug!(app_hash = %telemetry::display::base64(&app_hash), "init_chain completed");
        Ok(app_hash)
    }

    fn update_state_for_new_round(&mut self, storage: &Storage) {
        // reset app state to latest committed state, in case of a round not being committed
        // but `self.state` was changed due to executing the previous round's data.
        //
        // if the previous round was committed, then the state stays the same.
        self.state = Arc::new(StateDelta::new(storage.latest_snapshot()));

        // clear the cache of transaction execution results
        self.execution_results = None;
        self.executed_proposal_hash = Hash::default();
    }

    /// Generates a commitment to the `sequence::Actions` in the block's transactions.
    ///
    /// This is required so that a rollup can easily verify that the transactions it
    /// receives are correct (ie. we actually included in a sequencer block, and none
    /// are missing)
    /// It puts this special "commitment" as the first transaction in a block.
    /// When other validators receive the block, they know the first transaction is
    /// supposed to be the commitment, and verifies that is it correct.
    #[instrument(name = "App::prepare_proposal", skip_all, err)]
    pub(crate) async fn prepare_proposal(
        &mut self,
        prepare_proposal: abci::request::PrepareProposal,
        storage: Storage,
    ) -> Result<abci::response::PrepareProposal> {
        self.validator_address = Some(prepare_proposal.proposer_address);
        self.update_state_for_new_round(&storage);

        let mut block_size_constraints = BlockSizeConstraints::new(
            usize::try_from(prepare_proposal.max_tx_bytes)
                .wrap_err("failed to convert max_tx_bytes to usize")?,
        )
        .wrap_err("failed to create block size constraints")?;

        let block_data = BlockData {
            misbehavior: prepare_proposal.misbehavior,
            height: prepare_proposal.height,
            time: prepare_proposal.time,
            next_validators_hash: prepare_proposal.next_validators_hash,
            proposer_address: prepare_proposal.proposer_address,
        };

        self.pre_execute_transactions(block_data)
            .await
            .wrap_err("failed to prepare for executing block")?;

        // ignore the txs passed by cometbft in favour of our app-side mempool
        let (included_tx_bytes, signed_txs_included) = self
            .execute_transactions_prepare_proposal(&mut block_size_constraints)
            .await
            .wrap_err("failed to execute transactions")?;
        self.metrics
            .record_proposal_transactions(signed_txs_included.len());

        let deposits = self
            .state
            .get_block_deposits()
            .await
            .wrap_err("failed to get block deposits in prepare_proposal")?;
        self.metrics.record_proposal_deposits(deposits.len());

        // generate commitment to sequence::Actions and deposits and commitment to the rollup IDs
        // included in the block
        let res = generate_rollup_datas_commitment(&signed_txs_included, deposits);

        Ok(abci::response::PrepareProposal {
            txs: res.into_transactions(included_tx_bytes),
        })
    }

    /// Generates a commitment to the `sequence::Actions` in the block's transactions
    /// and ensures it matches the commitment created by the proposer, which
    /// should be the first transaction in the block.
    #[instrument(name = "App::process_proposal", skip_all, err(level = Level::WARN))]
    pub(crate) async fn process_proposal(
        &mut self,
        process_proposal: abci::request::ProcessProposal,
        storage: Storage,
    ) -> Result<()> {
        // if we proposed this block (ie. prepare_proposal was called directly before this), then
        // we skip execution for this `process_proposal` call.
        //
        // if we didn't propose this block, `self.validator_address` will be None or a different
        // value, so we will execute the block as normal.
        if let Some(id) = self.validator_address {
            if id == process_proposal.proposer_address {
                debug!("skipping process_proposal as we are the proposer for this block");
                self.validator_address = None;
                self.executed_proposal_hash = process_proposal.hash;
                return Ok(());
            }
            self.metrics.increment_process_proposal_skipped_proposal();
            debug!(
                "our validator address was set but we're not the proposer, so our previous \
                 proposal was skipped, executing block"
            );
            self.validator_address = None;
        }

        self.update_state_for_new_round(&storage);

        let mut txs = VecDeque::from(process_proposal.txs);
        let received_rollup_datas_root: [u8; 32] = txs
            .pop_front()
            .ok_or_eyre("no transaction commitment in proposal")?
            .to_vec()
            .try_into()
            .map_err(|_| eyre!("transaction commitment must be 32 bytes"))?;

        let received_rollup_ids_root: [u8; 32] = txs
            .pop_front()
            .ok_or_eyre("no chain IDs commitment in proposal")?
            .to_vec()
            .try_into()
            .map_err(|_| eyre!("chain IDs commitment must be 32 bytes"))?;

        let expected_txs_len = txs.len();

        let block_data = BlockData {
            misbehavior: process_proposal.misbehavior,
            height: process_proposal.height,
            time: process_proposal.time,
            next_validators_hash: process_proposal.next_validators_hash,
            proposer_address: process_proposal.proposer_address,
        };

        self.pre_execute_transactions(block_data)
            .await
            .wrap_err("failed to prepare for executing block")?;

        // we don't care about the cometbft max_tx_bytes here, as cometbft would have
        // rejected the proposal if it was too large.
        // however, we should still validate the other constraints, namely
        // the max sequenced data bytes.
        let mut block_size_constraints = BlockSizeConstraints::new_unlimited_cometbft();

        // deserialize txs into `SignedTransaction`s;
        // this does not error if any txs fail to be deserialized, but the `execution_results.len()`
        // check below ensures that all txs in the proposal are deserializable (and
        // executable).
        let signed_txs = txs
            .into_iter()
            .filter_map(|bytes| signed_transaction_from_bytes(bytes.as_ref()).ok())
            .collect::<Vec<_>>();

        self.execute_transactions_process_proposal(signed_txs.clone(), &mut block_size_constraints)
            .await
            .wrap_err("failed to execute transactions")?;

        let Some(execution_results) = self.execution_results.as_ref() else {
            bail!("execution results must be present after executing transactions")
        };

        // all txs in the proposal should be deserializable and executable
        // if any txs were not deserializeable or executable, they would not have been
        // added to the `execution_results` list, thus the length of `txs_to_include`
        // will be shorter than that of `execution_results`.
        ensure!(
            execution_results.len() == expected_txs_len,
            "transactions to be included do not match expected",
        );
        self.metrics.record_proposal_transactions(signed_txs.len());

        let deposits = self
            .state
            .get_block_deposits()
            .await
            .wrap_err("failed to get block deposits in process_proposal")?;
        self.metrics.record_proposal_deposits(deposits.len());

        let GeneratedCommitments {
            rollup_datas_root: expected_rollup_datas_root,
            rollup_ids_root: expected_rollup_ids_root,
        } = generate_rollup_datas_commitment(&signed_txs, deposits);
        ensure!(
            received_rollup_datas_root == expected_rollup_datas_root,
            "transaction commitment does not match expected",
        );

        ensure!(
            received_rollup_ids_root == expected_rollup_ids_root,
            "chain IDs commitment does not match expected",
        );

        self.executed_proposal_hash = process_proposal.hash;

        Ok(())
    }

    /// Executes transactions from the app's mempool until the block is full,
    /// writing to the app's `StateDelta`.
    ///
    /// The result of execution of every transaction which is successful
    /// is stored in `self.execution_results`.
    ///
    /// Returns the transactions which were successfully executed
    /// in both their [`SignedTransaction`] and raw bytes form.
    ///
    /// Unlike the usual flow of an ABCI application, this is called during
    /// the proposal phase, ie. `prepare_proposal`.
    ///
    /// This is because we disallow transactions that fail execution to be included
    /// in a block's transaction data, as this would allow `sequence::Action`s to be
    /// included for free. Instead, we execute transactions during the proposal phase,
    /// and only include them in the block if they succeed.
    ///
    /// As a result, all transactions in a sequencer block are guaranteed to execute
    /// successfully.
    #[instrument(name = "App::execute_transactions_prepare_proposal", skip_all, err)]
    async fn execute_transactions_prepare_proposal(
        &mut self,
        block_size_constraints: &mut BlockSizeConstraints,
    ) -> Result<(Vec<bytes::Bytes>, Vec<SignedTransaction>)> {
        let mempool_len = self.mempool.len().await;
        debug!(mempool_len, "executing transactions from mempool");

        let mut validated_txs: Vec<bytes::Bytes> = Vec::new();
        let mut included_signed_txs = Vec::new();
        let mut failed_tx_count: usize = 0;
        let mut execution_results = Vec::new();
        let mut excluded_txs: usize = 0;

        // get copy of transactions to execute from mempool
        let pending_txs = self
            .mempool
            .builder_queue(&self.state)
            .await
            .expect("failed to fetch pending transactions");

        let mut unused_count = pending_txs.len();
        for (tx_hash, tx) in pending_txs {
            unused_count = unused_count.saturating_sub(1);
            let tx_hash_base64 = telemetry::display::base64(&tx_hash).to_string();
            let bytes = tx.to_raw().encode_to_vec();
            let tx_len = bytes.len();
            info!(transaction_hash = %tx_hash_base64, "executing transaction");

            // don't include tx if it would make the cometBFT block too large
            if !block_size_constraints.cometbft_has_space(tx_len) {
                self.metrics
                    .increment_prepare_proposal_excluded_transactions_cometbft_space();
                debug!(
                    transaction_hash = %tx_hash_base64,
                    block_size_constraints = %json(&block_size_constraints),
                    tx_data_bytes = tx_len,
                    "excluding remaining transactions: max cometBFT data limit reached"
                );
                excluded_txs = excluded_txs.saturating_add(1);

                // break from loop, as the block is full
                break;
            }

            // check if tx's sequence data will fit into sequence block
            let tx_sequence_data_bytes = tx
                .unsigned_transaction()
                .actions
                .iter()
                .filter_map(Action::as_sequence)
                .fold(0usize, |acc, seq| acc.saturating_add(seq.data.len()));

            if !block_size_constraints.sequencer_has_space(tx_sequence_data_bytes) {
                self.metrics
                    .increment_prepare_proposal_excluded_transactions_sequencer_space();
                debug!(
                    transaction_hash = %tx_hash_base64,
                    block_size_constraints = %json(&block_size_constraints),
                    tx_data_bytes = tx_sequence_data_bytes,
                    "excluding transaction: max block sequenced data limit reached"
                );
                excluded_txs = excluded_txs.saturating_add(1);

                // continue as there might be non-sequence txs that can fit
                continue;
            }

            // execute tx and store in `execution_results` list on success
            match self.execute_transaction(tx.clone()).await {
                Ok(events) => {
                    execution_results.push(ExecTxResult {
                        events,
                        ..Default::default()
                    });
                    block_size_constraints
                        .sequencer_checked_add(tx_sequence_data_bytes)
                        .wrap_err("error growing sequencer block size")?;
                    block_size_constraints
                        .cometbft_checked_add(tx_len)
                        .wrap_err("error growing cometBFT block size")?;
                    validated_txs.push(bytes.into());
                    included_signed_txs.push((*tx).clone());
                }
                Err(e) => {
                    self.metrics
                        .increment_prepare_proposal_excluded_transactions_failed_execution();
                    debug!(
                        transaction_hash = %tx_hash_base64,
                        error = AsRef::<dyn std::error::Error>::as_ref(&e),
                        "failed to execute transaction, not including in block"
                    );

                    if e.downcast_ref::<InvalidNonce>().is_some() {
                        // we don't remove the tx from mempool if it failed to execute
                        // due to an invalid nonce, as it may be valid in the future.
                        // if it's invalid due to the nonce being too low, it'll be
                        // removed from the mempool in `update_mempool_after_finalization`.
                    } else {
                        failed_tx_count = failed_tx_count.saturating_add(1);

                        // remove the failing transaction from the mempool
                        //
                        // this will remove any transactions from the same sender
                        // as well, as the dependent nonces will not be able
                        // to execute
                        self.mempool
                            .remove_tx_invalid(
                                tx,
                                RemovalReason::FailedPrepareProposal(e.to_string()),
                            )
                            .await;
                    }
                }
            }
        }

        if failed_tx_count > 0 {
            info!(
                failed_tx_count = failed_tx_count,
                included_tx_count = validated_txs.len(),
                "excluded transactions from block due to execution failure"
            );
        }
        self.metrics.set_prepare_proposal_excluded_transactions(
            excluded_txs.saturating_add(failed_tx_count),
        );

        debug!("{unused_count} leftover pending transactions");
        self.metrics
            .set_transactions_in_mempool_total(self.mempool.len().await);

        self.execution_results = Some(execution_results);
        Ok((validated_txs, included_signed_txs))
    }

    /// Executes the given transactions, writing to the app's `StateDelta`.
    ///
    /// The result of execution of every transaction which is successful
    /// is stored in `self.execution_results`.
    ///
    /// Unlike the usual flow of an ABCI application, this is called during
    /// the proposal phase, ie. `process_proposal`.
    ///
    /// This is because we disallow transactions that fail execution to be included
    /// in a block's transaction data, as this would allow `sequence::Action`s to be
    /// included for free. Instead, we execute transactions during the proposal phase,
    /// and only include them in the block if they succeed.
    ///
    /// As a result, all transactions in a sequencer block are guaranteed to execute
    /// successfully.
    #[instrument(name = "App::execute_transactions_process_proposal", skip_all, err(level = Level::WARN))]
    async fn execute_transactions_process_proposal(
        &mut self,
        txs: Vec<SignedTransaction>,
        block_size_constraints: &mut BlockSizeConstraints,
    ) -> Result<()> {
        let mut excluded_tx_count = 0_f64;
        let mut execution_results = Vec::new();

        for tx in txs {
            let bytes = tx.to_raw().encode_to_vec();
            let tx_hash = Sha256::digest(&bytes);
            let tx_len = bytes.len();

            // check if tx's sequence data will fit into sequence block
            let tx_sequence_data_bytes = tx
                .unsigned_transaction()
                .actions
                .iter()
                .filter_map(Action::as_sequence)
                .fold(0usize, |acc, seq| acc.saturating_add(seq.data.len()));

            if !block_size_constraints.sequencer_has_space(tx_sequence_data_bytes) {
                debug!(
                    transaction_hash = %telemetry::display::base64(&tx_hash),
                    block_size_constraints = %json(&block_size_constraints),
                    tx_data_bytes = tx_sequence_data_bytes,
                    "excluding transaction: max block sequenced data limit reached"
                );
                excluded_tx_count += 1.0;
                continue;
            }

            // execute tx and store in `execution_results` list on success
            match self.execute_transaction(Arc::new(tx.clone())).await {
                Ok(events) => {
                    execution_results.push(ExecTxResult {
                        events,
                        ..Default::default()
                    });
                    block_size_constraints
                        .sequencer_checked_add(tx_sequence_data_bytes)
                        .wrap_err("error growing sequencer block size")?;
                    block_size_constraints
                        .cometbft_checked_add(tx_len)
                        .wrap_err("error growing cometBFT block size")?;
                }
                Err(e) => {
                    debug!(
                        transaction_hash = %telemetry::display::base64(&tx_hash),
                        error = AsRef::<dyn std::error::Error>::as_ref(&e),
                        "failed to execute transaction, not including in block"
                    );
                    excluded_tx_count += 1.0;
                }
            }
        }

        if excluded_tx_count > 0.0 {
            info!(
                excluded_tx_count = excluded_tx_count,
                included_tx_count = execution_results.len(),
                "excluded transactions from block"
            );
        }

        self.execution_results = Some(execution_results);
        Ok(())
    }

    /// sets up the state for execution of the block's transactions.
    /// set the current height and timestamp, and calls `begin_block` on all components.
    ///
    /// this *must* be called anytime before a block's txs are executed, whether it's
    /// during the proposal phase, or finalize_block phase.
    #[instrument(name = "App::pre_execute_transactions", skip_all, err)]
<<<<<<< HEAD
    async fn pre_execute_transactions(&mut self, block_data: BlockData) -> anyhow::Result<()> {
=======
    async fn pre_execute_transactions(&mut self, block_data: BlockData) -> Result<()> {
>>>>>>> 8bc06f1e
        let chain_id = self
            .state
            .get_chain_id()
            .await
            .wrap_err("failed to get chain ID from state")?;

        // reset recost flag
        self.recost_mempool = false;

        // call begin_block on all components
        // NOTE: the fields marked `unused` are not used by any of the components;
        // however, we need to still construct a `BeginBlock` type for now as
        // the penumbra IBC implementation still requires it as a parameter.
        let begin_block: abci::request::BeginBlock = abci::request::BeginBlock {
            hash: Hash::default(), // unused
            byzantine_validators: block_data.misbehavior.clone(),
            header: Header {
                app_hash: self.app_hash.clone(),
                chain_id: chain_id.clone(),
                consensus_hash: Hash::default(),      // unused
                data_hash: Some(Hash::default()),     // unused
                evidence_hash: Some(Hash::default()), // unused
                height: block_data.height,
                last_block_id: None,                      // unused
                last_commit_hash: Some(Hash::default()),  // unused
                last_results_hash: Some(Hash::default()), // unused
                next_validators_hash: block_data.next_validators_hash,
                proposer_address: block_data.proposer_address,
                time: block_data.time,
                validators_hash: Hash::default(), // unused
                version: tendermint::block::header::Version {
                    // unused
                    app: 0,
                    block: 0,
                },
            },
            last_commit_info: tendermint::abci::types::CommitInfo {
                round: 0u16.into(), // unused
                votes: vec![],
            }, // unused
        };

        self.begin_block(&begin_block)
            .await
            .wrap_err("failed to call begin_block")?;

        Ok(())
    }

    /// Executes the given block, but does not write it to disk.
    ///
    /// `commit` must be called after this to write the block to disk.
    ///
    /// This is called by cometbft after the block has already been
    /// committed by the network's consensus.
    #[instrument(name = "App::finalize_block", skip_all, err)]
    pub(crate) async fn finalize_block(
        &mut self,
        finalize_block: abci::request::FinalizeBlock,
        storage: Storage,
    ) -> Result<abci::response::FinalizeBlock> {
        let chain_id = self
            .state
            .get_chain_id()
            .await
            .wrap_err("failed to get chain ID from state")?;
        let sudo_address = self
            .state
            .get_sudo_address()
            .await
            .wrap_err("failed to get sudo address from state")?;

        // convert tendermint id to astria address; this assumes they are
        // the same address, as they are both ed25519 keys
        let proposer_address = finalize_block.proposer_address;

        let height = finalize_block.height;
        let time = finalize_block.time;
        let Hash::Sha256(block_hash) = finalize_block.hash else {
            bail!("finalized block hash is empty; this should not occur")
        };

        // If we previously executed txs in a different proposal than is being processed,
        // reset cached state changes.
        if self.executed_proposal_hash != finalize_block.hash {
            self.update_state_for_new_round(&storage);
        }

        ensure!(
            finalize_block.txs.len() >= 2,
            "block must contain at least two transactions: the rollup transactions commitment and
             rollup IDs commitment"
        );

        // cometbft expects a result for every tx in the block, so we need to return a
        // tx result for the commitments, even though they're not actually user txs.
        let mut tx_results: Vec<ExecTxResult> = Vec::with_capacity(finalize_block.txs.len());
        tx_results.extend(std::iter::repeat(ExecTxResult::default()).take(2));

        // When the hash is not empty, we have already executed and cached the results
        if self.executed_proposal_hash.is_empty() {
            // we haven't executed anything yet, so set up the state for execution.
            let block_data = BlockData {
                misbehavior: finalize_block.misbehavior,
                height,
                time,
                next_validators_hash: finalize_block.next_validators_hash,
                proposer_address,
            };

            self.pre_execute_transactions(block_data)
                .await
                .wrap_err("failed to execute block")?;

            // skip the first two transactions, as they are the rollup data commitments
            for tx in finalize_block.txs.iter().skip(2) {
                let signed_tx = signed_transaction_from_bytes(tx)
                    .wrap_err("protocol error; only valid txs should be finalized")?;

                match self.execute_transaction(Arc::new(signed_tx)).await {
                    Ok(events) => tx_results.push(ExecTxResult {
                        events,
                        ..Default::default()
                    }),
                    Err(e) => {
                        // this is actually a protocol error, as only valid txs should be finalized
                        tracing::warn!(
                            error = AsRef::<dyn std::error::Error>::as_ref(&e),
                            "failed to finalize transaction; ignoring it",
                        );
                        let code = if e.downcast_ref::<InvalidNonce>().is_some() {
                            AbciErrorCode::INVALID_NONCE
                        } else {
                            AbciErrorCode::INTERNAL_ERROR
                        };
                        tx_results.push(ExecTxResult {
                            code: Code::Err(code.value()),
                            info: code.info(),
                            log: format!("{e:#}"),
                            ..Default::default()
                        });
                    }
                }
            }
        } else {
            let execution_results = self.execution_results.take().expect(
                "execution results must be present if txs were already executed during proposal \
                 phase",
            );
            tx_results.extend(execution_results);
        };

        let end_block = self.end_block(height.value(), sudo_address).await?;

        // get and clear block deposits from state
        let mut state_tx = StateDelta::new(self.state.clone());
        let deposits = self
            .state
            .get_block_deposits()
            .await
            .wrap_err("failed to get block deposits in end_block")?;
        state_tx
            .clear_block_deposits()
            .await
            .wrap_err("failed to clear block deposits")?;
        debug!(
            deposits = %telemetry::display::json(&deposits),
            "got block deposits from state"
        );

        let sequencer_block = SequencerBlock::try_from_block_info_and_data(
            block_hash,
            chain_id,
            height,
            time,
            proposer_address,
            finalize_block
                .txs
                .into_iter()
                .map(std::convert::Into::into)
                .collect(),
            deposits,
        )
        .wrap_err("failed to convert block info and data to SequencerBlock")?;
        state_tx
            .put_sequencer_block(sequencer_block)
            .wrap_err("failed to write sequencer block to state")?;

        // update the priority of any txs in the mempool based on the updated app state
        if self.recost_mempool {
            self.metrics.increment_mempool_recosted();
        }
        update_mempool_after_finalization(&mut self.mempool, &state_tx, self.recost_mempool).await;

        // events that occur after end_block are ignored here;
        // there should be none anyways.
        let _ = self.apply(state_tx);

        // prepare the `StagedWriteBatch` for a later commit.
        let app_hash = self
            .prepare_commit(storage.clone())
            .await
            .wrap_err("failed to prepare commit")?;

        Ok(abci::response::FinalizeBlock {
            events: end_block.events,
            validator_updates: end_block.validator_updates,
            consensus_param_updates: end_block.consensus_param_updates,
            tx_results,
            app_hash,
        })
    }

    #[instrument(skip_all, err)]
<<<<<<< HEAD
    async fn prepare_commit(&mut self, storage: Storage) -> anyhow::Result<AppHash> {
=======
    async fn prepare_commit(&mut self, storage: Storage) -> Result<AppHash> {
>>>>>>> 8bc06f1e
        // extract the state we've built up to so we can prepare it as a `StagedWriteBatch`.
        let dummy_state = StateDelta::new(storage.latest_snapshot());
        let mut state = Arc::try_unwrap(std::mem::replace(&mut self.state, Arc::new(dummy_state)))
            .expect("we have exclusive ownership of the State at commit()");

        // store the storage version indexed by block height
        let new_version = storage.latest_version().wrapping_add(1);
        let height = state
            .get_block_height()
            .await
            .expect("block height must be set, as `put_block_height` was already called");
        state.put_storage_version_by_height(height, new_version);
        debug!(
            height,
            version = new_version,
            "stored storage version for height"
        );

        let write_batch = storage
            .prepare_commit(state)
            .await
            .map_err(anyhow_to_eyre)
            .wrap_err("failed to prepare commit")?;
        let app_hash: AppHash = write_batch
            .root_hash()
            .0
            .to_vec()
            .try_into()
            .wrap_err("failed to convert app hash")?;
        self.write_batch = Some(write_batch);
        Ok(app_hash)
    }

    #[instrument(name = "App::begin_block", skip_all, err)]
    pub(crate) async fn begin_block(
        &mut self,
        begin_block: &abci::request::BeginBlock,
    ) -> Result<Vec<abci::Event>> {
        let mut state_tx = StateDelta::new(self.state.clone());

        // store the block height
        state_tx.put_block_height(begin_block.header.height.into());
        // store the block time
        state_tx.put_block_timestamp(begin_block.header.time);

        // call begin_block on all components
        let mut arc_state_tx = Arc::new(state_tx);
        AccountsComponent::begin_block(&mut arc_state_tx, begin_block)
            .await
            .wrap_err("failed to call begin_block on AccountsComponent")?;
        AuthorityComponent::begin_block(&mut arc_state_tx, begin_block)
            .await
            .wrap_err("failed to call begin_block on AuthorityComponent")?;
        BridgeComponent::begin_block(&mut arc_state_tx, begin_block)
            .await
            .wrap_err("failed to call begin_block on BridgeComponent")?;
        IbcComponent::begin_block(&mut arc_state_tx, begin_block)
            .await
            .wrap_err("failed to call begin_block on IbcComponent")?;
        SequenceComponent::begin_block(&mut arc_state_tx, begin_block)
            .await
            .wrap_err("failed to call begin_block on SequenceComponent")?;

        let state_tx = Arc::try_unwrap(arc_state_tx)
            .expect("components should not retain copies of shared state");

        Ok(self.apply(state_tx))
    }

    /// Executes a signed transaction.
    #[instrument(name = "App::execute_transaction", skip_all)]
    async fn execute_transaction(
        &mut self,
        signed_tx: Arc<SignedTransaction>,
    ) -> Result<Vec<Event>> {
        signed_tx
            .check_stateless()
            .await
            .wrap_err("stateless check failed")?;

        let mut state_tx = self
            .state
            .try_begin_transaction()
            .expect("state Arc should be present and unique");

        signed_tx
            .check_and_execute(&mut state_tx)
            .await
            .wrap_err("failed executing transaction")?;

        // flag mempool for cleaning if we ran a fee change action
        self.recost_mempool = self.recost_mempool
            || signed_tx
                .actions()
                .iter()
                .any(|action| matches!(action, Action::FeeAssetChange(_) | Action::FeeChange(_)));

        Ok(state_tx.apply().1)
    }

    #[instrument(name = "App::end_block", skip_all, err)]
    pub(crate) async fn end_block(
        &mut self,
        height: u64,
        fee_recipient: [u8; 20],
    ) -> Result<abci::response::EndBlock> {
        let state_tx = StateDelta::new(self.state.clone());
        let mut arc_state_tx = Arc::new(state_tx);

        let end_block = abci::request::EndBlock {
            height: height
                .try_into()
                .expect("a block height should be able to fit in an i64"),
        };

        // call end_block on all components
        AccountsComponent::end_block(&mut arc_state_tx, &end_block)
            .await
            .wrap_err("failed to call end_block on AccountsComponent")?;
        AuthorityComponent::end_block(&mut arc_state_tx, &end_block)
            .await
            .wrap_err("failed to call end_block on AuthorityComponent")?;
        BridgeComponent::end_block(&mut arc_state_tx, &end_block)
            .await
            .wrap_err("failed to call end_block on BridgeComponent")?;
        IbcComponent::end_block(&mut arc_state_tx, &end_block)
            .await
            .wrap_err("failed to call end_block on IbcComponent")?;
        SequenceComponent::end_block(&mut arc_state_tx, &end_block)
            .await
            .wrap_err("failed to call end_block on SequenceComponent")?;

        let mut state_tx = Arc::try_unwrap(arc_state_tx)
            .expect("components should not retain copies of shared state");

        // gather and return validator updates
        let validator_updates = self
            .state
            .get_validator_updates()
            .await
            .expect("failed getting validator updates");

        // clear validator updates
        state_tx.clear_validator_updates();

        // gather block fees and transfer them to the block proposer
        let fees = self
            .state
            .get_block_fees()
            .await
            .wrap_err("failed to get block fees")?;

        for (asset, amount) in fees {
            state_tx
                .increase_balance(fee_recipient, asset, amount)
                .await
                .wrap_err("failed to increase fee recipient balance")?;
        }

        // clear block fees
        state_tx.clear_block_fees().await;

        let events = self.apply(state_tx);
        Ok(abci::response::EndBlock {
            validator_updates: validator_updates
                .try_into_cometbft()
                .wrap_err("failed converting astria validators to cometbft compatible type")?,
            events,
            ..Default::default()
        })
    }

    #[instrument(name = "App::commit", skip_all)]
    pub(crate) async fn commit(&mut self, storage: Storage) {
        // Commit the pending writes, clearing the state.
        let app_hash = storage
            .commit_batch(self.write_batch.take().expect(
                "write batch must be set, as `finalize_block` is always called before `commit`",
            ))
            .expect("must be able to successfully commit to storage");
        tracing::debug!(
            app_hash = %telemetry::display::hex(&app_hash),
            "finished committing state",
        );
        self.app_hash = app_hash
            .0
            .to_vec()
            .try_into()
            .expect("root hash to app hash conversion must succeed");

        // Get the latest version of the state, now that we've committed it.
        self.state = Arc::new(StateDelta::new(storage.latest_snapshot()));
    }

    // StateDelta::apply only works when the StateDelta wraps an underlying
    // StateWrite.  But if we want to share the StateDelta with spawned tasks,
    // we usually can't wrap a StateWrite instance, which requires exclusive
    // access. This method "externally" applies the state delta to the
    // inter-block state.
    //
    // Invariant: state_tx and self.state are the only two references to the
    // inter-block state.
    fn apply(&mut self, state_tx: StateDelta<InterBlockState>) -> Vec<Event> {
        let (state2, mut cache) = state_tx.flatten();
        std::mem::drop(state2);
        // Now there is only one reference to the inter-block state: self.state

        let events = cache.take_events();
        cache.apply_to(
            Arc::get_mut(&mut self.state).expect("no other references to inter-block state"),
        );

        events
    }
}

// updates the mempool to reflect current state
//
// NOTE: this function locks the mempool until all accounts have been cleaned.
// this could potentially stall consensus from moving to the next round if
// the mempool is large, especially if recosting transactions.
#[instrument(skip_all)]
async fn update_mempool_after_finalization<S: StateRead>(
    mempool: &mut Mempool,
    state: &S,
    recost: bool,
) {
    mempool.run_maintenance(state, recost).await;
}

/// relevant data of a block being executed.
///
/// used to setup the state before execution of transactions.
#[derive(Debug, Clone)]
struct BlockData {
    misbehavior: Vec<tendermint::abci::types::Misbehavior>,
    height: tendermint::block::Height,
    time: tendermint::Time,
    next_validators_hash: Hash,
    proposer_address: account::Id,
}

fn signed_transaction_from_bytes(bytes: &[u8]) -> Result<SignedTransaction> {
    let raw = raw::SignedTransaction::decode(bytes)
        .wrap_err("failed to decode protobuf to signed transaction")?;
    let tx = SignedTransaction::try_from_raw(raw)
        .wrap_err("failed to transform raw signed transaction to verified type")?;

    Ok(tx)
}<|MERGE_RESOLUTION|>--- conflicted
+++ resolved
@@ -718,11 +718,7 @@
     /// this *must* be called anytime before a block's txs are executed, whether it's
     /// during the proposal phase, or finalize_block phase.
     #[instrument(name = "App::pre_execute_transactions", skip_all, err)]
-<<<<<<< HEAD
-    async fn pre_execute_transactions(&mut self, block_data: BlockData) -> anyhow::Result<()> {
-=======
     async fn pre_execute_transactions(&mut self, block_data: BlockData) -> Result<()> {
->>>>>>> 8bc06f1e
         let chain_id = self
             .state
             .get_chain_id()
@@ -937,11 +933,7 @@
     }
 
     #[instrument(skip_all, err)]
-<<<<<<< HEAD
-    async fn prepare_commit(&mut self, storage: Storage) -> anyhow::Result<AppHash> {
-=======
     async fn prepare_commit(&mut self, storage: Storage) -> Result<AppHash> {
->>>>>>> 8bc06f1e
         // extract the state we've built up to so we can prepare it as a `StagedWriteBatch`.
         let dummy_state = StateDelta::new(storage.latest_snapshot());
         let mut state = Arc::try_unwrap(std::mem::replace(&mut self.state, Arc::new(dummy_state)))
