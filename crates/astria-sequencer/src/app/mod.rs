#[cfg(feature = "benchmark")]
mod benchmarks;
#[cfg(any(test, feature = "benchmark"))]
pub(crate) mod test_utils;
#[cfg(test)]
mod tests_app;
#[cfg(test)]
mod tests_breaking_changes;
#[cfg(test)]
mod tests_execute_transaction;

mod action_handler;
use std::{
    collections::VecDeque,
    sync::Arc,
};

pub(crate) use action_handler::ActionHandler;
use astria_core::{
    generated::protocol::transactions::v1alpha1 as raw,
    protocol::{
        abci::AbciErrorCode,
        genesis::v1alpha1::GenesisAppState,
        transaction::v1alpha1::{
            action::ValidatorUpdate,
            Action,
            SignedTransaction,
        },
    },
    sequencerblock::v1alpha1::block::SequencerBlock,
};
use astria_eyre::{
    anyhow_to_eyre,
    eyre::{
        bail,
        ensure,
        eyre,
        OptionExt as _,
        Result,
        WrapErr as _,
    },
};
use cnidarium::{
    ArcStateDeltaExt,
    Snapshot,
    StagedWriteBatch,
    StateDelta,
    StateRead,
    Storage,
};
use prost::Message as _;
use sha2::{
    Digest as _,
    Sha256,
};
use telemetry::display::json;
use tendermint::{
    abci::{
        self,
        types::ExecTxResult,
        Code,
        Event,
    },
    account,
    block::Header,
    AppHash,
    Hash,
};
use tracing::{
    debug,
    info,
    instrument,
};

use crate::{
    accounts::{
        component::AccountsComponent,
<<<<<<< HEAD
        StateReadExt,
=======
        StateWriteExt as _,
>>>>>>> a29c857e
    },
    address::StateWriteExt as _,
    api_state_ext::StateWriteExt as _,
    assets::StateWriteExt as _,
    authority::{
        component::{
            AuthorityComponent,
            AuthorityComponentAppState,
        },
        StateReadExt as _,
        StateWriteExt as _,
    },
    bridge::{
        component::BridgeComponent,
        StateReadExt as _,
        StateWriteExt as _,
    },
    component::Component as _,
    ibc::component::IbcComponent,
    mempool::{
        Mempool,
        RemovalReason,
    },
    metrics::Metrics,
    proposal::{
        block_size_constraints::BlockSizeConstraints,
        commitment::{
            generate_rollup_datas_commitment,
            GeneratedCommitments,
        },
    },
    sequence::component::SequenceComponent,
    state_ext::{
        StateReadExt as _,
        StateWriteExt as _,
    },
    transaction::InvalidNonce,
};

/// The inter-block state being written to by the application.
type InterBlockState = Arc<StateDelta<Snapshot>>;

/// The Sequencer application, written as a bundle of [`Component`]s.
///
/// Note: this is called `App` because this is a Tendermint ABCI application,
/// and implements the state transition logic of the chain.
///
/// See also the [Penumbra reference] implementation.
///
/// [Penumbra reference]: https://github.com/penumbra-zone/penumbra/blob/9cc2c644e05c61d21fdc7b507b96016ba6b9a935/app/src/app/mod.rs#L42
pub(crate) struct App {
    state: InterBlockState,

    // The mempool of the application.
    //
    // Transactions are pulled from this mempool during `prepare_proposal`.
    mempool: Mempool,

    // The validator address in cometbft being used to sign votes.
    //
    // Used to avoid executing a block in both `prepare_proposal` and `process_proposal`. It
    // is set in `prepare_proposal` from information sent in from cometbft and can potentially
    // change round-to-round. In `process_proposal` we check if we prepared the proposal, and
    // if so, we clear the value and we skip re-execution of the block's transactions to avoid
    // failures caused by re-execution.
    validator_address: Option<account::Id>,

    // This is set to the executed hash of the proposal during `process_proposal`
    //
    // If it does not match the hash given during `begin_block`, then we clear and
    // reset the execution results cache + state delta. Transactions are re-executed.
    // If it does match, we utilize cached results to reduce computation.
    //
    // Resets to default hash at the beginning of `prepare_proposal`, and `process_proposal` if
    // `prepare_proposal` was not called.
    executed_proposal_hash: Hash,

    // This is set when a `FeeChange` or `FeeAssetChange` action is seen in a block to flag
    // to the mempool to recost all transactions.
    recost_mempool: bool,

    // cache of results of executing of transactions in `prepare_proposal` or `process_proposal`.
    // cleared at the end of each block.
    execution_results: Option<Vec<tendermint::abci::types::ExecTxResult>>,

    // the current `StagedWriteBatch` which contains the rocksdb write batch
    // of the current block being executed, created from the state delta,
    // and set after `finalize_block`.
    // this is committed to the state when `commit` is called, and set to `None`.
    write_batch: Option<StagedWriteBatch>,

    // the currently committed `AppHash` of the application state.
    // set whenever `commit` is called.
    //
    // allow clippy because we need be specific as to what hash this is.
    #[allow(clippy::struct_field_names)]
    app_hash: AppHash,

    metrics: &'static Metrics,
}

impl App {
    pub(crate) async fn new(
        snapshot: Snapshot,
        mempool: Mempool,
        metrics: &'static Metrics,
    ) -> Result<Self> {
        debug!("initializing App instance");

        let app_hash: AppHash = snapshot
            .root_hash()
            .await
            .map_err(anyhow_to_eyre)
            .wrap_err("failed to get current root hash")?
            .0
            .to_vec()
            .try_into()
            .expect("root hash conversion must succeed; should be 32 bytes");

        // We perform the `Arc` wrapping of `State` here to ensure
        // there should be no unexpected copies elsewhere.
        let state = Arc::new(StateDelta::new(snapshot));

        Ok(Self {
            state,
            mempool,
            validator_address: None,
            executed_proposal_hash: Hash::default(),
            execution_results: None,
            recost_mempool: false,
            write_batch: None,
            app_hash,
            metrics,
        })
    }

    #[instrument(name = "App:init_chain", skip_all)]
    pub(crate) async fn init_chain(
        &mut self,
        storage: Storage,
        genesis_state: GenesisAppState,
        genesis_validators: Vec<ValidatorUpdate>,
        chain_id: String,
    ) -> Result<AppHash> {
        let mut state_tx = self
            .state
            .try_begin_transaction()
            .expect("state Arc should not be referenced elsewhere");

        state_tx.put_base_prefix(genesis_state.address_prefixes().base());
        state_tx.put_ibc_compat_prefix(genesis_state.address_prefixes().ibc_compat());

        let native_asset = genesis_state.native_asset_base_denomination();
        state_tx.put_native_asset(native_asset);
        state_tx
            .put_ibc_asset(native_asset)
            .wrap_err("failed to commit native asset as ibc asset to state")?;

        state_tx
            .put_chain_id_and_revision_number(chain_id.try_into().wrap_err("invalid chain ID")?);
        state_tx.put_block_height(0);

        for fee_asset in genesis_state.allowed_fee_assets() {
            state_tx.put_allowed_fee_asset(fee_asset);
        }

        // call init_chain on all components
        AccountsComponent::init_chain(&mut state_tx, &genesis_state)
            .await
            .wrap_err("failed to call init_chain on AccountsComponent")?;
        AuthorityComponent::init_chain(
            &mut state_tx,
            &AuthorityComponentAppState {
                authority_sudo_address: *genesis_state.authority_sudo_address(),
                genesis_validators,
            },
        )
        .await
        .wrap_err("failed to call init_chain on AuthorityComponent")?;
        BridgeComponent::init_chain(&mut state_tx, &genesis_state)
            .await
            .wrap_err("failed to call init_chain on BridgeComponent")?;
        IbcComponent::init_chain(&mut state_tx, &genesis_state)
            .await
            .wrap_err("failed to call init_chain on IbcComponent")?;
        SequenceComponent::init_chain(&mut state_tx, &genesis_state)
            .await
            .wrap_err("failed to call init_chain on SequenceComponent")?;

        state_tx.apply();

        let app_hash = self
            .prepare_commit(storage)
            .await
            .wrap_err("failed to prepare commit")?;
        debug!(app_hash = %telemetry::display::base64(&app_hash), "init_chain completed");
        Ok(app_hash)
    }

    fn update_state_for_new_round(&mut self, storage: &Storage) {
        // reset app state to latest committed state, in case of a round not being committed
        // but `self.state` was changed due to executing the previous round's data.
        //
        // if the previous round was committed, then the state stays the same.
        self.state = Arc::new(StateDelta::new(storage.latest_snapshot()));

        // clear the cache of transaction execution results
        self.execution_results = None;
        self.executed_proposal_hash = Hash::default();
    }

    /// Generates a commitment to the `sequence::Actions` in the block's transactions.
    ///
    /// This is required so that a rollup can easily verify that the transactions it
    /// receives are correct (ie. we actually included in a sequencer block, and none
    /// are missing)
    /// It puts this special "commitment" as the first transaction in a block.
    /// When other validators receive the block, they know the first transaction is
    /// supposed to be the commitment, and verifies that is it correct.
    #[instrument(name = "App::prepare_proposal", skip_all)]
    pub(crate) async fn prepare_proposal(
        &mut self,
        prepare_proposal: abci::request::PrepareProposal,
        storage: Storage,
    ) -> Result<abci::response::PrepareProposal> {
        self.validator_address = Some(prepare_proposal.proposer_address);
        self.update_state_for_new_round(&storage);

        let mut block_size_constraints = BlockSizeConstraints::new(
            usize::try_from(prepare_proposal.max_tx_bytes)
                .wrap_err("failed to convert max_tx_bytes to usize")?,
        )
        .wrap_err("failed to create block size constraints")?;

        let block_data = BlockData {
            misbehavior: prepare_proposal.misbehavior,
            height: prepare_proposal.height,
            time: prepare_proposal.time,
            next_validators_hash: prepare_proposal.next_validators_hash,
            proposer_address: prepare_proposal.proposer_address,
        };

        self.pre_execute_transactions(block_data)
            .await
            .wrap_err("failed to prepare for executing block")?;

        // ignore the txs passed by cometbft in favour of our app-side mempool
        let (included_tx_bytes, signed_txs_included) = self
            .execute_transactions_prepare_proposal(&mut block_size_constraints)
            .await
            .wrap_err("failed to execute transactions")?;
        self.metrics
            .record_proposal_transactions(signed_txs_included.len());

        let deposits = self
            .state
            .get_block_deposits()
            .await
            .wrap_err("failed to get block deposits in prepare_proposal")?;
        self.metrics.record_proposal_deposits(deposits.len());

        // generate commitment to sequence::Actions and deposits and commitment to the rollup IDs
        // included in the block
        let res = generate_rollup_datas_commitment(&signed_txs_included, deposits);

        Ok(abci::response::PrepareProposal {
            txs: res.into_transactions(included_tx_bytes),
        })
    }

    /// Generates a commitment to the `sequence::Actions` in the block's transactions
    /// and ensures it matches the commitment created by the proposer, which
    /// should be the first transaction in the block.
    #[instrument(name = "App::process_proposal", skip_all)]
    pub(crate) async fn process_proposal(
        &mut self,
        process_proposal: abci::request::ProcessProposal,
        storage: Storage,
    ) -> Result<()> {
        // if we proposed this block (ie. prepare_proposal was called directly before this), then
        // we skip execution for this `process_proposal` call.
        //
        // if we didn't propose this block, `self.validator_address` will be None or a different
        // value, so we will execute the block as normal.
        if let Some(id) = self.validator_address {
            if id == process_proposal.proposer_address {
                debug!("skipping process_proposal as we are the proposer for this block");
                self.validator_address = None;
                self.executed_proposal_hash = process_proposal.hash;
                return Ok(());
            }
            self.metrics.increment_process_proposal_skipped_proposal();
            debug!(
                "our validator address was set but we're not the proposer, so our previous \
                 proposal was skipped, executing block"
            );
            self.validator_address = None;
        }

        self.update_state_for_new_round(&storage);

        let mut txs = VecDeque::from(process_proposal.txs);
        let received_rollup_datas_root: [u8; 32] = txs
            .pop_front()
            .ok_or_eyre("no transaction commitment in proposal")?
            .to_vec()
            .try_into()
            .map_err(|_| eyre!("transaction commitment must be 32 bytes"))?;

        let received_rollup_ids_root: [u8; 32] = txs
            .pop_front()
            .ok_or_eyre("no chain IDs commitment in proposal")?
            .to_vec()
            .try_into()
            .map_err(|_| eyre!("chain IDs commitment must be 32 bytes"))?;

        let expected_txs_len = txs.len();

        let block_data = BlockData {
            misbehavior: process_proposal.misbehavior,
            height: process_proposal.height,
            time: process_proposal.time,
            next_validators_hash: process_proposal.next_validators_hash,
            proposer_address: process_proposal.proposer_address,
        };

        self.pre_execute_transactions(block_data)
            .await
            .wrap_err("failed to prepare for executing block")?;

        // we don't care about the cometbft max_tx_bytes here, as cometbft would have
        // rejected the proposal if it was too large.
        // however, we should still validate the other constraints, namely
        // the max sequenced data bytes.
        let mut block_size_constraints = BlockSizeConstraints::new_unlimited_cometbft();

        // deserialize txs into `SignedTransaction`s;
        // this does not error if any txs fail to be deserialized, but the `execution_results.len()`
        // check below ensures that all txs in the proposal are deserializable (and
        // executable).
        let signed_txs = txs
            .into_iter()
            .filter_map(|bytes| signed_transaction_from_bytes(bytes.as_ref()).ok())
            .collect::<Vec<_>>();

        self.execute_transactions_process_proposal(signed_txs.clone(), &mut block_size_constraints)
            .await
            .wrap_err("failed to execute transactions")?;

        let Some(execution_results) = self.execution_results.as_ref() else {
            bail!("execution results must be present after executing transactions")
        };

        // all txs in the proposal should be deserializable and executable
        // if any txs were not deserializeable or executable, they would not have been
        // added to the `execution_results` list, thus the length of `txs_to_include`
        // will be shorter than that of `execution_results`.
        ensure!(
            execution_results.len() == expected_txs_len,
            "transactions to be included do not match expected",
        );
        self.metrics.record_proposal_transactions(signed_txs.len());

        let deposits = self
            .state
            .get_block_deposits()
            .await
            .wrap_err("failed to get block deposits in process_proposal")?;
        self.metrics.record_proposal_deposits(deposits.len());

        let GeneratedCommitments {
            rollup_datas_root: expected_rollup_datas_root,
            rollup_ids_root: expected_rollup_ids_root,
        } = generate_rollup_datas_commitment(&signed_txs, deposits);
        ensure!(
            received_rollup_datas_root == expected_rollup_datas_root,
            "transaction commitment does not match expected",
        );

        ensure!(
            received_rollup_ids_root == expected_rollup_ids_root,
            "chain IDs commitment does not match expected",
        );

        self.executed_proposal_hash = process_proposal.hash;

        Ok(())
    }

    /// Executes transactions from the app's mempool until the block is full,
    /// writing to the app's `StateDelta`.
    ///
    /// The result of execution of every transaction which is successful
    /// is stored in `self.execution_results`.
    ///
    /// Returns the transactions which were successfully executed
    /// in both their [`SignedTransaction`] and raw bytes form.
    ///
    /// Unlike the usual flow of an ABCI application, this is called during
    /// the proposal phase, ie. `prepare_proposal`.
    ///
    /// This is because we disallow transactions that fail execution to be included
    /// in a block's transaction data, as this would allow `sequence::Action`s to be
    /// included for free. Instead, we execute transactions during the proposal phase,
    /// and only include them in the block if they succeed.
    ///
    /// As a result, all transactions in a sequencer block are guaranteed to execute
    /// successfully.
    #[instrument(name = "App::execute_transactions_prepare_proposal", skip_all)]
    async fn execute_transactions_prepare_proposal(
        &mut self,
        block_size_constraints: &mut BlockSizeConstraints,
    ) -> Result<(Vec<bytes::Bytes>, Vec<SignedTransaction>)> {
        let mempool_len = self.mempool.len().await;
        debug!(mempool_len, "executing transactions from mempool");

        let mut validated_txs: Vec<bytes::Bytes> = Vec::new();
        let mut included_signed_txs = Vec::new();
        let mut failed_tx_count: usize = 0;
        let mut execution_results = Vec::new();
        let mut excluded_txs: usize = 0;

        // get copy of transactions to execute from mempool
        let pending_txs = self
            .mempool
            .builder_queue(&self.state)
            .await
            .expect("failed to fetch pending transactions");

        let mut unused_count = pending_txs.len();
        for (tx_hash, tx) in pending_txs {
            unused_count = unused_count.saturating_sub(1);
            let tx_hash_base64 = telemetry::display::base64(&tx_hash).to_string();
            let bytes = tx.to_raw().encode_to_vec();
            let tx_len = bytes.len();
            info!(transaction_hash = %tx_hash_base64, "executing transaction");

            // don't include tx if it would make the cometBFT block too large
            if !block_size_constraints.cometbft_has_space(tx_len) {
                self.metrics
                    .increment_prepare_proposal_excluded_transactions_cometbft_space();
                debug!(
                    transaction_hash = %tx_hash_base64,
                    block_size_constraints = %json(&block_size_constraints),
                    tx_data_bytes = tx_len,
                    "excluding remaining transactions: max cometBFT data limit reached"
                );
                excluded_txs = excluded_txs.saturating_add(1);

                // break from loop, as the block is full
                break;
            }

            // check if tx's sequence data will fit into sequence block
            let tx_sequence_data_bytes = tx
                .unsigned_transaction()
                .actions
                .iter()
                .filter_map(Action::as_sequence)
                .fold(0usize, |acc, seq| acc.saturating_add(seq.data.len()));

            if !block_size_constraints.sequencer_has_space(tx_sequence_data_bytes) {
                self.metrics
                    .increment_prepare_proposal_excluded_transactions_sequencer_space();
                debug!(
                    transaction_hash = %tx_hash_base64,
                    block_size_constraints = %json(&block_size_constraints),
                    tx_data_bytes = tx_sequence_data_bytes,
                    "excluding transaction: max block sequenced data limit reached"
                );
                excluded_txs = excluded_txs.saturating_add(1);

                // continue as there might be non-sequence txs that can fit
                continue;
            }

            // execute tx and store in `execution_results` list on success
            match self.execute_transaction(tx.clone()).await {
                Ok(events) => {
                    execution_results.push(ExecTxResult {
                        events,
                        ..Default::default()
                    });
                    block_size_constraints
                        .sequencer_checked_add(tx_sequence_data_bytes)
                        .wrap_err("error growing sequencer block size")?;
                    block_size_constraints
                        .cometbft_checked_add(tx_len)
                        .wrap_err("error growing cometBFT block size")?;
                    validated_txs.push(bytes.into());
                    included_signed_txs.push((*tx).clone());
                }
                Err(e) => {
                    self.metrics
                        .increment_prepare_proposal_excluded_transactions_failed_execution();
                    debug!(
                        transaction_hash = %tx_hash_base64,
                        error = AsRef::<dyn std::error::Error>::as_ref(&e),
                        "failed to execute transaction, not including in block"
                    );

                    if e.downcast_ref::<InvalidNonce>().is_some() {
                        // we don't remove the tx from mempool if it failed to execute
                        // due to an invalid nonce, as it may be valid in the future.
                        // if it's invalid due to the nonce being too low, it'll be
                        // removed from the mempool in `update_mempool_after_finalization`.
                    } else {
                        failed_tx_count = failed_tx_count.saturating_add(1);

                        // remove the failing transaction from the mempool
                        //
                        // this will remove any transactions from the same sender
                        // as well, as the dependent nonces will not be able
                        // to execute
                        self.mempool
                            .remove_tx_invalid(
                                tx,
                                RemovalReason::FailedPrepareProposal(e.to_string()),
                            )
                            .await;
                    }
                }
            }
        }

        if failed_tx_count > 0 {
            info!(
                failed_tx_count = failed_tx_count,
                included_tx_count = validated_txs.len(),
                "excluded transactions from block due to execution failure"
            );
        }
        self.metrics.set_prepare_proposal_excluded_transactions(
            excluded_txs.saturating_add(failed_tx_count),
        );

        debug!("{unused_count} leftover pending transactions");
        self.metrics
            .set_transactions_in_mempool_total(self.mempool.len().await);

        self.execution_results = Some(execution_results);
        Ok((validated_txs, included_signed_txs))
    }

    /// Executes the given transactions, writing to the app's `StateDelta`.
    ///
    /// The result of execution of every transaction which is successful
    /// is stored in `self.execution_results`.
    ///
    /// Unlike the usual flow of an ABCI application, this is called during
    /// the proposal phase, ie. `process_proposal`.
    ///
    /// This is because we disallow transactions that fail execution to be included
    /// in a block's transaction data, as this would allow `sequence::Action`s to be
    /// included for free. Instead, we execute transactions during the proposal phase,
    /// and only include them in the block if they succeed.
    ///
    /// As a result, all transactions in a sequencer block are guaranteed to execute
    /// successfully.
    #[instrument(name = "App::execute_transactions_process_proposal", skip_all)]
    async fn execute_transactions_process_proposal(
        &mut self,
        txs: Vec<SignedTransaction>,
        block_size_constraints: &mut BlockSizeConstraints,
    ) -> Result<()> {
        let mut excluded_tx_count = 0_f64;
        let mut execution_results = Vec::new();

        for tx in txs {
            let bytes = tx.to_raw().encode_to_vec();
            let tx_hash = Sha256::digest(&bytes);
            let tx_len = bytes.len();

            // check if tx's sequence data will fit into sequence block
            let tx_sequence_data_bytes = tx
                .unsigned_transaction()
                .actions
                .iter()
                .filter_map(Action::as_sequence)
                .fold(0usize, |acc, seq| acc.saturating_add(seq.data.len()));

            if !block_size_constraints.sequencer_has_space(tx_sequence_data_bytes) {
                debug!(
                    transaction_hash = %telemetry::display::base64(&tx_hash),
                    block_size_constraints = %json(&block_size_constraints),
                    tx_data_bytes = tx_sequence_data_bytes,
                    "excluding transaction: max block sequenced data limit reached"
                );
                excluded_tx_count += 1.0;
                continue;
            }

            // execute tx and store in `execution_results` list on success
            match self.execute_transaction(Arc::new(tx.clone())).await {
                Ok(events) => {
                    execution_results.push(ExecTxResult {
                        events,
                        ..Default::default()
                    });
                    block_size_constraints
                        .sequencer_checked_add(tx_sequence_data_bytes)
                        .wrap_err("error growing sequencer block size")?;
                    block_size_constraints
                        .cometbft_checked_add(tx_len)
                        .wrap_err("error growing cometBFT block size")?;
                }
                Err(e) => {
                    debug!(
                        transaction_hash = %telemetry::display::base64(&tx_hash),
                        error = AsRef::<dyn std::error::Error>::as_ref(&e),
                        "failed to execute transaction, not including in block"
                    );
                    excluded_tx_count += 1.0;
                }
            }
        }

        if excluded_tx_count > 0.0 {
            info!(
                excluded_tx_count = excluded_tx_count,
                included_tx_count = execution_results.len(),
                "excluded transactions from block"
            );
        }

        self.execution_results = Some(execution_results);
        Ok(())
    }

    /// sets up the state for execution of the block's transactions.
    /// set the current height and timestamp, and calls `begin_block` on all components.
    ///
    /// this *must* be called anytime before a block's txs are executed, whether it's
    /// during the proposal phase, or finalize_block phase.
    #[instrument(name = "App::pre_execute_transactions", skip_all, err)]
    async fn pre_execute_transactions(&mut self, block_data: BlockData) -> Result<()> {
        let chain_id = self
            .state
            .get_chain_id()
            .await
            .wrap_err("failed to get chain ID from state")?;

        // reset recost flag
        self.recost_mempool = false;

        // call begin_block on all components
        // NOTE: the fields marked `unused` are not used by any of the components;
        // however, we need to still construct a `BeginBlock` type for now as
        // the penumbra IBC implementation still requires it as a parameter.
        let begin_block: abci::request::BeginBlock = abci::request::BeginBlock {
            hash: Hash::default(), // unused
            byzantine_validators: block_data.misbehavior.clone(),
            header: Header {
                app_hash: self.app_hash.clone(),
                chain_id: chain_id.clone(),
                consensus_hash: Hash::default(),      // unused
                data_hash: Some(Hash::default()),     // unused
                evidence_hash: Some(Hash::default()), // unused
                height: block_data.height,
                last_block_id: None,                      // unused
                last_commit_hash: Some(Hash::default()),  // unused
                last_results_hash: Some(Hash::default()), // unused
                next_validators_hash: block_data.next_validators_hash,
                proposer_address: block_data.proposer_address,
                time: block_data.time,
                validators_hash: Hash::default(), // unused
                version: tendermint::block::header::Version {
                    // unused
                    app: 0,
                    block: 0,
                },
            },
            last_commit_info: tendermint::abci::types::CommitInfo {
                round: 0u16.into(), // unused
                votes: vec![],
            }, // unused
        };

        self.begin_block(&begin_block)
            .await
            .wrap_err("failed to call begin_block")?;

        Ok(())
    }

    /// Executes the given block, but does not write it to disk.
    ///
    /// `commit` must be called after this to write the block to disk.
    ///
    /// This is called by cometbft after the block has already been
    /// committed by the network's consensus.
    #[instrument(name = "App::finalize_block", skip_all)]
    pub(crate) async fn finalize_block(
        &mut self,
        finalize_block: abci::request::FinalizeBlock,
        storage: Storage,
    ) -> Result<abci::response::FinalizeBlock> {
        let chain_id = self
            .state
            .get_chain_id()
            .await
            .wrap_err("failed to get chain ID from state")?;

        // convert tendermint id to astria address; this assumes they are
        // the same address, as they are both ed25519 keys
        let proposer_address = finalize_block.proposer_address;

        let height = finalize_block.height;
        let time = finalize_block.time;
        let Hash::Sha256(block_hash) = finalize_block.hash else {
            bail!("finalized block hash is empty; this should not occur")
        };

        // If we previously executed txs in a different proposal than is being processed,
        // reset cached state changes.
        if self.executed_proposal_hash != finalize_block.hash {
            self.update_state_for_new_round(&storage);
        }

        ensure!(
            finalize_block.txs.len() >= 2,
            "block must contain at least two transactions: the rollup transactions commitment and
             rollup IDs commitment"
        );

        // cometbft expects a result for every tx in the block, so we need to return a
        // tx result for the commitments, even though they're not actually user txs.
        let mut tx_results: Vec<ExecTxResult> = Vec::with_capacity(finalize_block.txs.len());
        tx_results.extend(std::iter::repeat(ExecTxResult::default()).take(2));

        // When the hash is not empty, we have already executed and cached the results
        if self.executed_proposal_hash.is_empty() {
            // we haven't executed anything yet, so set up the state for execution.
            let block_data = BlockData {
                misbehavior: finalize_block.misbehavior,
                height,
                time,
                next_validators_hash: finalize_block.next_validators_hash,
                proposer_address,
            };

            self.pre_execute_transactions(block_data)
                .await
                .wrap_err("failed to execute block")?;

            // skip the first two transactions, as they are the rollup data commitments
            for tx in finalize_block.txs.iter().skip(2) {
                let signed_tx = signed_transaction_from_bytes(tx)
                    .wrap_err("protocol error; only valid txs should be finalized")?;

                match self.execute_transaction(Arc::new(signed_tx)).await {
                    Ok(events) => tx_results.push(ExecTxResult {
                        events,
                        ..Default::default()
                    }),
                    Err(e) => {
                        // this is actually a protocol error, as only valid txs should be finalized
                        tracing::error!(
                            error = AsRef::<dyn std::error::Error>::as_ref(&e),
                            "failed to finalize transaction; ignoring it",
                        );
                        let code = if e.downcast_ref::<InvalidNonce>().is_some() {
                            AbciErrorCode::INVALID_NONCE
                        } else {
                            AbciErrorCode::INTERNAL_ERROR
                        };
                        tx_results.push(ExecTxResult {
                            code: Code::Err(code.value()),
                            info: code.info(),
                            log: format!("{e:#}"),
                            ..Default::default()
                        });
                    }
                }
            }
        } else {
            let execution_results = self.execution_results.take().expect(
                "execution results must be present if txs were already executed during proposal \
                 phase",
            );
            tx_results.extend(execution_results);
        };

        let end_block = self.end_block(height.value()).await?;

        // get and clear block deposits from state
        let mut state_tx = StateDelta::new(self.state.clone());
        let deposits = self
            .state
            .get_block_deposits()
            .await
            .wrap_err("failed to get block deposits in end_block")?;
        state_tx
            .clear_block_deposits()
            .await
            .wrap_err("failed to clear block deposits")?;
        debug!(
            deposits = %telemetry::display::json(&deposits),
            "got block deposits from state"
        );

        let sequencer_block = SequencerBlock::try_from_block_info_and_data(
            block_hash,
            chain_id,
            height,
            time,
            proposer_address,
            finalize_block
                .txs
                .into_iter()
                .map(std::convert::Into::into)
                .collect(),
            deposits,
        )
        .wrap_err("failed to convert block info and data to SequencerBlock")?;
        state_tx
            .put_sequencer_block(sequencer_block)
            .wrap_err("failed to write sequencer block to state")?;

        // update the priority of any txs in the mempool based on the updated app state
        if self.recost_mempool {
            self.metrics.increment_mempool_recosted();
        }
        update_mempool_after_finalization(&mut self.mempool, &state_tx, self.recost_mempool).await;

        // events that occur after end_block are ignored here;
        // there should be none anyways.
        let _ = self.apply(state_tx);

        // prepare the `StagedWriteBatch` for a later commit.
        let app_hash = self
            .prepare_commit(storage.clone())
            .await
            .wrap_err("failed to prepare commit")?;

        Ok(abci::response::FinalizeBlock {
            events: end_block.events,
            validator_updates: end_block.validator_updates,
            consensus_param_updates: end_block.consensus_param_updates,
            tx_results,
            app_hash,
        })
    }

    #[instrument(skip_all, err)]
    async fn prepare_commit(&mut self, storage: Storage) -> Result<AppHash> {
        // extract the state we've built up to so we can prepare it as a `StagedWriteBatch`.
        let dummy_state = StateDelta::new(storage.latest_snapshot());
        let mut state = Arc::try_unwrap(std::mem::replace(&mut self.state, Arc::new(dummy_state)))
            .expect("we have exclusive ownership of the State at commit()");

        // store the storage version indexed by block height
        let new_version = storage.latest_version().wrapping_add(1);
        let height = state
            .get_block_height()
            .await
            .expect("block height must be set, as `put_block_height` was already called");
        state.put_storage_version_by_height(height, new_version);
        debug!(
            height,
            version = new_version,
            "stored storage version for height"
        );

        let write_batch = storage
            .prepare_commit(state)
            .await
            .map_err(anyhow_to_eyre)
            .wrap_err("failed to prepare commit")?;
        let app_hash: AppHash = write_batch
            .root_hash()
            .0
            .to_vec()
            .try_into()
            .wrap_err("failed to convert app hash")?;
        self.write_batch = Some(write_batch);
        Ok(app_hash)
    }

    #[instrument(name = "App::begin_block", skip_all)]
    async fn begin_block(
        &mut self,
        begin_block: &abci::request::BeginBlock,
    ) -> Result<Vec<abci::Event>> {
        let mut state_tx = StateDelta::new(self.state.clone());

        // store the block height
        state_tx.put_block_height(begin_block.header.height.into());
        // store the block time
        state_tx.put_block_timestamp(begin_block.header.time);

        // call begin_block on all components
        let mut arc_state_tx = Arc::new(state_tx);
        AccountsComponent::begin_block(&mut arc_state_tx, begin_block)
            .await
            .wrap_err("failed to call begin_block on AccountsComponent")?;
        AuthorityComponent::begin_block(&mut arc_state_tx, begin_block)
            .await
            .wrap_err("failed to call begin_block on AuthorityComponent")?;
        BridgeComponent::begin_block(&mut arc_state_tx, begin_block)
            .await
            .wrap_err("failed to call begin_block on BridgeComponent")?;
        IbcComponent::begin_block(&mut arc_state_tx, begin_block)
            .await
            .wrap_err("failed to call begin_block on IbcComponent")?;
        SequenceComponent::begin_block(&mut arc_state_tx, begin_block)
            .await
            .wrap_err("failed to call begin_block on SequenceComponent")?;

        let state_tx = Arc::try_unwrap(arc_state_tx)
            .expect("components should not retain copies of shared state");

        Ok(self.apply(state_tx))
    }

    /// Executes a signed transaction.
    #[instrument(name = "App::execute_transaction", skip_all)]
    async fn execute_transaction(
        &mut self,
        signed_tx: Arc<SignedTransaction>,
    ) -> Result<Vec<Event>> {
        signed_tx
            .check_stateless()
            .await
            .wrap_err("stateless check failed")?;

        let mut state_tx = self
            .state
            .try_begin_transaction()
            .expect("state Arc should be present and unique");

        signed_tx
            .check_and_execute(&mut state_tx)
            .await
            .wrap_err("failed executing transaction")?;

        // flag mempool for cleaning if we ran a fee change action
        self.recost_mempool = self.recost_mempool
            || signed_tx
                .actions()
                .iter()
                .any(|action| matches!(action, Action::FeeAssetChange(_) | Action::FeeChange(_)));

        Ok(state_tx.apply().1)
    }

    #[instrument(name = "App::end_block", skip_all)]
    async fn end_block(&mut self, height: u64) -> Result<abci::response::EndBlock> {
        let state_tx = StateDelta::new(self.state.clone());
        let mut arc_state_tx = Arc::new(state_tx);

        let end_block = abci::request::EndBlock {
            height: height
                .try_into()
                .expect("a block height should be able to fit in an i64"),
        };

        // call end_block on all components
        AccountsComponent::end_block(&mut arc_state_tx, &end_block)
            .await
            .wrap_err("failed to call end_block on AccountsComponent")?;
        AuthorityComponent::end_block(&mut arc_state_tx, &end_block)
            .await
            .wrap_err("failed to call end_block on AuthorityComponent")?;
        BridgeComponent::end_block(&mut arc_state_tx, &end_block)
            .await
            .wrap_err("failed to call end_block on BridgeComponent")?;
        IbcComponent::end_block(&mut arc_state_tx, &end_block)
            .await
            .wrap_err("failed to call end_block on IbcComponent")?;
        SequenceComponent::end_block(&mut arc_state_tx, &end_block)
            .await
            .wrap_err("failed to call end_block on SequenceComponent")?;

        let mut state_tx = Arc::try_unwrap(arc_state_tx)
            .expect("components should not retain copies of shared state");

        // gather and return validator updates
        let validator_updates = self
            .state
            .get_validator_updates()
            .await
            .expect("failed getting validator updates");

        // clear validator updates
        state_tx.clear_validator_updates();

        let events = self.apply(state_tx);
        Ok(abci::response::EndBlock {
            validator_updates: validator_updates
                .try_into_cometbft()
                .wrap_err("failed converting astria validators to cometbft compatible type")?,
            events,
            ..Default::default()
        })
    }

    #[instrument(name = "App::commit", skip_all)]
    pub(crate) async fn commit(&mut self, storage: Storage) {
        // Commit the pending writes, clearing the state.
        let app_hash = storage
            .commit_batch(self.write_batch.take().expect(
                "write batch must be set, as `finalize_block` is always called before `commit`",
            ))
            .expect("must be able to successfully commit to storage");
        tracing::debug!(
            app_hash = %telemetry::display::hex(&app_hash),
            "finished committing state",
        );
        self.app_hash = app_hash
            .0
            .to_vec()
            .try_into()
            .expect("root hash to app hash conversion must succeed");

        // Get the latest version of the state, now that we've committed it.
        self.state = Arc::new(StateDelta::new(storage.latest_snapshot()));
    }

    // StateDelta::apply only works when the StateDelta wraps an underlying
    // StateWrite.  But if we want to share the StateDelta with spawned tasks,
    // we usually can't wrap a StateWrite instance, which requires exclusive
    // access. This method "externally" applies the state delta to the
    // inter-block state.
    //
    // Invariant: state_tx and self.state are the only two references to the
    // inter-block state.
    fn apply(&mut self, state_tx: StateDelta<InterBlockState>) -> Vec<Event> {
        let (state2, mut cache) = state_tx.flatten();
        std::mem::drop(state2);
        // Now there is only one reference to the inter-block state: self.state

        let events = cache.take_events();
        cache.apply_to(
            Arc::get_mut(&mut self.state).expect("no other references to inter-block state"),
        );

        events
    }
}

// updates the mempool to reflect current state
//
// NOTE: this function locks the mempool until all accounts have been cleaned.
// this could potentially stall consensus from moving to the next round if
// the mempool is large, especially if recosting transactions.
async fn update_mempool_after_finalization<S: StateRead>(
    mempool: &mut Mempool,
    state: &S,
    recost: bool,
) {
    mempool.run_maintenance(state, recost).await;
}

/// relevant data of a block being executed.
///
/// used to setup the state before execution of transactions.
#[derive(Debug, Clone)]
struct BlockData {
    misbehavior: Vec<tendermint::abci::types::Misbehavior>,
    height: tendermint::block::Height,
    time: tendermint::Time,
    next_validators_hash: Hash,
    proposer_address: account::Id,
}

fn signed_transaction_from_bytes(bytes: &[u8]) -> Result<SignedTransaction> {
    let raw = raw::SignedTransaction::decode(bytes)
        .wrap_err("failed to decode protobuf to signed transaction")?;
    let tx = SignedTransaction::try_from_raw(raw)
        .wrap_err("failed to transform raw signed transaction to verified type")?;

    Ok(tx)
}<|MERGE_RESOLUTION|>--- conflicted
+++ resolved
@@ -75,11 +75,8 @@
 use crate::{
     accounts::{
         component::AccountsComponent,
-<<<<<<< HEAD
         StateReadExt,
-=======
         StateWriteExt as _,
->>>>>>> a29c857e
     },
     address::StateWriteExt as _,
     api_state_ext::StateWriteExt as _,
