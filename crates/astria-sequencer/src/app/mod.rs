--- conflicted
+++ resolved
@@ -14,11 +14,7 @@
 #[cfg(test)]
 mod tests_execute_transaction;
 
-<<<<<<< HEAD
-mod action_handler;
 mod fee_handler;
-=======
->>>>>>> 6d9eb288
 use std::{
     collections::VecDeque,
     sync::Arc,
@@ -1104,11 +1100,7 @@
 
         for fee in fees {
             state_tx
-<<<<<<< HEAD
-                .increase_balance(fee_recipient, fee.asset.clone(), fee.amount)
-=======
-                .increase_balance(fee_recipient, &asset, amount)
->>>>>>> 6d9eb288
+                .increase_balance(fee_recipient, &fee.asset, fee.amount)
                 .await
                 .wrap_err("failed to increase fee recipient balance")?;
             let fee_event = construct_tx_fee_event(&fee);
