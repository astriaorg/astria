--- conflicted
+++ resolved
@@ -521,19 +521,6 @@
         self.metrics.record_proposal_deposits(deposits.len());
 
         // generate commitment to sequence::Actions and deposits and commitment to the rollup IDs
-<<<<<<< HEAD
-        // included in the block
-        let res = generate_rollup_datas_commitment(&signed_txs_included, deposits);
-
-        let txs = match encoded_extended_commit_info {
-            Some(encoded_extended_commit_info) => res
-                .into_iter()
-                .chain(std::iter::once(encoded_extended_commit_info.into()))
-                .chain(included_tx_bytes)
-                .collect(),
-            None => res.into_iter().chain(included_tx_bytes).collect(),
-        };
-=======
         // included in the block, chain on the extended commit info if `Some`, and finally chain on
         // the tx bytes.
         let txs = generate_rollup_datas_commitment(&signed_txs_included, deposits)
@@ -545,7 +532,6 @@
             )
             .chain(included_tx_bytes)
             .collect();
->>>>>>> 5f8dae62
 
         Ok(abci::response::PrepareProposal {
             txs,
