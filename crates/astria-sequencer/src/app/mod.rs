--- conflicted
+++ resolved
@@ -1124,40 +1124,10 @@
     mempool: &mut Mempool,
     state: S,
 ) -> anyhow::Result<()> {
-<<<<<<< HEAD
     let current_account_nonce_getter = |address: Address| state.get_account_nonce(address);
     mempool
         .update_priorities(current_account_nonce_getter)
         .await
-=======
-    use crate::mempool::TransactionPriority;
-
-    let mut txs_to_remove = Vec::new();
-
-    for (tx, priority) in mempool.write().await.iter_mut() {
-        match TransactionPriority::new(
-            tx.nonce(),
-            state
-                .get_account_nonce(*tx.verification_key().address())
-                .await
-                .context("failed to fetch account nonce")?,
-        ) {
-            Ok(new_priority) => *priority = new_priority,
-            Err(e) => {
-                let tx_hash = tx.sha256_of_proto_encoding();
-                debug!(
-                    transaction_hash = %telemetry::display::base64(&tx_hash),
-                    error = AsRef::<dyn std::error::Error>::as_ref(&e),
-                     "account nonce is now greater than tx nonce; dropping tx from mempool",
-                );
-                txs_to_remove.push(tx_hash);
-            }
-        };
-    }
-
-    mempool.remove_all(&txs_to_remove).await;
-    Ok(())
->>>>>>> 6b91329e
 }
 
 /// relevant data of a block being executed.
