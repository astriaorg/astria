#[cfg(any(test, feature = "benchmark"))]
pub(crate) mod benchmark_and_test_utils;
#[cfg(feature = "benchmark")]
mod benchmarks;
mod state_ext;
pub(crate) mod storage;
#[cfg(test)]
pub(crate) mod test_utils;
#[cfg(test)]
mod tests_app;
#[cfg(test)]
mod tests_block_ordering;
#[cfg(test)]
mod tests_breaking_changes;
#[cfg(test)]
mod tests_execute_transaction;

pub(crate) mod vote_extension;

use std::sync::Arc;

use astria_core::{
    primitive::v1::TRANSACTION_ID_LEN,
    protocol::{
        abci::AbciErrorCode,
        connect::v1::ExtendedCommitInfoWithCurrencyPairMapping,
        genesis::v1::GenesisAppState,
        transaction::v1::{
            action::{
                group::Group,
                ValidatorUpdate,
            },
            Action,
            Transaction,
        },
    },
<<<<<<< HEAD
    sequencerblock::v1::{
        block::{
            ParsedDataItems,
            SequencerBlockBuilder,
        },
        DataItem,
    },
    upgrades::v1::{
        ChangeHash,
        Upgrade,
        Upgrades,
=======
    sequencerblock::v1::block::{
        self,
        SequencerBlockBuilder,
>>>>>>> 5aafff06
    },
    Protobuf as _,
};
use astria_eyre::{
    anyhow_to_eyre,
    eyre::{
        bail,
        ensure,
        Result,
        WrapErr as _,
    },
};
use bytes::Bytes;
use cnidarium::{
    ArcStateDeltaExt,
    Snapshot,
    StagedWriteBatch,
    StateDelta,
    StateRead,
    StateWrite,
    Storage,
};
use prost::Message as _;
use sha2::{
    Digest as _,
    Sha256,
};
use telemetry::display::{
    base64,
    json,
};
use tendermint::{
    abci::{
        self,
        types::ExecTxResult,
        Code,
        Event,
    },
    account,
    block::Header,
    consensus::params::VersionParams,
    AppHash,
    Hash,
    Time,
};
use tracing::{
    debug,
    error,
    info,
    instrument,
    warn,
    Level,
};

pub(crate) use self::state_ext::{
    StateReadExt,
    StateWriteExt,
};
use crate::{
    accounts::{
        component::AccountsComponent,
        StateWriteExt as _,
    },
    action_handler::{
        impls::transaction::InvalidNonce,
        ActionHandler as _,
    },
    address::StateWriteExt as _,
    app::vote_extension::ProposalHandler,
    assets::StateWriteExt as _,
    authority::{
        component::{
            AuthorityComponent,
            AuthorityComponentAppState,
        },
        StateReadExt as _,
        StateWriteExt as _,
    },
    bridge::{
        StateReadExt as _,
        StateWriteExt as _,
    },
    component::Component as _,
    connect::{
        market_map::component::MarketMapComponent,
        oracle::component::OracleComponent,
    },
    fees::{
        component::FeesComponent,
        StateReadExt as _,
    },
    grpc::StateWriteExt as _,
    ibc::component::IbcComponent,
    mempool::{
        Mempool,
        RemovalReason,
    },
    metrics::Metrics,
    proposal::{
        block_size_constraints::BlockSizeConstraints,
        commitment::generate_rollup_datas_commitment,
    },
    upgrades::{
        get_consensus_params_from_cometbft,
        should_shut_down,
        StateWriteExt as _,
    },
};

// ephemeral store key for the cache of results of executing of transactions in `prepare_proposal`.
// cleared in `process_proposal` if we're the proposer.
const EXECUTION_RESULTS_KEY: &str = "execution_results";

// ephemeral store key for the cache of results of executing of transactions in `process_proposal`.
// cleared at the end of the block.
const POST_TRANSACTION_EXECUTION_RESULT_KEY: &str = "post_transaction_execution_result";

// the height to set the `vote_extensions_enable_height` to in state if vote extensions are
// disabled.
const VOTE_EXTENSIONS_DISABLED_HEIGHT: u64 = 0;

/// The inter-block state being written to by the application.
type InterBlockState = Arc<StateDelta<Snapshot>>;

/// This is used to identify a proposal constructed by the app instance
/// in `prepare_proposal` during a `process_proposal` call.
///
/// The fields are not exhaustive, in most instances just the validator address
/// is adequate. When running a third party signer such as horcrux however it is
/// possible that multiple nodes are preparing proposals as the same validator
/// address, in these instances the timestamp is used as a unique identifier for
/// the proposal from that node. This is not a perfect solution, but it only
/// impacts sentry nodes does not halt the network and is cheaper computationally
/// than an exhaustive comparison.
#[derive(Debug, Copy, Clone, PartialEq, Eq)]
pub(crate) struct ProposalFingerprint {
    validator_address: account::Id,
    timestamp: tendermint::Time,
}

impl From<abci::request::PrepareProposal> for ProposalFingerprint {
    fn from(proposal: abci::request::PrepareProposal) -> Self {
        Self {
            validator_address: proposal.proposer_address,
            timestamp: proposal.time,
        }
    }
}

impl From<abci::request::ProcessProposal> for ProposalFingerprint {
    fn from(proposal: abci::request::ProcessProposal) -> Self {
        Self {
            validator_address: proposal.proposer_address,
            timestamp: proposal.time,
        }
    }
}

/// The Sequencer application, written as a bundle of [`Component`]s.
///
/// Note: this is called `App` because this is a Tendermint ABCI application,
/// and implements the state transition logic of the chain.
///
/// See also the [Penumbra reference] implementation.
///
/// [Penumbra reference]: https://github.com/penumbra-zone/penumbra/blob/9cc2c644e05c61d21fdc7b507b96016ba6b9a935/app/src/app/mod.rs#L42
pub(crate) struct App {
    state: InterBlockState,

    // The mempool of the application.
    //
    // Transactions are pulled from this mempool during `prepare_proposal`.
    mempool: Mempool,

    // TODO(https://github.com/astriaorg/astria/issues/1660): The executed_proposal_fingerprint and
    // executed_proposal_hash fields should be stored in the ephemeral storage instead of on the
    // app struct, to avoid any issues with forgetting to reset them.

    // An identifier for a given proposal constructed by this app.
    //
    // Used to avoid executing a block in both `prepare_proposal` and `process_proposal`. It
    // is set in `prepare_proposal` from information sent in from cometbft and can potentially
    // change round-to-round. In `process_proposal` we check if we prepared the proposal, and
    // if so, we clear the value, and we skip re-execution of the block's transactions to avoid
    // failures caused by re-execution.
    executed_proposal_fingerprint: Option<ProposalFingerprint>,

    // This is set to the executed hash of the proposal during `process_proposal`
    //
    // If it does not match the hash given during `begin_block`, then we clear and
    // reset the execution results cache + state delta. Transactions are re-executed.
    // If it does match, we utilize cached results to reduce computation.
    //
    // Resets to default hash at the beginning of `prepare_proposal`, and `process_proposal` if
    // `prepare_proposal` was not called.
    executed_proposal_hash: Hash,

    // This is set when a `FeeChange` or `FeeAssetChange` action is seen in a block to flag
    // to the mempool to recost all transactions.
    recost_mempool: bool,

    // the current `StagedWriteBatch` which contains the rocksdb write batch
    // of the current block being executed, created from the state delta,
    // and set after `finalize_block`.
    // this is committed to the state when `commit` is called, and set to `None`.
    write_batch: Option<StagedWriteBatch>,

    // the currently committed `AppHash` of the application state.
    // set whenever `commit` is called.
    #[expect(
        clippy::struct_field_names,
        reason = "we need to be specific as to what hash this is"
    )]
    app_hash: AppHash,

    upgrades: Upgrades,

    cometbft_rpc_addr: String,

    // used to create and verify vote extensions, if this is a validator node.
    vote_extension_handler: vote_extension::Handler,

    metrics: &'static Metrics,
}

impl App {
    #[instrument(name = "App::new", skip_all, err)]
    pub(crate) async fn new(
        snapshot: Snapshot,
        mempool: Mempool,
        upgrades: Upgrades,
        cometbft_rpc_addr: String,
        vote_extension_handler: vote_extension::Handler,
        metrics: &'static Metrics,
    ) -> Result<Self> {
        debug!("initializing App instance");

        let app_hash: AppHash = snapshot
            .root_hash()
            .await
            .map_err(anyhow_to_eyre)
            .wrap_err("failed to get current root hash")?
            .0
            .to_vec()
            .try_into()
            .expect("root hash conversion must succeed; should be 32 bytes");

        // We perform the `Arc` wrapping of `State` here to ensure
        // there should be no unexpected copies elsewhere.
        let state = Arc::new(StateDelta::new(snapshot));

        Ok(Self {
            state,
            mempool,
            executed_proposal_fingerprint: None,
            executed_proposal_hash: Hash::default(),
            recost_mempool: false,
            write_batch: None,
            app_hash,
            upgrades,
            cometbft_rpc_addr,
            vote_extension_handler,
            metrics,
        })
    }

    #[instrument(name = "App:init_chain", skip_all, err)]
    pub(crate) async fn init_chain(
        &mut self,
        storage: Storage,
        genesis_state: GenesisAppState,
        genesis_validators: Vec<ValidatorUpdate>,
        chain_id: String,
        consensus_params: tendermint::consensus::Params,
    ) -> Result<AppHash> {
        let mut state_tx = self
            .state
            .try_begin_transaction()
            .expect("state Arc should not be referenced elsewhere");

        state_tx
            .put_base_prefix(genesis_state.address_prefixes().base().to_string())
            .wrap_err("failed to write base prefix to state")?;
        state_tx
            .put_ibc_compat_prefix(genesis_state.address_prefixes().ibc_compat().to_string())
            .wrap_err("failed to write ibc-compat prefix to state")?;

        if let Some(native_asset) = genesis_state.native_asset_base_denomination() {
            state_tx
                .put_native_asset(native_asset.clone())
                .wrap_err("failed to write native asset to state")?;
            state_tx
                .put_ibc_asset(native_asset.clone())
                .wrap_err("failed to commit native asset as ibc asset to state")?;
        }

        state_tx
            .put_chain_id_and_revision_number(chain_id.try_into().context("invalid chain ID")?)
            .wrap_err("failed to write chain id to state")?;
        state_tx
            .put_block_height(0)
            .wrap_err("failed to write block height to state")?;
        state_tx
            .put_consensus_params(consensus_params.clone())
            .wrap_err("failed to write consensus params to state")?;

        // call init_chain on all components
        FeesComponent::init_chain(&mut state_tx, &genesis_state)
            .await
            .wrap_err("init_chain failed on FeesComponent")?;
        AccountsComponent::init_chain(&mut state_tx, &genesis_state)
            .await
            .wrap_err("init_chain failed on AccountsComponent")?;
        AuthorityComponent::init_chain(
            &mut state_tx,
            &AuthorityComponentAppState {
                authority_sudo_address: *genesis_state.authority_sudo_address(),
                genesis_validators,
            },
        )
        .await
        .wrap_err("init_chain failed on AuthorityComponent")?;
        IbcComponent::init_chain(&mut state_tx, &genesis_state)
            .await
            .wrap_err("init_chain failed on IbcComponent")?;

        if vote_extensions_enable_height(&consensus_params) != VOTE_EXTENSIONS_DISABLED_HEIGHT {
            MarketMapComponent::init_chain(&mut state_tx, &genesis_state)
                .await
                .wrap_err("init_chain failed on MarketMapComponent")?;
            OracleComponent::init_chain(&mut state_tx, &genesis_state)
                .await
                .wrap_err("init_chain failed on OracleComponent")?;
        }

        state_tx.apply();

        let app_hash = self
            .prepare_commit(storage)
            .await
            .wrap_err("failed to prepare commit")?;
        debug!(app_hash = %telemetry::display::base64(&app_hash), "init_chain completed");
        Ok(app_hash)
    }

    fn update_state_for_new_round(&mut self, storage: &Storage) {
        // reset app state to latest committed state, in case of a round not being committed
        // but `self.state` was changed due to executing the previous round's data.
        //
        // if the previous round was committed, then the state stays the same.
        //
        // this also clears the ephemeral storage.
        self.state = Arc::new(StateDelta::new(storage.latest_snapshot()));

        // clear the cached executed proposal hash
        self.executed_proposal_hash = Hash::default();
    }

    /// Generates a commitment to the `sequence::Actions` in the block's transactions.
    ///
    /// This is required so that a rollup can easily verify that the transactions it
    /// receives are correct (ie. we actually included in a sequencer block, and none
    /// are missing)
    /// It puts this special "commitment" as the first transaction in a block.
    /// When other validators receive the block, they know the first transaction is
    /// supposed to be the commitment, and verifies that is it correct.
    #[instrument(name = "App::prepare_proposal", skip_all, err(level = Level::WARN))]
    pub(crate) async fn prepare_proposal(
        &mut self,
        prepare_proposal: abci::request::PrepareProposal,
        storage: Storage,
    ) -> Result<abci::response::PrepareProposal> {
        self.executed_proposal_fingerprint = Some(prepare_proposal.clone().into());
        self.update_state_for_new_round(&storage);

        let block_data = BlockData {
            misbehavior: prepare_proposal.misbehavior,
            height: prepare_proposal.height,
            time: prepare_proposal.time,
            next_validators_hash: prepare_proposal.next_validators_hash,
            proposer_address: prepare_proposal.proposer_address,
        };

        let upgrade_change_hashes = self
            .pre_execute_transactions(block_data)
            .await
            .wrap_err("failed to prepare for executing block")?;
        let encoded_upgrade_change_hashes = upgrade_change_hashes
            .map(|hashes| DataItem::UpgradeChangeHashes(hashes).encode())
            .transpose()
            .wrap_err("failed to encode upgrade change hashes")?;

        let uses_data_item_enum = self.uses_data_item_enum(prepare_proposal.height);
        let mut block_size_constraints =
            BlockSizeConstraints::new(prepare_proposal.max_tx_bytes, uses_data_item_enum)
                .wrap_err("failed to create block size constraints")?;
        if let Some(bytes) = &encoded_upgrade_change_hashes {
            block_size_constraints
                .cometbft_checked_add(bytes.len())
                .wrap_err("exceeded size limit while adding upgrade change hashes")?;
        }

        let vote_extensions_enabled = self
            .vote_extensions_enabled(prepare_proposal.height)
            .await?;
        let encoded_extended_commit_info = if vote_extensions_enabled {
            // create the extended commit info from the local last commit
            let Some(last_commit) = prepare_proposal.local_last_commit else {
                bail!("local last commit is empty; this should not occur")
            };

            // if this fails, we shouldn't return an error, but instead leave
            // the vote extensions empty in this block for liveness.
            // it's not a critical error if the oracle values are not updated for a block.
            //
            // note that at the height where vote extensions are enabled, the `extended_commit_info`
            // will always be empty, as there were no vote extensions for the previous block.
            let round = last_commit.round;
            let extended_commit_info = ProposalHandler::prepare_proposal(
                &self.state,
                prepare_proposal.height.into(),
                last_commit,
            )
            .await
            .unwrap_or_else(|error| {
                warn!(
                    error = AsRef::<dyn std::error::Error>::as_ref(&error),
                    "failed to generate extended commit info"
                );
                ExtendedCommitInfoWithCurrencyPairMapping::empty(round)
            });

            let mut encoded_extended_commit_info = DataItem::ExtendedCommitInfo(
                extended_commit_info.into_raw().encode_to_vec().into(),
            )
            .encode()
            .wrap_err("failed to encode extended commit info")?;

            if block_size_constraints
                .cometbft_checked_add(encoded_extended_commit_info.len())
                .is_err()
            {
                // We would exceed the CometBFT size limit - try just adding an empty extended
                // commit info rather than erroring out to ensure liveness.
                warn!(
                    encoded_extended_commit_info_len = encoded_extended_commit_info.len(),
                    "extended commit info is too large to fit in block; not including in block"
                );
                encoded_extended_commit_info = DataItem::ExtendedCommitInfo(Bytes::new())
                    .encode()
                    .wrap_err("failed to encode empty extended commit info")?;
                block_size_constraints
                    .cometbft_checked_add(encoded_extended_commit_info.len())
                    .wrap_err("exceeded size limit while adding empty extended commit info")?;
            }

            Some(encoded_extended_commit_info)
        } else {
            None
        };

        // ignore the txs passed by cometbft in favour of our app-side mempool
        let (included_tx_bytes, signed_txs_included) = self
            .prepare_proposal_tx_execution(block_size_constraints)
            .await
            .wrap_err("failed to execute transactions")?;
        self.metrics
            .record_proposal_transactions(signed_txs_included.len());

        let deposits = self.state.get_cached_block_deposits();
        self.metrics.record_proposal_deposits(deposits.len());

        // generate commitment to sequence::Actions and deposits and commitment to the rollup IDs
        // included in the block, chain on the extended commit info if `Some`, and finally chain on
        // the tx bytes.
        let commitments_iter = if uses_data_item_enum {
            generate_rollup_datas_commitment::<true>(&signed_txs_included, deposits).into_iter()
        } else {
            generate_rollup_datas_commitment::<false>(&signed_txs_included, deposits).into_iter()
        }
        .wrap_err("failed to generate commitments")?;

        let txs = commitments_iter
            .chain(encoded_upgrade_change_hashes.into_iter())
            .chain(encoded_extended_commit_info.into_iter())
            .chain(included_tx_bytes)
            .collect();

        Ok(abci::response::PrepareProposal {
            txs,
        })
    }

    /// Generates a commitment to the `sequence::Actions` in the block's transactions
    /// and ensures it matches the commitment created by the proposer, which
    /// should be the first transaction in the block.
    #[instrument(
        name = "App::process_proposal",
        skip_all,
        fields(proposer=%base64(&process_proposal.proposer_address.as_bytes())),
        err(level = Level::WARN)
    )]
    pub(crate) async fn process_proposal(
        &mut self,
        process_proposal: abci::request::ProcessProposal,
        storage: Storage,
    ) -> Result<()> {
        let uses_data_item_enum = self.uses_data_item_enum(process_proposal.height);
        let parsed_data_items = if uses_data_item_enum {
            let with_extended_commit_info = self
                .vote_extensions_enabled(process_proposal.height)
                .await?;
            ParsedDataItems::new_from_typed_data(&process_proposal.txs, with_extended_commit_info)
        } else {
            ParsedDataItems::new_from_untyped_data(&process_proposal.txs)
        }
        .wrap_err("failed to parse data items")?;

        // if we proposed this block (ie. prepare_proposal was called directly before this), then
        // we skip execution for this `process_proposal` call.
        //
        // if we didn't propose this block, `self.validator_address` will be None or a different
        // value, so we will execute  block as normal.
        if let Some(constructed_id) = self.executed_proposal_fingerprint {
            let proposal_id = process_proposal.clone().into();
            if constructed_id == proposal_id {
                debug!("skipping process_proposal as we are the proposer for this block");
                self.executed_proposal_fingerprint = None;
                self.executed_proposal_hash = process_proposal.hash;

                // if we're the proposer, we should have the execution results from
                // `prepare_proposal`. run the post-tx-execution hook to generate the
                // `SequencerBlock` and to set `self.finalize_block`.
                //
                // we can't run this in `prepare_proposal` as we don't know the block hash there.
                let Some(tx_results) = self.state.object_get(EXECUTION_RESULTS_KEY) else {
                    bail!("execution results must be present after executing transactions")
                };

                self.post_execute_transactions(
                    process_proposal.hash,
                    process_proposal.height,
                    process_proposal.time,
                    process_proposal.proposer_address,
                    parsed_data_items,
                    tx_results,
                )
                .await
                .wrap_err("failed to run post execute transactions handler")?;

                return Ok(());
            }
            self.metrics.increment_process_proposal_skipped_proposal();
            debug!(
                "our validator address was set but we're not the proposer, so our previous \
                 proposal was skipped, executing block"
            );
            self.executed_proposal_fingerprint = None;
        }

        self.update_state_for_new_round(&storage);

        if let Some(extended_commit_info_with_proof) =
            &parsed_data_items.extended_commit_info_with_proof
        {
            let Some(last_commit) = process_proposal.proposed_last_commit else {
                bail!("proposed last commit is empty; this should not occur")
            };

            // validate the extended commit info
            ProposalHandler::validate_proposal(
                &self.state,
                process_proposal.height.value(),
                &last_commit,
                extended_commit_info_with_proof.extended_commit_info(),
            )
            .await
            .wrap_err("failed to validate extended commit info")?;
        }

        let block_data = BlockData {
            misbehavior: process_proposal.misbehavior,
            height: process_proposal.height,
            time: process_proposal.time,
            next_validators_hash: process_proposal.next_validators_hash,
            proposer_address: process_proposal.proposer_address,
        };

        let upgrade_change_hashes = self
            .pre_execute_transactions(block_data)
            .await
            .wrap_err("failed to prepare for executing block")?;
        ensure_upgrade_change_hashes_as_expected(&parsed_data_items, &upgrade_change_hashes)?;

        // we don't care about the cometbft max_tx_bytes here, as cometbft would have
        // rejected the proposal if it was too large.
        // however, we should still validate the other constraints, namely
        // the max sequenced data bytes.
        let block_size_constraints = BlockSizeConstraints::new_unlimited_cometbft();

        let tx_results = self
            .process_proposal_tx_execution(
                &parsed_data_items.rollup_transactions,
                block_size_constraints,
            )
            .await
            .wrap_err("failed to execute transactions")?;

        self.metrics
            .record_proposal_transactions(parsed_data_items.rollup_transactions.len());

        let deposits = self.state.get_cached_block_deposits();
        self.metrics.record_proposal_deposits(deposits.len());

        let (expected_rollup_datas_root, expected_rollup_ids_root) = if uses_data_item_enum {
            let commitments = generate_rollup_datas_commitment::<true>(
                &parsed_data_items.rollup_transactions,
                deposits,
            );
            (commitments.rollup_datas_root, commitments.rollup_ids_root)
        } else {
            let commitments = generate_rollup_datas_commitment::<false>(
                &parsed_data_items.rollup_transactions,
                deposits,
            );
            (commitments.rollup_datas_root, commitments.rollup_ids_root)
        };
        ensure!(
            parsed_data_items.rollup_transactions_root == expected_rollup_datas_root,
            "rollup transactions commitment does not match expected",
        );
        ensure!(
            parsed_data_items.rollup_ids_root == expected_rollup_ids_root,
            "rollup IDs commitment does not match expected",
        );

        self.executed_proposal_hash = process_proposal.hash;
        self.post_execute_transactions(
            process_proposal.hash,
            process_proposal.height,
            process_proposal.time,
            process_proposal.proposer_address,
            parsed_data_items,
            tx_results,
        )
        .await
        .wrap_err("failed to run post execute transactions handler")
    }

    /// Executes transactions from the app's mempool until the block is full,
    /// writing to the app's `StateDelta`.
    ///
    /// The result of execution of every transaction which is successful
    /// is stored in ephemeral storage for usage in `process_proposal`.
    ///
    /// Returns the transactions which were successfully executed
    /// in both their [`Transaction`] and raw bytes form.
    ///
    /// Unlike the usual flow of an ABCI application, this is called during
    /// the proposal phase, ie. `prepare_proposal`.
    ///
    /// This is because we disallow transactions that fail execution to be included
    /// in a block's transaction data, as this would allow `sequence::Action`s to be
    /// included for free. Instead, we execute transactions during the proposal phase,
    /// and only include them in the block if they succeed.
    ///
    /// As a result, all transactions in a sequencer block are guaranteed to execute
    /// successfully.
    #[instrument(name = "App::prepare_proposal_tx_execution", skip_all, err(level = Level::DEBUG))]
    async fn prepare_proposal_tx_execution(
        &mut self,
        block_size_constraints: BlockSizeConstraints,
    ) -> Result<(Vec<Bytes>, Vec<Arc<Transaction>>)> {
        let mempool_len = self.mempool.len().await;
        debug!(mempool_len, "executing transactions from mempool");

        let mut proposal_info = Proposal::Prepare {
            block_size_constraints,
            validated_txs: Vec::new(),
            included_signed_txs: Vec::new(),
            failed_tx_count: 0,
            execution_results: Vec::new(),
            excluded_txs: 0,
            current_tx_group: Group::BundleableGeneral,
            mempool: self.mempool.clone(),
            metrics: self.metrics,
        };

        // get copy of transactions to execute from mempool
        let pending_txs = self.mempool.builder_queue().await;

        let mut unused_count = pending_txs.len();
        for (tx_hash, tx) in pending_txs {
            unused_count = unused_count.saturating_sub(1);

            if self
                .proposal_checks_and_tx_execution(tx, Some(tx_hash), &mut proposal_info)
                .await?
                .should_break()
            {
                break;
            }
        }

        let Proposal::Prepare {
            validated_txs,
            included_signed_txs,
            failed_tx_count,
            execution_results,
            excluded_txs,
            ..
        } = proposal_info
        else {
            bail!("expected `Proposal::Prepare`, received `Proposal::Process`")
        };

        if failed_tx_count > 0 {
            info!(
                failed_tx_count = failed_tx_count,
                included_tx_count = validated_txs.len(),
                "excluded transactions from block due to execution failure"
            );
        }
        self.metrics.set_prepare_proposal_excluded_transactions(
            excluded_txs.saturating_add(failed_tx_count),
        );

        debug!("{unused_count} leftover pending transactions");
        self.metrics
            .set_transactions_in_mempool_total(self.mempool.len().await);

        // XXX: we need to unwrap the app's state arc to write
        // to the ephemeral store.
        // this is okay as we should have the only reference to the state
        // at this point.
        let mut state_tx = Arc::try_begin_transaction(&mut self.state)
            .expect("state Arc should not be referenced elsewhere");
        state_tx.object_put(EXECUTION_RESULTS_KEY, execution_results);
        let _ = state_tx.apply();

        Ok((validated_txs, included_signed_txs))
    }

    /// Executes the given transactions, writing to the app's `StateDelta`.
    ///
    /// Unlike the usual flow of an ABCI application, this is called during
    /// the proposal phase, ie. `process_proposal`.
    ///
    /// This is because we disallow transactions that fail execution to be included
    /// in a block's transaction data, as this would allow `sequence::Action`s to be
    /// included for free. Instead, we execute transactions during the proposal phase,
    /// and only include them in the block if they succeed.
    ///
    /// As a result, all transactions in a sequencer block are guaranteed to execute
    /// successfully.
    #[instrument(name = "App::process_proposal_tx_execution", skip_all, err(level = Level::DEBUG))]
    async fn process_proposal_tx_execution(
        &mut self,
        txs: &[Arc<Transaction>],
        block_size_constraints: BlockSizeConstraints,
    ) -> Result<Vec<ExecTxResult>> {
        let mut proposal_info = Proposal::Process {
            block_size_constraints,
            execution_results: vec![],
            current_tx_group: Group::BundleableGeneral,
        };

        for tx in txs {
            if self
                .proposal_checks_and_tx_execution(tx.clone(), None, &mut proposal_info)
                .await?
                .should_break()
            {
                break;
            }
        }
        Ok(proposal_info.execution_results())
    }

    #[instrument(skip_all)]
    async fn proposal_checks_and_tx_execution(
        &mut self,
        tx: Arc<Transaction>,
        // `prepare_proposal_tx_execution` already has the tx hash, so we pass it in here
        tx_hash: Option<[u8; TRANSACTION_ID_LEN]>,
        proposal_info: &mut Proposal,
    ) -> Result<BreakOrContinue> {
        let tx_bytes = tx.to_raw().encode_to_vec();
        let tx_hash_base_64 =
            telemetry::display::base64(tx_hash.unwrap_or_else(|| Sha256::digest(&tx_bytes).into()))
                .to_string();
        let tx_len = tx_bytes.len();
        info!(transaction_hash = %tx_hash_base_64, "executing transaction");

        // check CometBFT size constraints for `prepare_proposal`
        if let Proposal::Prepare {
            block_size_constraints,
            metrics,
            excluded_txs,
            ..
        } = proposal_info
        {
            if !block_size_constraints.cometbft_has_space(tx_len) {
                metrics.increment_prepare_proposal_excluded_transactions_cometbft_space();
                debug!(
                    transaction_hash = %tx_hash_base_64,
                    block_size_constraints = %json(block_size_constraints),
                    tx_data_bytes = tx_len,
                    "excluding remaining transactions: max cometBFT data limit reached"
                );
                *excluded_txs = excluded_txs.saturating_add(1);

                // break from calling loop, as the block is full
                return Ok(BreakOrContinue::Break);
            }
        }

        let debug_msg = match proposal_info {
            Proposal::Prepare {
                ..
            } => "excluding transaction",
            Proposal::Process {
                ..
            } => "transaction error",
        };

        // check sequencer size constraints
        let tx_sequence_data_bytes = tx
            .unsigned_transaction()
            .actions()
            .iter()
            .filter_map(Action::as_rollup_data_submission)
            .fold(0usize, |acc, seq| acc.saturating_add(seq.data.len()));
        if !proposal_info
            .block_size_constraints()
            .sequencer_has_space(tx_sequence_data_bytes)
        {
            debug!(
                transaction_hash = %tx_hash_base_64,
                block_size_constraints = %json(&proposal_info.block_size_constraints()),
                tx_data_bytes = tx_sequence_data_bytes,
                "{debug_msg}: max block sequenced data limit reached"
            );
            match proposal_info {
                Proposal::Prepare {
                    metrics,
                    excluded_txs,
                    ..
                } => {
                    metrics.increment_prepare_proposal_excluded_transactions_sequencer_space();
                    *excluded_txs = excluded_txs.saturating_add(1);

                    // continue as there might be non-sequence txs that can fit
                    return Ok(BreakOrContinue::Continue);
                }
                Proposal::Process {
                    ..
                } => bail!("max block sequenced data limit passed"),
            };
        }

        // ensure transaction's group is less than or equal to current action group
        let tx_group = tx.group();
        if tx_group > proposal_info.current_tx_group() {
            debug!(
                transaction_hash = %tx_hash_base_64,
                "{debug_msg}: group is higher priority than previously included transactions"
            );
            match proposal_info {
                Proposal::Prepare {
                    excluded_txs, ..
                } => {
                    *excluded_txs = excluded_txs.saturating_add(1);
                    return Ok(BreakOrContinue::Continue);
                }
                Proposal::Process {
                    ..
                } => {
                    bail!("transactions have incorrect transaction group ordering");
                }
            };
        }

        let execution_results = proposal_info.execution_results_mut();
        match self.execute_transaction(tx.clone()).await {
            Ok(events) => {
                execution_results.push(ExecTxResult {
                    events,
                    ..Default::default()
                });
                proposal_info
                    .block_size_constraints_mut()
                    .sequencer_checked_add(tx_sequence_data_bytes)
                    .wrap_err("error growing sequencer block size")?;
                proposal_info
                    .block_size_constraints_mut()
                    .cometbft_checked_add(tx_len)
                    .wrap_err("error growing cometBFT block size")?;
                if let Proposal::Prepare {
                    validated_txs,
                    included_signed_txs,
                    ..
                } = proposal_info
                {
                    validated_txs.push(tx_bytes.into());
                    included_signed_txs.push(tx.clone());
                }
            }
            Err(e) => {
                debug!(
                    transaction_hash = %tx_hash_base_64,
                    error = AsRef::<dyn std::error::Error>::as_ref(&e),
                    "{debug_msg}: failed to execute transaction"
                );
                match proposal_info {
                    Proposal::Prepare {
                        metrics,
                        failed_tx_count,
                        mempool,
                        ..
                    } => {
                        metrics.increment_prepare_proposal_excluded_transactions_failed_execution();
                        if e.downcast_ref::<InvalidNonce>().is_some() {
                            // we don't remove the tx from mempool if it failed to execute
                            // due to an invalid nonce, as it may be valid in the future.
                            // if it's invalid due to the nonce being too low, it'll be
                            // removed from the mempool in `update_mempool_after_finalization`.
                            //
                            // this is important for possible out-of-order transaction
                            // groups fed into prepare_proposal. a transaction with a higher
                            // nonce might be in a higher priority group than a transaction
                            // from the same account wiht a lower nonce. this higher nonce
                            // could execute in the next block fine.
                        } else {
                            *failed_tx_count = failed_tx_count.saturating_add(1);

                            // remove the failing transaction from the mempool
                            //
                            // this will remove any transactions from the same sender
                            // as well, as the dependent nonces will not be able
                            // to execute
                            mempool
                                .remove_tx_invalid(
                                    tx,
                                    RemovalReason::FailedPrepareProposal(e.to_string()),
                                )
                                .await;
                        }
                    }
                    Proposal::Process {
                        ..
                    } => return Err(e.wrap_err("transaction failed to execute")),
                }
            }
        };
        proposal_info.set_current_tx_group(tx_group);
        Ok(BreakOrContinue::Continue)
    }

    /// Sets up the state for execution of the block's transactions.
    ///
    /// Executes any upgrade with an activation height of this block height, sets the current
    /// height and timestamp, and calls `begin_block` on all components.
    ///
    /// Returns the encoded upgrade change hashes if an upgrade was executed.
    ///
    /// This *must* be called any time before a block's txs are executed, whether it's
    /// during the proposal phase, or finalize_block phase.
    #[instrument(name = "App::pre_execute_transactions", skip_all, err(level = Level::WARN))]
    async fn pre_execute_transactions(
        &mut self,
        block_data: BlockData,
    ) -> Result<Option<Vec<ChangeHash>>> {
        let upgrade_change_hashes = self
            .execute_upgrade_if_due(block_data.height)
            .wrap_err("failed to execute upgrade")?;
        let chain_id = self
            .state
            .get_chain_id()
            .await
            .wrap_err("failed to get chain ID from state")?;

        // reset recost flag
        self.recost_mempool = false;

        // call begin_block on all components
        // NOTE: the fields marked `unused` are not used by any of the components;
        // however, we need to still construct a `BeginBlock` type for now as
        // the penumbra IBC implementation still requires it as a parameter.
        let begin_block: abci::request::BeginBlock = abci::request::BeginBlock {
            hash: Hash::default(), // unused
            byzantine_validators: block_data.misbehavior.clone(),
            header: Header {
                app_hash: self.app_hash.clone(),
                chain_id: chain_id.clone(),
                consensus_hash: Hash::default(),      // unused
                data_hash: Some(Hash::default()),     // unused
                evidence_hash: Some(Hash::default()), // unused
                height: block_data.height,
                last_block_id: None,                      // unused
                last_commit_hash: Some(Hash::default()),  // unused
                last_results_hash: Some(Hash::default()), // unused
                next_validators_hash: block_data.next_validators_hash,
                proposer_address: block_data.proposer_address,
                time: block_data.time,
                validators_hash: Hash::default(), // unused
                version: tendermint::block::header::Version {
                    // unused
                    app: 0,
                    block: 0,
                },
            },
            last_commit_info: tendermint::abci::types::CommitInfo {
                round: 0u16.into(), // unused
                votes: vec![],
            }, // unused
        };

        self.begin_block(&begin_block)
            .await
            .wrap_err("begin_block failed")?;

        Ok(upgrade_change_hashes)
    }

    #[instrument(name = "App::extend_vote", skip_all)]
    pub(crate) async fn extend_vote(
        &mut self,
        _extend_vote: abci::request::ExtendVote,
    ) -> Result<abci::response::ExtendVote> {
        self.vote_extension_handler.extend_vote(&self.state).await
    }

    pub(crate) async fn verify_vote_extension(
        &mut self,
        vote_extension: abci::request::VerifyVoteExtension,
    ) -> Result<abci::response::VerifyVoteExtension> {
        self.vote_extension_handler
            .verify_vote_extension(&self.state, vote_extension)
            .await
    }

    /// updates the app state after transaction execution, and generates the resulting
    /// `SequencerBlock`.
    ///
    /// this must be called after a block's transactions are executed.
    #[instrument(name = "App::post_execute_transactions", skip_all, err(level = Level::WARN))]
    async fn post_execute_transactions(
        &mut self,
        block_hash: Hash,
        height: tendermint::block::Height,
        time: tendermint::Time,
        proposer_address: account::Id,
        parsed_data_items: ParsedDataItems,
        tx_results: Vec<ExecTxResult>,
    ) -> Result<()> {
        let Hash::Sha256(block_hash) = block_hash else {
            bail!("block hash is empty; this should not occur")
        };

        let chain_id = self
            .state
            .get_chain_id()
            .await
            .wrap_err("failed to get chain ID from state")?;
        let sudo_address = self
            .state
            .get_sudo_address()
            .await
            .wrap_err("failed to get sudo address from state")?;

        let end_block = self.end_block(height.value(), &sudo_address).await?;

        // get deposits for this block from state's ephemeral cache and put them to storage.
        let mut state_tx = StateDelta::new(self.state.clone());
        let deposits_in_this_block = self.state.get_cached_block_deposits();
        debug!(deposits = %json(&deposits_in_this_block), "got block deposits from state");

        state_tx
            .put_deposits(&block_hash, deposits_in_this_block.clone())
            .wrap_err("failed to put deposits to state")?;

        // cometbft expects a result for every tx in the block, so we need to return a
        // tx result for the commitments and other injected data items, even though they're not
        // actually user txs.
        //
        // the tx_results passed to this function only contain results for every user
        // transaction, not the injected ones.
        let non_rollup_tx_count = parsed_data_items.non_rollup_transaction_count();
        let mut finalize_block_tx_results: Vec<ExecTxResult> =
            Vec::with_capacity(parsed_data_items.rollup_transactions.len());
        finalize_block_tx_results
            .extend(std::iter::repeat(ExecTxResult::default()).take(non_rollup_tx_count));
        finalize_block_tx_results.extend(tx_results);

        let sequencer_block = SequencerBlockBuilder {
            block_hash: block::Hash::new(block_hash),
            chain_id,
            height,
            time,
            proposer_address,
            parsed_data_items,
            deposits: deposits_in_this_block,
        }
        .try_build()
        .wrap_err("failed to convert block info and data to SequencerBlock")?;
        state_tx
            .put_sequencer_block(sequencer_block)
            .wrap_err("failed to write sequencer block to state")?;

<<<<<<< HEAD
=======
        handle_consensus_param_updates(
            &mut state_tx,
            end_block.consensus_param_updates.as_ref(),
            vote_extensions_enable_height,
        )
        .wrap_err("failed to handle consensus param updates")?;

>>>>>>> 5aafff06
        let result = PostTransactionExecutionResult {
            events: end_block.events,
            validator_updates: end_block.validator_updates,
            consensus_param_updates: end_block.consensus_param_updates,
            tx_results: finalize_block_tx_results,
        };

        state_tx.object_put(POST_TRANSACTION_EXECUTION_RESULT_KEY, result);

        // events that occur after end_block are ignored here;
        // there should be none anyways.
        let _ = self.apply(state_tx);

        Ok(())
    }

    /// Executes the given block, but does not write it to disk.
    ///
    /// `commit` must be called after this to write the block to disk.
    ///
    /// This is called by cometbft after the block has already been
    /// committed by the network's consensus.
    #[instrument(name = "App::finalize_block", skip_all, err)]
    pub(crate) async fn finalize_block(
        &mut self,
        finalize_block: abci::request::FinalizeBlock,
        storage: Storage,
    ) -> Result<abci::response::FinalizeBlock> {
        // If we previously executed txs in a different proposal than is being processed,
        // reset cached state changes.
        if self.executed_proposal_hash != finalize_block.hash {
            self.update_state_for_new_round(&storage);
        }

        let uses_data_item_enum = self.uses_data_item_enum(finalize_block.height);
        let parsed_data_items = if uses_data_item_enum {
            let with_extended_commit_info =
                self.vote_extensions_enabled(finalize_block.height).await?;
            ParsedDataItems::new_from_typed_data(&finalize_block.txs, with_extended_commit_info)
        } else {
            ParsedDataItems::new_from_untyped_data(&finalize_block.txs)
        }
        .wrap_err("failed to parse data items")?;

        if let Some(extended_commit_info_with_proof) =
            &parsed_data_items.extended_commit_info_with_proof
        {
            let extended_commit_info = extended_commit_info_with_proof.extended_commit_info();
            let mut state_tx: StateDelta<Arc<StateDelta<Snapshot>>> =
                StateDelta::new(self.state.clone());
            vote_extension::apply_prices_from_vote_extensions(
                &mut state_tx,
                extended_commit_info,
                finalize_block.time.into(),
                finalize_block.height.value(),
            )
            .await
            .wrap_err("failed to apply prices from vote extensions")?;
            let _ = self.apply(state_tx);
        }

        // When the hash is not empty, we have already executed and cached the results
        if self.executed_proposal_hash.is_empty() {
            // we haven't executed anything yet, so set up the state for execution.
            let block_data = BlockData {
                misbehavior: finalize_block.misbehavior,
                height: finalize_block.height,
                time: finalize_block.time,
                next_validators_hash: finalize_block.next_validators_hash,
                proposer_address: finalize_block.proposer_address,
            };

            let upgrade_change_hashes = self
                .pre_execute_transactions(block_data)
                .await
                .wrap_err("failed to execute block")?;
            ensure_upgrade_change_hashes_as_expected(&parsed_data_items, &upgrade_change_hashes)?;

            let mut tx_results = Vec::with_capacity(parsed_data_items.rollup_transactions.len());
            for tx in &parsed_data_items.rollup_transactions {
                match self.execute_transaction(tx.clone()).await {
                    Ok(events) => tx_results.push(ExecTxResult {
                        events,
                        ..Default::default()
                    }),
                    Err(e) => {
                        // this is actually a protocol error, as only valid txs should be finalized
                        tracing::error!(
                            error = AsRef::<dyn std::error::Error>::as_ref(&e),
                            "failed to finalize transaction; ignoring it",
                        );
                        let code = if e.downcast_ref::<InvalidNonce>().is_some() {
                            AbciErrorCode::INVALID_NONCE
                        } else {
                            AbciErrorCode::INTERNAL_ERROR
                        };
                        tx_results.push(ExecTxResult {
                            code: Code::Err(code.value()),
                            info: code.info(),
                            log: format!("{e:#}"),
                            ..Default::default()
                        });
                    }
                }
            }

            self.post_execute_transactions(
                finalize_block.hash,
                finalize_block.height,
                finalize_block.time,
                finalize_block.proposer_address,
                parsed_data_items,
                tx_results,
            )
            .await
            .wrap_err("failed to run post execute transactions handler")?;
        }

        // update the priority of any txs in the mempool based on the updated app state
        if self.recost_mempool {
            self.metrics.increment_mempool_recosted();
        }
        update_mempool_after_finalization(&mut self.mempool, &self.state, self.recost_mempool)
            .await;

        let PostTransactionExecutionResult {
            events,
            tx_results,
            validator_updates,
            mut consensus_param_updates,
        } = self
            .state
            .object_get(POST_TRANSACTION_EXECUTION_RESULT_KEY)
            .expect(
                "post_transaction_execution_result must be present, as txs were already executed \
                 just now or during the proposal phase",
            );

        self.update_consensus_params_if_upgrade_due(
            finalize_block.height,
            &mut consensus_param_updates,
        )
        .await
        .wrap_err("failed to update consensus params")?;
        if let Some(consensus_params) = consensus_param_updates.clone() {
            info!(
                consensus_params = %display_consensus_params(&consensus_params),
                "updated consensus params"
            );
            let mut delta_delta = StateDelta::new(self.state.clone());
            delta_delta
                .put_consensus_params(consensus_params)
                .wrap_err("failed to put consensus params to storage")?;
            let _ = self.apply(delta_delta);
        }

        // prepare the `StagedWriteBatch` for a later commit.
        let app_hash = self
            .prepare_commit(storage)
            .await
            .wrap_err("failed to prepare commit")?;
        let finalize_block = abci::response::FinalizeBlock {
            events,
            tx_results,
            validator_updates,
            consensus_param_updates,
            app_hash,
        };

        Ok(finalize_block)
    }

    #[instrument(skip_all, err(level = Level::WARN))]
    async fn prepare_commit(&mut self, storage: Storage) -> Result<AppHash> {
        // extract the state we've built up to so we can prepare it as a `StagedWriteBatch`.
        let dummy_state = StateDelta::new(storage.latest_snapshot());
        let mut state = Arc::try_unwrap(std::mem::replace(&mut self.state, Arc::new(dummy_state)))
            .expect("we have exclusive ownership of the State at commit()");

        // store the storage version indexed by block height
        let new_version = storage.latest_version().wrapping_add(1);
        let height = state
            .get_block_height()
            .await
            .expect("block height must be set, as `put_block_height` was already called");
        state
            .put_storage_version_by_height(height, new_version)
            .wrap_err("failed to put storage version by height")?;
        debug!(
            height,
            version = new_version,
            "stored storage version for height"
        );

        let write_batch = storage
            .prepare_commit(state)
            .await
            .map_err(anyhow_to_eyre)
            .wrap_err("failed to prepare commit")?;
        let app_hash: AppHash = write_batch
            .root_hash()
            .0
            .to_vec()
            .try_into()
            .wrap_err("failed to convert app hash")?;
        self.write_batch = Some(write_batch);
        Ok(app_hash)
    }

    #[instrument(name = "App::begin_block", skip_all, err(level = Level::WARN))]
    async fn begin_block(
        &mut self,
        begin_block: &abci::request::BeginBlock,
    ) -> Result<Vec<abci::Event>> {
        let mut state_tx = StateDelta::new(self.state.clone());

        state_tx
            .put_block_height(begin_block.header.height.into())
            .wrap_err("failed to put block height")?;
        state_tx
            .put_block_timestamp(begin_block.header.time)
            .wrap_err("failed to put block timestamp")?;

        // call begin_block on all components
        let mut arc_state_tx = Arc::new(state_tx);
        AccountsComponent::begin_block(&mut arc_state_tx, begin_block)
            .await
            .wrap_err("begin_block failed on AccountsComponent")?;
        AuthorityComponent::begin_block(&mut arc_state_tx, begin_block)
            .await
            .wrap_err("begin_block failed on AuthorityComponent")?;
        IbcComponent::begin_block(&mut arc_state_tx, begin_block)
            .await
            .wrap_err("begin_block failed on IbcComponent")?;
        FeesComponent::begin_block(&mut arc_state_tx, begin_block)
            .await
            .wrap_err("begin_block failed on FeesComponent")?;
        MarketMapComponent::begin_block(&mut arc_state_tx, begin_block)
            .await
            .wrap_err("begin_block failed on MarketMapComponent")?;
        OracleComponent::begin_block(&mut arc_state_tx, begin_block)
            .await
            .wrap_err("begin_block failed on OracleComponent")?;

        let state_tx = Arc::try_unwrap(arc_state_tx)
            .expect("components should not retain copies of shared state");

        Ok(self.apply(state_tx))
    }

    /// Executes a signed transaction.
    #[instrument(name = "App::execute_transaction", skip_all, err(level = Level::DEBUG))]
    async fn execute_transaction(&mut self, signed_tx: Arc<Transaction>) -> Result<Vec<Event>> {
        signed_tx
            .check_stateless()
            .await
            .wrap_err("stateless check failed")?;

        let mut state_tx = self
            .state
            .try_begin_transaction()
            .expect("state Arc should be present and unique");

        signed_tx
            .check_and_execute(&mut state_tx)
            .await
            .wrap_err("failed executing transaction")?;

        // flag mempool for cleaning if we ran a fee change action
        self.recost_mempool = self.recost_mempool
            || signed_tx.is_bundleable_sudo_action_group()
                && signed_tx
                    .actions()
                    .iter()
                    .any(|act| act.is_fee_asset_change() || act.is_fee_change());

        // index all event attributes
        let mut events = state_tx.apply().1;
        for event in &mut events {
            event
                .attributes
                .iter_mut()
                .for_each(|attr| attr.index = true);
        }

        Ok(events)
    }

    #[instrument(name = "App::end_block", skip_all, err(level = Level::WARN))]
    async fn end_block(
        &mut self,
        height: u64,
        fee_recipient: &[u8; 20],
    ) -> Result<abci::response::EndBlock> {
        let state_tx = StateDelta::new(self.state.clone());
        let mut arc_state_tx = Arc::new(state_tx);

        let end_block = abci::request::EndBlock {
            height: height
                .try_into()
                .expect("a block height should be able to fit in an i64"),
        };

        // call end_block on all components
        AccountsComponent::end_block(&mut arc_state_tx, &end_block)
            .await
            .wrap_err("end_block failed on AccountsComponent")?;
        AuthorityComponent::end_block(&mut arc_state_tx, &end_block)
            .await
            .wrap_err("end_block failed on AuthorityComponent")?;
        FeesComponent::end_block(&mut arc_state_tx, &end_block)
            .await
            .wrap_err("end_block failed on FeesComponent")?;
        IbcComponent::end_block(&mut arc_state_tx, &end_block)
            .await
            .wrap_err("end_block failed on IbcComponent")?;
        MarketMapComponent::end_block(&mut arc_state_tx, &end_block)
            .await
            .wrap_err("end_block failed on MarketMapComponent")?;
        OracleComponent::end_block(&mut arc_state_tx, &end_block)
            .await
            .wrap_err("end_block failed on OracleComponent")?;

        let mut state_tx = Arc::try_unwrap(arc_state_tx)
            .expect("components should not retain copies of shared state");

        // gather and return validator updates
        let validator_updates = self
            .state
            .get_validator_updates()
            .await
            .expect("failed getting validator updates");

        // clear validator updates
        state_tx.clear_validator_updates();

        // gather block fees and transfer them to the block proposer
        let fees = self.state.get_block_fees();

        for fee in fees {
            state_tx
                .increase_balance(fee_recipient, fee.asset(), fee.amount())
                .await
                .wrap_err("failed to increase fee recipient balance")?;
        }

        let events = self.apply(state_tx);
        Ok(abci::response::EndBlock {
            validator_updates: validator_updates
                .try_into_cometbft()
                .wrap_err("failed converting astria validators to cometbft compatible type")?,
            events,
            ..Default::default()
        })
    }

    #[instrument(name = "App::commit", skip_all)]
    pub(crate) async fn commit(&mut self, storage: Storage) -> Result<ShouldShutDown> {
        // Commit the pending writes, clearing the state.
        let app_hash = storage
            .commit_batch(self.write_batch.take().expect(
                "write batch must be set, as `finalize_block` is always called before `commit`",
            ))
            .expect("must be able to successfully commit to storage");
        tracing::debug!(
            app_hash = %telemetry::display::hex(&app_hash),
            "finished committing state",
        );
        self.app_hash = app_hash
            .0
            .to_vec()
            .try_into()
            .expect("root hash to app hash conversion must succeed");

        // Get the latest version of the state, now that we've committed it.
        self.state = Arc::new(StateDelta::new(storage.latest_snapshot()));

        should_shut_down(&self.upgrades, &storage.latest_snapshot()).await
    }

    // StateDelta::apply only works when the StateDelta wraps an underlying
    // StateWrite.  But if we want to share the StateDelta with spawned tasks,
    // we usually can't wrap a StateWrite instance, which requires exclusive
    // access. This method "externally" applies the state delta to the
    // inter-block state.
    //
    // Invariant: state_tx and self.state are the only two references to the
    // inter-block state.
    fn apply(&mut self, state_tx: StateDelta<InterBlockState>) -> Vec<Event> {
        let (state2, mut cache) = state_tx.flatten();
        std::mem::drop(state2);
        // Now there is only one reference to the inter-block state: self.state

        let events = cache.take_events();
        cache.apply_to(
            Arc::get_mut(&mut self.state).expect("no other references to inter-block state"),
        );

        events
    }

<<<<<<< HEAD
    /// Execute any changes to global state required as part of any upgrade with an activation
    /// height == `block_height`.
    ///
    /// At a minimum, the `info` of each `Change` in such an upgrade must be written to verifiable
    /// storage.
    ///
    /// Returns `Ok(None)` if no upgrade was executed, or `Ok(Some(hashes of executed changes))` if
    /// an upgrade was executed.
    fn execute_upgrade_if_due(
        &mut self,
        block_height: tendermint::block::Height,
    ) -> Result<Option<Vec<ChangeHash>>> {
        let Some(upgrade) = self
            .upgrades
            .upgrade_activating_at_height(block_height.value())
        else {
            return Ok(None);
        };
        let mut delta_delta = StateDelta::new(self.state.clone());
        let upgrade_name = upgrade.name();
        let mut change_hashes = vec![];
        for change in upgrade.changes() {
            change_hashes.push(change.calculate_hash());
            delta_delta
                .put_upgrade_change_info(&upgrade_name, change)
                .wrap_err("failed to put upgrade change info")?;
            info!(upgrade = %upgrade_name, change = %change.name(), "executed upgrade change");
        }

        // NOTE: any further state changes specific to individual upgrades should be
        //       executed here after matching on the upgrade variant.

        #[expect(
            irrefutable_let_patterns,
            reason = "will become refutable once we have more than one upgrade variant"
        )]
        if let Upgrade::Upgrade1(upgrade_1) = upgrade {
            let genesis_state = upgrade_1.connect_oracle_change().genesis();
            MarketMapComponent::handle_genesis(&mut delta_delta, genesis_state.market_map())
                .wrap_err("failed to handle market map genesis")?;
            info!("handled market map genesis");
            OracleComponent::handle_genesis(&mut delta_delta, genesis_state.oracle())
                .wrap_err("failed to handle oracle genesis")?;
            info!("handled oracle genesis");
        }

        let _ = self.apply(delta_delta);

        Ok(Some(change_hashes))
    }

    /// Updates `params` with any changes to CometBFT consensus params required as part of any
    /// upgrade with an activation height == `block_height`.
    ///
    /// If no upgrade is due, this is a no-op. Otherwise, `params` is updated if `Some` or set to
    /// `Some` if passed as `None`.
    ///
    /// At a minimum, the ABCI application version should be increased.
    ///
    /// NOTE: the updated params are NOT put to storage - this needs to be done after calling this
    ///       method if the params are `Some`.
    #[expect(clippy::doc_markdown, reason = "false positive")]
    async fn update_consensus_params_if_upgrade_due(
        &mut self,
        block_height: tendermint::block::Height,
        maybe_params: &mut Option<tendermint::consensus::Params>,
    ) -> Result<()> {
        let Some(upgrade) = self
            .upgrades
            .upgrade_activating_at_height(block_height.value())
        else {
            return Ok(());
        };

        let mut params = match maybe_params.take() {
            Some(value) => value,
            None => {
                match self
                    .state
                    .get_consensus_params()
                    .await
                    .wrap_err("failed to get consensus params from storage")?
                {
                    Some(value) => value,
                    None => get_consensus_params_from_cometbft(
                        &self.cometbft_rpc_addr,
                        block_height.value(),
                    )
                    .await
                    .wrap_err("failed to get consensus params from cometbft")?,
                }
=======
fn handle_consensus_param_updates(
    state_tx: &mut StateDelta<Arc<StateDelta<Snapshot>>>,
    consensus_param_updates: Option<&tendermint::consensus::Params>,
    current_vote_extensions_enable_height: u64,
) -> Result<()> {
    if let Some(consensus_param_updates) = &consensus_param_updates {
        if let Some(new_vote_extensions_enable_height) =
            consensus_param_updates.abci.vote_extensions_enable_height
        {
            // if vote extensions are already enabled, they cannot be disabled,
            // and the `vote_extensions_enable_height` cannot be changed.
            if current_vote_extensions_enable_height != VOTE_EXTENSIONS_DISABLED_HEIGHT {
                warn!(
                    "vote extensions enable height already set to {}; ignoring update",
                    current_vote_extensions_enable_height
                );
                return Ok(());
>>>>>>> 5aafff06
            }
        };

        let new_app_version = upgrade.app_version();
        if let Some(existing_app_version) = &params.version {
            if new_app_version <= existing_app_version.app {
                error!(
                    "new app version {new_app_version} should be greater than existing version {}",
                    existing_app_version.app
                );
            }
        }
        params.version = Some(VersionParams {
            app: new_app_version,
        });

        // NOTE: any further changes specific to individual upgrades should be applied here after
        //       matching on the upgrade variant.

        #[expect(
            irrefutable_let_patterns,
            reason = "will become refutable once we have more than one upgrade variant"
        )]
        if let Upgrade::Upgrade1(_) = upgrade {
            set_vote_extensions_enable_height_to_next_block_height(block_height, &mut params);
        }

        *maybe_params = Some(params);
        Ok(())
    }

    /// Returns whether or not the block at the given height uses encoded `DataItem`s as the raw
    /// `txs` field of `response::PrepareProposal`, and hence also `request::ProcessProposal` and
    /// `request::FinalizeBlock`.
    ///
    /// This behavior was introduced in `Upgrade1`.  If `Upgrade1` is not included in the upgrades
    /// files, the assumption is that this network uses `DataItem`s from genesis onwards.
    ///
    /// Returns `true` if and only if:
    /// - `Upgrade1` is in `self.upgrades` and `block_height` is greater than or equal to its
    ///   activation height, or
    /// - `Upgrade1` is not in `self.upgrades`.
    fn uses_data_item_enum(&self, block_height: tendermint::block::Height) -> bool {
        self.upgrades.upgrade_1().map_or(true, |upgrade_1| {
            block_height.value() >= upgrade_1.activation_height()
        })
    }

    /// Returns `true` if vote extensions are enabled for the block at the given height, i.e. if
    /// `block_height` is greater than `vote_extensions_enable_height` of the stored consensus
    /// params, and `vote_extensions_enable_height` is not 0.
    ///
    /// NOTE: This returns `false` if `block_height` is EQUAL TO `vote_extensions_enable_height`
    ///       since it takes one block for the extended votes to become available for voting on in
    ///       the next block.
    async fn vote_extensions_enabled(
        &mut self,
        block_height: tendermint::block::Height,
    ) -> Result<bool> {
        let vote_extensions_enable_height = self
            .state
            .get_consensus_params()
            .await
            .wrap_err("failed to get consensus params from storage")?
            .map_or(0, |consensus_params| {
                vote_extensions_enable_height(&consensus_params)
            });
        // NOTE: if the value of `vote_extensions_enable_height` is zero, vote extensions are
        // disabled. See
        // https://docs.cometbft.com/v0.38/spec/abci/abci++_app_requirements#abciparamsvoteextensionsenableheight
        Ok(
            vote_extensions_enable_height != VOTE_EXTENSIONS_DISABLED_HEIGHT
                && block_height.value() > vote_extensions_enable_height,
        )
    }
}

fn vote_extensions_enable_height(consensus_params: &tendermint::consensus::Params) -> u64 {
    consensus_params
        .abci
        .vote_extensions_enable_height
        .map_or(0, |height| height.value())
}

fn set_vote_extensions_enable_height_to_next_block_height(
    current_block_height: tendermint::block::Height,
    consensus_params: &mut tendermint::consensus::Params,
) {
    // Set the vote_extensions_enable_height as the next block height (it must be a future
    // height to be valid).
    let new_enable_height = current_block_height.increment();
    if let Some(existing_enable_height) = consensus_params.abci.vote_extensions_enable_height {
        // If vote extensions are already enabled, they cannot be disabled, and the
        // `vote_extensions_enable_height` cannot be changed.
        if existing_enable_height.value() != VOTE_EXTENSIONS_DISABLED_HEIGHT {
            error!(
                %existing_enable_height, %new_enable_height,
                "vote extensions enable height already set; ignoring update",
            );
            return;
        }
    }
    consensus_params.abci.vote_extensions_enable_height = Some(new_enable_height);
}

fn ensure_upgrade_change_hashes_as_expected(
    received_data_items: &ParsedDataItems,
    calculated_upgrade_change_hashes: &Option<Vec<ChangeHash>>,
) -> Result<()> {
    match (
        &received_data_items.upgrade_change_hashes_with_proof,
        calculated_upgrade_change_hashes,
    ) {
        (Some(received_hashes), Some(calculated_hashes)) => {
            ensure!(
                received_hashes.upgrade_change_hashes() == calculated_hashes,
                "upgrade change hashes ({:?}) do not match expected ({calculated_hashes:?})",
                received_hashes.upgrade_change_hashes()
            );
            Ok(())
        }
        (None, None) => Ok(()),
        (Some(_), None) => bail!("received upgrade change hashes, but no upgrade due"),
        (None, Some(_)) => bail!("upgrade due, but didn't receive upgrade change hashes"),
    }
}

pub(crate) enum ShouldShutDown {
    ShutDownForUpgrade {
        upgrade_activation_height: u64,
        block_time: Time,
        hex_encoded_app_hash: String,
    },
    ContinueRunning,
}

// updates the mempool to reflect current state
//
// NOTE: this function locks the mempool until all accounts have been cleaned.
// this could potentially stall consensus from moving to the next round if
// the mempool is large, especially if recosting transactions.
async fn update_mempool_after_finalization<S: StateRead>(
    mempool: &mut Mempool,
    state: &S,
    recost: bool,
) {
    mempool.run_maintenance(state, recost).await;
}

/// relevant data of a block being executed.
///
/// used to setup the state before execution of transactions.
#[derive(Debug, Clone)]
struct BlockData {
    misbehavior: Vec<tendermint::abci::types::Misbehavior>,
    height: tendermint::block::Height,
    time: tendermint::Time,
    next_validators_hash: Hash,
    proposer_address: account::Id,
}

#[derive(Clone, Debug)]
struct PostTransactionExecutionResult {
    events: Vec<Event>,
    tx_results: Vec<ExecTxResult>,
    validator_updates: Vec<tendermint::validator::Update>,
    consensus_param_updates: Option<tendermint::consensus::Params>,
}

#[derive(PartialEq)]
enum BreakOrContinue {
    Break,
    Continue,
}

impl BreakOrContinue {
    fn should_break(self) -> bool {
        match self {
            BreakOrContinue::Break => true,
            BreakOrContinue::Continue => false,
        }
    }
}

enum Proposal {
    Prepare {
        block_size_constraints: BlockSizeConstraints,
        validated_txs: Vec<Bytes>,
        included_signed_txs: Vec<Arc<Transaction>>,
        failed_tx_count: usize,
        execution_results: Vec<ExecTxResult>,
        excluded_txs: usize,
        current_tx_group: Group,
        mempool: Mempool,
        metrics: &'static Metrics,
    },
    Process {
        block_size_constraints: BlockSizeConstraints,
        execution_results: Vec<ExecTxResult>,
        current_tx_group: Group,
    },
}

impl Proposal {
    fn block_size_constraints(&self) -> &BlockSizeConstraints {
        match self {
            Proposal::Prepare {
                block_size_constraints,
                ..
            }
            | Proposal::Process {
                block_size_constraints,
                ..
            } => block_size_constraints,
        }
    }

    fn block_size_constraints_mut(&mut self) -> &mut BlockSizeConstraints {
        match self {
            Proposal::Prepare {
                block_size_constraints,
                ..
            }
            | Proposal::Process {
                block_size_constraints,
                ..
            } => block_size_constraints,
        }
    }

    fn current_tx_group(&self) -> Group {
        match self {
            Proposal::Prepare {
                current_tx_group, ..
            }
            | Proposal::Process {
                current_tx_group, ..
            } => *current_tx_group,
        }
    }

    fn set_current_tx_group(&mut self, group: Group) {
        match self {
            Proposal::Prepare {
                current_tx_group, ..
            }
            | Proposal::Process {
                current_tx_group, ..
            } => *current_tx_group = group,
        }
    }

    fn execution_results(self) -> Vec<ExecTxResult> {
        match self {
            Proposal::Prepare {
                execution_results, ..
            }
            | Proposal::Process {
                execution_results, ..
            } => execution_results,
        }
    }

    fn execution_results_mut(&mut self) -> &mut Vec<ExecTxResult> {
        match self {
            Proposal::Prepare {
                execution_results, ..
            }
            | Proposal::Process {
                execution_results, ..
            } => execution_results,
        }
    }
}

fn display_consensus_params(params: &tendermint::consensus::Params) -> String {
    let unset = || "unset".to_string();
    format!(
        "block.max_bytes: {}, block.max_gas: {}, block.time_iota_ms: {}, \
         evidence.max_age_num_blocks: {}, evidence.max_age_duration: {:?}, evidence.max_bytes: \
         {}, validator.pub_key_types: {:?}, version.app: {}, abci.vote_extensions_enable_height: \
         {}",
        params.block.max_bytes,
        params.block.max_gas,
        params.block.time_iota_ms,
        params.evidence.max_age_num_blocks,
        params.evidence.max_age_duration.0,
        params.evidence.max_bytes,
        params.validator.pub_key_types,
        params
            .version
            .as_ref()
            .map_or_else(unset, |version_params| version_params.app.to_string()),
        params
            .abci
            .vote_extensions_enable_height
            .map_or_else(unset, |height| height.to_string()),
    )
}<|MERGE_RESOLUTION|>--- conflicted
+++ resolved
@@ -34,9 +34,9 @@
             Transaction,
         },
     },
-<<<<<<< HEAD
     sequencerblock::v1::{
         block::{
+            self,
             ParsedDataItems,
             SequencerBlockBuilder,
         },
@@ -46,11 +46,6 @@
         ChangeHash,
         Upgrade,
         Upgrades,
-=======
-    sequencerblock::v1::block::{
-        self,
-        SequencerBlockBuilder,
->>>>>>> 5aafff06
     },
     Protobuf as _,
 };
@@ -643,7 +638,10 @@
             .pre_execute_transactions(block_data)
             .await
             .wrap_err("failed to prepare for executing block")?;
-        ensure_upgrade_change_hashes_as_expected(&parsed_data_items, &upgrade_change_hashes)?;
+        ensure_upgrade_change_hashes_as_expected(
+            &parsed_data_items,
+            upgrade_change_hashes.as_ref(),
+        )?;
 
         // we don't care about the cometbft max_tx_bytes here, as cometbft would have
         // rejected the proposal if it was too large.
@@ -1161,16 +1159,6 @@
             .put_sequencer_block(sequencer_block)
             .wrap_err("failed to write sequencer block to state")?;
 
-<<<<<<< HEAD
-=======
-        handle_consensus_param_updates(
-            &mut state_tx,
-            end_block.consensus_param_updates.as_ref(),
-            vote_extensions_enable_height,
-        )
-        .wrap_err("failed to handle consensus param updates")?;
-
->>>>>>> 5aafff06
         let result = PostTransactionExecutionResult {
             events: end_block.events,
             validator_updates: end_block.validator_updates,
@@ -1247,7 +1235,10 @@
                 .pre_execute_transactions(block_data)
                 .await
                 .wrap_err("failed to execute block")?;
-            ensure_upgrade_change_hashes_as_expected(&parsed_data_items, &upgrade_change_hashes)?;
+            ensure_upgrade_change_hashes_as_expected(
+                &parsed_data_items,
+                upgrade_change_hashes.as_ref(),
+            )?;
 
             let mut tx_results = Vec::with_capacity(parsed_data_items.rollup_transactions.len());
             for tx in &parsed_data_items.rollup_transactions {
@@ -1572,7 +1563,6 @@
         events
     }
 
-<<<<<<< HEAD
     /// Execute any changes to global state required as part of any upgrade with an activation
     /// height == `block_height`.
     ///
@@ -1634,7 +1624,6 @@
     ///
     /// NOTE: the updated params are NOT put to storage - this needs to be done after calling this
     ///       method if the params are `Some`.
-    #[expect(clippy::doc_markdown, reason = "false positive")]
     async fn update_consensus_params_if_upgrade_due(
         &mut self,
         block_height: tendermint::block::Height,
@@ -1664,25 +1653,6 @@
                     .await
                     .wrap_err("failed to get consensus params from cometbft")?,
                 }
-=======
-fn handle_consensus_param_updates(
-    state_tx: &mut StateDelta<Arc<StateDelta<Snapshot>>>,
-    consensus_param_updates: Option<&tendermint::consensus::Params>,
-    current_vote_extensions_enable_height: u64,
-) -> Result<()> {
-    if let Some(consensus_param_updates) = &consensus_param_updates {
-        if let Some(new_vote_extensions_enable_height) =
-            consensus_param_updates.abci.vote_extensions_enable_height
-        {
-            // if vote extensions are already enabled, they cannot be disabled,
-            // and the `vote_extensions_enable_height` cannot be changed.
-            if current_vote_extensions_enable_height != VOTE_EXTENSIONS_DISABLED_HEIGHT {
-                warn!(
-                    "vote extensions enable height already set to {}; ignoring update",
-                    current_vote_extensions_enable_height
-                );
-                return Ok(());
->>>>>>> 5aafff06
             }
         };
 
@@ -1790,7 +1760,7 @@
 
 fn ensure_upgrade_change_hashes_as_expected(
     received_data_items: &ParsedDataItems,
-    calculated_upgrade_change_hashes: &Option<Vec<ChangeHash>>,
+    calculated_upgrade_change_hashes: Option<&Vec<ChangeHash>>,
 ) -> Result<()> {
     match (
         &received_data_items.upgrade_change_hashes_with_proof,
