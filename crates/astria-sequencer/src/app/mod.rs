#[cfg(feature = "benchmark")]
mod benchmarks;
#[cfg(any(test, feature = "benchmark"))]
pub(crate) mod test_utils;
#[cfg(test)]
mod tests_app;
#[cfg(test)]
mod tests_block_fees;
#[cfg(test)]
mod tests_breaking_changes;
#[cfg(test)]
mod tests_execute_transaction;

mod action_handler;
use std::{
    collections::VecDeque,
    sync::Arc,
};

pub(crate) use action_handler::ActionHandler;
use anyhow::{
    anyhow,
    ensure,
    Context,
};
use astria_core::{
    generated::protocol::transactions::v1alpha1 as raw,
    protocol::{
        abci::AbciErrorCode,
        genesis::v1alpha1::GenesisAppState,
        transaction::v1alpha1::{
            action::ValidatorUpdate,
            Action,
            SignedTransaction,
        },
    },
    sequencerblock::v1alpha1::block::SequencerBlock,
};
use cnidarium::{
    ArcStateDeltaExt,
    Snapshot,
    StagedWriteBatch,
    StateDelta,
    StateRead,
    Storage,
};
use prost::Message as _;
use sha2::{
    Digest as _,
    Sha256,
};
use telemetry::display::json;
use tendermint::{
    abci::{
        self,
        types::ExecTxResult,
        Code,
        Event,
    },
    account,
    block::Header,
    AppHash,
    Hash,
};
use tracing::{
    debug,
    info,
    instrument,
};

use crate::{
    accounts::{
        component::AccountsComponent,
        StateWriteExt as _,
    },
    address::StateWriteExt as _,
    api_state_ext::StateWriteExt as _,
    assets::{
        StateReadExt as _,
        StateWriteExt as _,
    },
    authority::{
        component::{
            AuthorityComponent,
            AuthorityComponentAppState,
        },
        StateReadExt as _,
        StateWriteExt as _,
    },
    bridge::{
        component::BridgeComponent,
        StateReadExt as _,
        StateWriteExt as _,
    },
    component::Component as _,
    ibc::component::IbcComponent,
    mempool::{
        get_account_balances,
        Mempool,
        RemovalReason,
    },
    metrics::Metrics,
    proposal::{
        block_size_constraints::BlockSizeConstraints,
        commitment::{
            generate_rollup_datas_commitment,
            GeneratedCommitments,
        },
    },
    sequence::component::SequenceComponent,
    state_ext::{
        StateReadExt as _,
        StateWriteExt as _,
    },
    transaction::InvalidNonce,
};

/// The inter-block state being written to by the application.
type InterBlockState = Arc<StateDelta<Snapshot>>;

/// The Sequencer application, written as a bundle of [`Component`]s.
///
/// Note: this is called `App` because this is a Tendermint ABCI application,
/// and implements the state transition logic of the chain.
///
/// See also the [Penumbra reference] implementation.
///
/// [Penumbra reference]: https://github.com/penumbra-zone/penumbra/blob/9cc2c644e05c61d21fdc7b507b96016ba6b9a935/app/src/app/mod.rs#L42
pub(crate) struct App {
    state: InterBlockState,

    // The mempool of the application.
    //
    // Transactions are pulled from this mempool during `prepare_proposal`.
    mempool: Mempool,

    // The validator address in cometbft being used to sign votes.
    //
    // Used to avoid executing a block in both `prepare_proposal` and `process_proposal`. It
    // is set in `prepare_proposal` from information sent in from cometbft and can potentially
    // change round-to-round. In `process_proposal` we check if we prepared the proposal, and
    // if so, we clear the value and we skip re-execution of the block's transactions to avoid
    // failures caused by re-execution.
    validator_address: Option<account::Id>,

    // This is set to the executed hash of the proposal during `process_proposal`
    //
    // If it does not match the hash given during `begin_block`, then we clear and
    // reset the execution results cache + state delta. Transactions are re-executed.
    // If it does match, we utilize cached results to reduce computation.
    //
    // Resets to default hash at the beginning of `prepare_proposal`, and `process_proposal` if
    // `prepare_proposal` was not called.
    executed_proposal_hash: Hash,

    // This is set when a `FeeChange` or `FeeAssetChange` action is seen in a block to flag
    // to the mempool to recost all transactions.
    recost_mempool: bool,

    // cache of results of executing of transactions in `prepare_proposal` or `process_proposal`.
    // cleared at the end of each block.
    execution_results: Option<Vec<tendermint::abci::types::ExecTxResult>>,

    // the current `StagedWriteBatch` which contains the rocksdb write batch
    // of the current block being executed, created from the state delta,
    // and set after `finalize_block`.
    // this is committed to the state when `commit` is called, and set to `None`.
    write_batch: Option<StagedWriteBatch>,

    // the currently committed `AppHash` of the application state.
    // set whenever `commit` is called.
    //
    // allow clippy because we need be specific as to what hash this is.
    #[allow(clippy::struct_field_names)]
    app_hash: AppHash,

    metrics: &'static Metrics,
}

impl App {
    pub(crate) async fn new(
        snapshot: Snapshot,
        mempool: Mempool,
        metrics: &'static Metrics,
    ) -> anyhow::Result<Self> {
        debug!("initializing App instance");

        let app_hash: AppHash = snapshot
            .root_hash()
            .await
            .context("failed to get current root hash")?
            .0
            .to_vec()
            .try_into()
            .expect("root hash conversion must succeed; should be 32 bytes");

        // We perform the `Arc` wrapping of `State` here to ensure
        // there should be no unexpected copies elsewhere.
        let state = Arc::new(StateDelta::new(snapshot));

        Ok(Self {
            state,
            mempool,
            validator_address: None,
            executed_proposal_hash: Hash::default(),
            execution_results: None,
            recost_mempool: false,
            write_batch: None,
            app_hash,
            metrics,
        })
    }

    #[instrument(name = "App:init_chain", skip_all)]
    pub(crate) async fn init_chain(
        &mut self,
        storage: Storage,
        genesis_state: GenesisAppState,
        genesis_validators: Vec<ValidatorUpdate>,
        chain_id: String,
    ) -> anyhow::Result<AppHash> {
        let mut state_tx = self
            .state
            .try_begin_transaction()
            .expect("state Arc should not be referenced elsewhere");

        state_tx.put_base_prefix(genesis_state.address_prefixes().base());
        state_tx.put_ibc_compat_prefix(genesis_state.address_prefixes().ibc_compat());

        let native_asset = genesis_state.native_asset_base_denomination();
        state_tx.put_native_asset(native_asset);
        state_tx
            .put_ibc_asset(native_asset)
            .context("failed to commit native asset as ibc asset to state")?;

        state_tx.put_chain_id_and_revision_number(chain_id.try_into().context("invalid chain ID")?);
        state_tx.put_block_height(0);

        for fee_asset in genesis_state.allowed_fee_assets() {
            state_tx.put_allowed_fee_asset(fee_asset);
        }

        // call init_chain on all components
        AccountsComponent::init_chain(&mut state_tx, &genesis_state)
            .await
            .context("failed to call init_chain on AccountsComponent")?;
        AuthorityComponent::init_chain(
            &mut state_tx,
            &AuthorityComponentAppState {
                authority_sudo_address: *genesis_state.authority_sudo_address(),
                genesis_validators,
            },
        )
        .await
        .context("failed to call init_chain on AuthorityComponent")?;
        BridgeComponent::init_chain(&mut state_tx, &genesis_state)
            .await
            .context("failed to call init_chain on BridgeComponent")?;
        IbcComponent::init_chain(&mut state_tx, &genesis_state)
            .await
            .context("failed to call init_chain on IbcComponent")?;
        SequenceComponent::init_chain(&mut state_tx, &genesis_state)
            .await
            .context("failed to call init_chain on SequenceComponent")?;

        state_tx.apply();

        let app_hash = self
            .prepare_commit(storage)
            .await
            .context("failed to prepare commit")?;
        debug!(app_hash = %telemetry::display::base64(&app_hash), "init_chain completed");
        Ok(app_hash)
    }

    fn update_state_for_new_round(&mut self, storage: &Storage) {
        // reset app state to latest committed state, in case of a round not being committed
        // but `self.state` was changed due to executing the previous round's data.
        //
        // if the previous round was committed, then the state stays the same.
        self.state = Arc::new(StateDelta::new(storage.latest_snapshot()));

        // clear the cache of transaction execution results
        self.execution_results = None;
        self.executed_proposal_hash = Hash::default();
    }

    /// Generates a commitment to the `sequence::Actions` in the block's transactions.
    ///
    /// This is required so that a rollup can easily verify that the transactions it
    /// receives are correct (ie. we actually included in a sequencer block, and none
    /// are missing)
    /// It puts this special "commitment" as the first transaction in a block.
    /// When other validators receive the block, they know the first transaction is
    /// supposed to be the commitment, and verifies that is it correct.
    #[instrument(name = "App::prepare_proposal", skip_all)]
    pub(crate) async fn prepare_proposal(
        &mut self,
        prepare_proposal: abci::request::PrepareProposal,
        storage: Storage,
    ) -> anyhow::Result<abci::response::PrepareProposal> {
        self.validator_address = Some(prepare_proposal.proposer_address);
        self.update_state_for_new_round(&storage);

        let mut block_size_constraints = BlockSizeConstraints::new(
            usize::try_from(prepare_proposal.max_tx_bytes)
                .context("failed to convert max_tx_bytes to usize")?,
        )
        .context("failed to create block size constraints")?;

        let block_data = BlockData {
            misbehavior: prepare_proposal.misbehavior,
            height: prepare_proposal.height,
            time: prepare_proposal.time,
            next_validators_hash: prepare_proposal.next_validators_hash,
            proposer_address: prepare_proposal.proposer_address,
        };

        self.pre_execute_transactions(block_data)
            .await
            .context("failed to prepare for executing block")?;

        // ignore the txs passed by cometbft in favour of our app-side mempool
        let (included_tx_bytes, signed_txs_included) = self
            .execute_transactions_prepare_proposal(&mut block_size_constraints)
            .await
            .context("failed to execute transactions")?;
        self.metrics
            .record_proposal_transactions(signed_txs_included.len());

        let deposits = self
            .state
            .get_block_deposits()
            .await
            .context("failed to get block deposits in prepare_proposal")?;
        self.metrics.record_proposal_deposits(deposits.len());

        // generate commitment to sequence::Actions and deposits and commitment to the rollup IDs
        // included in the block
        let res = generate_rollup_datas_commitment(&signed_txs_included, deposits);

        Ok(abci::response::PrepareProposal {
            txs: res.into_transactions(included_tx_bytes),
        })
    }

    /// Generates a commitment to the `sequence::Actions` in the block's transactions
    /// and ensures it matches the commitment created by the proposer, which
    /// should be the first transaction in the block.
    #[instrument(name = "App::process_proposal", skip_all)]
    pub(crate) async fn process_proposal(
        &mut self,
        process_proposal: abci::request::ProcessProposal,
        storage: Storage,
    ) -> anyhow::Result<()> {
        // if we proposed this block (ie. prepare_proposal was called directly before this), then
        // we skip execution for this `process_proposal` call.
        //
        // if we didn't propose this block, `self.validator_address` will be None or a different
        // value, so we will execute the block as normal.
        if let Some(id) = self.validator_address {
            if id == process_proposal.proposer_address {
                debug!("skipping process_proposal as we are the proposer for this block");
                self.validator_address = None;
                self.executed_proposal_hash = process_proposal.hash;
                return Ok(());
            }
            self.metrics.increment_process_proposal_skipped_proposal();
            debug!(
                "our validator address was set but we're not the proposer, so our previous \
                 proposal was skipped, executing block"
            );
            self.validator_address = None;
        }

        self.update_state_for_new_round(&storage);

        let mut txs = VecDeque::from(process_proposal.txs);
        let received_rollup_datas_root: [u8; 32] = txs
            .pop_front()
            .context("no transaction commitment in proposal")?
            .to_vec()
            .try_into()
            .map_err(|_| anyhow!("transaction commitment must be 32 bytes"))?;

        let received_rollup_ids_root: [u8; 32] = txs
            .pop_front()
            .context("no chain IDs commitment in proposal")?
            .to_vec()
            .try_into()
            .map_err(|_| anyhow!("chain IDs commitment must be 32 bytes"))?;

        let expected_txs_len = txs.len();

        let block_data = BlockData {
            misbehavior: process_proposal.misbehavior,
            height: process_proposal.height,
            time: process_proposal.time,
            next_validators_hash: process_proposal.next_validators_hash,
            proposer_address: process_proposal.proposer_address,
        };

        self.pre_execute_transactions(block_data)
            .await
            .context("failed to prepare for executing block")?;

        // we don't care about the cometbft max_tx_bytes here, as cometbft would have
        // rejected the proposal if it was too large.
        // however, we should still validate the other constraints, namely
        // the max sequenced data bytes.
        let mut block_size_constraints = BlockSizeConstraints::new_unlimited_cometbft();

        // deserialize txs into `SignedTransaction`s;
        // this does not error if any txs fail to be deserialized, but the `execution_results.len()`
        // check below ensures that all txs in the proposal are deserializable (and
        // executable).
        let signed_txs = txs
            .into_iter()
            .filter_map(|bytes| signed_transaction_from_bytes(bytes.as_ref()).ok())
            .collect::<Vec<_>>();

        self.execute_transactions_process_proposal(signed_txs.clone(), &mut block_size_constraints)
            .await
            .context("failed to execute transactions")?;

        let Some(execution_results) = self.execution_results.as_ref() else {
            anyhow::bail!("execution results must be present after executing transactions")
        };

        // all txs in the proposal should be deserializable and executable
        // if any txs were not deserializeable or executable, they would not have been
        // added to the `execution_results` list, thus the length of `txs_to_include`
        // will be shorter than that of `execution_results`.
        ensure!(
            execution_results.len() == expected_txs_len,
            "transactions to be included do not match expected",
        );
        self.metrics.record_proposal_transactions(signed_txs.len());

        let deposits = self
            .state
            .get_block_deposits()
            .await
            .context("failed to get block deposits in process_proposal")?;
        self.metrics.record_proposal_deposits(deposits.len());

        let GeneratedCommitments {
            rollup_datas_root: expected_rollup_datas_root,
            rollup_ids_root: expected_rollup_ids_root,
        } = generate_rollup_datas_commitment(&signed_txs, deposits);
        ensure!(
            received_rollup_datas_root == expected_rollup_datas_root,
            "transaction commitment does not match expected",
        );

        ensure!(
            received_rollup_ids_root == expected_rollup_ids_root,
            "chain IDs commitment does not match expected",
        );

        self.executed_proposal_hash = process_proposal.hash;

        Ok(())
    }

    /// Executes transactions from the app's mempool until the block is full,
    /// writing to the app's `StateDelta`.
    ///
    /// The result of execution of every transaction which is successful
    /// is stored in `self.execution_results`.
    ///
    /// Returns the transactions which were successfully executed
    /// in both their [`SignedTransaction`] and raw bytes form.
    ///
    /// Unlike the usual flow of an ABCI application, this is called during
    /// the proposal phase, ie. `prepare_proposal`.
    ///
    /// This is because we disallow transactions that fail execution to be included
    /// in a block's transaction data, as this would allow `sequence::Action`s to be
    /// included for free. Instead, we execute transactions during the proposal phase,
    /// and only include them in the block if they succeed.
    ///
    /// As a result, all transactions in a sequencer block are guaranteed to execute
    /// successfully.
    #[instrument(name = "App::execute_transactions_prepare_proposal", skip_all)]
    async fn execute_transactions_prepare_proposal(
        &mut self,
        block_size_constraints: &mut BlockSizeConstraints,
    ) -> anyhow::Result<(Vec<bytes::Bytes>, Vec<SignedTransaction>)> {
        let mempool_len = self.mempool.len().await;
        debug!(mempool_len, "executing transactions from mempool");

        let mut validated_txs: Vec<bytes::Bytes> = Vec::new();
        let mut included_signed_txs = Vec::new();
        let mut failed_tx_count: usize = 0;
        let mut execution_results = Vec::new();
        let mut excluded_txs: usize = 0;

        // get copy of transactions to execute from mempool
        let pending_txs = self
            .mempool
            .builder_queue(&self.state)
            .await
            .expect("failed to fetch pending transactions");

        let mut unused_count = pending_txs.len();
        for (tx_hash, tx) in pending_txs {
            unused_count = unused_count.saturating_sub(1);
            let tx_hash_base64 = telemetry::display::base64(&tx_hash).to_string();
            let bytes = tx.to_raw().encode_to_vec();
            let tx_len = bytes.len();
            info!(transaction_hash = %tx_hash_base64, "executing transaction");

            // don't include tx if it would make the cometBFT block too large
            if !block_size_constraints.cometbft_has_space(tx_len) {
                self.metrics
                    .increment_prepare_proposal_excluded_transactions_cometbft_space();
                debug!(
                    transaction_hash = %tx_hash_base64,
                    block_size_constraints = %json(&block_size_constraints),
                    tx_data_bytes = tx_len,
                    "excluding remaining transactions: max cometBFT data limit reached"
                );
                excluded_txs = excluded_txs.saturating_add(1);

                // break from loop, as the block is full
                break;
            }

            // check if tx's sequence data will fit into sequence block
            let tx_sequence_data_bytes = tx
                .unsigned_transaction()
                .actions
                .iter()
                .filter_map(Action::as_sequence)
                .fold(0usize, |acc, seq| acc.saturating_add(seq.data.len()));

            if !block_size_constraints.sequencer_has_space(tx_sequence_data_bytes) {
                self.metrics
                    .increment_prepare_proposal_excluded_transactions_sequencer_space();
                debug!(
                    transaction_hash = %tx_hash_base64,
                    block_size_constraints = %json(&block_size_constraints),
                    tx_data_bytes = tx_sequence_data_bytes,
                    "excluding transaction: max block sequenced data limit reached"
                );
                excluded_txs = excluded_txs.saturating_add(1);

                // continue as there might be non-sequence txs that can fit
                continue;
            }

            // execute tx and store in `execution_results` list on success
            match self.execute_transaction(tx.clone()).await {
                Ok(events) => {
                    execution_results.push(ExecTxResult {
                        events,
                        ..Default::default()
                    });
                    block_size_constraints
                        .sequencer_checked_add(tx_sequence_data_bytes)
                        .context("error growing sequencer block size")?;
                    block_size_constraints
                        .cometbft_checked_add(tx_len)
                        .context("error growing cometBFT block size")?;
                    validated_txs.push(bytes.into());
                    included_signed_txs.push((*tx).clone());
                }
                Err(e) => {
                    self.metrics
                        .increment_prepare_proposal_excluded_transactions_failed_execution();
                    debug!(
                        transaction_hash = %tx_hash_base64,
                        error = AsRef::<dyn std::error::Error>::as_ref(&e),
                        "failed to execute transaction, not including in block"
                    );

                    if e.downcast_ref::<InvalidNonce>().is_some() {
                        // we don't remove the tx from mempool if it failed to execute
                        // due to an invalid nonce, as it may be valid in the future.
                        // if it's invalid due to the nonce being too low, it'll be
                        // removed from the mempool in `update_mempool_after_finalization`.
                    } else {
                        failed_tx_count = failed_tx_count.saturating_add(1);

                        // remove the failing transaction from the mempool
                        //
                        // this will remove any transactions from the same sender
                        // as well, as the dependent nonces will not be able
                        // to execute
                        self.mempool
                            .remove_tx_invalid(
                                tx,
                                RemovalReason::FailedPrepareProposal(e.to_string()),
                            )
                            .await;
                    }
                }
            }
        }

        if failed_tx_count > 0 {
            info!(
                failed_tx_count = failed_tx_count,
                included_tx_count = validated_txs.len(),
                "excluded transactions from block due to execution failure"
            );
        }
        self.metrics.set_prepare_proposal_excluded_transactions(
            excluded_txs.saturating_add(failed_tx_count),
        );

        debug!("{unused_count} leftover pending transactions");
        self.metrics
            .set_transactions_in_mempool_total(self.mempool.len().await);

        self.execution_results = Some(execution_results);
        Ok((validated_txs, included_signed_txs))
    }

    /// Executes the given transactions, writing to the app's `StateDelta`.
    ///
    /// The result of execution of every transaction which is successful
    /// is stored in `self.execution_results`.
    ///
    /// Unlike the usual flow of an ABCI application, this is called during
    /// the proposal phase, ie. `process_proposal`.
    ///
    /// This is because we disallow transactions that fail execution to be included
    /// in a block's transaction data, as this would allow `sequence::Action`s to be
    /// included for free. Instead, we execute transactions during the proposal phase,
    /// and only include them in the block if they succeed.
    ///
    /// As a result, all transactions in a sequencer block are guaranteed to execute
    /// successfully.
    #[instrument(name = "App::execute_transactions_process_proposal", skip_all)]
    async fn execute_transactions_process_proposal(
        &mut self,
        txs: Vec<SignedTransaction>,
        block_size_constraints: &mut BlockSizeConstraints,
    ) -> anyhow::Result<()> {
        let mut excluded_tx_count = 0_f64;
        let mut execution_results = Vec::new();

        for tx in txs {
            let bytes = tx.to_raw().encode_to_vec();
            let tx_hash = Sha256::digest(&bytes);
            let tx_len = bytes.len();

            // check if tx's sequence data will fit into sequence block
            let tx_sequence_data_bytes = tx
                .unsigned_transaction()
                .actions
                .iter()
                .filter_map(Action::as_sequence)
                .fold(0usize, |acc, seq| acc.saturating_add(seq.data.len()));

            if !block_size_constraints.sequencer_has_space(tx_sequence_data_bytes) {
                debug!(
                    transaction_hash = %telemetry::display::base64(&tx_hash),
                    block_size_constraints = %json(&block_size_constraints),
                    tx_data_bytes = tx_sequence_data_bytes,
                    "excluding transaction: max block sequenced data limit reached"
                );
                excluded_tx_count += 1.0;
                continue;
            }

            // execute tx and store in `execution_results` list on success
            match self.execute_transaction(Arc::new(tx.clone())).await {
                Ok(events) => {
                    execution_results.push(ExecTxResult {
                        events,
                        ..Default::default()
                    });
                    block_size_constraints
                        .sequencer_checked_add(tx_sequence_data_bytes)
                        .context("error growing sequencer block size")?;
                    block_size_constraints
                        .cometbft_checked_add(tx_len)
                        .context("error growing cometBFT block size")?;
                }
                Err(e) => {
                    debug!(
                        transaction_hash = %telemetry::display::base64(&tx_hash),
                        error = AsRef::<dyn std::error::Error>::as_ref(&e),
                        "failed to execute transaction, not including in block"
                    );
                    excluded_tx_count += 1.0;
                }
            }
        }

        if excluded_tx_count > 0.0 {
            info!(
                excluded_tx_count = excluded_tx_count,
                included_tx_count = execution_results.len(),
                "excluded transactions from block"
            );
        }

        self.execution_results = Some(execution_results);
        Ok(())
    }

    /// sets up the state for execution of the block's transactions.
    /// set the current height and timestamp, and calls `begin_block` on all components.
    ///
    /// this *must* be called anytime before a block's txs are executed, whether it's
    /// during the proposal phase, or finalize_block phase.
    #[instrument(name = "App::pre_execute_transactions", skip_all)]
    async fn pre_execute_transactions(&mut self, block_data: BlockData) -> anyhow::Result<()> {
        let chain_id = self
            .state
            .get_chain_id()
            .await
            .context("failed to get chain ID from state")?;

        // reset recost flag
        self.recost_mempool = false;

        // call begin_block on all components
        // NOTE: the fields marked `unused` are not used by any of the components;
        // however, we need to still construct a `BeginBlock` type for now as
        // the penumbra IBC implementation still requires it as a parameter.
        let begin_block: abci::request::BeginBlock = abci::request::BeginBlock {
            hash: Hash::default(), // unused
            byzantine_validators: block_data.misbehavior.clone(),
            header: Header {
                app_hash: self.app_hash.clone(),
                chain_id: chain_id.clone(),
                consensus_hash: Hash::default(),      // unused
                data_hash: Some(Hash::default()),     // unused
                evidence_hash: Some(Hash::default()), // unused
                height: block_data.height,
                last_block_id: None,                      // unused
                last_commit_hash: Some(Hash::default()),  // unused
                last_results_hash: Some(Hash::default()), // unused
                next_validators_hash: block_data.next_validators_hash,
                proposer_address: block_data.proposer_address,
                time: block_data.time,
                validators_hash: Hash::default(), // unused
                version: tendermint::block::header::Version {
                    // unused
                    app: 0,
                    block: 0,
                },
            },
            last_commit_info: tendermint::abci::types::CommitInfo {
                round: 0u16.into(), // unused
                votes: vec![],
            }, // unused
        };

        self.begin_block(&begin_block)
            .await
            .context("failed to call begin_block")?;

        Ok(())
    }

    /// Executes the given block, but does not write it to disk.
    ///
    /// `commit` must be called after this to write the block to disk.
    ///
    /// This is called by cometbft after the block has already been
    /// committed by the network's consensus.
    #[instrument(name = "App::finalize_block", skip_all)]
    pub(crate) async fn finalize_block(
        &mut self,
        finalize_block: abci::request::FinalizeBlock,
        storage: Storage,
    ) -> anyhow::Result<abci::response::FinalizeBlock> {
        let chain_id = self
            .state
            .get_chain_id()
            .await
            .context("failed to get chain ID from state")?;
        let sudo_address = self
            .state
            .get_sudo_address()
            .await
            .context("failed to get sudo address from state")?;

        // convert tendermint id to astria address; this assumes they are
        // the same address, as they are both ed25519 keys
        let proposer_address = finalize_block.proposer_address;

        let height = finalize_block.height;
        let time = finalize_block.time;
        let Hash::Sha256(block_hash) = finalize_block.hash else {
            anyhow::bail!("finalized block hash is empty; this should not occur")
        };

        // If we previously executed txs in a different proposal than is being processed,
        // reset cached state changes.
        if self.executed_proposal_hash != finalize_block.hash {
            self.update_state_for_new_round(&storage);
        }

        ensure!(
            finalize_block.txs.len() >= 2,
            "block must contain at least two transactions: the rollup transactions commitment and
             rollup IDs commitment"
        );

        // cometbft expects a result for every tx in the block, so we need to return a
        // tx result for the commitments, even though they're not actually user txs.
        let mut tx_results: Vec<ExecTxResult> = Vec::with_capacity(finalize_block.txs.len());
        tx_results.extend(std::iter::repeat(ExecTxResult::default()).take(2));

        // When the hash is not empty, we have already executed and cached the results
        if self.executed_proposal_hash.is_empty() {
            // we haven't executed anything yet, so set up the state for execution.
            let block_data = BlockData {
                misbehavior: finalize_block.misbehavior,
                height,
                time,
                next_validators_hash: finalize_block.next_validators_hash,
                proposer_address,
            };

            self.pre_execute_transactions(block_data)
                .await
                .context("failed to execute block")?;

            // skip the first two transactions, as they are the rollup data commitments
            for tx in finalize_block.txs.iter().skip(2) {
                let signed_tx = signed_transaction_from_bytes(tx)
                    .context("protocol error; only valid txs should be finalized")?;

                match self.execute_transaction(Arc::new(signed_tx)).await {
                    Ok(events) => tx_results.push(ExecTxResult {
                        events,
                        ..Default::default()
                    }),
                    Err(e) => {
                        // this is actually a protocol error, as only valid txs should be finalized
                        tracing::error!(
                            error = AsRef::<dyn std::error::Error>::as_ref(&e),
                            "failed to finalize transaction; ignoring it",
                        );
                        let code = if e.downcast_ref::<InvalidNonce>().is_some() {
                            AbciErrorCode::INVALID_NONCE
                        } else {
                            AbciErrorCode::INTERNAL_ERROR
                        };
                        tx_results.push(ExecTxResult {
                            code: Code::Err(code.value()),
                            info: code.info(),
                            log: format!("{e:#}"),
                            ..Default::default()
                        });
                    }
                }
            }
        } else {
            let execution_results = self.execution_results.take().expect(
                "execution results must be present if txs were already executed during proposal \
                 phase",
            );
            tx_results.extend(execution_results);
        };

        let end_block = self.end_block(height.value(), sudo_address).await?;

        // get and clear block deposits from state
        let mut state_tx = StateDelta::new(self.state.clone());
        let deposits = self
            .state
            .get_block_deposits()
            .await
            .context("failed to get block deposits in end_block")?;
        state_tx
            .clear_block_deposits()
            .await
            .context("failed to clear block deposits")?;
        debug!(
            deposits = %telemetry::display::json(&deposits),
            "got block deposits from state"
        );

        let sequencer_block = SequencerBlock::try_from_block_info_and_data(
            block_hash,
            chain_id,
            height,
            time,
            proposer_address,
            finalize_block
                .txs
                .into_iter()
                .map(std::convert::Into::into)
                .collect(),
            deposits,
        )
        .context("failed to convert block info and data to SequencerBlock")?;
        state_tx
            .put_sequencer_block(sequencer_block)
            .context("failed to write sequencer block to state")?;

        // update the priority of any txs in the mempool based on the updated app state
        if self.recost_mempool {
            self.metrics.increment_mempool_recosted();
        }
        update_mempool_after_finalization(&mut self.mempool, &state_tx, self.recost_mempool).await;

        // events that occur after end_block are ignored here;
        // there should be none anyways.
        let _ = self.apply(state_tx);

        // prepare the `StagedWriteBatch` for a later commit.
        let app_hash = self
            .prepare_commit(storage.clone())
            .await
            .context("failed to prepare commit")?;

        Ok(abci::response::FinalizeBlock {
            events: end_block.events,
            validator_updates: end_block.validator_updates,
            consensus_param_updates: end_block.consensus_param_updates,
            tx_results,
            app_hash,
        })
    }

    async fn prepare_commit(&mut self, storage: Storage) -> anyhow::Result<AppHash> {
        // extract the state we've built up to so we can prepare it as a `StagedWriteBatch`.
        let dummy_state = StateDelta::new(storage.latest_snapshot());
        let mut state = Arc::try_unwrap(std::mem::replace(&mut self.state, Arc::new(dummy_state)))
            .expect("we have exclusive ownership of the State at commit()");

        // store the storage version indexed by block height
        let new_version = storage.latest_version().wrapping_add(1);
        let height = state
            .get_block_height()
            .await
            .expect("block height must be set, as `put_block_height` was already called");
        state.put_storage_version_by_height(height, new_version);
        debug!(
            height,
            version = new_version,
            "stored storage version for height"
        );

        let write_batch = storage
            .prepare_commit(state)
            .await
            .context("failed to prepare commit")?;
        let app_hash: AppHash = write_batch
            .root_hash()
            .0
            .to_vec()
            .try_into()
            .context("failed to convert app hash")?;
        self.write_batch = Some(write_batch);
        Ok(app_hash)
    }

    #[instrument(name = "App::begin_block", skip_all)]
    async fn begin_block(
        &mut self,
        begin_block: &abci::request::BeginBlock,
    ) -> anyhow::Result<Vec<abci::Event>> {
        let mut state_tx = StateDelta::new(self.state.clone());

        // store the block height
        state_tx.put_block_height(begin_block.header.height.into());
        // store the block time
        state_tx.put_block_timestamp(begin_block.header.time);

        // call begin_block on all components
        let mut arc_state_tx = Arc::new(state_tx);
        AccountsComponent::begin_block(&mut arc_state_tx, begin_block)
            .await
            .context("failed to call begin_block on AccountsComponent")?;
        AuthorityComponent::begin_block(&mut arc_state_tx, begin_block)
            .await
            .context("failed to call begin_block on AuthorityComponent")?;
        BridgeComponent::begin_block(&mut arc_state_tx, begin_block)
            .await
            .context("failed to call begin_block on BridgeComponent")?;
        IbcComponent::begin_block(&mut arc_state_tx, begin_block)
            .await
            .context("failed to call begin_block on IbcComponent")?;
        SequenceComponent::begin_block(&mut arc_state_tx, begin_block)
            .await
            .context("failed to call begin_block on SequenceComponent")?;

        let state_tx = Arc::try_unwrap(arc_state_tx)
            .expect("components should not retain copies of shared state");

        Ok(self.apply(state_tx))
    }

    /// Executes a signed transaction.
    #[instrument(name = "App::execute_transaction", skip_all)]
    async fn execute_transaction(
        &mut self,
        signed_tx: Arc<SignedTransaction>,
    ) -> anyhow::Result<Vec<Event>> {
        signed_tx
            .check_stateless()
            .await
            .context("stateless check failed")?;

        let mut state_tx = self
            .state
            .try_begin_transaction()
            .expect("state Arc should be present and unique");

        signed_tx
            .check_and_execute(&mut state_tx)
            .await
            .context("failed executing transaction")?;

        // flag mempool for cleaning if we ran a fee change action
        self.recost_mempool = self.recost_mempool
            || signed_tx
                .actions()
                .iter()
                .any(|action| matches!(action, Action::FeeAssetChange(_) | Action::FeeChange(_)));

        Ok(state_tx.apply().1)
    }

    #[instrument(name = "App::end_block", skip_all)]
    async fn end_block(
        &mut self,
        height: u64,
        fee_recipient: [u8; 20],
    ) -> anyhow::Result<abci::response::EndBlock> {
        let state_tx = StateDelta::new(self.state.clone());
        let mut arc_state_tx = Arc::new(state_tx);

        let end_block = abci::request::EndBlock {
            height: height
                .try_into()
                .expect("a block height should be able to fit in an i64"),
        };

        // call end_block on all components
        AccountsComponent::end_block(&mut arc_state_tx, &end_block)
            .await
            .context("failed to call end_block on AccountsComponent")?;
        AuthorityComponent::end_block(&mut arc_state_tx, &end_block)
            .await
            .context("failed to call end_block on AuthorityComponent")?;
        BridgeComponent::end_block(&mut arc_state_tx, &end_block)
            .await
            .context("failed to call end_block on BridgeComponent")?;
        IbcComponent::end_block(&mut arc_state_tx, &end_block)
            .await
            .context("failed to call end_block on IbcComponent")?;
        SequenceComponent::end_block(&mut arc_state_tx, &end_block)
            .await
            .context("failed to call end_block on SequenceComponent")?;

        let mut state_tx = Arc::try_unwrap(arc_state_tx)
            .expect("components should not retain copies of shared state");

        // gather and return validator updates
        let validator_updates = self
            .state
            .get_validator_updates()
            .await
            .expect("failed getting validator updates");

        // clear validator updates
        state_tx.clear_validator_updates();

        // gather block fees and transfer them to the block proposer
        let fees = self
            .state
            .get_block_fees()
            .await
            .context("failed to get block fees")?;

        for (asset, amount) in fees {
            state_tx
                .increase_balance(fee_recipient, asset, amount)
                .await
                .context("failed to increase fee recipient balance")?;
        }

        // clear block fees
        state_tx.clear_block_fees().await;

        let events = self.apply(state_tx);
        Ok(abci::response::EndBlock {
            validator_updates: validator_updates
                .try_into_cometbft()
                .context("failed converting astria validators to cometbft compatible type")?,
            events,
            ..Default::default()
        })
    }

    #[instrument(name = "App::commit", skip_all)]
    pub(crate) async fn commit(&mut self, storage: Storage) {
        // Commit the pending writes, clearing the state.
        let app_hash = storage
            .commit_batch(self.write_batch.take().expect(
                "write batch must be set, as `finalize_block` is always called before `commit`",
            ))
            .expect("must be able to successfully commit to storage");
        tracing::debug!(
            app_hash = %telemetry::display::hex(&app_hash),
            "finished committing state",
        );
        self.app_hash = app_hash
            .0
            .to_vec()
            .try_into()
            .expect("root hash to app hash conversion must succeed");

        // Get the latest version of the state, now that we've committed it.
        self.state = Arc::new(StateDelta::new(storage.latest_snapshot()));
    }

    // StateDelta::apply only works when the StateDelta wraps an underlying
    // StateWrite.  But if we want to share the StateDelta with spawned tasks,
    // we usually can't wrap a StateWrite instance, which requires exclusive
    // access. This method "externally" applies the state delta to the
    // inter-block state.
    //
    // Invariant: state_tx and self.state are the only two references to the
    // inter-block state.
    fn apply(&mut self, state_tx: StateDelta<InterBlockState>) -> Vec<Event> {
        let (state2, mut cache) = state_tx.flatten();
        std::mem::drop(state2);
        // Now there is only one reference to the inter-block state: self.state

        let events = cache.take_events();
        cache.apply_to(
            Arc::get_mut(&mut self.state).expect("no other references to inter-block state"),
        );

        events
    }
}

// updates the mempool to reflect current state
//
// NOTE: this function locks the mempool until all accounts have been cleaned.
// this could potentially stall consensus from moving to the next round if
<<<<<<< HEAD
// the mempool is large, especially if recosting transactions.
async fn update_mempool_after_finalization<S: StateRead>(
    mempool: &mut Mempool,
    state: &S,
    recost: bool,
) {
    mempool.run_maintenance(state, recost).await;
=======
// the mempool is large.
async fn update_mempool_after_finalization<S: StateRead>(mempool: &mut Mempool, state: &S) {
    let current_account_nonce_getter = |address: [u8; 20]| state.get_account_nonce(address);
    let current_account_balances_getter = |address: [u8; 20]| get_account_balances(state, address);
    mempool
        .run_maintenance(
            current_account_nonce_getter,
            current_account_balances_getter,
        )
        .await;
>>>>>>> 588ee6be
}

/// relevant data of a block being executed.
///
/// used to setup the state before execution of transactions.
#[derive(Debug, Clone)]
struct BlockData {
    misbehavior: Vec<tendermint::abci::types::Misbehavior>,
    height: tendermint::block::Height,
    time: tendermint::Time,
    next_validators_hash: Hash,
    proposer_address: account::Id,
}

fn signed_transaction_from_bytes(bytes: &[u8]) -> anyhow::Result<SignedTransaction> {
    let raw = raw::SignedTransaction::decode(bytes)
        .context("failed to decode protobuf to signed transaction")?;
    let tx = SignedTransaction::try_from_raw(raw)
        .context("failed to transform raw signed transaction to verified type")?;

    Ok(tx)
}<|MERGE_RESOLUTION|>--- conflicted
+++ resolved
@@ -1143,7 +1143,6 @@
 //
 // NOTE: this function locks the mempool until all accounts have been cleaned.
 // this could potentially stall consensus from moving to the next round if
-<<<<<<< HEAD
 // the mempool is large, especially if recosting transactions.
 async fn update_mempool_after_finalization<S: StateRead>(
     mempool: &mut Mempool,
@@ -1151,18 +1150,7 @@
     recost: bool,
 ) {
     mempool.run_maintenance(state, recost).await;
-=======
-// the mempool is large.
-async fn update_mempool_after_finalization<S: StateRead>(mempool: &mut Mempool, state: &S) {
-    let current_account_nonce_getter = |address: [u8; 20]| state.get_account_nonce(address);
-    let current_account_balances_getter = |address: [u8; 20]| get_account_balances(state, address);
-    mempool
-        .run_maintenance(
-            current_account_nonce_getter,
-            current_account_balances_getter,
-        )
-        .await;
->>>>>>> 588ee6be
+
 }
 
 /// relevant data of a block being executed.
