--- conflicted
+++ resolved
@@ -61,11 +61,8 @@
     debug,
     info,
     instrument,
-<<<<<<< HEAD
     warn,
-=======
     Instrument as _,
->>>>>>> a1432ba5
 };
 
 use crate::{
@@ -76,15 +73,11 @@
     },
     address::StateWriteExt as _,
     api_state_ext::StateWriteExt as _,
-<<<<<<< HEAD
     app::vote_extension::ProposalHandler,
-    asset::state_ext::StateWriteExt as _,
-=======
     assets::{
         StateReadExt as _,
         StateWriteExt as _,
     },
->>>>>>> a1432ba5
     authority::{
         component::{
             AuthorityComponent,
