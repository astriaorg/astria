#[cfg(any(test, feature = "benchmark"))]
pub(crate) mod benchmark_and_test_utils;
#[cfg(feature = "benchmark")]
mod benchmarks;
mod state_ext;
pub(crate) mod storage;
#[cfg(test)]
pub(crate) mod test_utils;
#[cfg(test)]
mod tests_app;
#[cfg(test)]
mod tests_block_ordering;
#[cfg(test)]
mod tests_breaking_changes;
#[cfg(test)]
mod tests_execute_transaction;

pub(crate) mod vote_extension;

use std::sync::Arc;

use astria_core::{
    primitive::v1::TRANSACTION_ID_LEN,
    protocol::{
        abci::AbciErrorCode,
        genesis::v1::GenesisAppState,
        price_feed::v1::ExtendedCommitInfoWithCurrencyPairMapping,
        transaction::v1::{
            action::{
                group::Group,
                ValidatorUpdate,
            },
            Action,
            Transaction,
        },
    },
    sequencerblock::v1::{
        block::{
            self,
            ExpandedBlockData,
            SequencerBlockBuilder,
        },
        DataItem,
    },
    upgrades::v1::ChangeHash,
    Protobuf as _,
};
use astria_eyre::{
    anyhow_to_eyre,
    eyre::{
        bail,
        ensure,
        Result,
        WrapErr as _,
    },
};
use bytes::Bytes;
use cnidarium::{
    ArcStateDeltaExt,
    Snapshot,
    StagedWriteBatch,
    StateDelta,
    StateRead,
    StateWrite,
    Storage,
};
use prost::Message as _;
use sha2::{
    Digest as _,
    Sha256,
};
use telemetry::display::{
    base64,
    json,
};
use tendermint::{
    abci::{
        self,
        types::ExecTxResult,
        Code,
        Event,
    },
    account,
    block::Header,
    AppHash,
    Hash,
    Time,
};
use tracing::{
    debug,
    info,
    instrument,
    warn,
    Level,
};

pub(crate) use self::state_ext::{
    StateReadExt,
    StateWriteExt,
};
use crate::{
    accounts::{
        component::AccountsComponent,
        StateWriteExt as _,
    },
    action_handler::{
        impls::transaction::InvalidNonce,
        ActionHandler as _,
    },
    address::StateWriteExt as _,
    app::vote_extension::ProposalHandler,
    assets::StateWriteExt as _,
    authority::{
        component::{
            AuthorityComponent,
            AuthorityComponentAppState,
        },
        StateReadExt as _,
        StateWriteExt as _,
    },
    bridge::{
        StateReadExt as _,
        StateWriteExt as _,
    },
    component::Component as _,
    fees::{
        component::FeesComponent,
        StateReadExt as _,
    },
    grpc::StateWriteExt as _,
    ibc::component::IbcComponent,
    mempool::{
        Mempool,
        RemovalReason,
    },
    metrics::Metrics,
    oracles::price_feed::{
        market_map::component::MarketMapComponent,
        oracle::component::OracleComponent,
    },
    proposal::{
        block_size_constraints::BlockSizeConstraints,
        commitment::generate_rollup_datas_commitment,
    },
    upgrades::UpgradesHandler,
};

// ephemeral store key for the cache of results of executing of transactions in `prepare_proposal`.
// cleared in `process_proposal` if we're the proposer.
const EXECUTION_RESULTS_KEY: &str = "execution_results";

// ephemeral store key for the cache of results of executing of transactions in `process_proposal`.
// cleared at the end of the block.
const POST_TRANSACTION_EXECUTION_RESULT_KEY: &str = "post_transaction_execution_result";

// the height to set the `vote_extensions_enable_height` to in state if vote extensions are
// disabled.
const VOTE_EXTENSIONS_DISABLED_HEIGHT: u64 = 0;

/// The inter-block state being written to by the application.
type InterBlockState = Arc<StateDelta<Snapshot>>;

/// This is used to identify a proposal constructed by the app instance
/// in `prepare_proposal` during a `process_proposal` call.
///
/// The fields are not exhaustive, in most instances just the validator address
/// is adequate. When running a third party signer such as horcrux however it is
/// possible that multiple nodes are preparing proposals as the same validator
/// address, in these instances the timestamp is used as a unique identifier for
/// the proposal from that node. This is not a perfect solution, but it only
/// impacts sentry nodes does not halt the network and is cheaper computationally
/// than an exhaustive comparison.
#[derive(Debug, Copy, Clone, PartialEq, Eq)]
pub(crate) struct ProposalFingerprint {
    validator_address: account::Id,
    timestamp: tendermint::Time,
}

impl From<abci::request::PrepareProposal> for ProposalFingerprint {
    fn from(proposal: abci::request::PrepareProposal) -> Self {
        Self {
            validator_address: proposal.proposer_address,
            timestamp: proposal.time,
        }
    }
}

impl From<abci::request::ProcessProposal> for ProposalFingerprint {
    fn from(proposal: abci::request::ProcessProposal) -> Self {
        Self {
            validator_address: proposal.proposer_address,
            timestamp: proposal.time,
        }
    }
}

/// The Sequencer application, written as a bundle of [`Component`]s.
///
/// Note: this is called `App` because this is a Tendermint ABCI application,
/// and implements the state transition logic of the chain.
///
/// See also the [Penumbra reference] implementation.
///
/// [Penumbra reference]: https://github.com/penumbra-zone/penumbra/blob/9cc2c644e05c61d21fdc7b507b96016ba6b9a935/app/src/app/mod.rs#L42
pub(crate) struct App {
    state: InterBlockState,

    // The mempool of the application.
    //
    // Transactions are pulled from this mempool during `prepare_proposal`.
    mempool: Mempool,

    // TODO(https://github.com/astriaorg/astria/issues/1660): The executed_proposal_fingerprint and
    // executed_proposal_hash fields should be stored in the ephemeral storage instead of on the
    // app struct, to avoid any issues with forgetting to reset them.

    // An identifier for a given proposal constructed by this app.
    //
    // Used to avoid executing a block in both `prepare_proposal` and `process_proposal`. It
    // is set in `prepare_proposal` from information sent in from cometbft and can potentially
    // change round-to-round. In `process_proposal` we check if we prepared the proposal, and
    // if so, we clear the value, and we skip re-execution of the block's transactions to avoid
    // failures caused by re-execution.
    executed_proposal_fingerprint: Option<ProposalFingerprint>,

    // This is set to the executed hash of the proposal during `process_proposal`
    //
    // If it does not match the hash given during `begin_block`, then we clear and
    // reset the execution results cache + state delta. Transactions are re-executed.
    // If it does match, we utilize cached results to reduce computation.
    //
    // Resets to default hash at the beginning of `prepare_proposal`, and `process_proposal` if
    // `prepare_proposal` was not called.
    executed_proposal_hash: Hash,

    // This is set when a `FeeChange` or `FeeAssetChange` action is seen in a block to flag
    // to the mempool to recost all transactions.
    recost_mempool: bool,

    // the current `StagedWriteBatch` which contains the rocksdb write batch
    // of the current block being executed, created from the state delta,
    // and set after `finalize_block`.
    // this is committed to the state when `commit` is called, and set to `None`.
    write_batch: Option<StagedWriteBatch>,

    // the currently committed `AppHash` of the application state.
    // set whenever `commit` is called.
    #[expect(
        clippy::struct_field_names,
        reason = "we need to be specific as to what hash this is"
    )]
    app_hash: AppHash,

    upgrades_handler: UpgradesHandler,

    // used to create and verify vote extensions, if this is a validator node.
    vote_extension_handler: vote_extension::Handler,

    metrics: &'static Metrics,
}

impl App {
    #[instrument(name = "App::new", skip_all, err)]
    pub(crate) async fn new(
        snapshot: Snapshot,
        mempool: Mempool,
        upgrades_handler: UpgradesHandler,
        vote_extension_handler: vote_extension::Handler,
        metrics: &'static Metrics,
    ) -> Result<Self> {
        debug!("initializing App instance");

        let app_hash: AppHash = snapshot
            .root_hash()
            .await
            .map_err(anyhow_to_eyre)
            .wrap_err("failed to get current root hash")?
            .0
            .to_vec()
            .try_into()
            .expect("root hash conversion must succeed; should be 32 bytes");

        // We perform the `Arc` wrapping of `State` here to ensure
        // there should be no unexpected copies elsewhere.
        let state = Arc::new(StateDelta::new(snapshot));

        Ok(Self {
            state,
            mempool,
            executed_proposal_fingerprint: None,
            executed_proposal_hash: Hash::default(),
            recost_mempool: false,
            write_batch: None,
            app_hash,
            upgrades_handler,
            vote_extension_handler,
            metrics,
        })
    }

    #[instrument(name = "App:init_chain", skip_all, err)]
    pub(crate) async fn init_chain(
        &mut self,
        storage: Storage,
        genesis_state: GenesisAppState,
        genesis_validators: Vec<ValidatorUpdate>,
        chain_id: String,
        consensus_params: tendermint::consensus::Params,
    ) -> Result<AppHash> {
        let mut state_tx = self
            .state
            .try_begin_transaction()
            .expect("state Arc should not be referenced elsewhere");

        state_tx
            .put_base_prefix(genesis_state.address_prefixes().base().to_string())
            .wrap_err("failed to write base prefix to state")?;
        state_tx
            .put_ibc_compat_prefix(genesis_state.address_prefixes().ibc_compat().to_string())
            .wrap_err("failed to write ibc-compat prefix to state")?;

        if let Some(native_asset) = genesis_state.native_asset_base_denomination() {
            state_tx
                .put_native_asset(native_asset.clone())
                .wrap_err("failed to write native asset to state")?;
            state_tx
                .put_ibc_asset(native_asset.clone())
                .wrap_err("failed to commit native asset as ibc asset to state")?;
        }

        state_tx
            .put_chain_id_and_revision_number(chain_id.try_into().context("invalid chain ID")?)
            .wrap_err("failed to write chain id to state")?;
        state_tx
            .put_block_height(0)
            .wrap_err("failed to write block height to state")?;
        state_tx
            .put_consensus_params(consensus_params.clone())
            .wrap_err("failed to write consensus params to state")?;

        // call init_chain on all components
        FeesComponent::init_chain(&mut state_tx, &genesis_state)
            .await
            .wrap_err("init_chain failed on FeesComponent")?;
        AccountsComponent::init_chain(&mut state_tx, &genesis_state)
            .await
            .wrap_err("init_chain failed on AccountsComponent")?;
        AuthorityComponent::init_chain(
            &mut state_tx,
            &AuthorityComponentAppState {
                authority_sudo_address: *genesis_state.authority_sudo_address(),
                genesis_validators,
            },
        )
        .await
        .wrap_err("init_chain failed on AuthorityComponent")?;
        IbcComponent::init_chain(&mut state_tx, &genesis_state)
            .await
            .wrap_err("init_chain failed on IbcComponent")?;

        if vote_extensions_enable_height(&consensus_params) != VOTE_EXTENSIONS_DISABLED_HEIGHT {
            MarketMapComponent::init_chain(&mut state_tx, &genesis_state)
                .await
                .wrap_err("init_chain failed on MarketMapComponent")?;
            OracleComponent::init_chain(&mut state_tx, &genesis_state)
                .await
                .wrap_err("init_chain failed on OracleComponent")?;
        }

        state_tx.apply();

        let app_hash = self
            .prepare_commit(storage)
            .await
            .wrap_err("failed to prepare commit")?;
        debug!(app_hash = %telemetry::display::base64(&app_hash), "init_chain completed");
        Ok(app_hash)
    }

    fn update_state_for_new_round(&mut self, storage: &Storage) {
        // reset app state to latest committed state, in case of a round not being committed
        // but `self.state` was changed due to executing the previous round's data.
        //
        // if the previous round was committed, then the state stays the same.
        //
        // this also clears the ephemeral storage.
        self.state = Arc::new(StateDelta::new(storage.latest_snapshot()));

        // clear the cached executed proposal hash
        self.executed_proposal_hash = Hash::default();
    }

    /// Generates a commitment to the `sequence::Actions` in the block's transactions.
    ///
    /// This is required so that a rollup can easily verify that the transactions it
    /// receives are correct (ie. we actually included in a sequencer block, and none
    /// are missing)
    /// It puts this special "commitment" as the first transaction in a block.
    /// When other validators receive the block, they know the first transaction is
    /// supposed to be the commitment, and verifies that is it correct.
    #[instrument(name = "App::prepare_proposal", skip_all, err(level = Level::WARN))]
    pub(crate) async fn prepare_proposal(
        &mut self,
        prepare_proposal: abci::request::PrepareProposal,
        storage: Storage,
    ) -> Result<abci::response::PrepareProposal> {
        self.executed_proposal_fingerprint = Some(prepare_proposal.clone().into());
        self.update_state_for_new_round(&storage);

        let block_data = BlockData {
            misbehavior: prepare_proposal.misbehavior,
            height: prepare_proposal.height,
            time: prepare_proposal.time,
            next_validators_hash: prepare_proposal.next_validators_hash,
            proposer_address: prepare_proposal.proposer_address,
        };

        let upgrade_change_hashes = self
            .pre_execute_transactions(block_data)
            .await
            .wrap_err("failed to prepare for executing block")?;
        let encoded_upgrade_change_hashes = if upgrade_change_hashes.is_empty() {
            None
        } else {
            Some(DataItem::UpgradeChangeHashes(upgrade_change_hashes).encode())
        };

        let uses_data_item_enum = self.uses_data_item_enum(prepare_proposal.height);
        let mut block_size_constraints =
            BlockSizeConstraints::new(prepare_proposal.max_tx_bytes, uses_data_item_enum)
                .wrap_err("failed to create block size constraints")?;
        if let Some(bytes) = &encoded_upgrade_change_hashes {
            block_size_constraints
                .cometbft_checked_add(bytes.len())
                .wrap_err("exceeded size limit while adding upgrade change hashes")?;
        }

        let vote_extensions_enabled = self
            .vote_extensions_enabled(prepare_proposal.height)
            .await?;
        let encoded_extended_commit_info = if vote_extensions_enabled {
            // create the extended commit info from the local last commit
            let Some(last_commit) = prepare_proposal.local_last_commit else {
                bail!("local last commit is empty; this should not occur")
            };

            // if this fails, we shouldn't return an error, but instead leave
            // the vote extensions empty in this block for liveness.
            // it's not a critical error if the oracle values are not updated for a block.
            //
            // note that at the height where vote extensions are enabled, the `extended_commit_info`
            // will always be empty, as there were no vote extensions for the previous block.
            let round = last_commit.round;
            let extended_commit_info = ProposalHandler::prepare_proposal(
                &self.state,
                prepare_proposal.height.into(),
                last_commit,
            )
            .await
            .unwrap_or_else(|error| {
                warn!(
                    error = AsRef::<dyn std::error::Error>::as_ref(&error),
                    "failed to generate extended commit info"
                );
                ExtendedCommitInfoWithCurrencyPairMapping::empty(round)
            });

            let mut encoded_extended_commit_info = DataItem::ExtendedCommitInfo(
                extended_commit_info.into_raw().encode_to_vec().into(),
            )
            .encode();

            if block_size_constraints
                .cometbft_checked_add(encoded_extended_commit_info.len())
                .is_err()
            {
                // We would exceed the CometBFT size limit - try just adding an empty extended
                // commit info rather than erroring out to ensure liveness.
                warn!(
                    encoded_extended_commit_info_len = encoded_extended_commit_info.len(),
                    "extended commit info is too large to fit in block; not including in block"
                );
                encoded_extended_commit_info = DataItem::ExtendedCommitInfo(Bytes::new()).encode();
                block_size_constraints
                    .cometbft_checked_add(encoded_extended_commit_info.len())
                    .wrap_err("exceeded size limit while adding empty extended commit info")?;
            }

            Some(encoded_extended_commit_info)
        } else {
            None
        };

        // ignore the txs passed by cometbft in favour of our app-side mempool
        let (included_tx_bytes, signed_txs_included) = self
            .prepare_proposal_tx_execution(block_size_constraints)
            .await
            .wrap_err("failed to execute transactions")?;
        self.metrics
            .record_proposal_transactions(signed_txs_included.len());

        let deposits = self.state.get_cached_block_deposits();
        self.metrics.record_proposal_deposits(deposits.len());

        // generate commitment to sequence::Actions and deposits and commitment to the rollup IDs
        // included in the block, chain on the extended commit info if `Some`, and finally chain on
        // the tx bytes.
        let commitments_iter = if uses_data_item_enum {
            generate_rollup_datas_commitment::<true>(&signed_txs_included, deposits).into_iter()
        } else {
            generate_rollup_datas_commitment::<false>(&signed_txs_included, deposits).into_iter()
        };

        let txs = commitments_iter
            .chain(encoded_upgrade_change_hashes.into_iter())
            .chain(encoded_extended_commit_info.into_iter())
            .chain(included_tx_bytes)
            .collect();

        Ok(abci::response::PrepareProposal {
            txs,
        })
    }

    /// Generates a commitment to the `sequence::Actions` in the block's transactions
    /// and ensures it matches the commitment created by the proposer, which
    /// should be the first transaction in the block.
    #[instrument(
        name = "App::process_proposal",
        skip_all,
        fields(proposer=%base64(&process_proposal.proposer_address.as_bytes())),
        err(level = Level::WARN)
    )]
    pub(crate) async fn process_proposal(
        &mut self,
        process_proposal: abci::request::ProcessProposal,
        storage: Storage,
    ) -> Result<()> {
        let uses_data_item_enum = self.uses_data_item_enum(process_proposal.height);
        let expanded_block_data = if uses_data_item_enum {
            let with_extended_commit_info = self
                .vote_extensions_enabled(process_proposal.height)
                .await?;
            ExpandedBlockData::new_from_typed_data(&process_proposal.txs, with_extended_commit_info)
        } else {
            ExpandedBlockData::new_from_untyped_data(&process_proposal.txs)
        }
        .wrap_err("failed to parse data items")?;

        // if we proposed this block (ie. prepare_proposal was called directly before this), then
        // we skip execution for this `process_proposal` call.
        //
        // if we didn't propose this block, `self.validator_address` will be None or a different
        // value, so we will execute  block as normal.
        if let Some(constructed_id) = self.executed_proposal_fingerprint {
            let proposal_id = process_proposal.clone().into();
            if constructed_id == proposal_id {
                debug!("skipping process_proposal as we are the proposer for this block");
                self.executed_proposal_fingerprint = None;
                self.executed_proposal_hash = process_proposal.hash;

                // if we're the proposer, we should have the execution results from
                // `prepare_proposal`. run the post-tx-execution hook to generate the
                // `SequencerBlock` and to set `self.finalize_block`.
                //
                // we can't run this in `prepare_proposal` as we don't know the block hash there.
                let Some(tx_results) = self.state.object_get(EXECUTION_RESULTS_KEY) else {
                    bail!("execution results must be present after executing transactions")
                };

                self.post_execute_transactions(
                    process_proposal.hash,
                    process_proposal.height,
                    process_proposal.time,
                    process_proposal.proposer_address,
                    expanded_block_data,
                    tx_results,
                )
                .await
                .wrap_err("failed to run post execute transactions handler")?;

                return Ok(());
            }
            self.metrics.increment_process_proposal_skipped_proposal();
            debug!(
                "our validator address was set but we're not the proposer, so our previous \
                 proposal was skipped, executing block"
            );
            self.executed_proposal_fingerprint = None;
        }

        self.update_state_for_new_round(&storage);

        if let Some(extended_commit_info_with_proof) =
            &expanded_block_data.extended_commit_info_with_proof
        {
            let Some(last_commit) = process_proposal.proposed_last_commit else {
                bail!("proposed last commit is empty; this should not occur")
            };

            // validate the extended commit info
            ProposalHandler::validate_proposal(
                &self.state,
                process_proposal.height.value(),
                &last_commit,
                extended_commit_info_with_proof.extended_commit_info(),
            )
            .await
            .wrap_err("failed to validate extended commit info")?;
        }

        let block_data = BlockData {
            misbehavior: process_proposal.misbehavior,
            height: process_proposal.height,
            time: process_proposal.time,
            next_validators_hash: process_proposal.next_validators_hash,
            proposer_address: process_proposal.proposer_address,
        };

        let upgrade_change_hashes = self
            .pre_execute_transactions(block_data)
            .await
            .wrap_err("failed to prepare for executing block")?;
        ensure_upgrade_change_hashes_as_expected(
            &expanded_block_data,
            upgrade_change_hashes.as_ref(),
        )?;

        // we don't care about the cometbft max_tx_bytes here, as cometbft would have
        // rejected the proposal if it was too large.
        // however, we should still validate the other constraints, namely
        // the max sequenced data bytes.
        let block_size_constraints = BlockSizeConstraints::new_unlimited_cometbft();

        let tx_results = self
            .process_proposal_tx_execution(
                &expanded_block_data.user_submitted_transactions,
                block_size_constraints,
            )
            .await
            .wrap_err("failed to execute transactions")?;

        self.metrics
            .record_proposal_transactions(expanded_block_data.user_submitted_transactions.len());

        let deposits = self.state.get_cached_block_deposits();
        self.metrics.record_proposal_deposits(deposits.len());

        let (expected_rollup_datas_root, expected_rollup_ids_root) = if uses_data_item_enum {
            let commitments = generate_rollup_datas_commitment::<true>(
                &expanded_block_data.user_submitted_transactions,
                deposits,
            );
            (commitments.rollup_datas_root, commitments.rollup_ids_root)
        } else {
            let commitments = generate_rollup_datas_commitment::<false>(
                &expanded_block_data.user_submitted_transactions,
                deposits,
            );
            (commitments.rollup_datas_root, commitments.rollup_ids_root)
        };
        ensure!(
            expanded_block_data.rollup_transactions_root == expected_rollup_datas_root,
            "rollup transactions commitment does not match expected",
        );
        ensure!(
            expanded_block_data.rollup_ids_root == expected_rollup_ids_root,
            "rollup IDs commitment does not match expected",
        );

        self.executed_proposal_hash = process_proposal.hash;
        self.post_execute_transactions(
            process_proposal.hash,
            process_proposal.height,
            process_proposal.time,
            process_proposal.proposer_address,
            expanded_block_data,
            tx_results,
        )
        .await
        .wrap_err("failed to run post execute transactions handler")
    }

    /// Executes transactions from the app's mempool until the block is full,
    /// writing to the app's `StateDelta`.
    ///
    /// The result of execution of every transaction which is successful
    /// is stored in ephemeral storage for usage in `process_proposal`.
    ///
    /// Returns the transactions which were successfully executed
    /// in both their [`Transaction`] and raw bytes form.
    ///
    /// Unlike the usual flow of an ABCI application, this is called during
    /// the proposal phase, ie. `prepare_proposal`.
    ///
    /// This is because we disallow transactions that fail execution to be included
    /// in a block's transaction data, as this would allow `sequence::Action`s to be
    /// included for free. Instead, we execute transactions during the proposal phase,
    /// and only include them in the block if they succeed.
    ///
    /// As a result, all transactions in a sequencer block are guaranteed to execute
    /// successfully.
    #[instrument(name = "App::prepare_proposal_tx_execution", skip_all, err(level = Level::DEBUG))]
    async fn prepare_proposal_tx_execution(
        &mut self,
        block_size_constraints: BlockSizeConstraints,
    ) -> Result<(Vec<Bytes>, Vec<Arc<Transaction>>)> {
        let mempool_len = self.mempool.len().await;
        debug!(mempool_len, "executing transactions from mempool");

        let mut proposal_info = Proposal::Prepare {
            block_size_constraints,
            validated_txs: Vec::new(),
            included_signed_txs: Vec::new(),
            failed_tx_count: 0,
            execution_results: Vec::new(),
            excluded_txs: 0,
            current_tx_group: Group::BundleableGeneral,
            mempool: self.mempool.clone(),
            metrics: self.metrics,
        };

        // get copy of transactions to execute from mempool
        let pending_txs = self.mempool.builder_queue().await;

        let mut unused_count = pending_txs.len();
        for (tx_hash, tx) in pending_txs {
            unused_count = unused_count.saturating_sub(1);

            if self
                .proposal_checks_and_tx_execution(tx, Some(tx_hash), &mut proposal_info)
                .await?
                .should_break()
            {
                break;
            }
        }

        let Proposal::Prepare {
            validated_txs,
            included_signed_txs,
            failed_tx_count,
            execution_results,
            excluded_txs,
            ..
        } = proposal_info
        else {
            bail!("expected `Proposal::Prepare`, received `Proposal::Process`")
        };

        if failed_tx_count > 0 {
            info!(
                failed_tx_count = failed_tx_count,
                included_tx_count = validated_txs.len(),
                "excluded transactions from block due to execution failure"
            );
        }
        self.metrics.set_prepare_proposal_excluded_transactions(
            excluded_txs.saturating_add(failed_tx_count),
        );

        debug!("{unused_count} leftover pending transactions");
        self.metrics
            .set_transactions_in_mempool_total(self.mempool.len().await);

        // XXX: we need to unwrap the app's state arc to write
        // to the ephemeral store.
        // this is okay as we should have the only reference to the state
        // at this point.
        let mut state_tx = Arc::try_begin_transaction(&mut self.state)
            .expect("state Arc should not be referenced elsewhere");
        state_tx.object_put(EXECUTION_RESULTS_KEY, execution_results);
        let _ = state_tx.apply();

        Ok((validated_txs, included_signed_txs))
    }

    /// Executes the given transactions, writing to the app's `StateDelta`.
    ///
    /// Unlike the usual flow of an ABCI application, this is called during
    /// the proposal phase, ie. `process_proposal`.
    ///
    /// This is because we disallow transactions that fail execution to be included
    /// in a block's transaction data, as this would allow `sequence::Action`s to be
    /// included for free. Instead, we execute transactions during the proposal phase,
    /// and only include them in the block if they succeed.
    ///
    /// As a result, all transactions in a sequencer block are guaranteed to execute
    /// successfully.
    #[instrument(name = "App::process_proposal_tx_execution", skip_all, err(level = Level::DEBUG))]
    async fn process_proposal_tx_execution(
        &mut self,
        txs: &[Arc<Transaction>],
        block_size_constraints: BlockSizeConstraints,
    ) -> Result<Vec<ExecTxResult>> {
        let mut proposal_info = Proposal::Process {
            block_size_constraints,
            execution_results: vec![],
            current_tx_group: Group::BundleableGeneral,
        };

        for tx in txs {
            if self
                .proposal_checks_and_tx_execution(tx.clone(), None, &mut proposal_info)
                .await?
                .should_break()
            {
                break;
            }
        }
        Ok(proposal_info.execution_results())
    }

    #[instrument(skip_all)]
    async fn proposal_checks_and_tx_execution(
        &mut self,
        tx: Arc<Transaction>,
        // `prepare_proposal_tx_execution` already has the tx hash, so we pass it in here
        tx_hash: Option<[u8; TRANSACTION_ID_LEN]>,
        proposal_info: &mut Proposal,
    ) -> Result<BreakOrContinue> {
        let tx_bytes = tx.to_raw().encode_to_vec();
        let tx_hash_base_64 =
            telemetry::display::base64(tx_hash.unwrap_or_else(|| Sha256::digest(&tx_bytes).into()))
                .to_string();
        let tx_len = tx_bytes.len();
        info!(transaction_hash = %tx_hash_base_64, "executing transaction");

        // check CometBFT size constraints for `prepare_proposal`
        if let Proposal::Prepare {
            block_size_constraints,
            metrics,
            excluded_txs,
            ..
        } = proposal_info
        {
            if !block_size_constraints.cometbft_has_space(tx_len) {
                metrics.increment_prepare_proposal_excluded_transactions_cometbft_space();
                debug!(
                    transaction_hash = %tx_hash_base_64,
                    block_size_constraints = %json(block_size_constraints),
                    tx_data_bytes = tx_len,
                    "excluding remaining transactions: max cometBFT data limit reached"
                );
                *excluded_txs = excluded_txs.saturating_add(1);

                // break from calling loop, as the block is full
                return Ok(BreakOrContinue::Break);
            }
        }

        let debug_msg = match proposal_info {
            Proposal::Prepare {
                ..
            } => "excluding transaction",
            Proposal::Process {
                ..
            } => "transaction error",
        };

        // check sequencer size constraints
        let tx_sequence_data_bytes = tx
            .unsigned_transaction()
            .actions()
            .iter()
            .filter_map(Action::as_rollup_data_submission)
            .fold(0usize, |acc, seq| acc.saturating_add(seq.data.len()));
        if !proposal_info
            .block_size_constraints()
            .sequencer_has_space(tx_sequence_data_bytes)
        {
            debug!(
                transaction_hash = %tx_hash_base_64,
                block_size_constraints = %json(&proposal_info.block_size_constraints()),
                tx_data_bytes = tx_sequence_data_bytes,
                "{debug_msg}: max block sequenced data limit reached"
            );
            match proposal_info {
                Proposal::Prepare {
                    metrics,
                    excluded_txs,
                    ..
                } => {
                    metrics.increment_prepare_proposal_excluded_transactions_sequencer_space();
                    *excluded_txs = excluded_txs.saturating_add(1);

                    // continue as there might be non-sequence txs that can fit
                    return Ok(BreakOrContinue::Continue);
                }
                Proposal::Process {
                    ..
                } => bail!("max block sequenced data limit passed"),
            };
        }

        // ensure transaction's group is less than or equal to current action group
        let tx_group = tx.group();
        if tx_group > proposal_info.current_tx_group() {
            debug!(
                transaction_hash = %tx_hash_base_64,
                "{debug_msg}: group is higher priority than previously included transactions"
            );
            match proposal_info {
                Proposal::Prepare {
                    excluded_txs, ..
                } => {
                    *excluded_txs = excluded_txs.saturating_add(1);
                    return Ok(BreakOrContinue::Continue);
                }
                Proposal::Process {
                    ..
                } => {
                    bail!("transactions have incorrect transaction group ordering");
                }
            };
        }

        let execution_results = proposal_info.execution_results_mut();
        match self.execute_transaction(tx.clone()).await {
            Ok(events) => {
                execution_results.push(ExecTxResult {
                    events,
                    ..Default::default()
                });
                proposal_info
                    .block_size_constraints_mut()
                    .sequencer_checked_add(tx_sequence_data_bytes)
                    .wrap_err("error growing sequencer block size")?;
                proposal_info
                    .block_size_constraints_mut()
                    .cometbft_checked_add(tx_len)
                    .wrap_err("error growing cometBFT block size")?;
                if let Proposal::Prepare {
                    validated_txs,
                    included_signed_txs,
                    ..
                } = proposal_info
                {
                    validated_txs.push(tx_bytes.into());
                    included_signed_txs.push(tx.clone());
                }
            }
            Err(e) => {
                debug!(
                    transaction_hash = %tx_hash_base_64,
                    error = AsRef::<dyn std::error::Error>::as_ref(&e),
                    "{debug_msg}: failed to execute transaction"
                );
                match proposal_info {
                    Proposal::Prepare {
                        metrics,
                        failed_tx_count,
                        mempool,
                        ..
                    } => {
                        metrics.increment_prepare_proposal_excluded_transactions_failed_execution();
                        if e.downcast_ref::<InvalidNonce>().is_some() {
                            // we don't remove the tx from mempool if it failed to execute
                            // due to an invalid nonce, as it may be valid in the future.
                            // if it's invalid due to the nonce being too low, it'll be
                            // removed from the mempool in `update_mempool_after_finalization`.
                            //
                            // this is important for possible out-of-order transaction
                            // groups fed into prepare_proposal. a transaction with a higher
                            // nonce might be in a higher priority group than a transaction
                            // from the same account wiht a lower nonce. this higher nonce
                            // could execute in the next block fine.
                        } else {
                            *failed_tx_count = failed_tx_count.saturating_add(1);

                            // remove the failing transaction from the mempool
                            //
                            // this will remove any transactions from the same sender
                            // as well, as the dependent nonces will not be able
                            // to execute
                            mempool
                                .remove_tx_invalid(
                                    tx,
                                    RemovalReason::FailedPrepareProposal(e.to_string()),
                                )
                                .await;
                        }
                    }
                    Proposal::Process {
                        ..
                    } => return Err(e.wrap_err("transaction failed to execute")),
                }
            }
        };
        proposal_info.set_current_tx_group(tx_group);
        Ok(BreakOrContinue::Continue)
    }

    /// Sets up the state for execution of the block's transactions.
    ///
    /// Executes any upgrade with an activation height of this block height, sets the current
    /// height and timestamp, and calls `begin_block` on all components.
    ///
    /// Returns the encoded upgrade change hashes if an upgrade was executed.
    ///
    /// This *must* be called any time before a block's txs are executed, whether it's
    /// during the proposal phase, or finalize_block phase.
    #[instrument(name = "App::pre_execute_transactions", skip_all, err(level = Level::WARN))]
    async fn pre_execute_transactions(&mut self, block_data: BlockData) -> Result<Vec<ChangeHash>> {
        let mut delta_delta = StateDelta::new(self.state.clone());
        let upgrade_change_hashes = self
            .upgrades_handler
            .execute_upgrade_if_due(&mut delta_delta, block_data.height)
            .wrap_err("failed to execute upgrade")?;
        if upgrade_change_hashes.is_empty() {
            // We need to drop this so there's only one reference to `self.state` left in order to
            // apply changes made in `self.begin_block()` below.
            drop(delta_delta);
        } else {
            let _ = self.apply(delta_delta);
        }

        let chain_id = self
            .state
            .get_chain_id()
            .await
            .wrap_err("failed to get chain ID from state")?;

        // reset recost flag
        self.recost_mempool = false;

        // call begin_block on all components
        // NOTE: the fields marked `unused` are not used by any of the components;
        // however, we need to still construct a `BeginBlock` type for now as
        // the penumbra IBC implementation still requires it as a parameter.
        let begin_block: abci::request::BeginBlock = abci::request::BeginBlock {
            hash: Hash::default(), // unused
            byzantine_validators: block_data.misbehavior.clone(),
            header: Header {
                app_hash: self.app_hash.clone(),
                chain_id: chain_id.clone(),
                consensus_hash: Hash::default(),      // unused
                data_hash: Some(Hash::default()),     // unused
                evidence_hash: Some(Hash::default()), // unused
                height: block_data.height,
                last_block_id: None,                      // unused
                last_commit_hash: Some(Hash::default()),  // unused
                last_results_hash: Some(Hash::default()), // unused
                next_validators_hash: block_data.next_validators_hash,
                proposer_address: block_data.proposer_address,
                time: block_data.time,
                validators_hash: Hash::default(), // unused
                version: tendermint::block::header::Version {
                    // unused
                    app: 0,
                    block: 0,
                },
            },
            last_commit_info: tendermint::abci::types::CommitInfo {
                round: 0u16.into(), // unused
                votes: vec![],
            }, // unused
        };

        self.begin_block(&begin_block)
            .await
            .wrap_err("begin_block failed")?;

        Ok(upgrade_change_hashes)
    }

    #[instrument(name = "App::extend_vote", skip_all)]
    pub(crate) async fn extend_vote(
        &mut self,
        _extend_vote: abci::request::ExtendVote,
    ) -> Result<abci::response::ExtendVote> {
        self.vote_extension_handler.extend_vote(&self.state).await
    }

    pub(crate) async fn verify_vote_extension(
        &mut self,
        vote_extension: abci::request::VerifyVoteExtension,
    ) -> Result<abci::response::VerifyVoteExtension> {
        self.vote_extension_handler
            .verify_vote_extension(&self.state, vote_extension)
            .await
    }

    /// updates the app state after transaction execution, and generates the resulting
    /// `SequencerBlock`.
    ///
    /// this must be called after a block's transactions are executed.
    #[instrument(name = "App::post_execute_transactions", skip_all, err(level = Level::WARN))]
    async fn post_execute_transactions(
        &mut self,
        block_hash: Hash,
        height: tendermint::block::Height,
        time: tendermint::Time,
        proposer_address: account::Id,
        expanded_block_data: ExpandedBlockData,
        tx_results: Vec<ExecTxResult>,
    ) -> Result<()> {
        let Hash::Sha256(block_hash) = block_hash else {
            bail!("block hash is empty; this should not occur")
        };

        let chain_id = self
            .state
            .get_chain_id()
            .await
            .wrap_err("failed to get chain ID from state")?;
        let sudo_address = self
            .state
            .get_sudo_address()
            .await
            .wrap_err("failed to get sudo address from state")?;

        let end_block = self.end_block(height.value(), &sudo_address).await?;

        // get deposits for this block from state's ephemeral cache and put them to storage.
        let mut state_tx = StateDelta::new(self.state.clone());
        let deposits_in_this_block = self.state.get_cached_block_deposits();
        debug!(deposits = %json(&deposits_in_this_block), "got block deposits from state");

        state_tx
            .put_deposits(&block_hash, deposits_in_this_block.clone())
            .wrap_err("failed to put deposits to state")?;

        // cometbft expects a result for every tx in the block, so we need to return a
        // tx result for the commitments and other injected data items, even though they're not
        // actually user txs.
        //
        // the tx_results passed to this function only contain results for every user-submitted
        // transaction, not the injected ones.
        let injected_tx_count = expanded_block_data.injected_transaction_count();
        let mut finalize_block_tx_results: Vec<ExecTxResult> =
            Vec::with_capacity(expanded_block_data.user_submitted_transactions.len());
        finalize_block_tx_results
            .extend(std::iter::repeat(ExecTxResult::default()).take(injected_tx_count));
        finalize_block_tx_results.extend(tx_results);

        let sequencer_block = SequencerBlockBuilder {
            block_hash: block::Hash::new(block_hash),
            chain_id,
            height,
            time,
            proposer_address,
            expanded_block_data,
            deposits: deposits_in_this_block,
        }
        .try_build()
        .wrap_err("failed to convert block info and data to SequencerBlock")?;
        state_tx
            .put_sequencer_block(sequencer_block)
            .wrap_err("failed to write sequencer block to state")?;

        let consensus_param_updates = self
            .upgrades_handler
            .end_block(&mut state_tx, height)
            .await
            .wrap_err("upgrades handler failed to end block")?;

        if let Some(consensus_params) = &consensus_param_updates {
            info!(
                consensus_params = %display_consensus_params(consensus_params),
                "updated consensus params"
            );
        }

        let result = PostTransactionExecutionResult {
            events: end_block.events,
            validator_updates: end_block.validator_updates,
            tx_results: finalize_block_tx_results,
            consensus_param_updates,
        };

        state_tx.object_put(POST_TRANSACTION_EXECUTION_RESULT_KEY, result);

        // events that occur after end_block are ignored here;
        // there should be none anyways.
        let _ = self.apply(state_tx);

        Ok(())
    }

    /// Executes the given block, but does not write it to disk.
    ///
    /// `commit` must be called after this to write the block to disk.
    ///
    /// This is called by cometbft after the block has already been
    /// committed by the network's consensus.
    #[instrument(name = "App::finalize_block", skip_all, err)]
    pub(crate) async fn finalize_block(
        &mut self,
        finalize_block: abci::request::FinalizeBlock,
        storage: Storage,
    ) -> Result<abci::response::FinalizeBlock> {
        // If we previously executed txs in a different proposal than is being processed,
        // reset cached state changes.
        if self.executed_proposal_hash != finalize_block.hash {
            self.update_state_for_new_round(&storage);
        }

        let uses_data_item_enum = self.uses_data_item_enum(finalize_block.height);
        let expanded_block_data = if uses_data_item_enum {
            let with_extended_commit_info =
                self.vote_extensions_enabled(finalize_block.height).await?;
            ExpandedBlockData::new_from_typed_data(&finalize_block.txs, with_extended_commit_info)
        } else {
            ExpandedBlockData::new_from_untyped_data(&finalize_block.txs)
        }
        .wrap_err("failed to parse data items")?;

        if let Some(extended_commit_info_with_proof) =
            &expanded_block_data.extended_commit_info_with_proof
        {
            let extended_commit_info = extended_commit_info_with_proof.extended_commit_info();
            let mut state_tx: StateDelta<Arc<StateDelta<Snapshot>>> =
                StateDelta::new(self.state.clone());
            vote_extension::apply_prices_from_vote_extensions(
                &mut state_tx,
                extended_commit_info,
                finalize_block.time.into(),
                finalize_block.height.value(),
            )
            .await
            .wrap_err("failed to apply prices from vote extensions")?;
            let _ = self.apply(state_tx);
        }

        // When the hash is not empty, we have already executed and cached the results
        if self.executed_proposal_hash.is_empty() {
            // we haven't executed anything yet, so set up the state for execution.
            let block_data = BlockData {
                misbehavior: finalize_block.misbehavior,
                height: finalize_block.height,
                time: finalize_block.time,
                next_validators_hash: finalize_block.next_validators_hash,
                proposer_address: finalize_block.proposer_address,
            };

            let upgrade_change_hashes = self
                .pre_execute_transactions(block_data)
                .await
                .wrap_err("failed to execute block")?;
            ensure_upgrade_change_hashes_as_expected(
                &expanded_block_data,
                upgrade_change_hashes.as_ref(),
            )?;

            let mut tx_results =
                Vec::with_capacity(expanded_block_data.user_submitted_transactions.len());
            for tx in &expanded_block_data.user_submitted_transactions {
                match self.execute_transaction(tx.clone()).await {
                    Ok(events) => tx_results.push(ExecTxResult {
                        events,
                        ..Default::default()
                    }),
                    Err(e) => {
                        // this is actually a protocol error, as only valid txs should be finalized
                        tracing::error!(
                            error = AsRef::<dyn std::error::Error>::as_ref(&e),
                            "failed to finalize transaction; ignoring it",
                        );
                        let code = if e.downcast_ref::<InvalidNonce>().is_some() {
                            AbciErrorCode::INVALID_NONCE
                        } else {
                            AbciErrorCode::INTERNAL_ERROR
                        };
                        tx_results.push(ExecTxResult {
                            code: Code::Err(code.value()),
                            info: code.info(),
                            log: format!("{e:#}"),
                            ..Default::default()
                        });
                    }
                }
            }

            self.post_execute_transactions(
                finalize_block.hash,
                finalize_block.height,
                finalize_block.time,
                finalize_block.proposer_address,
                expanded_block_data,
                tx_results,
            )
            .await
            .wrap_err("failed to run post execute transactions handler")?;
        }

        // update the priority of any txs in the mempool based on the updated app state
        if self.recost_mempool {
            self.metrics.increment_mempool_recosted();
        }
        update_mempool_after_finalization(&mut self.mempool, &self.state, self.recost_mempool)
            .await;

        let PostTransactionExecutionResult {
            events,
            tx_results,
            validator_updates,
            consensus_param_updates,
        } = self
            .state
            .object_get(POST_TRANSACTION_EXECUTION_RESULT_KEY)
            .expect(
                "post_transaction_execution_result must be present, as txs were already executed \
                 just now or during the proposal phase",
            );

        // prepare the `StagedWriteBatch` for a later commit.
        let app_hash = self
            .prepare_commit(storage)
            .await
            .wrap_err("failed to prepare commit")?;
        let finalize_block = abci::response::FinalizeBlock {
            events,
            tx_results,
            validator_updates,
            consensus_param_updates,
            app_hash,
        };

        Ok(finalize_block)
    }

    #[instrument(skip_all, err(level = Level::WARN))]
    async fn prepare_commit(&mut self, storage: Storage) -> Result<AppHash> {
        // extract the state we've built up to so we can prepare it as a `StagedWriteBatch`.
        let dummy_state = StateDelta::new(storage.latest_snapshot());
        let mut state = Arc::try_unwrap(std::mem::replace(&mut self.state, Arc::new(dummy_state)))
            .expect("we have exclusive ownership of the State at commit()");

        // store the storage version indexed by block height
        let new_version = storage.latest_version().wrapping_add(1);
        let height = state
            .get_block_height()
            .await
            .expect("block height must be set, as `put_block_height` was already called");
        state
            .put_storage_version_by_height(height, new_version)
            .wrap_err("failed to put storage version by height")?;
        debug!(
            height,
            version = new_version,
            "stored storage version for height"
        );

        let write_batch = storage
            .prepare_commit(state)
            .await
            .map_err(anyhow_to_eyre)
            .wrap_err("failed to prepare commit")?;
        let app_hash: AppHash = write_batch
            .root_hash()
            .0
            .to_vec()
            .try_into()
            .wrap_err("failed to convert app hash")?;
        self.write_batch = Some(write_batch);
        Ok(app_hash)
    }

    #[instrument(name = "App::begin_block", skip_all, err(level = Level::WARN))]
    async fn begin_block(
        &mut self,
        begin_block: &abci::request::BeginBlock,
    ) -> Result<Vec<abci::Event>> {
        let mut state_tx = StateDelta::new(self.state.clone());

        state_tx
            .put_block_height(begin_block.header.height.into())
            .wrap_err("failed to put block height")?;
        state_tx
            .put_block_timestamp(begin_block.header.time)
            .wrap_err("failed to put block timestamp")?;

        // call begin_block on all components
        let mut arc_state_tx = Arc::new(state_tx);
        AccountsComponent::begin_block(&mut arc_state_tx, begin_block)
            .await
            .wrap_err("begin_block failed on AccountsComponent")?;
        AuthorityComponent::begin_block(&mut arc_state_tx, begin_block)
            .await
            .wrap_err("begin_block failed on AuthorityComponent")?;
        IbcComponent::begin_block(&mut arc_state_tx, begin_block)
            .await
            .wrap_err("begin_block failed on IbcComponent")?;
        FeesComponent::begin_block(&mut arc_state_tx, begin_block)
            .await
            .wrap_err("begin_block failed on FeesComponent")?;
        MarketMapComponent::begin_block(&mut arc_state_tx, begin_block)
            .await
            .wrap_err("begin_block failed on MarketMapComponent")?;
        OracleComponent::begin_block(&mut arc_state_tx, begin_block)
            .await
            .wrap_err("begin_block failed on OracleComponent")?;

        let state_tx = Arc::try_unwrap(arc_state_tx)
            .expect("components should not retain copies of shared state");

        Ok(self.apply(state_tx))
    }

    /// Executes a signed transaction.
    #[instrument(name = "App::execute_transaction", skip_all, err(level = Level::DEBUG))]
    async fn execute_transaction(&mut self, signed_tx: Arc<Transaction>) -> Result<Vec<Event>> {
        signed_tx
            .check_stateless()
            .await
            .wrap_err("stateless check failed")?;

        let mut state_tx = self
            .state
            .try_begin_transaction()
            .expect("state Arc should be present and unique");

        signed_tx
            .check_and_execute(&mut state_tx)
            .await
            .wrap_err("failed executing transaction")?;

        // flag mempool for cleaning if we ran a fee change action
        self.recost_mempool = self.recost_mempool
            || signed_tx.is_bundleable_sudo_action_group()
                && signed_tx
                    .actions()
                    .iter()
                    .any(|act| act.is_fee_asset_change() || act.is_fee_change());

        // index all event attributes
        let mut events = state_tx.apply().1;
        for event in &mut events {
            event
                .attributes
                .iter_mut()
                .for_each(|attr| attr.index = true);
        }

        Ok(events)
    }

    #[instrument(name = "App::end_block", skip_all, err(level = Level::WARN))]
    async fn end_block(
        &mut self,
        height: u64,
        fee_recipient: &[u8; 20],
    ) -> Result<abci::response::EndBlock> {
        let state_tx = StateDelta::new(self.state.clone());
        let mut arc_state_tx = Arc::new(state_tx);

        let end_block = abci::request::EndBlock {
            height: height
                .try_into()
                .expect("a block height should be able to fit in an i64"),
        };

        // call end_block on all components
        AccountsComponent::end_block(&mut arc_state_tx, &end_block)
            .await
            .wrap_err("end_block failed on AccountsComponent")?;
        AuthorityComponent::end_block(&mut arc_state_tx, &end_block)
            .await
            .wrap_err("end_block failed on AuthorityComponent")?;
        FeesComponent::end_block(&mut arc_state_tx, &end_block)
            .await
            .wrap_err("end_block failed on FeesComponent")?;
        IbcComponent::end_block(&mut arc_state_tx, &end_block)
            .await
            .wrap_err("end_block failed on IbcComponent")?;
        MarketMapComponent::end_block(&mut arc_state_tx, &end_block)
            .await
            .wrap_err("end_block failed on MarketMapComponent")?;
        OracleComponent::end_block(&mut arc_state_tx, &end_block)
            .await
            .wrap_err("end_block failed on OracleComponent")?;

        let mut state_tx = Arc::try_unwrap(arc_state_tx)
            .expect("components should not retain copies of shared state");

        // gather and return validator updates
        let validator_updates = self
            .state
            .get_validator_updates()
            .await
            .expect("failed getting validator updates");

        // clear validator updates
        state_tx.clear_validator_updates();

        // gather block fees and transfer them to the block proposer
        let fees = self.state.get_block_fees();

        for fee in fees {
            state_tx
                .increase_balance(fee_recipient, fee.asset(), fee.amount())
                .await
                .wrap_err("failed to increase fee recipient balance")?;
        }

        let events = self.apply(state_tx);
        Ok(abci::response::EndBlock {
            validator_updates: validator_updates
                .try_into_cometbft()
                .wrap_err("failed converting astria validators to cometbft compatible type")?,
            events,
            ..Default::default()
        })
    }

    #[instrument(name = "App::commit", skip_all)]
    pub(crate) async fn commit(&mut self, storage: Storage) -> Result<ShouldShutDown> {
        // Commit the pending writes, clearing the state.
        let app_hash = storage
            .commit_batch(self.write_batch.take().expect(
                "write batch must be set, as `finalize_block` is always called before `commit`",
            ))
            .expect("must be able to successfully commit to storage");
        tracing::debug!(
            app_hash = %telemetry::display::hex(&app_hash),
            "finished committing state",
        );
        self.app_hash = app_hash
            .0
            .to_vec()
            .try_into()
            .expect("root hash to app hash conversion must succeed");

        // Get the latest version of the state, now that we've committed it.
        self.state = Arc::new(StateDelta::new(storage.latest_snapshot()));

        self.upgrades_handler
            .should_shut_down(&storage.latest_snapshot())
            .await
    }

    // StateDelta::apply only works when the StateDelta wraps an underlying
    // StateWrite.  But if we want to share the StateDelta with spawned tasks,
    // we usually can't wrap a StateWrite instance, which requires exclusive
    // access. This method "externally" applies the state delta to the
    // inter-block state.
    //
    // Invariant: state_tx and self.state are the only two references to the
    // inter-block state.
    fn apply(&mut self, state_tx: StateDelta<InterBlockState>) -> Vec<Event> {
        let (state2, mut cache) = state_tx.flatten();
        std::mem::drop(state2);
        // Now there is only one reference to the inter-block state: self.state

        let events = cache.take_events();
        cache.apply_to(
            Arc::get_mut(&mut self.state).expect("no other references to inter-block state"),
        );

        events
    }

<<<<<<< HEAD
    /// Execute any changes to global state required as part of any upgrade with an activation
    /// height == `block_height`.
    ///
    /// At a minimum, the `info` of each `Change` in such an upgrade must be written to verifiable
    /// storage.
    ///
    /// Returns `Ok(None)` if no upgrade was executed, or `Ok(Some(hashes of executed changes))` if
    /// an upgrade was executed.
    fn execute_upgrade_if_due(
        &mut self,
        block_height: tendermint::block::Height,
    ) -> Result<Option<Vec<ChangeHash>>> {
        let Some(upgrade) = self
            .upgrades
            .upgrade_activating_at_height(block_height.value())
        else {
            return Ok(None);
        };
        let mut delta_delta = StateDelta::new(self.state.clone());
        let upgrade_name = upgrade.name();
        let mut change_hashes = vec![];
        for change in upgrade.changes() {
            change_hashes.push(change.calculate_hash());
            delta_delta
                .put_upgrade_change_info(&upgrade_name, change)
                .wrap_err("failed to put upgrade change info")?;
            info!(upgrade = %upgrade_name, change = %change.name(), "executed upgrade change");
        }

        // NOTE: any further state changes specific to individual upgrades should be
        //       executed here after matching on the upgrade variant.

        #[expect(
            irrefutable_let_patterns,
            reason = "will become refutable once we have more than one upgrade variant"
        )]
        if let Upgrade::Upgrade1(upgrade_1) = upgrade {
            let genesis_state = upgrade_1.price_feed_change().genesis();
            MarketMapComponent::handle_genesis(&mut delta_delta, genesis_state.market_map())
                .wrap_err("failed to handle market map genesis")?;
            info!("handled market map genesis");
            OracleComponent::handle_genesis(&mut delta_delta, genesis_state.oracle())
                .wrap_err("failed to handle oracle genesis")?;
            info!("handled oracle genesis");
        }

        let _ = self.apply(delta_delta);

        Ok(Some(change_hashes))
    }

    /// Updates `params` with any changes to CometBFT consensus params required as part of any
    /// upgrade with an activation height == `block_height`.
    ///
    /// If no upgrade is due, this is a no-op. Otherwise, `params` is updated if `Some` or set to
    /// `Some` if passed as `None`.
    ///
    /// At a minimum, the ABCI application version should be increased.
    ///
    /// NOTE: the updated params are NOT put to storage - this needs to be done after calling this
    ///       method if the params are `Some`.
    #[expect(clippy::doc_markdown, reason = "false positive")]
    async fn update_consensus_params_if_upgrade_due(
        &mut self,
        block_height: tendermint::block::Height,
        maybe_params: &mut Option<tendermint::consensus::Params>,
    ) -> Result<()> {
        let Some(upgrade) = self
            .upgrades
            .upgrade_activating_at_height(block_height.value())
        else {
            return Ok(());
        };

        let mut params = match maybe_params.take() {
            Some(value) => value,
            None => {
                match self
                    .state
                    .get_consensus_params()
                    .await
                    .wrap_err("failed to get consensus params from storage")?
                {
                    Some(value) => value,
                    None => get_consensus_params_from_cometbft(
                        &self.cometbft_rpc_addr,
                        block_height.value(),
                    )
                    .await
                    .wrap_err("failed to get consensus params from cometbft")?,
                }
            }
        };

        let new_app_version = upgrade.app_version();
        if let Some(existing_app_version) = &params.version {
            if new_app_version <= existing_app_version.app {
                error!(
                    "new app version {new_app_version} should be greater than existing version {}",
                    existing_app_version.app
                );
            }
        }
        params.version = Some(VersionParams {
            app: new_app_version,
        });

        // NOTE: any further changes specific to individual upgrades should be applied here after
        //       matching on the upgrade variant.

        #[expect(
            irrefutable_let_patterns,
            reason = "will become refutable once we have more than one upgrade variant"
        )]
        if let Upgrade::Upgrade1(_) = upgrade {
            set_vote_extensions_enable_height_to_next_block_height(block_height, &mut params);
        }

        *maybe_params = Some(params);
        Ok(())
    }

=======
>>>>>>> ad1a8ffb
    /// Returns whether or not the block at the given height uses encoded `DataItem`s as the raw
    /// `txs` field of `response::PrepareProposal`, and hence also `request::ProcessProposal` and
    /// `request::FinalizeBlock`.
    ///
    /// This behavior was introduced in `Upgrade1`.  If `Upgrade1` is not included in the upgrades
    /// files, the assumption is that this network uses `DataItem`s from genesis onwards.
    ///
    /// Returns `true` if and only if:
    /// - `Upgrade1` is in upgrades and `block_height` is greater than or equal to its activation
    ///   height, or
    /// - `Upgrade1` is not in upgrades.
    fn uses_data_item_enum(&self, block_height: tendermint::block::Height) -> bool {
        self.upgrades_handler
            .upgrades()
            .upgrade_1()
            .map_or(true, |upgrade_1| {
                block_height.value() >= upgrade_1.activation_height()
            })
    }

    /// Returns `true` if vote extensions are enabled for the block at the given height, i.e. if
    /// `block_height` is greater than `vote_extensions_enable_height` of the stored consensus
    /// params, and `vote_extensions_enable_height` is not 0.
    ///
    /// NOTE: This returns `false` if `block_height` is EQUAL TO `vote_extensions_enable_height`
    ///       since it takes one block for the extended votes to become available for voting on in
    ///       the next block.
    async fn vote_extensions_enabled(
        &mut self,
        block_height: tendermint::block::Height,
    ) -> Result<bool> {
        let vote_extensions_enable_height = self
            .state
            .get_consensus_params()
            .await
            .wrap_err("failed to get consensus params from storage")?
            .map_or(0, |consensus_params| {
                vote_extensions_enable_height(&consensus_params)
            });
        // NOTE: if the value of `vote_extensions_enable_height` is zero, vote extensions are
        // disabled. See
        // https://docs.cometbft.com/v0.38/spec/abci/abci++_app_requirements#abciparamsvoteextensionsenableheight
        Ok(
            vote_extensions_enable_height != VOTE_EXTENSIONS_DISABLED_HEIGHT
                && block_height.value() > vote_extensions_enable_height,
        )
    }
}

fn vote_extensions_enable_height(consensus_params: &tendermint::consensus::Params) -> u64 {
    consensus_params
        .abci
        .vote_extensions_enable_height
        .map_or(0, |height| height.value())
}

fn ensure_upgrade_change_hashes_as_expected(
    received_data: &ExpandedBlockData,
    calculated_upgrade_change_hashes: &[ChangeHash],
) -> Result<()> {
    ensure!(
        received_data.upgrade_change_hashes == calculated_upgrade_change_hashes,
        "upgrade change hashes ({:?}) do not match expected ({calculated_upgrade_change_hashes:?})",
        received_data.upgrade_change_hashes
    );
    Ok(())
}

pub(crate) enum ShouldShutDown {
    ShutDownForUpgrade {
        upgrade_activation_height: u64,
        block_time: Time,
        hex_encoded_app_hash: String,
    },
    ContinueRunning,
}

// updates the mempool to reflect current state
//
// NOTE: this function locks the mempool until all accounts have been cleaned.
// this could potentially stall consensus from moving to the next round if
// the mempool is large, especially if recosting transactions.
async fn update_mempool_after_finalization<S: StateRead>(
    mempool: &mut Mempool,
    state: &S,
    recost: bool,
) {
    mempool.run_maintenance(state, recost).await;
}

/// relevant data of a block being executed.
///
/// used to setup the state before execution of transactions.
#[derive(Debug, Clone)]
struct BlockData {
    misbehavior: Vec<tendermint::abci::types::Misbehavior>,
    height: tendermint::block::Height,
    time: tendermint::Time,
    next_validators_hash: Hash,
    proposer_address: account::Id,
}

#[derive(Clone, Debug)]
struct PostTransactionExecutionResult {
    events: Vec<Event>,
    tx_results: Vec<ExecTxResult>,
    validator_updates: Vec<tendermint::validator::Update>,
    consensus_param_updates: Option<tendermint::consensus::Params>,
}

#[derive(PartialEq)]
enum BreakOrContinue {
    Break,
    Continue,
}

impl BreakOrContinue {
    fn should_break(self) -> bool {
        match self {
            BreakOrContinue::Break => true,
            BreakOrContinue::Continue => false,
        }
    }
}

enum Proposal {
    Prepare {
        block_size_constraints: BlockSizeConstraints,
        validated_txs: Vec<Bytes>,
        included_signed_txs: Vec<Arc<Transaction>>,
        failed_tx_count: usize,
        execution_results: Vec<ExecTxResult>,
        excluded_txs: usize,
        current_tx_group: Group,
        mempool: Mempool,
        metrics: &'static Metrics,
    },
    Process {
        block_size_constraints: BlockSizeConstraints,
        execution_results: Vec<ExecTxResult>,
        current_tx_group: Group,
    },
}

impl Proposal {
    fn block_size_constraints(&self) -> &BlockSizeConstraints {
        match self {
            Proposal::Prepare {
                block_size_constraints,
                ..
            }
            | Proposal::Process {
                block_size_constraints,
                ..
            } => block_size_constraints,
        }
    }

    fn block_size_constraints_mut(&mut self) -> &mut BlockSizeConstraints {
        match self {
            Proposal::Prepare {
                block_size_constraints,
                ..
            }
            | Proposal::Process {
                block_size_constraints,
                ..
            } => block_size_constraints,
        }
    }

    fn current_tx_group(&self) -> Group {
        match self {
            Proposal::Prepare {
                current_tx_group, ..
            }
            | Proposal::Process {
                current_tx_group, ..
            } => *current_tx_group,
        }
    }

    fn set_current_tx_group(&mut self, group: Group) {
        match self {
            Proposal::Prepare {
                current_tx_group, ..
            }
            | Proposal::Process {
                current_tx_group, ..
            } => *current_tx_group = group,
        }
    }

    fn execution_results(self) -> Vec<ExecTxResult> {
        match self {
            Proposal::Prepare {
                execution_results, ..
            }
            | Proposal::Process {
                execution_results, ..
            } => execution_results,
        }
    }

    fn execution_results_mut(&mut self) -> &mut Vec<ExecTxResult> {
        match self {
            Proposal::Prepare {
                execution_results, ..
            }
            | Proposal::Process {
                execution_results, ..
            } => execution_results,
        }
    }
}

fn display_consensus_params(params: &tendermint::consensus::Params) -> String {
    let unset = || "unset".to_string();
    format!(
        "block.max_bytes: {}, block.max_gas: {}, block.time_iota_ms: {}, \
         evidence.max_age_num_blocks: {}, evidence.max_age_duration: {:?}, evidence.max_bytes: \
         {}, validator.pub_key_types: {:?}, version.app: {}, abci.vote_extensions_enable_height: \
         {}",
        params.block.max_bytes,
        params.block.max_gas,
        params.block.time_iota_ms,
        params.evidence.max_age_num_blocks,
        params.evidence.max_age_duration.0,
        params.evidence.max_bytes,
        params.validator.pub_key_types,
        params
            .version
            .as_ref()
            .map_or_else(unset, |version_params| version_params.app.to_string()),
        params
            .abci
            .vote_extensions_enable_height
            .map_or_else(unset, |height| height.to_string()),
    )
}<|MERGE_RESOLUTION|>--- conflicted
+++ resolved
@@ -1551,131 +1551,6 @@
         events
     }
 
-<<<<<<< HEAD
-    /// Execute any changes to global state required as part of any upgrade with an activation
-    /// height == `block_height`.
-    ///
-    /// At a minimum, the `info` of each `Change` in such an upgrade must be written to verifiable
-    /// storage.
-    ///
-    /// Returns `Ok(None)` if no upgrade was executed, or `Ok(Some(hashes of executed changes))` if
-    /// an upgrade was executed.
-    fn execute_upgrade_if_due(
-        &mut self,
-        block_height: tendermint::block::Height,
-    ) -> Result<Option<Vec<ChangeHash>>> {
-        let Some(upgrade) = self
-            .upgrades
-            .upgrade_activating_at_height(block_height.value())
-        else {
-            return Ok(None);
-        };
-        let mut delta_delta = StateDelta::new(self.state.clone());
-        let upgrade_name = upgrade.name();
-        let mut change_hashes = vec![];
-        for change in upgrade.changes() {
-            change_hashes.push(change.calculate_hash());
-            delta_delta
-                .put_upgrade_change_info(&upgrade_name, change)
-                .wrap_err("failed to put upgrade change info")?;
-            info!(upgrade = %upgrade_name, change = %change.name(), "executed upgrade change");
-        }
-
-        // NOTE: any further state changes specific to individual upgrades should be
-        //       executed here after matching on the upgrade variant.
-
-        #[expect(
-            irrefutable_let_patterns,
-            reason = "will become refutable once we have more than one upgrade variant"
-        )]
-        if let Upgrade::Upgrade1(upgrade_1) = upgrade {
-            let genesis_state = upgrade_1.price_feed_change().genesis();
-            MarketMapComponent::handle_genesis(&mut delta_delta, genesis_state.market_map())
-                .wrap_err("failed to handle market map genesis")?;
-            info!("handled market map genesis");
-            OracleComponent::handle_genesis(&mut delta_delta, genesis_state.oracle())
-                .wrap_err("failed to handle oracle genesis")?;
-            info!("handled oracle genesis");
-        }
-
-        let _ = self.apply(delta_delta);
-
-        Ok(Some(change_hashes))
-    }
-
-    /// Updates `params` with any changes to CometBFT consensus params required as part of any
-    /// upgrade with an activation height == `block_height`.
-    ///
-    /// If no upgrade is due, this is a no-op. Otherwise, `params` is updated if `Some` or set to
-    /// `Some` if passed as `None`.
-    ///
-    /// At a minimum, the ABCI application version should be increased.
-    ///
-    /// NOTE: the updated params are NOT put to storage - this needs to be done after calling this
-    ///       method if the params are `Some`.
-    #[expect(clippy::doc_markdown, reason = "false positive")]
-    async fn update_consensus_params_if_upgrade_due(
-        &mut self,
-        block_height: tendermint::block::Height,
-        maybe_params: &mut Option<tendermint::consensus::Params>,
-    ) -> Result<()> {
-        let Some(upgrade) = self
-            .upgrades
-            .upgrade_activating_at_height(block_height.value())
-        else {
-            return Ok(());
-        };
-
-        let mut params = match maybe_params.take() {
-            Some(value) => value,
-            None => {
-                match self
-                    .state
-                    .get_consensus_params()
-                    .await
-                    .wrap_err("failed to get consensus params from storage")?
-                {
-                    Some(value) => value,
-                    None => get_consensus_params_from_cometbft(
-                        &self.cometbft_rpc_addr,
-                        block_height.value(),
-                    )
-                    .await
-                    .wrap_err("failed to get consensus params from cometbft")?,
-                }
-            }
-        };
-
-        let new_app_version = upgrade.app_version();
-        if let Some(existing_app_version) = &params.version {
-            if new_app_version <= existing_app_version.app {
-                error!(
-                    "new app version {new_app_version} should be greater than existing version {}",
-                    existing_app_version.app
-                );
-            }
-        }
-        params.version = Some(VersionParams {
-            app: new_app_version,
-        });
-
-        // NOTE: any further changes specific to individual upgrades should be applied here after
-        //       matching on the upgrade variant.
-
-        #[expect(
-            irrefutable_let_patterns,
-            reason = "will become refutable once we have more than one upgrade variant"
-        )]
-        if let Upgrade::Upgrade1(_) = upgrade {
-            set_vote_extensions_enable_height_to_next_block_height(block_height, &mut params);
-        }
-
-        *maybe_params = Some(params);
-        Ok(())
-    }
-
-=======
->>>>>>> ad1a8ffb
     /// Returns whether or not the block at the given height uses encoded `DataItem`s as the raw
     /// `txs` field of `response::PrepareProposal`, and hence also `request::ProcessProposal` and
     /// `request::FinalizeBlock`.
