#[cfg(feature = "benchmark")]
mod benchmarks;
pub(crate) mod event_bus;
mod execution_state;
mod state_ext;
pub(crate) mod storage;
#[cfg(test)]
mod tests_app;
#[cfg(test)]
mod tests_block_ordering;
#[cfg(test)]
mod tests_breaking_changes;

pub(crate) mod vote_extension;

use std::{
    collections::HashMap,
    sync::Arc,
    time::Instant,
};

use astria_core::{
    primitive::v1::TransactionId,
    protocol::{
        genesis::v1::GenesisAppState,
        price_feed::v1::ExtendedCommitInfoWithCurrencyPairMapping,
        transaction::v1::action::{
            group::Group,
            ValidatorUpdate,
        },
    },
    sequencerblock::v1::{
        block::{
            self,
            ExpandedBlockData,
            SequencerBlockBuilder,
        },
        DataItem,
        SequencerBlock,
    },
    upgrades::v1::ChangeHash,
};
use astria_eyre::{
    anyhow_to_eyre,
    eyre::{
        bail,
        ensure,
        Result,
        WrapErr as _,
    },
};
use bytes::Bytes;
use cnidarium::{
    ArcStateDeltaExt,
    Snapshot,
    StagedWriteBatch,
    StateDelta,
    StateRead,
    StateWrite,
    Storage,
};
use futures::future::try_join_all;
use prost::Message as _;
use telemetry::display::{
    base64,
    json,
};
use tendermint::{
    abci::{
        self,
        types::ExecTxResult,
        Event,
    },
    account,
    block::Header,
    AppHash,
    Hash,
    Time,
};
use tracing::{
    debug,
    info,
    instrument,
    trace,
    warn,
    Level,
};

pub(crate) use self::state_ext::{
    StateReadExt,
    StateWriteExt,
};
use crate::{
    accounts::{
        component::AccountsComponent,
        StateWriteExt as _,
    },
    address::StateWriteExt as _,
    app::{
        event_bus::{
            EventBus,
            EventBusSubscription,
        },
        execution_state::{
            ExecutionState,
            ExecutionStateMachine,
        },
        vote_extension::ProposalHandler,
    },
    assets::StateWriteExt as _,
    authority::{
        component::{
            AuthorityComponent,
            AuthorityComponentAppState,
        },
        StateReadExt as _,
        StateWriteExt as _,
    },
    bridge::{
        StateReadExt as _,
        StateWriteExt as _,
    },
    checked_actions::CheckedAction,
    checked_transaction::{
        CheckedTransaction,
        CheckedTransactionExecutionError,
    },
    component::Component as _,
    fees::{
        component::FeesComponent,
        StateReadExt as _,
    },
    grpc::StateWriteExt as _,
    ibc::component::IbcComponent,
    mempool::{
        Mempool,
        RemovalReason,
    },
    metrics::Metrics,
    proposal::{
        block_size_constraints::BlockSizeConstraints,
        commitment::generate_rollup_datas_commitment,
    },
    upgrades::UpgradesHandler,
};

// ephemeral store key for the cache of results of executing of transactions in `prepare_proposal`.
// cleared in `process_proposal` if we're the proposer.
const EXECUTED_TXS_KEY: &str = "app_executed_txs";

// ephemeral store key for the cache of results of executing of transactions in `process_proposal`.
// cleared at the end of the block.
const POST_TRANSACTION_EXECUTION_RESULT_KEY: &str = "post_transaction_execution_result";

// the height to set the `vote_extensions_enable_height` to in state if vote extensions are
// disabled.
const VOTE_EXTENSIONS_DISABLED_HEIGHT: u64 = 0;

/// The inter-block state being written to by the application.
type InterBlockState = Arc<StateDelta<Snapshot>>;

/// The Sequencer application, written as a bundle of [`Component`]s.
///
/// Note: this is called `App` because this is a Tendermint ABCI application,
/// and implements the state transition logic of the chain.
///
/// See also the [Penumbra reference] implementation.
///
/// [Penumbra reference]: https://github.com/penumbra-zone/penumbra/blob/9cc2c644e05c61d21fdc7b507b96016ba6b9a935/app/src/app/mod.rs#L42
pub(crate) struct App {
    state: InterBlockState,

    // The mempool of the application.
    //
    // Transactions are pulled from this mempool during `prepare_proposal`.
    mempool: Mempool,

    // TODO(https://github.com/astriaorg/astria/issues/1660): use the ephemeral
    // storage to track this instead of a field on the app object.

    // An identifier for the given app's status through execution of different ABCI
    // calls.
    //
    // Used to avoid double execution of transactions across ABCI calls, as well as
    // to indicate when we must clear and re-execute (ie if round has changed).
    execution_state: ExecutionStateMachine,

    // This is set when a `FeeChange` or `FeeAssetChange` action is seen in a block to flag
    // to the mempool to recost all transactions.
    recost_mempool: bool,

    // this is committed to the state when `commit` is called, and set to `None`.
    write_batch: Option<WriteBatch>,

    // the currently committed `AppHash` of the application state.
    // set whenever `commit` is called.
    #[expect(
        clippy::struct_field_names,
        reason = "we need to be specific as to what hash this is"
    )]
    app_hash: AppHash,

    // the sequencer event bus, used to send and receive events between components within the app
    event_bus: EventBus,

    upgrades_handler: UpgradesHandler,

    // used to create and verify vote extensions, if this is a validator node.
    vote_extension_handler: vote_extension::Handler,

    metrics: &'static Metrics,
}

/// A wrapper around [`StagedWriteBatch`] which includes other information necessary for commitment.
struct WriteBatch {
    /// The current `StagedWriteBatch` which contains the rocksdb write batch
    /// of the current block being executed, created from the state delta,
    /// and set after `finalize_block`.
    write_batch: StagedWriteBatch,
    /// The hashes and results of all transactions executed in the block for which this write batch
    /// is made.
    execution_results: HashMap<TransactionId, ExecTxResult>,
}

impl App {
    #[instrument(name = "App::new", skip_all, err)]
    pub(crate) async fn new(
        snapshot: Snapshot,
        mempool: Mempool,
        upgrades_handler: UpgradesHandler,
        vote_extension_handler: vote_extension::Handler,
        metrics: &'static Metrics,
    ) -> Result<Self> {
        debug!("initializing App instance");

        let app_hash: AppHash = snapshot
            .root_hash()
            .await
            .map_err(anyhow_to_eyre)
            .wrap_err("failed to get current root hash")?
            .0
            .to_vec()
            .try_into()
            .expect("root hash conversion must succeed; should be 32 bytes");

        // We perform the `Arc` wrapping of `State` here to ensure
        // there should be no unexpected copies elsewhere.
        let state = Arc::new(StateDelta::new(snapshot));

        let event_bus = EventBus::new();

        Ok(Self {
            state,
            mempool,
            execution_state: ExecutionStateMachine::new(),
            recost_mempool: false,
            write_batch: None,
            app_hash,
            event_bus,
            upgrades_handler,
            vote_extension_handler,
            metrics,
        })
    }

    pub(crate) fn subscribe_to_events(&self) -> EventBusSubscription {
        self.event_bus.subscribe()
    }

    #[instrument(name = "App:init_chain", skip_all, err)]
    pub(crate) async fn init_chain(
        &mut self,
        storage: Storage,
        genesis_state: GenesisAppState,
        genesis_validators: Vec<ValidatorUpdate>,
        chain_id: String,
    ) -> Result<AppHash> {
        let mut state_tx = self
            .state
            .try_begin_transaction()
            .expect("state Arc should not be referenced elsewhere");

        state_tx
            .put_base_prefix(genesis_state.address_prefixes().base().to_string())
            .wrap_err("failed to write base prefix to state")?;
        state_tx
            .put_ibc_compat_prefix(genesis_state.address_prefixes().ibc_compat().to_string())
            .wrap_err("failed to write ibc-compat prefix to state")?;

        if let Some(native_asset) = genesis_state.native_asset_base_denomination() {
            state_tx
                .put_native_asset(native_asset.clone())
                .wrap_err("failed to write native asset to state")?;
            state_tx
                .put_ibc_asset(native_asset.clone())
                .wrap_err("failed to commit native asset as ibc asset to state")?;
        }

        state_tx
            .put_chain_id_and_revision_number(chain_id.try_into().context("invalid chain ID")?)
            .wrap_err("failed to write chain id to state")?;
        state_tx
            .put_block_height(0)
            .wrap_err("failed to write block height to state")?;

        // call init_chain on all components
        FeesComponent::init_chain(&mut state_tx, &genesis_state)
            .await
            .wrap_err("init_chain failed on FeesComponent")?;
        AccountsComponent::init_chain(&mut state_tx, &genesis_state)
            .await
            .wrap_err("init_chain failed on AccountsComponent")?;
        AuthorityComponent::init_chain(
            &mut state_tx,
            &AuthorityComponentAppState {
                authority_sudo_address: *genesis_state.authority_sudo_address(),
                genesis_validators,
            },
        )
        .await
        .wrap_err("init_chain failed on AuthorityComponent")?;
        IbcComponent::init_chain(&mut state_tx, &genesis_state)
            .await
            .wrap_err("init_chain failed on IbcComponent")?;

        state_tx.apply();

        let app_hash = self
            .prepare_commit(storage, Vec::new())
            .await
            .wrap_err("failed to prepare commit")?;
        debug!(app_hash = %telemetry::display::base64(&app_hash), "init_chain completed");
        Ok(app_hash)
    }

    fn update_state_for_new_round(&mut self, storage: &Storage) {
        // reset app state to latest committed state, in case of a round not being committed
        // but `self.state` was changed due to executing the previous round's data.
        //
        // if the previous round was committed, then the state stays the same.
        //
        // this also clears the ephemeral storage.
        self.state = Arc::new(StateDelta::new(storage.latest_snapshot()));

        self.execution_state = ExecutionStateMachine::new();
    }

    /// Generates a commitment to the `sequence::Actions` in the block's transactions.
    ///
    /// This is required so that a rollup can easily verify that the transactions it
    /// receives are correct (ie. we actually included in a sequencer block, and none
    /// are missing)
    /// It puts this special "commitment" as the first transaction in a block.
    /// When other validators receive the block, they know the first transaction is
    /// supposed to be the commitment, and verifies that is it correct.
    #[instrument(name = "App::prepare_proposal", skip_all, err(level = Level::WARN))]
    pub(crate) async fn prepare_proposal(
        &mut self,
        prepare_proposal: abci::request::PrepareProposal,
        storage: Storage,
    ) -> Result<abci::response::PrepareProposal> {
        // Always reset when preparing a proposal.
        self.update_state_for_new_round(&storage);

        let request = prepare_proposal.clone();
        let block_data = BlockData {
            misbehavior: prepare_proposal.misbehavior,
            height: prepare_proposal.height,
            time: prepare_proposal.time,
            next_validators_hash: prepare_proposal.next_validators_hash,
            proposer_address: prepare_proposal.proposer_address,
        };

        let upgrade_change_hashes = self
            .pre_execute_transactions(block_data)
            .await
            .wrap_err("failed to prepare for executing block")?;
        let encoded_upgrade_change_hashes = if upgrade_change_hashes.is_empty() {
            None
        } else {
            Some(DataItem::UpgradeChangeHashes(upgrade_change_hashes).encode())
        };

        let uses_data_item_enum = self.uses_data_item_enum(prepare_proposal.height);
        let mut block_size_constraints =
            BlockSizeConstraints::new(prepare_proposal.max_tx_bytes, uses_data_item_enum)
                .wrap_err("failed to create block size constraints")?;
        if let Some(bytes) = &encoded_upgrade_change_hashes {
            block_size_constraints
                .cometbft_checked_add(bytes.len())
                .wrap_err("exceeded size limit while adding upgrade change hashes")?;
        }

        let vote_extensions_enabled = self
            .vote_extensions_enabled(prepare_proposal.height)
            .await?;
        let encoded_extended_commit_info = if vote_extensions_enabled {
            // create the extended commit info from the local last commit
            let Some(last_commit) = prepare_proposal.local_last_commit else {
                bail!("local last commit is empty; this should not occur")
            };

            // if this fails, we shouldn't return an error, but instead leave
            // the vote extensions empty in this block for liveness.
            // it's not a critical error if the oracle values are not updated for a block.
            //
            // note that at the height where vote extensions are enabled, the `extended_commit_info`
            // will always be empty, as there were no vote extensions for the previous block.
            let round = last_commit.round;
            let extended_commit_info = ProposalHandler::prepare_proposal(
                &self.state,
                prepare_proposal.height.into(),
                last_commit,
            )
            .await
            .unwrap_or_else(|error| {
                warn!(
                    error = AsRef::<dyn std::error::Error>::as_ref(&error),
                    "failed to generate extended commit info"
                );
                ExtendedCommitInfoWithCurrencyPairMapping::empty(round)
            });

            let mut encoded_extended_commit_info = DataItem::ExtendedCommitInfo(
                extended_commit_info.into_raw().encode_to_vec().into(),
            )
            .encode();

            if block_size_constraints
                .cometbft_checked_add(encoded_extended_commit_info.len())
                .is_err()
            {
                // We would exceed the CometBFT size limit - try just adding an empty extended
                // commit info rather than erroring out to ensure liveness.
                warn!(
                    encoded_extended_commit_info_len = encoded_extended_commit_info.len(),
                    "extended commit info is too large to fit in block; not including in block"
                );
                encoded_extended_commit_info = DataItem::ExtendedCommitInfo(Bytes::new()).encode();
                block_size_constraints
                    .cometbft_checked_add(encoded_extended_commit_info.len())
                    .wrap_err("exceeded size limit while adding empty extended commit info")?;
            }

            Some(encoded_extended_commit_info)
        } else {
            None
        };

        // ignore the txs passed by cometbft in favour of our app-side mempool
        let included_txs = self
            .prepare_proposal_tx_execution(block_size_constraints)
            .await
            .wrap_err("failed to execute transactions")?;
        self.metrics
            .record_proposal_transactions(included_txs.len());

        let deposits = self.state.get_cached_block_deposits();
        self.metrics.record_proposal_deposits(deposits.len());

        // generate commitment to sequence::Actions and deposits and commitment to the rollup IDs
        // included in the block, chain on the extended commit info if `Some`, and finally chain on
        // the tx bytes.
        let commitments_iter = if uses_data_item_enum {
            generate_rollup_datas_commitment::<true>(&included_txs, deposits).into_iter()
        } else {
            generate_rollup_datas_commitment::<false>(&included_txs, deposits).into_iter()
        };

        let included_txs_encoded_bytes = included_txs
            .iter()
            .map(|checked_tx| checked_tx.encoded_bytes().clone());
        let txs = commitments_iter
            .chain(encoded_upgrade_change_hashes.into_iter())
            .chain(encoded_extended_commit_info.into_iter())
            .chain(included_txs_encoded_bytes)
            .collect();

        let response = abci::response::PrepareProposal {
            txs,
        };

        // Generate the prepared proposal fingerprint.
        self.execution_state
            .set_prepared_proposal(request, response.clone())
            .wrap_err("failed to set executed proposal fingerprint, this should not happen")?;
        Ok(response)
    }

    /// Generates a commitment to the `sequence::Actions` in the block's transactions
    /// and ensures it matches the commitment created by the proposer, which
    /// should be the first transaction in the block.
    #[instrument(
        name = "App::process_proposal",
        skip_all,
        fields(proposer=%base64(&process_proposal.proposer_address.as_bytes())),
        err(level = Level::WARN)
    )]
    pub(crate) async fn process_proposal(
        &mut self,
        process_proposal: abci::request::ProcessProposal,
        storage: Storage,
    ) -> Result<()> {
        // Check the proposal against the prepared proposal fingerprint.
        let skip_execution = self
            .execution_state
            .check_if_prepared_proposal(process_proposal.clone());

        // Based on the status after the check, a couple of logs and metrics may
        // be updated or emitted.
        match self.execution_state.data() {
            // The proposal was prepared by this node, so we skip execution.
            ExecutionState::PreparedValid(_) => {
                trace!("skipping process_proposal as we are the proposer for this block");
            }
            ExecutionState::Prepared(_) => {
                bail!("prepared proposal fingerprint was not validated, this should not happen")
            }
            // We have a cached proposal from prepare proposal, but it does not match
            // the current proposal. We should clear the cache and execute proposal.
            //
            // This can happen in HA nodes, but if happening in single nodes likely a bug.
            ExecutionState::CheckedPreparedMismatch(_) => {
                self.metrics.increment_process_proposal_skipped_proposal();
                trace!(
                    "there was a previously prepared proposal cached, but did not match current \
                     proposal, will clear and execute block"
                );
            }
            // There was a previously executed full block cached, likely indicates
            // a new round of voting has started. Previous proposal may have failed.
            ExecutionState::ExecutedBlock {
                cached_block_hash: _,
                cached_proposal,
            }
            | ExecutionState::CheckedExecutedBlockMismatch {
                cached_block_hash: _,
                cached_proposal,
            } => {
                if cached_proposal.is_none() {
                    trace!(
                        "there was a previously executed block cached, but no proposal hash, will \
                         clear and execute"
                    );
                } else {
                    trace!(
                        "our prepared proposal cache executed fully, but was not committed, will \
                         clear and execute"
                    );
                }
            }
            // No cached proposal, nothing to do for logging. Common case for validator voting.
            ExecutionState::Unset => {}
        }

        let uses_data_item_enum = self.uses_data_item_enum(process_proposal.height);
        let expanded_block_data = if uses_data_item_enum {
            let with_extended_commit_info = self
                .vote_extensions_enabled(process_proposal.height)
                .await?;
            ExpandedBlockData::new_from_typed_data(&process_proposal.txs, with_extended_commit_info)
        } else {
            ExpandedBlockData::new_from_untyped_data(&process_proposal.txs)
        }
        .wrap_err("failed to parse data items")?;

        // If we can skip execution just fetch the cache, otherwise need to run the execution.
<<<<<<< HEAD
        let (rollup_data_bytes, tx_results) = if skip_execution {
=======
        let executed_txs = if skip_execution {
>>>>>>> 31a6903e
            // if we're the proposer, we should have the execution results from
            // `prepare_proposal`. run the post-tx-execution hook to generate the
            // `SequencerBlock` and to set `self.finalize_block`.
            //
            // we can't run this in `prepare_proposal` as we don't know the block hash there.
<<<<<<< HEAD
            let Some((rollup_data_bytes, tx_results)) =
                self.state.object_get(EXECUTION_RESULTS_KEY)
            else {
                bail!("execution results must be present after executing transactions")
            };

            (rollup_data_bytes, tx_results)
=======
            let Some(executed_txs) = self.state.object_get(EXECUTED_TXS_KEY) else {
                bail!("executed txs must be present in ephemeral store after execution")
            };

            executed_txs
>>>>>>> 31a6903e
        } else {
            self.update_state_for_new_round(&storage);

            if let Some(extended_commit_info_with_proof) =
                &expanded_block_data.extended_commit_info_with_proof
            {
                let Some(last_commit) = process_proposal.proposed_last_commit else {
                    bail!("proposed last commit is empty; this should not occur")
                };

                // validate the extended commit info
                ProposalHandler::validate_proposal(
                    &self.state,
                    process_proposal.height.value(),
                    &last_commit,
                    extended_commit_info_with_proof.extended_commit_info(),
                )
                .await
                .wrap_err("failed to validate extended commit info")?;
            }

            let block_data = BlockData {
                misbehavior: process_proposal.misbehavior,
                height: process_proposal.height,
                time: process_proposal.time,
                next_validators_hash: process_proposal.next_validators_hash,
                proposer_address: process_proposal.proposer_address,
            };

            let upgrade_change_hashes = self
                .pre_execute_transactions(block_data)
                .await
                .wrap_err("failed to prepare for executing block")?;
            ensure_upgrade_change_hashes_as_expected(
                &expanded_block_data,
                upgrade_change_hashes.as_ref(),
            )?;

            // we don't care about the cometbft max_tx_bytes here, as cometbft would have
            // rejected the proposal if it was too large.
            // however, we should still validate the other constraints, namely
            // the max sequenced data bytes.
            let block_size_constraints = BlockSizeConstraints::new_unlimited_cometbft();

            let user_submitted_transactions = construct_checked_txs(
                &expanded_block_data.user_submitted_transactions,
                &self.state,
            )
            .await
            .wrap_err("failed to construct checked transactions in process proposal")?;
<<<<<<< HEAD
            let tx_results = self
=======
            let executed_txs = self
>>>>>>> 31a6903e
                .process_proposal_tx_execution(&user_submitted_transactions, block_size_constraints)
                .await
                .wrap_err("failed to execute transactions in process proposal")?;

            self.metrics
                .record_proposal_transactions(user_submitted_transactions.len());

            let deposits = self.state.get_cached_block_deposits();
            self.metrics.record_proposal_deposits(deposits.len());

            let (expected_rollup_datas_root, expected_rollup_ids_root) = if uses_data_item_enum {
                let commitments = generate_rollup_datas_commitment::<true>(
                    &user_submitted_transactions,
                    deposits,
                );
                (commitments.rollup_datas_root, commitments.rollup_ids_root)
            } else {
                let commitments = generate_rollup_datas_commitment::<false>(
                    &user_submitted_transactions,
                    deposits,
                );
                (commitments.rollup_datas_root, commitments.rollup_ids_root)
            };
            ensure!(
                expanded_block_data.rollup_transactions_root == expected_rollup_datas_root,
                "rollup transactions commitment does not match expected",
            );
            ensure!(
                expanded_block_data.rollup_ids_root == expected_rollup_ids_root,
                "rollup IDs commitment does not match expected",
            );

<<<<<<< HEAD
            let rollup_data_bytes = user_submitted_transactions
                .iter()
                .flat_map(|checked_tx| {
                    checked_tx
                        .rollup_data_bytes()
                        .map(|(rollup_id, data)| (*rollup_id, data.clone()))
                })
                .collect();
            (rollup_data_bytes, tx_results)
=======
            executed_txs
>>>>>>> 31a6903e
        };

        let sequencer_block = self
            .post_execute_transactions(
                process_proposal.hash,
                process_proposal.height,
                process_proposal.time,
                process_proposal.proposer_address,
                expanded_block_data,
<<<<<<< HEAD
                rollup_data_bytes,
                tx_results,
=======
                executed_txs,
>>>>>>> 31a6903e
            )
            .await
            .wrap_err("failed to run post execute transactions handler")?;

        self.event_bus
            .send_process_proposal_block(Arc::new(sequencer_block));

        Ok(())
    }

    /// Executes transactions from the app's mempool until the block is full,
    /// writing to the app's `StateDelta`.
    ///
    /// The result of execution of every transaction which is successful
    /// is stored in ephemeral storage for usage in `process_proposal`.
    ///
    /// Returns the transactions which were successfully executed
    /// in both their [`Transaction`] and raw bytes form.
    ///
    /// Unlike the usual flow of an ABCI application, this is called during
    /// the proposal phase, ie. `prepare_proposal`.
    ///
    /// This is because we disallow transactions that fail execution to be included
    /// in a block's transaction data, as this would allow `sequence::Action`s to be
    /// included for free. Instead, we execute transactions during the proposal phase,
    /// and only include them in the block if they succeed.
    ///
    /// As a result, all transactions in a sequencer block are guaranteed to execute
    /// successfully.
    #[instrument(name = "App::prepare_proposal_tx_execution", skip_all, err(level = Level::DEBUG))]
    async fn prepare_proposal_tx_execution(
        &mut self,
        block_size_constraints: BlockSizeConstraints,
    ) -> Result<Vec<Arc<CheckedTransaction>>> {
        let mempool_len = self.mempool.len().await;
        debug!(mempool_len, "executing transactions from mempool");

        let mut proposal_info = Proposal::Prepare {
            block_size_constraints,
            executed_txs: Vec::new(),
            failed_tx_count: 0,
<<<<<<< HEAD
            execution_results: Vec::new(),
=======
>>>>>>> 31a6903e
            excluded_tx_count: 0,
            current_tx_group: Group::BundleableGeneral,
            mempool: self.mempool.clone(),
            metrics: self.metrics,
        };

        // get copy of transactions to execute from mempool
        let pending_txs = self.mempool.builder_queue().await;

        let mut unused_count = pending_txs.len();
        for tx in pending_txs {
            if self
                .proposal_checks_and_tx_execution(tx, &mut proposal_info)
                .await?
                .should_break()
            {
                break;
            }
            unused_count = unused_count.saturating_sub(1);
        }

        let Proposal::Prepare {
            executed_txs,
            failed_tx_count,
<<<<<<< HEAD
            execution_results,
=======
>>>>>>> 31a6903e
            excluded_tx_count,
            ..
        } = proposal_info
        else {
            bail!("expected `Proposal::Prepare`, received `Proposal::Process`")
        };

        if failed_tx_count > 0 {
            info!(
                failed_tx_count = failed_tx_count,
                included_tx_count = executed_txs.len(),
                "excluded transactions from block due to execution failure"
            );
        }
        self.metrics.set_prepare_proposal_excluded_transactions(
            excluded_tx_count.saturating_add(failed_tx_count),
        );

        debug!("{unused_count} leftover pending transactions");
        self.metrics
            .set_transactions_in_mempool_total(self.mempool.len().await);

        let included_txs = executed_txs
            .iter()
            .map(|executed_tx| executed_tx.tx.clone())
            .collect();
        // XXX: we need to unwrap the app's state arc to write
        // to the ephemeral store.
        // this is okay as we should have the only reference to the state
        // at this point.
        let mut state_tx = Arc::try_begin_transaction(&mut self.state)
            .expect("state Arc should not be referenced elsewhere");
<<<<<<< HEAD
        state_tx.object_put(
            EXECUTION_RESULTS_KEY,
            (rollup_data_bytes, execution_results),
        );
=======
        state_tx.object_put(EXECUTED_TXS_KEY, executed_txs);
>>>>>>> 31a6903e
        let _ = state_tx.apply();

        Ok(included_txs)
    }

    /// Executes the given transactions, writing to the app's `StateDelta`.
    ///
    /// Unlike the usual flow of an ABCI application, this is called during
    /// the proposal phase, ie. `process_proposal`.
    ///
    /// This is because we disallow transactions that fail execution to be included
    /// in a block's transaction data, as this would allow `sequence::Action`s to be
    /// included for free. Instead, we execute transactions during the proposal phase,
    /// and only include them in the block if they succeed.
    ///
    /// As a result, all transactions in a sequencer block are guaranteed to execute
    /// successfully.
    #[instrument(name = "App::process_proposal_tx_execution", skip_all, err(level = Level::DEBUG))]
    async fn process_proposal_tx_execution(
        &mut self,
        txs: &[Arc<CheckedTransaction>],
        block_size_constraints: BlockSizeConstraints,
<<<<<<< HEAD
    ) -> Result<Vec<(TransactionId, ExecTxResult)>> {
        let mut proposal_info = Proposal::Process {
            block_size_constraints,
            execution_results: Vec::new(),
=======
    ) -> Result<Vec<ExecutedTransaction>> {
        let mut proposal_info = Proposal::Process {
            block_size_constraints,
            executed_txs: vec![],
>>>>>>> 31a6903e
            current_tx_group: Group::BundleableGeneral,
        };

        for tx in txs {
            if self
                .proposal_checks_and_tx_execution(tx.clone(), &mut proposal_info)
                .await?
                .should_break()
            {
                break;
            }
        }
<<<<<<< HEAD
        Ok(proposal_info.execution_results())
=======
        Ok(proposal_info.executed_txs())
>>>>>>> 31a6903e
    }

    #[instrument(skip_all)]
    async fn proposal_checks_and_tx_execution(
        &mut self,
        tx: Arc<CheckedTransaction>,
        proposal_info: &mut Proposal,
    ) -> Result<BreakOrContinue> {
        let tx_len = tx.encoded_bytes().len();
        info!(tx_id = %tx.id(), "executing transaction");

        // check CometBFT size constraints for `prepare_proposal`
        if let Proposal::Prepare {
            block_size_constraints,
            metrics,
            excluded_tx_count,
            ..
        } = proposal_info
        {
            if !block_size_constraints.cometbft_has_space(tx_len) {
                metrics.increment_prepare_proposal_excluded_transactions_cometbft_space();
                debug!(
                    tx_id = %tx.id(),
                    block_size_constraints = %json(block_size_constraints),
                    tx_data_bytes = tx_len,
                    "excluding remaining transactions: max cometBFT data limit reached"
                );
                *excluded_tx_count = excluded_tx_count.saturating_add(1);

                // break from calling loop, as the block is full
                return Ok(BreakOrContinue::Break);
            }
        }

        let debug_msg = match proposal_info {
            Proposal::Prepare {
                ..
            } => "excluding transaction",
            Proposal::Process {
                ..
            } => "transaction error",
        };

        // check sequencer size constraints
        let tx_sequence_data_length = tx
            .rollup_data_bytes()
            .map(|(_rollup_id, data)| data.len())
            .sum();
        if !proposal_info
            .block_size_constraints()
            .sequencer_has_space(tx_sequence_data_length)
        {
            debug!(
                tx_id = %tx.id(),
                block_size_constraints = %json(&proposal_info.block_size_constraints()),
                tx_data_length = tx_sequence_data_length,
                "{debug_msg}: max block sequenced data limit reached"
            );
            match proposal_info {
                Proposal::Prepare {
                    metrics,
                    excluded_tx_count,
                    ..
                } => {
                    metrics.increment_prepare_proposal_excluded_transactions_sequencer_space();
                    *excluded_tx_count = excluded_tx_count.saturating_add(1);

                    // continue as there might be non-sequence txs that can fit
                    return Ok(BreakOrContinue::Continue);
                }
                Proposal::Process {
                    ..
                } => bail!("max block sequenced data limit passed"),
            };
        }

        // ensure transaction's group is less than or equal to current action group
        let tx_group = tx.group();
        if tx_group > proposal_info.current_tx_group() {
            debug!(
                tx_id = %tx.id(),
                "{debug_msg}: group is higher priority than previously included transactions"
            );
            match proposal_info {
                Proposal::Prepare {
                    excluded_tx_count, ..
                } => {
                    *excluded_tx_count = excluded_tx_count.saturating_add(1);
                    return Ok(BreakOrContinue::Continue);
                }
                Proposal::Process {
                    ..
                } => {
                    bail!("transactions have incorrect transaction group ordering");
                }
            };
        }

<<<<<<< HEAD
        let execution_results = proposal_info.execution_results_mut();
        match self.execute_transaction(tx.clone()).await {
            Ok(events) => {
                execution_results.push((
                    *tx.id(),
                    ExecTxResult {
                        events,
                        ..Default::default()
                    },
                ));
=======
        let executed_txs = proposal_info.executed_txs_mut();
        match self.execute_transaction(tx.clone()).await {
            Ok(events) => {
                let exec_result = ExecTxResult {
                    events,
                    ..Default::default()
                };
                let executed_tx = ExecutedTransaction {
                    tx,
                    exec_result,
                };
                executed_txs.push(executed_tx);
>>>>>>> 31a6903e
                proposal_info
                    .block_size_constraints_mut()
                    .sequencer_checked_add(tx_sequence_data_length)
                    .wrap_err("error growing sequencer block size")?;
                proposal_info
                    .block_size_constraints_mut()
                    .cometbft_checked_add(tx_len)
                    .wrap_err("error growing cometBFT block size")?;
            }
            Err(error) => {
                debug!(
                    tx_id = %tx.id(),
                    %error,
                    "{debug_msg}: failed to execute transaction"
                );
                match proposal_info {
                    Proposal::Prepare {
                        metrics,
                        failed_tx_count,
                        mempool,
                        ..
                    } => {
                        metrics.increment_prepare_proposal_excluded_transactions_failed_execution();
                        if matches!(error, CheckedTransactionExecutionError::InvalidNonce { .. }) {
                            // we don't remove the tx from mempool if it failed to execute
                            // due to an invalid nonce, as it may be valid in the future.
                            // if it's invalid due to the nonce being too low, it'll be
                            // removed from the mempool in `update_mempool_after_finalization`.
                            //
                            // this is important for possible out-of-order transaction
                            // groups fed into prepare_proposal. a transaction with a higher
                            // nonce might be in a higher priority group than a transaction
                            // from the same account wiht a lower nonce. this higher nonce
                            // could execute in the next block fine.
                        } else {
                            *failed_tx_count = failed_tx_count.saturating_add(1);

                            // remove the failing transaction from the mempool
                            //
                            // this will remove any transactions from the same sender
                            // as well, as the dependent nonces will not be able
                            // to execute
                            mempool
                                .remove_tx_invalid(
                                    tx,
                                    RemovalReason::FailedPrepareProposal(error.to_string()),
                                )
                                .await;
                        }
                    }
                    Proposal::Process {
                        ..
                    } => return Err(error).wrap_err("transaction failed to execute"),
                }
            }
        };
        proposal_info.set_current_tx_group(tx_group);
        Ok(BreakOrContinue::Continue)
    }

    /// Sets up the state for execution of the block's transactions.
    ///
    /// Executes any upgrade with an activation height of this block height, sets the current
    /// height and timestamp, and calls `begin_block` on all components.
    ///
    /// Returns the encoded upgrade change hashes if an upgrade was executed.
    ///
    /// This *must* be called any time before a block's txs are executed, whether it's
    /// during the proposal phase, or finalize_block phase.
    #[instrument(name = "App::pre_execute_transactions", skip_all, err(level = Level::WARN))]
    async fn pre_execute_transactions(&mut self, block_data: BlockData) -> Result<Vec<ChangeHash>> {
        let mut delta_delta = StateDelta::new(self.state.clone());
        let upgrade_change_hashes = self
            .upgrades_handler
            .execute_upgrade_if_due(&mut delta_delta, block_data.height)
            .await
            .wrap_err("failed to execute upgrade")?;
        if upgrade_change_hashes.is_empty() {
            // We need to drop this so there's only one reference to `self.state` left in order to
            // apply changes made in `self.begin_block()` below.
            drop(delta_delta);
        } else {
            let _ = self.apply(delta_delta);
        }

        let chain_id = self
            .state
            .get_chain_id()
            .await
            .wrap_err("failed to get chain ID from state")?;

        // reset recost flag
        self.recost_mempool = false;

        // call begin_block on all components
        // NOTE: the fields marked `unused` are not used by any of the components;
        // however, we need to still construct a `BeginBlock` type for now as
        // the penumbra IBC implementation still requires it as a parameter.
        let begin_block: abci::request::BeginBlock = abci::request::BeginBlock {
            hash: Hash::default(), // unused
            byzantine_validators: block_data.misbehavior.clone(),
            header: Header {
                app_hash: self.app_hash.clone(),
                chain_id: chain_id.clone(),
                consensus_hash: Hash::default(),      // unused
                data_hash: Some(Hash::default()),     // unused
                evidence_hash: Some(Hash::default()), // unused
                height: block_data.height,
                last_block_id: None,                      // unused
                last_commit_hash: Some(Hash::default()),  // unused
                last_results_hash: Some(Hash::default()), // unused
                next_validators_hash: block_data.next_validators_hash,
                proposer_address: block_data.proposer_address,
                time: block_data.time,
                validators_hash: Hash::default(), // unused
                version: tendermint::block::header::Version {
                    // unused
                    app: 0,
                    block: 0,
                },
            },
            last_commit_info: tendermint::abci::types::CommitInfo {
                round: 0u16.into(), // unused
                votes: vec![],
            }, // unused
        };

        self.begin_block(&begin_block)
            .await
            .wrap_err("begin_block failed")?;

        Ok(upgrade_change_hashes)
    }

    #[instrument(name = "App::extend_vote", skip_all)]
    pub(crate) async fn extend_vote(
        &mut self,
        _extend_vote: abci::request::ExtendVote,
    ) -> Result<abci::response::ExtendVote> {
        let start = Instant::now();
        let result = self.vote_extension_handler.extend_vote(&self.state).await;
        if result.is_ok() {
            self.metrics
                .record_extend_vote_duration_seconds(start.elapsed());
        } else {
            self.metrics.increment_extend_vote_failure_count();
        }
        result
    }

    #[instrument(name = "App::extend_vote", skip_all)]
    pub(crate) async fn verify_vote_extension(
        &mut self,
        vote_extension: abci::request::VerifyVoteExtension,
    ) -> Result<abci::response::VerifyVoteExtension> {
        let result = self
            .vote_extension_handler
            .verify_vote_extension(&self.state, vote_extension)
            .await;
        if result.is_err() {
            self.metrics.increment_verify_vote_extension_failure_count();
        }
        result
    }

    /// updates the app state after transaction execution, and generates the resulting
    /// `SequencerBlock`.
    ///
    /// this must be called after a block's transactions are executed.
    /// FIXME: don't return sequencer block but grab the block from state delta https://github.com/astriaorg/astria/issues/1436
    #[instrument(name = "App::post_execute_transactions", skip_all, err(level = Level::WARN))]
    async fn post_execute_transactions(
        &mut self,
        block_hash: Hash,
        height: tendermint::block::Height,
        time: tendermint::Time,
        proposer_address: account::Id,
        expanded_block_data: ExpandedBlockData,
<<<<<<< HEAD
        rollup_data_bytes: Vec<(RollupId, Bytes)>,
        tx_results: Vec<(TransactionId, ExecTxResult)>,
=======
        executed_txs: Vec<ExecutedTransaction>,
>>>>>>> 31a6903e
    ) -> Result<SequencerBlock> {
        let Hash::Sha256(block_hash) = block_hash else {
            bail!("block hash is empty; this should not occur")
        };

        // Update the proposal fingerprint to include the full executed block data.
        self.execution_state
            .set_executed_block(block_hash)
            .wrap_err("failed to set executed proposal fingerprint, this should not happen")?;

        let chain_id = self
            .state
            .get_chain_id()
            .await
            .wrap_err("failed to get chain ID from state")?;
        let sudo_address = self
            .state
            .get_sudo_address()
            .await
            .wrap_err("failed to get sudo address from state")?;

        let end_block = self.end_block(height.value(), &sudo_address).await?;

        // get deposits for this block from state's ephemeral cache and put them to storage.
        let mut state_tx = StateDelta::new(self.state.clone());
        let deposits_in_this_block = self.state.get_cached_block_deposits();
        debug!(deposits = %json(&deposits_in_this_block), "got block deposits from state");

        state_tx
            .put_deposits(&block_hash, deposits_in_this_block.clone())
            .wrap_err("failed to put deposits to state")?;

        let injected_tx_count = expanded_block_data.injected_transaction_count();
<<<<<<< HEAD
=======
        let mut finalize_block_tx_results: Vec<ExecTxResult> =
            Vec::with_capacity(expanded_block_data.user_submitted_transactions.len());
        finalize_block_tx_results
            .extend(std::iter::repeat(ExecTxResult::default()).take(injected_tx_count));
        finalize_block_tx_results.extend(
            executed_txs
                .iter()
                .map(|executed_tx| executed_tx.exec_result.clone()),
        );

        let rollup_data_bytes = executed_txs
            .iter()
            .flat_map(|executed_tx| {
                executed_tx
                    .tx
                    .rollup_data_bytes()
                    .map(|(rollup_id, data)| (*rollup_id, data.clone()))
            })
            .collect();
>>>>>>> 31a6903e

        let sequencer_block = SequencerBlockBuilder {
            block_hash: block::Hash::new(block_hash),
            chain_id,
            height,
            time,
            proposer_address,
            expanded_block_data,
            rollup_data_bytes,
            deposits: deposits_in_this_block,
        }
        .try_build()
        .wrap_err("failed to convert block info and data to SequencerBlock")?;
        state_tx
            .put_sequencer_block(sequencer_block.clone())
            .wrap_err("failed to write sequencer block to state")?;

        let consensus_param_updates = self
            .upgrades_handler
            .end_block(&mut state_tx, height)
            .await
            .wrap_err("upgrades handler failed to end block")?;

        if let Some(consensus_params) = &consensus_param_updates {
            info!(
                consensus_params = %display_consensus_params(consensus_params),
                "updated consensus params"
            );
        }

        let result = PostTransactionExecutionResult {
            events: end_block.events,
            validator_updates: end_block.validator_updates,
            tx_results,
            injected_tx_count,
            consensus_param_updates,
<<<<<<< HEAD
=======
            executed_tx_ids: executed_txs
                .iter()
                .map(|executed_tx| *executed_tx.tx.id())
                .collect(),
>>>>>>> 31a6903e
        };

        state_tx.object_put(POST_TRANSACTION_EXECUTION_RESULT_KEY, result);

        // events that occur after end_block are ignored here;
        // there should be none anyways.
        let _ = self.apply(state_tx);

        Ok(sequencer_block)
    }

    /// Executes the given block, but does not write it to disk.
    ///
    /// `commit` must be called after this to write the block to disk.
    ///
    /// This is called by cometbft after the block has already been
    /// committed by the network's consensus.
    #[instrument(name = "App::finalize_block", skip_all, err)]
    pub(crate) async fn finalize_block(
        &mut self,
        finalize_block: abci::request::FinalizeBlock,
        storage: Storage,
    ) -> Result<abci::response::FinalizeBlock> {
        let Hash::Sha256(block_hash) = finalize_block.hash else {
            bail!("block hash is empty; this should not occur")
        };
        // If there is not a matching cached executed proposal, we need to execute the block.
        let skip_execution = self.execution_state.check_if_executed_block(block_hash);
        if !skip_execution {
            // clear out state before execution.
            self.update_state_for_new_round(&storage);
        }

        let uses_data_item_enum = self.uses_data_item_enum(finalize_block.height);
        let expanded_block_data = if uses_data_item_enum {
            let with_extended_commit_info =
                self.vote_extensions_enabled(finalize_block.height).await?;
            ExpandedBlockData::new_from_typed_data(&finalize_block.txs, with_extended_commit_info)
        } else {
            ExpandedBlockData::new_from_untyped_data(&finalize_block.txs)
        }
        .wrap_err("failed to parse data items")?;

        let mut all_events = if let Some(extended_commit_info_with_proof) =
            &expanded_block_data.extended_commit_info_with_proof
        {
            let extended_commit_info = extended_commit_info_with_proof.extended_commit_info();
            self.metrics.record_extended_commit_info_bytes(
                extended_commit_info_with_proof
                    .encoded_extended_commit_info()
                    .len(),
            );
            let mut state_tx: StateDelta<Arc<StateDelta<Snapshot>>> =
                StateDelta::new(self.state.clone());
            vote_extension::apply_prices_from_vote_extensions(
                &mut state_tx,
                extended_commit_info,
                finalize_block.time.into(),
                finalize_block.height.value(),
            )
            .await
            .wrap_err("failed to apply prices from vote extensions")?;
            self.apply(state_tx)
        } else {
            vec![]
        };

        // FIXME: refactor to avoid cloning the finalize block
        let finalize_block_arc = Arc::new(finalize_block.clone());

        if !skip_execution {
            // we haven't executed anything yet, so set up the state for execution.
            let block_data = BlockData {
                misbehavior: finalize_block.misbehavior,
                height: finalize_block.height,
                time: finalize_block.time,
                next_validators_hash: finalize_block.next_validators_hash,
                proposer_address: finalize_block.proposer_address,
            };

            let upgrade_change_hashes = self
                .pre_execute_transactions(block_data)
                .await
                .wrap_err("failed to execute block")?;
            ensure_upgrade_change_hashes_as_expected(
                &expanded_block_data,
                upgrade_change_hashes.as_ref(),
            )?;

            let user_submitted_transactions = construct_checked_txs(
                &expanded_block_data.user_submitted_transactions,
                &self.state,
            )
            .await
            .wrap_err("failed to execute transactions in finalize block")?;
<<<<<<< HEAD
            let mut tx_results = Vec::with_capacity(user_submitted_transactions.len());
            for tx in &user_submitted_transactions {
                match self.execute_transaction(tx.clone()).await {
                    Ok(events) => {
                        tx_results.push((
                            *tx.id(),
                            ExecTxResult {
                                events,
                                ..Default::default()
                            },
                        ));
=======
            let mut executed_txs = Vec::with_capacity(user_submitted_transactions.len());
            for tx in user_submitted_transactions {
                match self.execute_transaction(tx.clone()).await {
                    Ok(events) => {
                        let exec_result = ExecTxResult {
                            events,
                            ..Default::default()
                        };
                        let executed_tx = ExecutedTransaction {
                            tx,
                            exec_result,
                        };
                        executed_txs.push(executed_tx);
>>>>>>> 31a6903e
                    }
                    Err(error) => {
                        // this is actually a protocol error, as only valid txs should be finalized
                        tracing::error!(
                            %error,
                            "failed to finalize transaction; ignoring it",
                        );
<<<<<<< HEAD
                        let code = if matches!(
                            error,
                            CheckedTransactionExecutionError::InvalidNonce { .. }
                        ) {
                            AbciErrorCode::INVALID_NONCE
                        } else {
                            AbciErrorCode::INTERNAL_ERROR
                        };
                        tx_results.push((
                            *tx.id(),
                            ExecTxResult {
                                code: Code::Err(code.value()),
                                info: code.info(),
                                log: format!("{:#}", Report::new(error)),
                                ..Default::default()
                            },
                        ));
=======
>>>>>>> 31a6903e
                    }
                }
            }

            self.post_execute_transactions(
                finalize_block.hash,
                finalize_block.height,
                finalize_block.time,
                finalize_block.proposer_address,
                expanded_block_data,
<<<<<<< HEAD
                rollup_data_bytes,
                tx_results,
=======
                executed_txs,
>>>>>>> 31a6903e
            )
            .await
            .wrap_err("failed to run post execute transactions handler")?;
        }

        let PostTransactionExecutionResult {
            events,
            tx_results,
            validator_updates,
            consensus_param_updates,
            injected_tx_count,
        } = self
            .state
            .object_get(POST_TRANSACTION_EXECUTION_RESULT_KEY)
            .expect(
                "post_transaction_execution_result must be present, as txs were already executed \
                 just now or during the proposal phase",
            );

        // cometbft expects a result for every tx in the block, so we need to return a
        // tx result for the commitments and other injected data items, even though they're not
        // actually user txs.
        //
        // the tx_results passed to this function only contain results for every user-submitted
        // transaction, not the injected ones.
        let mut finalize_block_tx_results: Vec<ExecTxResult> =
            Vec::with_capacity(tx_results.len().saturating_add(injected_tx_count));
        finalize_block_tx_results
            .extend(std::iter::repeat(ExecTxResult::default()).take(injected_tx_count));
        finalize_block_tx_results.extend(tx_results.iter().map(|(_, tx_result)| tx_result.clone()));

        // prepare the `WriteBatch` for a later commit.
        let app_hash = self
            .prepare_commit(storage, tx_results)
            .await
            .wrap_err("failed to prepare commit")?;
        all_events.extend(events);
        let finalize_block_response = abci::response::FinalizeBlock {
            events: all_events,
            tx_results: finalize_block_tx_results,
            validator_updates,
            consensus_param_updates,
            app_hash,
        };

        self.event_bus.send_finalized_block(finalize_block_arc);

        Ok(finalize_block_response)
    }

    #[instrument(skip_all, err(level = Level::WARN))]
    async fn prepare_commit(
        &mut self,
        storage: Storage,
        executed_txs: Vec<(TransactionId, ExecTxResult)>,
    ) -> Result<AppHash> {
        // extract the state we've built up to so we can prepare it as a `StagedWriteBatch`.
        let dummy_state = StateDelta::new(storage.latest_snapshot());
        let mut state = Arc::try_unwrap(std::mem::replace(&mut self.state, Arc::new(dummy_state)))
            .expect("we have exclusive ownership of the State at commit()");

        // store the storage version indexed by block height
        let new_version = storage.latest_version().wrapping_add(1);
        let height = state
            .get_block_height()
            .await
            .expect("block height must be set, as `put_block_height` was already called");
        state
            .put_storage_version_by_height(height, new_version)
            .wrap_err("failed to put storage version by height")?;
        debug!(
            height,
            version = new_version,
            "stored storage version for height"
        );

        let write_batch = storage
            .prepare_commit(state)
            .await
            .map_err(anyhow_to_eyre)
            .wrap_err("failed to prepare commit")?;
        let app_hash: AppHash = write_batch
            .root_hash()
            .0
            .to_vec()
            .try_into()
            .wrap_err("failed to convert app hash")?;
        let execution_results = executed_txs
            .into_iter()
            .filter_map(|(tx_hash, tx_result)| {
                if tx_result.code.is_ok() {
                    Some((tx_hash, tx_result))
                } else {
                    None
                }
            })
            .collect();
        self.write_batch = Some(WriteBatch {
            write_batch,
            execution_results,
        });
        Ok(app_hash)
    }

    #[instrument(name = "App::begin_block", skip_all, err(level = Level::WARN))]
    async fn begin_block(
        &mut self,
        begin_block: &abci::request::BeginBlock,
    ) -> Result<Vec<abci::Event>> {
        let mut state_tx = StateDelta::new(self.state.clone());

        state_tx
            .put_block_height(begin_block.header.height.into())
            .wrap_err("failed to put block height")?;
        state_tx
            .put_block_timestamp(begin_block.header.time)
            .wrap_err("failed to put block timestamp")?;

        // call begin_block on all components
        let mut arc_state_tx = Arc::new(state_tx);
        AccountsComponent::begin_block(&mut arc_state_tx, begin_block)
            .await
            .wrap_err("begin_block failed on AccountsComponent")?;
        AuthorityComponent::begin_block(&mut arc_state_tx, begin_block)
            .await
            .wrap_err("begin_block failed on AuthorityComponent")?;
        IbcComponent::begin_block(&mut arc_state_tx, begin_block)
            .await
            .wrap_err("begin_block failed on IbcComponent")?;
        FeesComponent::begin_block(&mut arc_state_tx, begin_block)
            .await
            .wrap_err("begin_block failed on FeesComponent")?;

        let state_tx = Arc::try_unwrap(arc_state_tx)
            .expect("components should not retain copies of shared state");

        Ok(self.apply(state_tx))
    }

    /// Executes a checked transaction.
    #[instrument(name = "App::execute_transaction", skip_all, err(level = Level::DEBUG))]
    async fn execute_transaction(
        &mut self,
        tx: Arc<CheckedTransaction>,
    ) -> std::result::Result<Vec<Event>, CheckedTransactionExecutionError> {
        let mut state_tx = self
            .state
            .try_begin_transaction()
            .expect("state Arc should be present and unique");

        tx.execute(&mut state_tx).await?;

        // flag mempool for cleaning if we ran a fee change action
        let changes_fees = |action: &CheckedAction| {
            matches!(
                action,
                CheckedAction::FeeChange(_) | CheckedAction::FeeAssetChange(_)
            )
        };
        self.recost_mempool = self.recost_mempool || tx.checked_actions().iter().any(changes_fees);
        // index all event attributes
        let mut events = state_tx.apply().1;
        for event in &mut events {
            event
                .attributes
                .iter_mut()
                .for_each(|attr| attr.set_index(true));
        }

        Ok(events)
    }

    #[instrument(name = "App::end_block", skip_all, err(level = Level::WARN))]
    async fn end_block(
        &mut self,
        height: u64,
        fee_recipient: &[u8; 20],
    ) -> Result<abci::response::EndBlock> {
        let state_tx = StateDelta::new(self.state.clone());
        let mut arc_state_tx = Arc::new(state_tx);

        let end_block = abci::request::EndBlock {
            height: height
                .try_into()
                .expect("a block height should be able to fit in an i64"),
        };

        // call end_block on all components
        AccountsComponent::end_block(&mut arc_state_tx, &end_block)
            .await
            .wrap_err("end_block failed on AccountsComponent")?;
        AuthorityComponent::end_block(&mut arc_state_tx, &end_block)
            .await
            .wrap_err("end_block failed on AuthorityComponent")?;
        FeesComponent::end_block(&mut arc_state_tx, &end_block)
            .await
            .wrap_err("end_block failed on FeesComponent")?;
        IbcComponent::end_block(&mut arc_state_tx, &end_block)
            .await
            .wrap_err("end_block failed on IbcComponent")?;

        let mut state_tx = Arc::try_unwrap(arc_state_tx)
            .expect("components should not retain copies of shared state");

        // gather and return validator updates
        let validator_updates = self
            .state
            .get_block_validator_updates()
            .await
            .expect("failed getting validator updates");

        // clear validator updates
        state_tx.clear_block_validator_updates();

        // gather block fees and transfer them to the fee recipient
        let block_fees = self.state.get_block_fees();

        for (fee_asset, total_amount) in block_fees {
            state_tx
                .increase_balance(fee_recipient, &fee_asset, total_amount)
                .await
                .wrap_err("failed to increase fee recipient balance")?;
        }

        let events = self.apply(state_tx);
        Ok(abci::response::EndBlock {
            validator_updates: validator_updates
                .try_into_cometbft()
                .wrap_err("failed converting astria validators to cometbft compatible type")?,
            events,
            ..Default::default()
        })
    }

    #[instrument(name = "App::commit", skip_all)]
    pub(crate) async fn commit(&mut self, storage: Storage) -> Result<ShouldShutDown> {
        let WriteBatch {
            write_batch,
            execution_results,
        } = self.write_batch.take().expect(
            "write batch must be set, as `finalize_block` is always called before `commit`",
        );

        // Commit the pending writes, clearing the state.
        let app_hash = storage
            .commit_batch(write_batch)
            .expect("must be able to successfully commit to storage");
        tracing::debug!(
            app_hash = %telemetry::display::hex(&app_hash),
            "finished committing state",
        );
        self.app_hash = app_hash
            .0
            .to_vec()
            .try_into()
            .expect("root hash to app hash conversion must succeed");

        // Get the latest version of the state, now that we've committed it.
        // and clear the previous fingerprint.
        self.update_state_for_new_round(&storage);

        // update the priority of any txs in the mempool based on the updated app state
        if self.recost_mempool {
            self.metrics.increment_mempool_recosted();
        }

        let block_height = self
            .state
            .get_block_height()
            .await
            .expect("block height must exist in state");

        update_mempool_after_finalization(
            &mut self.mempool,
            &self.state,
            self.recost_mempool,
            execution_results,
            block_height,
        )
        .await;

        self.upgrades_handler
            .should_shut_down(&storage.latest_snapshot())
            .await
    }

    // StateDelta::apply only works when the StateDelta wraps an underlying
    // StateWrite.  But if we want to share the StateDelta with spawned tasks,
    // we usually can't wrap a StateWrite instance, which requires exclusive
    // access. This method "externally" applies the state delta to the
    // inter-block state.
    //
    // Invariant: state_tx and self.state are the only two references to the
    // inter-block state.
    fn apply(&mut self, state_tx: StateDelta<InterBlockState>) -> Vec<Event> {
        let (state2, mut cache) = state_tx.flatten();
        std::mem::drop(state2);
        // Now there is only one reference to the inter-block state: self.state

        let events = cache.take_events();
        cache.apply_to(
            Arc::get_mut(&mut self.state).expect("no other references to inter-block state"),
        );

        events
    }

    /// Returns whether or not the block at the given height uses encoded `DataItem`s as the raw
    /// `txs` field of `response::PrepareProposal`, and hence also `request::ProcessProposal` and
    /// `request::FinalizeBlock`.
    ///
    /// This behavior was introduced in `Aspen`.  If `Aspen` is not included in the upgrades
    /// files, the assumption is that this network does not use `DataItem`s from genesis onwards.
    ///
    /// Returns `true` if and only if `Aspen` is in upgrades and `block_height` is greater than or
    /// equal to its activation height.
    fn uses_data_item_enum(&self, block_height: tendermint::block::Height) -> bool {
        self.upgrades_handler
            .upgrades()
            .aspen()
            .map_or(false, |aspen| {
                block_height.value() >= aspen.activation_height()
            })
    }

    /// Returns `true` if vote extensions are enabled for the block at the given height, i.e. if
    /// `block_height` is greater than `vote_extensions_enable_height` of the stored consensus
    /// params, and `vote_extensions_enable_height` is not 0.
    ///
    /// NOTE: This returns `false` if `block_height` is EQUAL TO `vote_extensions_enable_height`
    ///       since it takes one block for the extended votes to become available for voting on in
    ///       the next block.
    async fn vote_extensions_enabled(
        &mut self,
        block_height: tendermint::block::Height,
    ) -> Result<bool> {
        let vote_extensions_enable_height = self
            .state
            .get_consensus_params()
            .await
            .wrap_err("failed to get consensus params from storage")?
            .map_or(0, |consensus_params| {
                vote_extensions_enable_height(&consensus_params)
            });
        // NOTE: if the value of `vote_extensions_enable_height` is zero, vote extensions are
        // disabled. See
        // https://docs.cometbft.com/v0.38/spec/abci/abci++_app_requirements#abciparamsvoteextensionsenableheight
        Ok(
            vote_extensions_enable_height != VOTE_EXTENSIONS_DISABLED_HEIGHT
                && block_height.value() > vote_extensions_enable_height,
        )
    }

    #[cfg(any(test, feature = "benchmark"))]
    pub(crate) fn mempool(&self) -> Mempool {
        self.mempool.clone()
    }

    #[cfg(any(test, feature = "benchmark"))]
    pub(crate) fn upgrades_handler(&self) -> &UpgradesHandler {
        &self.upgrades_handler
    }

    #[cfg(any(test, feature = "benchmark"))]
    pub(crate) fn state(&self) -> &StateDelta<Snapshot> {
        &self.state
    }

    #[cfg(any(test, feature = "benchmark"))]
    pub(crate) fn state_mut(&mut self) -> &mut StateDelta<Snapshot> {
        Arc::get_mut(&mut self.state).unwrap()
    }

    #[cfg(any(test, feature = "benchmark"))]
    pub(crate) fn new_state_delta(&self) -> StateDelta<Arc<StateDelta<Snapshot>>> {
        StateDelta::new(self.state.clone())
    }

    #[cfg(any(test, feature = "benchmark"))]
    pub(crate) fn metrics(&self) -> &'static Metrics {
        self.metrics
    }

    #[cfg(any(test, feature = "benchmark"))]
    pub(crate) fn into_events(self) -> Vec<Event> {
        Arc::into_inner(self.state)
            .unwrap()
            .flatten()
            .1
            .take_events()
    }

    #[cfg(any(test, feature = "benchmark"))]
    pub(crate) async fn authority_component_end_block(&mut self) {
        let state_tx = StateDelta::new(self.state.clone());
        let mut arc_state_tx = Arc::new(state_tx);
        let end_block = abci::request::EndBlock {
            height: 1,
        };
        AuthorityComponent::end_block(&mut arc_state_tx, &end_block)
            .await
            .unwrap();
        let state_tx = Arc::try_unwrap(arc_state_tx).unwrap();
        let _ = self.apply(state_tx);
    }

    #[cfg(any(test, feature = "benchmark"))]
    pub(crate) async fn apply_and_commit(
        &mut self,
        state_delta: StateDelta<InterBlockState>,
        storage: Storage,
    ) {
        let _events = self.apply(state_delta);
        self.prepare_commit(storage.clone(), Vec::new())
            .await
            .unwrap();
        self.commit(storage).await.unwrap();
    }
}

fn vote_extensions_enable_height(consensus_params: &tendermint::consensus::Params) -> u64 {
    consensus_params
        .abci
        .vote_extensions_enable_height
        .map_or(0, |height| height.value())
}

fn ensure_upgrade_change_hashes_as_expected(
    received_data: &ExpandedBlockData,
    calculated_upgrade_change_hashes: &[ChangeHash],
) -> Result<()> {
    ensure!(
        received_data.upgrade_change_hashes == calculated_upgrade_change_hashes,
        "upgrade change hashes ({:?}) do not match expected ({calculated_upgrade_change_hashes:?})",
        received_data.upgrade_change_hashes
    );
    Ok(())
}

pub(crate) enum ShouldShutDown {
    ShutDownForUpgrade {
        upgrade_activation_height: u64,
        block_time: Time,
        hex_encoded_app_hash: String,
    },
    ContinueRunning,
}

// updates the mempool to reflect current state
//
// NOTE: this function locks the mempool until all accounts have been cleaned.
// this could potentially stall consensus from moving to the next round if
// the mempool is large, especially if recosting transactions.
async fn update_mempool_after_finalization<S: StateRead>(
    mempool: &mut Mempool,
    state: &S,
    recost: bool,
    txs_included_in_block: HashMap<TransactionId, ExecTxResult>,
    block_height: u64,
) {
    mempool
        .run_maintenance(state, recost, txs_included_in_block, block_height)
        .await;
}

#[derive(Clone)]
struct ExecutedTransaction {
    tx: Arc<CheckedTransaction>,
    exec_result: ExecTxResult,
}

/// relevant data of a block being executed.
///
/// used to setup the state before execution of transactions.
#[derive(Debug, Clone)]
struct BlockData {
    misbehavior: Vec<tendermint::abci::types::Misbehavior>,
    height: tendermint::block::Height,
    time: tendermint::Time,
    next_validators_hash: Hash,
    proposer_address: account::Id,
}

#[derive(Clone, Debug)]
struct PostTransactionExecutionResult {
    events: Vec<Event>,
    tx_results: Vec<(TransactionId, ExecTxResult)>,
    validator_updates: Vec<tendermint::validator::Update>,
    consensus_param_updates: Option<tendermint::consensus::Params>,
    injected_tx_count: usize,
}

#[derive(PartialEq)]
enum BreakOrContinue {
    Break,
    Continue,
}

impl BreakOrContinue {
    fn should_break(self) -> bool {
        match self {
            BreakOrContinue::Break => true,
            BreakOrContinue::Continue => false,
        }
    }
}

enum Proposal {
    Prepare {
        block_size_constraints: BlockSizeConstraints,
        executed_txs: Vec<ExecutedTransaction>,
        failed_tx_count: usize,
<<<<<<< HEAD
        execution_results: Vec<(TransactionId, ExecTxResult)>,
=======
>>>>>>> 31a6903e
        excluded_tx_count: usize,
        current_tx_group: Group,
        mempool: Mempool,
        metrics: &'static Metrics,
    },
    Process {
        block_size_constraints: BlockSizeConstraints,
<<<<<<< HEAD
        execution_results: Vec<(TransactionId, ExecTxResult)>,
=======
        executed_txs: Vec<ExecutedTransaction>,
>>>>>>> 31a6903e
        current_tx_group: Group,
    },
}

impl Proposal {
    fn block_size_constraints(&self) -> &BlockSizeConstraints {
        match self {
            Proposal::Prepare {
                block_size_constraints,
                ..
            }
            | Proposal::Process {
                block_size_constraints,
                ..
            } => block_size_constraints,
        }
    }

    fn block_size_constraints_mut(&mut self) -> &mut BlockSizeConstraints {
        match self {
            Proposal::Prepare {
                block_size_constraints,
                ..
            }
            | Proposal::Process {
                block_size_constraints,
                ..
            } => block_size_constraints,
        }
    }

    fn current_tx_group(&self) -> Group {
        match self {
            Proposal::Prepare {
                current_tx_group, ..
            }
            | Proposal::Process {
                current_tx_group, ..
            } => *current_tx_group,
        }
    }

    fn set_current_tx_group(&mut self, group: Group) {
        match self {
            Proposal::Prepare {
                current_tx_group, ..
            }
            | Proposal::Process {
                current_tx_group, ..
            } => *current_tx_group = group,
        }
    }

<<<<<<< HEAD
    fn execution_results(self) -> Vec<(TransactionId, ExecTxResult)> {
        match self {
            Proposal::Prepare {
                execution_results, ..
            }
            | Proposal::Process {
                execution_results, ..
            } => execution_results,
        }
    }

    fn execution_results_mut(&mut self) -> &mut Vec<(TransactionId, ExecTxResult)> {
        match self {
            Proposal::Prepare {
                execution_results, ..
            }
            | Proposal::Process {
                execution_results, ..
            } => execution_results,
=======
    fn executed_txs(self) -> Vec<ExecutedTransaction> {
        match self {
            Proposal::Prepare {
                executed_txs, ..
            }
            | Proposal::Process {
                executed_txs, ..
            } => executed_txs,
        }
    }

    fn executed_txs_mut(&mut self) -> &mut Vec<ExecutedTransaction> {
        match self {
            Proposal::Prepare {
                executed_txs, ..
            }
            | Proposal::Process {
                executed_txs, ..
            } => executed_txs,
>>>>>>> 31a6903e
        }
    }
}

async fn construct_checked_txs<S: StateRead>(
    encoded_txs: &[Bytes],
    state: &S,
) -> Result<Vec<Arc<CheckedTransaction>>> {
    let txs_futures = encoded_txs.iter().map(|encoded_tx| async move {
        let tx = CheckedTransaction::new(encoded_tx.clone(), state)
            .await
            .wrap_err("failed to construct checked transaction")?;
        Ok(Arc::new(tx))
    });

    try_join_all(txs_futures).await
}

fn display_consensus_params(params: &tendermint::consensus::Params) -> String {
    let unset = || "unset".to_string();
    format!(
        "block.max_bytes: {}, block.max_gas: {}, block.time_iota_ms: {}, \
         evidence.max_age_num_blocks: {}, evidence.max_age_duration: {:?}, evidence.max_bytes: \
         {}, validator.pub_key_types: {:?}, version.app: {}, abci.vote_extensions_enable_height: \
         {}",
        params.block.max_bytes,
        params.block.max_gas,
        params.block.time_iota_ms,
        params.evidence.max_age_num_blocks,
        params.evidence.max_age_duration.0,
        params.evidence.max_bytes,
        params.validator.pub_key_types,
        params
            .version
            .as_ref()
            .map_or_else(unset, |version_params| version_params.app.to_string()),
        params
            .abci
            .vote_extensions_enable_height
            .map_or_else(unset, |height| height.to_string()),
    )
}<|MERGE_RESOLUTION|>--- conflicted
+++ resolved
@@ -565,31 +565,17 @@
         .wrap_err("failed to parse data items")?;
 
         // If we can skip execution just fetch the cache, otherwise need to run the execution.
-<<<<<<< HEAD
-        let (rollup_data_bytes, tx_results) = if skip_execution {
-=======
         let executed_txs = if skip_execution {
->>>>>>> 31a6903e
             // if we're the proposer, we should have the execution results from
             // `prepare_proposal`. run the post-tx-execution hook to generate the
             // `SequencerBlock` and to set `self.finalize_block`.
             //
             // we can't run this in `prepare_proposal` as we don't know the block hash there.
-<<<<<<< HEAD
-            let Some((rollup_data_bytes, tx_results)) =
-                self.state.object_get(EXECUTION_RESULTS_KEY)
-            else {
-                bail!("execution results must be present after executing transactions")
-            };
-
-            (rollup_data_bytes, tx_results)
-=======
             let Some(executed_txs) = self.state.object_get(EXECUTED_TXS_KEY) else {
                 bail!("executed txs must be present in ephemeral store after execution")
             };
 
             executed_txs
->>>>>>> 31a6903e
         } else {
             self.update_state_for_new_round(&storage);
 
@@ -640,11 +626,7 @@
             )
             .await
             .wrap_err("failed to construct checked transactions in process proposal")?;
-<<<<<<< HEAD
-            let tx_results = self
-=======
             let executed_txs = self
->>>>>>> 31a6903e
                 .process_proposal_tx_execution(&user_submitted_transactions, block_size_constraints)
                 .await
                 .wrap_err("failed to execute transactions in process proposal")?;
@@ -677,19 +659,7 @@
                 "rollup IDs commitment does not match expected",
             );
 
-<<<<<<< HEAD
-            let rollup_data_bytes = user_submitted_transactions
-                .iter()
-                .flat_map(|checked_tx| {
-                    checked_tx
-                        .rollup_data_bytes()
-                        .map(|(rollup_id, data)| (*rollup_id, data.clone()))
-                })
-                .collect();
-            (rollup_data_bytes, tx_results)
-=======
             executed_txs
->>>>>>> 31a6903e
         };
 
         let sequencer_block = self
@@ -699,12 +669,7 @@
                 process_proposal.time,
                 process_proposal.proposer_address,
                 expanded_block_data,
-<<<<<<< HEAD
-                rollup_data_bytes,
-                tx_results,
-=======
                 executed_txs,
->>>>>>> 31a6903e
             )
             .await
             .wrap_err("failed to run post execute transactions handler")?;
@@ -746,10 +711,6 @@
             block_size_constraints,
             executed_txs: Vec::new(),
             failed_tx_count: 0,
-<<<<<<< HEAD
-            execution_results: Vec::new(),
-=======
->>>>>>> 31a6903e
             excluded_tx_count: 0,
             current_tx_group: Group::BundleableGeneral,
             mempool: self.mempool.clone(),
@@ -774,10 +735,6 @@
         let Proposal::Prepare {
             executed_txs,
             failed_tx_count,
-<<<<<<< HEAD
-            execution_results,
-=======
->>>>>>> 31a6903e
             excluded_tx_count,
             ..
         } = proposal_info
@@ -810,14 +767,7 @@
         // at this point.
         let mut state_tx = Arc::try_begin_transaction(&mut self.state)
             .expect("state Arc should not be referenced elsewhere");
-<<<<<<< HEAD
-        state_tx.object_put(
-            EXECUTION_RESULTS_KEY,
-            (rollup_data_bytes, execution_results),
-        );
-=======
         state_tx.object_put(EXECUTED_TXS_KEY, executed_txs);
->>>>>>> 31a6903e
         let _ = state_tx.apply();
 
         Ok(included_txs)
@@ -840,17 +790,10 @@
         &mut self,
         txs: &[Arc<CheckedTransaction>],
         block_size_constraints: BlockSizeConstraints,
-<<<<<<< HEAD
-    ) -> Result<Vec<(TransactionId, ExecTxResult)>> {
-        let mut proposal_info = Proposal::Process {
-            block_size_constraints,
-            execution_results: Vec::new(),
-=======
     ) -> Result<Vec<ExecutedTransaction>> {
         let mut proposal_info = Proposal::Process {
             block_size_constraints,
             executed_txs: vec![],
->>>>>>> 31a6903e
             current_tx_group: Group::BundleableGeneral,
         };
 
@@ -863,11 +806,7 @@
                 break;
             }
         }
-<<<<<<< HEAD
-        Ok(proposal_info.execution_results())
-=======
         Ok(proposal_info.executed_txs())
->>>>>>> 31a6903e
     }
 
     #[instrument(skip_all)]
@@ -966,18 +905,6 @@
             };
         }
 
-<<<<<<< HEAD
-        let execution_results = proposal_info.execution_results_mut();
-        match self.execute_transaction(tx.clone()).await {
-            Ok(events) => {
-                execution_results.push((
-                    *tx.id(),
-                    ExecTxResult {
-                        events,
-                        ..Default::default()
-                    },
-                ));
-=======
         let executed_txs = proposal_info.executed_txs_mut();
         match self.execute_transaction(tx.clone()).await {
             Ok(events) => {
@@ -990,7 +917,6 @@
                     exec_result,
                 };
                 executed_txs.push(executed_tx);
->>>>>>> 31a6903e
                 proposal_info
                     .block_size_constraints_mut()
                     .sequencer_checked_add(tx_sequence_data_length)
@@ -1169,12 +1095,7 @@
         time: tendermint::Time,
         proposer_address: account::Id,
         expanded_block_data: ExpandedBlockData,
-<<<<<<< HEAD
-        rollup_data_bytes: Vec<(RollupId, Bytes)>,
-        tx_results: Vec<(TransactionId, ExecTxResult)>,
-=======
         executed_txs: Vec<ExecutedTransaction>,
->>>>>>> 31a6903e
     ) -> Result<SequencerBlock> {
         let Hash::Sha256(block_hash) = block_hash else {
             bail!("block hash is empty; this should not occur")
@@ -1208,8 +1129,6 @@
             .wrap_err("failed to put deposits to state")?;
 
         let injected_tx_count = expanded_block_data.injected_transaction_count();
-<<<<<<< HEAD
-=======
         let mut finalize_block_tx_results: Vec<ExecTxResult> =
             Vec::with_capacity(expanded_block_data.user_submitted_transactions.len());
         finalize_block_tx_results
@@ -1229,7 +1148,6 @@
                     .map(|(rollup_id, data)| (*rollup_id, data.clone()))
             })
             .collect();
->>>>>>> 31a6903e
 
         let sequencer_block = SequencerBlockBuilder {
             block_hash: block::Hash::new(block_hash),
@@ -1260,19 +1178,17 @@
             );
         }
 
+        let tx_results = executed_txs
+            .iter()
+            .map(|executed_tx| (*executed_tx.tx.id(), executed_tx.exec_result.clone()))
+            .collect();
+
         let result = PostTransactionExecutionResult {
             events: end_block.events,
             validator_updates: end_block.validator_updates,
             tx_results,
             injected_tx_count,
             consensus_param_updates,
-<<<<<<< HEAD
-=======
-            executed_tx_ids: executed_txs
-                .iter()
-                .map(|executed_tx| *executed_tx.tx.id())
-                .collect(),
->>>>>>> 31a6903e
         };
 
         state_tx.object_put(POST_TRANSACTION_EXECUTION_RESULT_KEY, result);
@@ -1368,19 +1284,6 @@
             )
             .await
             .wrap_err("failed to execute transactions in finalize block")?;
-<<<<<<< HEAD
-            let mut tx_results = Vec::with_capacity(user_submitted_transactions.len());
-            for tx in &user_submitted_transactions {
-                match self.execute_transaction(tx.clone()).await {
-                    Ok(events) => {
-                        tx_results.push((
-                            *tx.id(),
-                            ExecTxResult {
-                                events,
-                                ..Default::default()
-                            },
-                        ));
-=======
             let mut executed_txs = Vec::with_capacity(user_submitted_transactions.len());
             for tx in user_submitted_transactions {
                 match self.execute_transaction(tx.clone()).await {
@@ -1394,7 +1297,6 @@
                             exec_result,
                         };
                         executed_txs.push(executed_tx);
->>>>>>> 31a6903e
                     }
                     Err(error) => {
                         // this is actually a protocol error, as only valid txs should be finalized
@@ -1402,26 +1304,6 @@
                             %error,
                             "failed to finalize transaction; ignoring it",
                         );
-<<<<<<< HEAD
-                        let code = if matches!(
-                            error,
-                            CheckedTransactionExecutionError::InvalidNonce { .. }
-                        ) {
-                            AbciErrorCode::INVALID_NONCE
-                        } else {
-                            AbciErrorCode::INTERNAL_ERROR
-                        };
-                        tx_results.push((
-                            *tx.id(),
-                            ExecTxResult {
-                                code: Code::Err(code.value()),
-                                info: code.info(),
-                                log: format!("{:#}", Report::new(error)),
-                                ..Default::default()
-                            },
-                        ));
-=======
->>>>>>> 31a6903e
                     }
                 }
             }
@@ -1432,12 +1314,7 @@
                 finalize_block.time,
                 finalize_block.proposer_address,
                 expanded_block_data,
-<<<<<<< HEAD
-                rollup_data_bytes,
-                tx_results,
-=======
                 executed_txs,
->>>>>>> 31a6903e
             )
             .await
             .wrap_err("failed to run post execute transactions handler")?;
@@ -1950,10 +1827,6 @@
         block_size_constraints: BlockSizeConstraints,
         executed_txs: Vec<ExecutedTransaction>,
         failed_tx_count: usize,
-<<<<<<< HEAD
-        execution_results: Vec<(TransactionId, ExecTxResult)>,
-=======
->>>>>>> 31a6903e
         excluded_tx_count: usize,
         current_tx_group: Group,
         mempool: Mempool,
@@ -1961,11 +1834,7 @@
     },
     Process {
         block_size_constraints: BlockSizeConstraints,
-<<<<<<< HEAD
-        execution_results: Vec<(TransactionId, ExecTxResult)>,
-=======
         executed_txs: Vec<ExecutedTransaction>,
->>>>>>> 31a6903e
         current_tx_group: Group,
     },
 }
@@ -2019,27 +1888,6 @@
         }
     }
 
-<<<<<<< HEAD
-    fn execution_results(self) -> Vec<(TransactionId, ExecTxResult)> {
-        match self {
-            Proposal::Prepare {
-                execution_results, ..
-            }
-            | Proposal::Process {
-                execution_results, ..
-            } => execution_results,
-        }
-    }
-
-    fn execution_results_mut(&mut self) -> &mut Vec<(TransactionId, ExecTxResult)> {
-        match self {
-            Proposal::Prepare {
-                execution_results, ..
-            }
-            | Proposal::Process {
-                execution_results, ..
-            } => execution_results,
-=======
     fn executed_txs(self) -> Vec<ExecutedTransaction> {
         match self {
             Proposal::Prepare {
@@ -2059,7 +1907,6 @@
             | Proposal::Process {
                 executed_txs, ..
             } => executed_txs,
->>>>>>> 31a6903e
         }
     }
 }
