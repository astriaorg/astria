#[cfg(feature = "benchmark")]
mod benchmarks;
#[cfg(any(test, feature = "benchmark"))]
pub(crate) mod test_utils;
#[cfg(test)]
mod tests_app;
#[cfg(test)]
mod tests_block_fees;
#[cfg(test)]
mod tests_breaking_changes;
#[cfg(test)]
mod tests_execute_transaction;

mod action_handler;
use std::{
    collections::VecDeque,
    sync::Arc,
};

pub(crate) use action_handler::ActionHandler;
use anyhow::{
    anyhow,
    ensure,
    Context,
};
use astria_core::{
    generated::protocol::transactions::v1alpha1 as raw,
    protocol::{
        abci::AbciErrorCode,
        genesis::v1alpha1::GenesisAppState,
        transaction::v1alpha1::{
            action::ValidatorUpdate,
            Action,
            SignedTransaction,
        },
    },
    sequencerblock::v1alpha1::block::SequencerBlock,
};
use cnidarium::{
    ArcStateDeltaExt,
    Snapshot,
    StagedWriteBatch,
    StateDelta,
    StateRead,
    Storage,
};
use prost::Message as _;
use sha2::{
    Digest as _,
    Sha256,
};
use telemetry::display::json;
use tendermint::{
    abci::{
        self,
        types::ExecTxResult,
        Code,
        Event,
    },
    account,
    block::Header,
    AppHash,
    Hash,
};
use tracing::{
    debug,
    info,
    instrument,
    Level,
};

use crate::{
    accounts::{
        component::AccountsComponent,
        StateWriteExt as _,
    },
    address::StateWriteExt as _,
    api_state_ext::StateWriteExt as _,
    assets::{
        StateReadExt as _,
        StateWriteExt as _,
    },
    authority::{
        component::{
            AuthorityComponent,
            AuthorityComponentAppState,
        },
        StateReadExt as _,
        StateWriteExt as _,
    },
    bridge::{
        component::BridgeComponent,
        StateReadExt as _,
        StateWriteExt as _,
    },
    component::Component as _,
    ibc::component::IbcComponent,
    mempool::{
        Mempool,
        RemovalReason,
    },
    metrics::Metrics,
    proposal::{
        block_size_constraints::BlockSizeConstraints,
        commitment::{
            generate_rollup_datas_commitment,
            GeneratedCommitments,
        },
    },
    sequence::component::SequenceComponent,
    state_ext::{
        StateReadExt as _,
        StateWriteExt as _,
    },
    transaction::InvalidNonce,
};

/// The inter-block state being written to by the application.
type InterBlockState = Arc<StateDelta<Snapshot>>;

/// The Sequencer application, written as a bundle of [`Component`]s.
///
/// Note: this is called `App` because this is a Tendermint ABCI application,
/// and implements the state transition logic of the chain.
///
/// See also the [Penumbra reference] implementation.
///
/// [Penumbra reference]: https://github.com/penumbra-zone/penumbra/blob/9cc2c644e05c61d21fdc7b507b96016ba6b9a935/app/src/app/mod.rs#L42
pub(crate) struct App {
    state: InterBlockState,

    // The mempool of the application.
    //
    // Transactions are pulled from this mempool during `prepare_proposal`.
    mempool: Mempool,

    // The validator address in cometbft being used to sign votes.
    //
    // Used to avoid executing a block in both `prepare_proposal` and `process_proposal`. It
    // is set in `prepare_proposal` from information sent in from cometbft and can potentially
    // change round-to-round. In `process_proposal` we check if we prepared the proposal, and
    // if so, we clear the value and we skip re-execution of the block's transactions to avoid
    // failures caused by re-execution.
    validator_address: Option<account::Id>,

    // This is set to the executed hash of the proposal during `process_proposal`
    //
    // If it does not match the hash given during `begin_block`, then we clear and
    // reset the execution results cache + state delta. Transactions are re-executed.
    // If it does match, we utilize cached results to reduce computation.
    //
    // Resets to default hash at the beginning of `prepare_proposal`, and `process_proposal` if
    // `prepare_proposal` was not called.
    executed_proposal_hash: Hash,

    // This is set when a `FeeChange` or `FeeAssetChange` action is seen in a block to flag
    // to the mempool to recost all transactions.
    recost_mempool: bool,

    // cache of results of executing of transactions in `prepare_proposal` or `process_proposal`.
    // cleared at the end of each block.
    execution_results: Option<Vec<tendermint::abci::types::ExecTxResult>>,

    // the current `StagedWriteBatch` which contains the rocksdb write batch
    // of the current block being executed, created from the state delta,
    // and set after `finalize_block`.
    // this is committed to the state when `commit` is called, and set to `None`.
    write_batch: Option<StagedWriteBatch>,

    // the currently committed `AppHash` of the application state.
    // set whenever `commit` is called.
    //
    // allow clippy because we need be specific as to what hash this is.
    #[allow(clippy::struct_field_names)]
    app_hash: AppHash,

    metrics: &'static Metrics,
}

impl App {
    #[instrument(skip_all, err)]
    pub(crate) async fn new(
        snapshot: Snapshot,
        mempool: Mempool,
        metrics: &'static Metrics,
    ) -> anyhow::Result<Self> {
        debug!("initializing App instance");

        let app_hash: AppHash = snapshot
            .root_hash()
            .await
            .context("failed to get current root hash")?
            .0
            .to_vec()
            .try_into()
            .expect("root hash conversion must succeed; should be 32 bytes");

        // We perform the `Arc` wrapping of `State` here to ensure
        // there should be no unexpected copies elsewhere.
        let state = Arc::new(StateDelta::new(snapshot));

        Ok(Self {
            state,
            mempool,
            validator_address: None,
            executed_proposal_hash: Hash::default(),
            execution_results: None,
            recost_mempool: false,
            write_batch: None,
            app_hash,
            metrics,
        })
    }

    #[instrument(name = "App:init_chain", skip_all, err)]
    pub(crate) async fn init_chain(
        &mut self,
        storage: Storage,
        genesis_state: GenesisAppState,
        genesis_validators: Vec<ValidatorUpdate>,
        chain_id: String,
    ) -> anyhow::Result<AppHash> {
        let mut state_tx = self
            .state
            .try_begin_transaction()
            .expect("state Arc should not be referenced elsewhere");

        state_tx.put_base_prefix(genesis_state.address_prefixes().base());
        state_tx.put_ibc_compat_prefix(genesis_state.address_prefixes().ibc_compat());

        let native_asset = genesis_state.native_asset_base_denomination();
        state_tx.put_native_asset(native_asset);
        state_tx
            .put_ibc_asset(native_asset)
            .context("failed to commit native asset as ibc asset to state")?;

        state_tx.put_chain_id_and_revision_number(chain_id.try_into().context("invalid chain ID")?);
        state_tx.put_block_height(0);

        for fee_asset in genesis_state.allowed_fee_assets() {
            state_tx.put_allowed_fee_asset(fee_asset);
        }

        // call init_chain on all components
        AccountsComponent::init_chain(&mut state_tx, &genesis_state)
            .await
            .context("failed to call init_chain on AccountsComponent")?;
        AuthorityComponent::init_chain(
            &mut state_tx,
            &AuthorityComponentAppState {
                authority_sudo_address: *genesis_state.authority_sudo_address(),
                genesis_validators,
            },
        )
        .await
        .context("failed to call init_chain on AuthorityComponent")?;
        BridgeComponent::init_chain(&mut state_tx, &genesis_state)
            .await
            .context("failed to call init_chain on BridgeComponent")?;
        IbcComponent::init_chain(&mut state_tx, &genesis_state)
            .await
            .context("failed to call init_chain on IbcComponent")?;
        SequenceComponent::init_chain(&mut state_tx, &genesis_state)
            .await
            .context("failed to call init_chain on SequenceComponent")?;

        state_tx.apply();

        let app_hash = self
            .prepare_commit(storage)
            .await
            .context("failed to prepare commit")?;
        debug!(app_hash = %telemetry::display::base64(&app_hash), "init_chain completed");
        Ok(app_hash)
    }

    fn update_state_for_new_round(&mut self, storage: &Storage) {
        // reset app state to latest committed state, in case of a round not being committed
        // but `self.state` was changed due to executing the previous round's data.
        //
        // if the previous round was committed, then the state stays the same.
        self.state = Arc::new(StateDelta::new(storage.latest_snapshot()));

        // clear the cache of transaction execution results
        self.execution_results = None;
        self.executed_proposal_hash = Hash::default();
    }

    /// Generates a commitment to the `sequence::Actions` in the block's transactions.
    ///
    /// This is required so that a rollup can easily verify that the transactions it
    /// receives are correct (ie. we actually included in a sequencer block, and none
    /// are missing)
    /// It puts this special "commitment" as the first transaction in a block.
    /// When other validators receive the block, they know the first transaction is
    /// supposed to be the commitment, and verifies that is it correct.
    #[instrument(name = "App::prepare_proposal", skip_all, err)]
    pub(crate) async fn prepare_proposal(
        &mut self,
        prepare_proposal: abci::request::PrepareProposal,
        storage: Storage,
    ) -> anyhow::Result<abci::response::PrepareProposal> {
        self.validator_address = Some(prepare_proposal.proposer_address);
        self.update_state_for_new_round(&storage);

        let mut block_size_constraints = BlockSizeConstraints::new(
            usize::try_from(prepare_proposal.max_tx_bytes)
                .context("failed to convert max_tx_bytes to usize")?,
        )
        .context("failed to create block size constraints")?;

        let block_data = BlockData {
            misbehavior: prepare_proposal.misbehavior,
            height: prepare_proposal.height,
            time: prepare_proposal.time,
            next_validators_hash: prepare_proposal.next_validators_hash,
            proposer_address: prepare_proposal.proposer_address,
        };

        self.pre_execute_transactions(block_data)
            .await
            .context("failed to prepare for executing block")?;

        // ignore the txs passed by cometbft in favour of our app-side mempool
        let (included_tx_bytes, signed_txs_included) = self
            .execute_transactions_prepare_proposal(&mut block_size_constraints)
            .await
            .context("failed to execute transactions")?;
        self.metrics
            .record_proposal_transactions(signed_txs_included.len());

        let deposits = self
            .state
            .get_block_deposits()
            .await
            .context("failed to get block deposits in prepare_proposal")?;
        self.metrics.record_proposal_deposits(deposits.len());

        // generate commitment to sequence::Actions and deposits and commitment to the rollup IDs
        // included in the block
        let res = generate_rollup_datas_commitment(&signed_txs_included, deposits);

        Ok(abci::response::PrepareProposal {
            txs: res.into_transactions(included_tx_bytes),
        })
    }

    /// Generates a commitment to the `sequence::Actions` in the block's transactions
    /// and ensures it matches the commitment created by the proposer, which
    /// should be the first transaction in the block.
    #[instrument(name = "App::process_proposal", skip_all, err(level = Level::WARN))]
    pub(crate) async fn process_proposal(
        &mut self,
        process_proposal: abci::request::ProcessProposal,
        storage: Storage,
    ) -> anyhow::Result<()> {
        // if we proposed this block (ie. prepare_proposal was called directly before this), then
        // we skip execution for this `process_proposal` call.
        //
        // if we didn't propose this block, `self.validator_address` will be None or a different
        // value, so we will execute the block as normal.
        if let Some(id) = self.validator_address {
            if id == process_proposal.proposer_address {
                debug!("skipping process_proposal as we are the proposer for this block");
                self.validator_address = None;
                self.executed_proposal_hash = process_proposal.hash;
                return Ok(());
            }
            self.metrics.increment_process_proposal_skipped_proposal();
            debug!(
                "our validator address was set but we're not the proposer, so our previous \
                 proposal was skipped, executing block"
            );
            self.validator_address = None;
        }

        self.update_state_for_new_round(&storage);

        let mut txs = VecDeque::from(process_proposal.txs);
        let received_rollup_datas_root: [u8; 32] = txs
            .pop_front()
            .context("no transaction commitment in proposal")?
            .to_vec()
            .try_into()
            .map_err(|_| anyhow!("transaction commitment must be 32 bytes"))?;

        let received_rollup_ids_root: [u8; 32] = txs
            .pop_front()
            .context("no chain IDs commitment in proposal")?
            .to_vec()
            .try_into()
            .map_err(|_| anyhow!("chain IDs commitment must be 32 bytes"))?;

        let expected_txs_len = txs.len();

        let block_data = BlockData {
            misbehavior: process_proposal.misbehavior,
            height: process_proposal.height,
            time: process_proposal.time,
            next_validators_hash: process_proposal.next_validators_hash,
            proposer_address: process_proposal.proposer_address,
        };

        self.pre_execute_transactions(block_data)
            .await
            .context("failed to prepare for executing block")?;

        // we don't care about the cometbft max_tx_bytes here, as cometbft would have
        // rejected the proposal if it was too large.
        // however, we should still validate the other constraints, namely
        // the max sequenced data bytes.
        let mut block_size_constraints = BlockSizeConstraints::new_unlimited_cometbft();

        // deserialize txs into `SignedTransaction`s;
        // this does not error if any txs fail to be deserialized, but the `execution_results.len()`
        // check below ensures that all txs in the proposal are deserializable (and
        // executable).
        let signed_txs = txs
            .into_iter()
            .filter_map(|bytes| signed_transaction_from_bytes(bytes.as_ref()).ok())
            .collect::<Vec<_>>();

        self.execute_transactions_process_proposal(signed_txs.clone(), &mut block_size_constraints)
            .await
            .context("failed to execute transactions")?;

        let Some(execution_results) = self.execution_results.as_ref() else {
            anyhow::bail!("execution results must be present after executing transactions")
        };

        // all txs in the proposal should be deserializable and executable
        // if any txs were not deserializeable or executable, they would not have been
        // added to the `execution_results` list, thus the length of `txs_to_include`
        // will be shorter than that of `execution_results`.
        ensure!(
            execution_results.len() == expected_txs_len,
            "transactions to be included do not match expected",
        );
        self.metrics.record_proposal_transactions(signed_txs.len());

        let deposits = self
            .state
            .get_block_deposits()
            .await
            .context("failed to get block deposits in process_proposal")?;
        self.metrics.record_proposal_deposits(deposits.len());

        let GeneratedCommitments {
            rollup_datas_root: expected_rollup_datas_root,
            rollup_ids_root: expected_rollup_ids_root,
        } = generate_rollup_datas_commitment(&signed_txs, deposits);
        ensure!(
            received_rollup_datas_root == expected_rollup_datas_root,
            "transaction commitment does not match expected",
        );

        ensure!(
            received_rollup_ids_root == expected_rollup_ids_root,
            "chain IDs commitment does not match expected",
        );

        self.executed_proposal_hash = process_proposal.hash;

        Ok(())
    }

    /// Executes transactions from the app's mempool until the block is full,
    /// writing to the app's `StateDelta`.
    ///
    /// The result of execution of every transaction which is successful
    /// is stored in `self.execution_results`.
    ///
    /// Returns the transactions which were successfully executed
    /// in both their [`SignedTransaction`] and raw bytes form.
    ///
    /// Unlike the usual flow of an ABCI application, this is called during
    /// the proposal phase, ie. `prepare_proposal`.
    ///
    /// This is because we disallow transactions that fail execution to be included
    /// in a block's transaction data, as this would allow `sequence::Action`s to be
    /// included for free. Instead, we execute transactions during the proposal phase,
    /// and only include them in the block if they succeed.
    ///
    /// As a result, all transactions in a sequencer block are guaranteed to execute
    /// successfully.
    #[instrument(name = "App::execute_transactions_prepare_proposal", skip_all, err)]
    async fn execute_transactions_prepare_proposal(
        &mut self,
        block_size_constraints: &mut BlockSizeConstraints,
    ) -> anyhow::Result<(Vec<bytes::Bytes>, Vec<SignedTransaction>)> {
        let mempool_len = self.mempool.len().await;
        debug!(mempool_len, "executing transactions from mempool");

        let mut validated_txs: Vec<bytes::Bytes> = Vec::new();
        let mut included_signed_txs = Vec::new();
        let mut failed_tx_count: usize = 0;
        let mut execution_results = Vec::new();
        let mut excluded_txs: usize = 0;

        // get copy of transactions to execute from mempool
        let pending_txs = self
            .mempool
            .builder_queue(&self.state)
            .await
            .expect("failed to fetch pending transactions");

        let mut unused_count = pending_txs.len();
        for (tx_hash, tx) in pending_txs {
            unused_count = unused_count.saturating_sub(1);
            let tx_hash_base64 = telemetry::display::base64(&tx_hash).to_string();
            let bytes = tx.to_raw().encode_to_vec();
            let tx_len = bytes.len();
            info!(transaction_hash = %tx_hash_base64, "executing transaction");

            // don't include tx if it would make the cometBFT block too large
            if !block_size_constraints.cometbft_has_space(tx_len) {
                self.metrics
                    .increment_prepare_proposal_excluded_transactions_cometbft_space();
                debug!(
                    transaction_hash = %tx_hash_base64,
                    block_size_constraints = %json(&block_size_constraints),
                    tx_data_bytes = tx_len,
                    "excluding remaining transactions: max cometBFT data limit reached"
                );
                excluded_txs = excluded_txs.saturating_add(1);

                // break from loop, as the block is full
                break;
            }

            // check if tx's sequence data will fit into sequence block
            let tx_sequence_data_bytes = tx
                .unsigned_transaction()
                .actions
                .iter()
                .filter_map(Action::as_sequence)
                .fold(0usize, |acc, seq| acc.saturating_add(seq.data.len()));

            if !block_size_constraints.sequencer_has_space(tx_sequence_data_bytes) {
                self.metrics
                    .increment_prepare_proposal_excluded_transactions_sequencer_space();
                debug!(
                    transaction_hash = %tx_hash_base64,
                    block_size_constraints = %json(&block_size_constraints),
                    tx_data_bytes = tx_sequence_data_bytes,
                    "excluding transaction: max block sequenced data limit reached"
                );
                excluded_txs = excluded_txs.saturating_add(1);

                // continue as there might be non-sequence txs that can fit
                continue;
            }

            // execute tx and store in `execution_results` list on success
            match self.execute_transaction(tx.clone()).await {
                Ok(events) => {
                    execution_results.push(ExecTxResult {
                        events,
                        ..Default::default()
                    });
                    block_size_constraints
                        .sequencer_checked_add(tx_sequence_data_bytes)
                        .context("error growing sequencer block size")?;
                    block_size_constraints
                        .cometbft_checked_add(tx_len)
                        .context("error growing cometBFT block size")?;
                    validated_txs.push(bytes.into());
                    included_signed_txs.push((*tx).clone());
                }
                Err(e) => {
                    self.metrics
                        .increment_prepare_proposal_excluded_transactions_failed_execution();
                    debug!(
                        transaction_hash = %tx_hash_base64,
                        error = AsRef::<dyn std::error::Error>::as_ref(&e),
                        "failed to execute transaction, not including in block"
                    );

                    if e.downcast_ref::<InvalidNonce>().is_some() {
                        // we don't remove the tx from mempool if it failed to execute
                        // due to an invalid nonce, as it may be valid in the future.
                        // if it's invalid due to the nonce being too low, it'll be
                        // removed from the mempool in `update_mempool_after_finalization`.
                    } else {
                        failed_tx_count = failed_tx_count.saturating_add(1);

                        // remove the failing transaction from the mempool
                        //
                        // this will remove any transactions from the same sender
                        // as well, as the dependent nonces will not be able
                        // to execute
                        self.mempool
                            .remove_tx_invalid(
                                tx,
                                RemovalReason::FailedPrepareProposal(e.to_string()),
                            )
                            .await;
                    }
                }
            }
        }

        if failed_tx_count > 0 {
            info!(
                failed_tx_count = failed_tx_count,
                included_tx_count = validated_txs.len(),
                "excluded transactions from block due to execution failure"
            );
        }
        self.metrics.set_prepare_proposal_excluded_transactions(
            excluded_txs.saturating_add(failed_tx_count),
        );

        debug!("{unused_count} leftover pending transactions");
        self.metrics
            .set_transactions_in_mempool_total(self.mempool.len().await);

        self.execution_results = Some(execution_results);
        Ok((validated_txs, included_signed_txs))
    }

    /// Executes the given transactions, writing to the app's `StateDelta`.
    ///
    /// The result of execution of every transaction which is successful
    /// is stored in `self.execution_results`.
    ///
    /// Unlike the usual flow of an ABCI application, this is called during
    /// the proposal phase, ie. `process_proposal`.
    ///
    /// This is because we disallow transactions that fail execution to be included
    /// in a block's transaction data, as this would allow `sequence::Action`s to be
    /// included for free. Instead, we execute transactions during the proposal phase,
    /// and only include them in the block if they succeed.
    ///
    /// As a result, all transactions in a sequencer block are guaranteed to execute
    /// successfully.
    #[instrument(name = "App::execute_transactions_process_proposal", skip_all, err(level = Level::WARN))]
    async fn execute_transactions_process_proposal(
        &mut self,
        txs: Vec<SignedTransaction>,
        block_size_constraints: &mut BlockSizeConstraints,
    ) -> anyhow::Result<()> {
        let mut excluded_tx_count = 0_f64;
        let mut execution_results = Vec::new();

        for tx in txs {
            let bytes = tx.to_raw().encode_to_vec();
            let tx_hash = Sha256::digest(&bytes);
            let tx_len = bytes.len();

            // check if tx's sequence data will fit into sequence block
            let tx_sequence_data_bytes = tx
                .unsigned_transaction()
                .actions
                .iter()
                .filter_map(Action::as_sequence)
                .fold(0usize, |acc, seq| acc.saturating_add(seq.data.len()));

            if !block_size_constraints.sequencer_has_space(tx_sequence_data_bytes) {
                debug!(
                    transaction_hash = %telemetry::display::base64(&tx_hash),
                    block_size_constraints = %json(&block_size_constraints),
                    tx_data_bytes = tx_sequence_data_bytes,
                    "excluding transaction: max block sequenced data limit reached"
                );
                excluded_tx_count += 1.0;
                continue;
            }

            // execute tx and store in `execution_results` list on success
            match self.execute_transaction(Arc::new(tx.clone())).await {
                Ok(events) => {
                    execution_results.push(ExecTxResult {
                        events,
                        ..Default::default()
                    });
                    block_size_constraints
                        .sequencer_checked_add(tx_sequence_data_bytes)
                        .context("error growing sequencer block size")?;
                    block_size_constraints
                        .cometbft_checked_add(tx_len)
                        .context("error growing cometBFT block size")?;
                }
                Err(e) => {
                    debug!(
                        transaction_hash = %telemetry::display::base64(&tx_hash),
                        error = AsRef::<dyn std::error::Error>::as_ref(&e),
                        "failed to execute transaction, not including in block"
                    );
                    excluded_tx_count += 1.0;
                }
            }
        }

        if excluded_tx_count > 0.0 {
            info!(
                excluded_tx_count = excluded_tx_count,
                included_tx_count = execution_results.len(),
                "excluded transactions from block"
            );
        }

        self.execution_results = Some(execution_results);
        Ok(())
    }

    /// sets up the state for execution of the block's transactions.
    /// set the current height and timestamp, and calls `begin_block` on all components.
    ///
    /// this *must* be called anytime before a block's txs are executed, whether it's
    /// during the proposal phase, or finalize_block phase.
    #[instrument(name = "App::pre_execute_transactions", skip_all, err)]
    async fn pre_execute_transactions(&mut self, block_data: BlockData) -> anyhow::Result<()> {
        let chain_id = self
            .state
            .get_chain_id()
            .await
            .context("failed to get chain ID from state")?;

        // reset recost flag
        self.recost_mempool = false;

        // call begin_block on all components
        // NOTE: the fields marked `unused` are not used by any of the components;
        // however, we need to still construct a `BeginBlock` type for now as
        // the penumbra IBC implementation still requires it as a parameter.
        let begin_block: abci::request::BeginBlock = abci::request::BeginBlock {
            hash: Hash::default(), // unused
            byzantine_validators: block_data.misbehavior.clone(),
            header: Header {
                app_hash: self.app_hash.clone(),
                chain_id: chain_id.clone(),
                consensus_hash: Hash::default(),      // unused
                data_hash: Some(Hash::default()),     // unused
                evidence_hash: Some(Hash::default()), // unused
                height: block_data.height,
                last_block_id: None,                      // unused
                last_commit_hash: Some(Hash::default()),  // unused
                last_results_hash: Some(Hash::default()), // unused
                next_validators_hash: block_data.next_validators_hash,
                proposer_address: block_data.proposer_address,
                time: block_data.time,
                validators_hash: Hash::default(), // unused
                version: tendermint::block::header::Version {
                    // unused
                    app: 0,
                    block: 0,
                },
            },
            last_commit_info: tendermint::abci::types::CommitInfo {
                round: 0u16.into(), // unused
                votes: vec![],
            }, // unused
        };

        self.begin_block(&begin_block)
            .await
            .context("failed to call begin_block")?;

        Ok(())
    }

    /// Executes the given block, but does not write it to disk.
    ///
    /// `commit` must be called after this to write the block to disk.
    ///
    /// This is called by cometbft after the block has already been
    /// committed by the network's consensus.
    #[instrument(name = "App::finalize_block", skip_all, err)]
    pub(crate) async fn finalize_block(
        &mut self,
        finalize_block: abci::request::FinalizeBlock,
        storage: Storage,
    ) -> anyhow::Result<abci::response::FinalizeBlock> {
        let chain_id = self
            .state
            .get_chain_id()
            .await
            .context("failed to get chain ID from state")?;
        let sudo_address = self
            .state
            .get_sudo_address()
            .await
            .context("failed to get sudo address from state")?;

        // convert tendermint id to astria address; this assumes they are
        // the same address, as they are both ed25519 keys
        let proposer_address = finalize_block.proposer_address;

        let height = finalize_block.height;
        let time = finalize_block.time;
        let Hash::Sha256(block_hash) = finalize_block.hash else {
            anyhow::bail!("finalized block hash is empty; this should not occur")
        };

        // If we previously executed txs in a different proposal than is being processed,
        // reset cached state changes.
        if self.executed_proposal_hash != finalize_block.hash {
            self.update_state_for_new_round(&storage);
        }

        ensure!(
            finalize_block.txs.len() >= 2,
            "block must contain at least two transactions: the rollup transactions commitment and
             rollup IDs commitment"
        );

        // cometbft expects a result for every tx in the block, so we need to return a
        // tx result for the commitments, even though they're not actually user txs.
        let mut tx_results: Vec<ExecTxResult> = Vec::with_capacity(finalize_block.txs.len());
        tx_results.extend(std::iter::repeat(ExecTxResult::default()).take(2));

        // When the hash is not empty, we have already executed and cached the results
        if self.executed_proposal_hash.is_empty() {
            // we haven't executed anything yet, so set up the state for execution.
            let block_data = BlockData {
                misbehavior: finalize_block.misbehavior,
                height,
                time,
                next_validators_hash: finalize_block.next_validators_hash,
                proposer_address,
            };

            self.pre_execute_transactions(block_data)
                .await
                .context("failed to execute block")?;

            // skip the first two transactions, as they are the rollup data commitments
            for tx in finalize_block.txs.iter().skip(2) {
                let signed_tx = signed_transaction_from_bytes(tx)
                    .context("protocol error; only valid txs should be finalized")?;

                match self.execute_transaction(Arc::new(signed_tx)).await {
                    Ok(events) => tx_results.push(ExecTxResult {
                        events,
                        ..Default::default()
                    }),
                    Err(e) => {
                        // this is actually a protocol error, as only valid txs should be finalized
                        tracing::warn!(
                            error = AsRef::<dyn std::error::Error>::as_ref(&e),
                            "failed to finalize transaction; ignoring it",
                        );
                        let code = if e.downcast_ref::<InvalidNonce>().is_some() {
                            AbciErrorCode::INVALID_NONCE
                        } else {
                            AbciErrorCode::INTERNAL_ERROR
                        };
                        tx_results.push(ExecTxResult {
                            code: Code::Err(code.value()),
                            info: code.info(),
                            log: format!("{e:#}"),
                            ..Default::default()
                        });
                    }
                }
            }
        } else {
            let execution_results = self.execution_results.take().expect(
                "execution results must be present if txs were already executed during proposal \
                 phase",
            );
            tx_results.extend(execution_results);
        };

        let end_block = self.end_block(height.value(), sudo_address).await?;

        // get and clear block deposits from state
        let mut state_tx = StateDelta::new(self.state.clone());
        let deposits = self
            .state
            .get_block_deposits()
            .await
            .context("failed to get block deposits in end_block")?;
        state_tx
            .clear_block_deposits()
            .await
            .context("failed to clear block deposits")?;
        debug!(
            deposits = %telemetry::display::json(&deposits),
            "got block deposits from state"
        );

        let sequencer_block = SequencerBlock::try_from_block_info_and_data(
            block_hash,
            chain_id,
            height,
            time,
            proposer_address,
            finalize_block
                .txs
                .into_iter()
                .map(std::convert::Into::into)
                .collect(),
            deposits,
        )
        .context("failed to convert block info and data to SequencerBlock")?;
        state_tx
            .put_sequencer_block(sequencer_block)
            .context("failed to write sequencer block to state")?;

        // update the priority of any txs in the mempool based on the updated app state
        if self.recost_mempool {
            self.metrics.increment_mempool_recosted();
        }
        update_mempool_after_finalization(&mut self.mempool, &state_tx, self.recost_mempool).await;

        // events that occur after end_block are ignored here;
        // there should be none anyways.
        let _ = self.apply(state_tx);

        // prepare the `StagedWriteBatch` for a later commit.
        let app_hash = self
            .prepare_commit(storage.clone())
            .await
            .context("failed to prepare commit")?;

        Ok(abci::response::FinalizeBlock {
            events: end_block.events,
            validator_updates: end_block.validator_updates,
            consensus_param_updates: end_block.consensus_param_updates,
            tx_results,
            app_hash,
        })
    }

    #[instrument(skip_all, err)]
    async fn prepare_commit(&mut self, storage: Storage) -> anyhow::Result<AppHash> {
        // extract the state we've built up to so we can prepare it as a `StagedWriteBatch`.
        let dummy_state = StateDelta::new(storage.latest_snapshot());
        let mut state = Arc::try_unwrap(std::mem::replace(&mut self.state, Arc::new(dummy_state)))
            .expect("we have exclusive ownership of the State at commit()");

        // store the storage version indexed by block height
        let new_version = storage.latest_version().wrapping_add(1);
        let height = state
            .get_block_height()
            .await
            .expect("block height must be set, as `put_block_height` was already called");
        state.put_storage_version_by_height(height, new_version);
        debug!(
            height,
            version = new_version,
            "stored storage version for height"
        );

        let write_batch = storage
            .prepare_commit(state)
            .await
            .context("failed to prepare commit")?;
        let app_hash: AppHash = write_batch
            .root_hash()
            .0
            .to_vec()
            .try_into()
            .context("failed to convert app hash")?;
        self.write_batch = Some(write_batch);
        Ok(app_hash)
    }

    #[instrument(name = "App::begin_block", skip_all, err)]
    pub(crate) async fn begin_block(
        &mut self,
        begin_block: &abci::request::BeginBlock,
    ) -> anyhow::Result<Vec<abci::Event>> {
        let mut state_tx = StateDelta::new(self.state.clone());

        // store the block height
        state_tx.put_block_height(begin_block.header.height.into());
        // store the block time
        state_tx.put_block_timestamp(begin_block.header.time);

        // call begin_block on all components
        let mut arc_state_tx = Arc::new(state_tx);
        AccountsComponent::begin_block(&mut arc_state_tx, begin_block)
            .await
            .context("failed to call begin_block on AccountsComponent")?;
        AuthorityComponent::begin_block(&mut arc_state_tx, begin_block)
            .await
            .context("failed to call begin_block on AuthorityComponent")?;
        BridgeComponent::begin_block(&mut arc_state_tx, begin_block)
            .await
            .context("failed to call begin_block on BridgeComponent")?;
        IbcComponent::begin_block(&mut arc_state_tx, begin_block)
            .await
            .context("failed to call begin_block on IbcComponent")?;
        SequenceComponent::begin_block(&mut arc_state_tx, begin_block)
            .await
            .context("failed to call begin_block on SequenceComponent")?;

        let state_tx = Arc::try_unwrap(arc_state_tx)
            .expect("components should not retain copies of shared state");

        Ok(self.apply(state_tx))
    }

    /// Executes a signed transaction.
    #[instrument(name = "App::execute_transaction", skip_all)]
    async fn execute_transaction(
        &mut self,
        signed_tx: Arc<SignedTransaction>,
    ) -> anyhow::Result<Vec<Event>> {
        signed_tx
            .check_stateless()
            .await
            .context("stateless check failed")?;

        let mut state_tx = self
            .state
            .try_begin_transaction()
            .expect("state Arc should be present and unique");

        signed_tx
            .check_and_execute(&mut state_tx)
            .await
            .context("failed executing transaction")?;

        // flag mempool for cleaning if we ran a fee change action
        self.recost_mempool = self.recost_mempool
            || signed_tx
                .actions()
                .iter()
                .any(|action| matches!(action, Action::FeeAssetChange(_) | Action::FeeChange(_)));

        Ok(state_tx.apply().1)
    }

    #[instrument(name = "App::end_block", skip_all, err)]
    pub(crate) async fn end_block(
        &mut self,
        height: u64,
        fee_recipient: [u8; 20],
    ) -> anyhow::Result<abci::response::EndBlock> {
        let state_tx = StateDelta::new(self.state.clone());
        let mut arc_state_tx = Arc::new(state_tx);

        let end_block = abci::request::EndBlock {
            height: height
                .try_into()
                .expect("a block height should be able to fit in an i64"),
        };

        // call end_block on all components
        AccountsComponent::end_block(&mut arc_state_tx, &end_block)
            .await
            .context("failed to call end_block on AccountsComponent")?;
        AuthorityComponent::end_block(&mut arc_state_tx, &end_block)
            .await
            .context("failed to call end_block on AuthorityComponent")?;
        BridgeComponent::end_block(&mut arc_state_tx, &end_block)
            .await
            .context("failed to call end_block on BridgeComponent")?;
        IbcComponent::end_block(&mut arc_state_tx, &end_block)
            .await
            .context("failed to call end_block on IbcComponent")?;
        SequenceComponent::end_block(&mut arc_state_tx, &end_block)
            .await
            .context("failed to call end_block on SequenceComponent")?;

        let mut state_tx = Arc::try_unwrap(arc_state_tx)
            .expect("components should not retain copies of shared state");

        // gather and return validator updates
        let validator_updates = self
            .state
            .get_validator_updates()
            .await
            .expect("failed getting validator updates");

        // clear validator updates
        state_tx.clear_validator_updates();

        // gather block fees and transfer them to the block proposer
        let fees = self
            .state
            .get_block_fees()
            .await
            .context("failed to get block fees")?;

        for (asset, amount) in fees {
            state_tx
                .increase_balance(fee_recipient, asset, amount)
                .await
                .context("failed to increase fee recipient balance")?;
        }

        // clear block fees
        state_tx.clear_block_fees().await;

        let events = self.apply(state_tx);
        Ok(abci::response::EndBlock {
            validator_updates: validator_updates
                .try_into_cometbft()
                .context("failed converting astria validators to cometbft compatible type")?,
            events,
            ..Default::default()
        })
    }

    #[instrument(name = "App::commit", skip_all)]
    pub(crate) async fn commit(&mut self, storage: Storage) {
        // Commit the pending writes, clearing the state.
        let app_hash = storage
            .commit_batch(self.write_batch.take().expect(
                "write batch must be set, as `finalize_block` is always called before `commit`",
            ))
            .expect("must be able to successfully commit to storage");
        tracing::debug!(
            app_hash = %telemetry::display::hex(&app_hash),
            "finished committing state",
        );
        self.app_hash = app_hash
            .0
            .to_vec()
            .try_into()
            .expect("root hash to app hash conversion must succeed");

        // Get the latest version of the state, now that we've committed it.
        self.state = Arc::new(StateDelta::new(storage.latest_snapshot()));
    }

    // StateDelta::apply only works when the StateDelta wraps an underlying
    // StateWrite.  But if we want to share the StateDelta with spawned tasks,
    // we usually can't wrap a StateWrite instance, which requires exclusive
    // access. This method "externally" applies the state delta to the
    // inter-block state.
    //
    // Invariant: state_tx and self.state are the only two references to the
    // inter-block state.
    fn apply(&mut self, state_tx: StateDelta<InterBlockState>) -> Vec<Event> {
        let (state2, mut cache) = state_tx.flatten();
        std::mem::drop(state2);
        // Now there is only one reference to the inter-block state: self.state

        let events = cache.take_events();
        cache.apply_to(
            Arc::get_mut(&mut self.state).expect("no other references to inter-block state"),
        );

        events
    }
}

// updates the mempool to reflect current state
//
// NOTE: this function locks the mempool until all accounts have been cleaned.
// this could potentially stall consensus from moving to the next round if
<<<<<<< HEAD
// the mempool is large.
#[instrument(skip_all)]
async fn update_mempool_after_finalization<S: accounts::StateReadExt>(
=======
// the mempool is large, especially if recosting transactions.
async fn update_mempool_after_finalization<S: StateRead>(
>>>>>>> b401e4fb
    mempool: &mut Mempool,
    state: &S,
    recost: bool,
) {
    mempool.run_maintenance(state, recost).await;
}

/// relevant data of a block being executed.
///
/// used to setup the state before execution of transactions.
#[derive(Debug, Clone)]
struct BlockData {
    misbehavior: Vec<tendermint::abci::types::Misbehavior>,
    height: tendermint::block::Height,
    time: tendermint::Time,
    next_validators_hash: Hash,
    proposer_address: account::Id,
}

fn signed_transaction_from_bytes(bytes: &[u8]) -> anyhow::Result<SignedTransaction> {
    let raw = raw::SignedTransaction::decode(bytes)
        .context("failed to decode protobuf to signed transaction")?;
    let tx = SignedTransaction::try_from_raw(raw)
        .context("failed to transform raw signed transaction to verified type")?;

    Ok(tx)
}<|MERGE_RESOLUTION|>--- conflicted
+++ resolved
@@ -1145,14 +1145,9 @@
 //
 // NOTE: this function locks the mempool until all accounts have been cleaned.
 // this could potentially stall consensus from moving to the next round if
-<<<<<<< HEAD
-// the mempool is large.
+// the mempool is large, especially if recosting transactions.
 #[instrument(skip_all)]
-async fn update_mempool_after_finalization<S: accounts::StateReadExt>(
-=======
-// the mempool is large, especially if recosting transactions.
 async fn update_mempool_after_finalization<S: StateRead>(
->>>>>>> b401e4fb
     mempool: &mut Mempool,
     state: &S,
     recost: bool,
