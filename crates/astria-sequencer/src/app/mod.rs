#[cfg(any(test, feature = "benchmark"))]
pub(crate) mod benchmark_and_test_utils;
#[cfg(feature = "benchmark")]
mod benchmarks;
pub(crate) mod event_bus;
mod state_ext;
pub(crate) mod storage;
#[cfg(test)]
pub(crate) mod test_utils;
#[cfg(test)]
mod tests_app;
#[cfg(test)]
mod tests_block_ordering;
#[cfg(test)]
mod tests_breaking_changes;
#[cfg(test)]
mod tests_execute_transaction;

pub(crate) mod vote_extension;

use std::{
    collections::VecDeque,
    sync::Arc,
};

use astria_core::{
    generated::astria::protocol::{
        connect::v1::ExtendedCommitInfoWithCurrencyPairMapping as RawExtendedCommitInfoWithCurrencyPairMapping,
        transaction::v1 as raw,
    },
    primitive::v1::TRANSACTION_ID_LEN,
    protocol::{
        abci::AbciErrorCode,
        connect::v1::ExtendedCommitInfoWithCurrencyPairMapping,
        genesis::v1::GenesisAppState,
        transaction::v1::{
            action::{
                group::Group,
                ValidatorUpdate,
            },
            Action,
            Transaction,
        },
    },
    sequencerblock::v1::block::{
        self,
        SequencerBlockBuilder,
    },
    Protobuf as _,
};
use astria_eyre::{
    anyhow_to_eyre,
    eyre::{
        bail,
        ensure,
        eyre,
        ContextCompat as _,
        OptionExt as _,
        Result,
        WrapErr as _,
    },
};
use cnidarium::{
    ArcStateDeltaExt,
    Snapshot,
    StagedWriteBatch,
    StateDelta,
    StateRead,
    StateWrite,
    Storage,
};
use prost::Message as _;
use sha2::{
    Digest as _,
    Sha256,
};
use telemetry::display::{
    base64,
    json,
};
use tendermint::{
    abci::{
        self,
        types::ExecTxResult,
        Code,
        Event,
    },
    account,
    block::Header,
    AppHash,
    Hash,
};
use tracing::{
    debug,
    info,
    instrument,
    warn,
    Level,
};

pub(crate) use self::state_ext::{
    StateReadExt,
    StateWriteExt,
};
use crate::{
    accounts::{
        component::AccountsComponent,
        StateWriteExt as _,
    },
    action_handler::{
        impls::transaction::InvalidNonce,
        ActionHandler as _,
    },
    address::StateWriteExt as _,
<<<<<<< HEAD
    app::vote_extension::ProposalHandler,
=======
    app::event_bus::{
        EventBus,
        EventBusSubscription,
    },
>>>>>>> dd99bf9f
    assets::StateWriteExt as _,
    authority::{
        component::{
            AuthorityComponent,
            AuthorityComponentAppState,
        },
        StateReadExt as _,
        StateWriteExt as _,
    },
    bridge::{
        StateReadExt as _,
        StateWriteExt as _,
    },
    component::Component as _,
    connect::{
        market_map::component::MarketMapComponent,
        oracle::component::OracleComponent,
    },
    fees::{
        component::FeesComponent,
        StateReadExt as _,
    },
    grpc::StateWriteExt as _,
    ibc::component::IbcComponent,
    mempool::{
        Mempool,
        RemovalReason,
    },
    metrics::Metrics,
    proposal::{
        block_size_constraints::BlockSizeConstraints,
        commitment::{
            generate_rollup_datas_commitment,
            GeneratedCommitments,
        },
    },
};

// ephemeral store key for the cache of results of executing of transactions in `prepare_proposal`.
// cleared in `process_proposal` if we're the proposer.
const EXECUTION_RESULTS_KEY: &str = "execution_results";

// ephemeral store key for the cache of results of executing of transactions in `process_proposal`.
// cleared at the end of the block.
const POST_TRANSACTION_EXECUTION_RESULT_KEY: &str = "post_transaction_execution_result";

// the number of non-external transactions expected at the start of the block
// before vote extensions are enabled.
//
// consists of:
// 1. rollup data root
// 2. rollup IDs root
const INJECTED_TRANSACTIONS_COUNT_BEFORE_VOTE_EXTENSIONS_ENABLED: usize = 2;

// the number of non-external transactions expected at the start of the block
// after vote extensions are enabled.
//
// consists of:
// 1. rollup data root
// 2. rollup IDs root
// 3. encoded `ExtendedCommitInfo` for the previous block
const INJECTED_TRANSACTIONS_COUNT_AFTER_VOTE_EXTENSIONS_ENABLED: usize = 3;

// the height to set the `vote_extensions_enable_height` to in state if vote extensions are
// disabled.
const VOTE_EXTENSIONS_DISABLED_HEIGHT: u64 = u64::MAX;

/// The inter-block state being written to by the application.
type InterBlockState = Arc<StateDelta<Snapshot>>;

/// This is used to identify a proposal constructed by the app instance
/// in `prepare_proposal` during a `process_proposal` call.
///
/// The fields are not exhaustive, in most instances just the validator address
/// is adequate. When running a third party signer such as horcrux however it is
/// possible that multiple nodes are preparing proposals as the same validator
/// address, in these instances the timestamp is used as a unique identifier for
/// the proposal from that node. This is not a perfect solution, but it only
/// impacts sentry nodes does not halt the network and is cheaper computationally
/// than an exhaustive comparison.
#[derive(Debug, Copy, Clone, PartialEq, Eq)]
pub(crate) struct ProposalFingerprint {
    validator_address: account::Id,
    timestamp: tendermint::Time,
}

impl From<abci::request::PrepareProposal> for ProposalFingerprint {
    fn from(proposal: abci::request::PrepareProposal) -> Self {
        Self {
            validator_address: proposal.proposer_address,
            timestamp: proposal.time,
        }
    }
}

impl From<abci::request::ProcessProposal> for ProposalFingerprint {
    fn from(proposal: abci::request::ProcessProposal) -> Self {
        Self {
            validator_address: proposal.proposer_address,
            timestamp: proposal.time,
        }
    }
}

/// The Sequencer application, written as a bundle of [`Component`]s.
///
/// Note: this is called `App` because this is a Tendermint ABCI application,
/// and implements the state transition logic of the chain.
///
/// See also the [Penumbra reference] implementation.
///
/// [Penumbra reference]: https://github.com/penumbra-zone/penumbra/blob/9cc2c644e05c61d21fdc7b507b96016ba6b9a935/app/src/app/mod.rs#L42
pub(crate) struct App {
    state: InterBlockState,

    // The mempool of the application.
    //
    // Transactions are pulled from this mempool during `prepare_proposal`.
    mempool: Mempool,

    // TODO(https://github.com/astriaorg/astria/issues/1660): The executed_proposal_fingerprint and
    // executed_proposal_hash fields should be stored in the ephemeral storage instead of on the
    // app struct, to avoid any issues with forgetting to reset them.

    // An identifier for a given proposal constructed by this app.
    //
    // Used to avoid executing a block in both `prepare_proposal` and `process_proposal`. It
    // is set in `prepare_proposal` from information sent in from cometbft and can potentially
    // change round-to-round. In `process_proposal` we check if we prepared the proposal, and
    // if so, we clear the value, and we skip re-execution of the block's transactions to avoid
    // failures caused by re-execution.
    executed_proposal_fingerprint: Option<ProposalFingerprint>,

    // This is set to the executed hash of the proposal during `process_proposal`
    //
    // If it does not match the hash given during `begin_block`, then we clear and
    // reset the execution results cache + state delta. Transactions are re-executed.
    // If it does match, we utilize cached results to reduce computation.
    //
    // Resets to default hash at the beginning of `prepare_proposal`, and `process_proposal` if
    // `prepare_proposal` was not called.
    executed_proposal_hash: Hash,

    // This is set when a `FeeChange` or `FeeAssetChange` action is seen in a block to flag
    // to the mempool to recost all transactions.
    recost_mempool: bool,

    // the current `StagedWriteBatch` which contains the rocksdb write batch
    // of the current block being executed, created from the state delta,
    // and set after `finalize_block`.
    // this is committed to the state when `commit` is called, and set to `None`.
    write_batch: Option<StagedWriteBatch>,

    // the currently committed `AppHash` of the application state.
    // set whenever `commit` is called.
    #[expect(
        clippy::struct_field_names,
        reason = "we need to be specific as to what hash this is"
    )]
    app_hash: AppHash,

<<<<<<< HEAD
    // used to create and verify vote extensions, if this is a validator node.
    vote_extension_handler: vote_extension::Handler,
=======
    // the sequencer event bus, used to send and receive events between components within the app
    event_bus: EventBus,
>>>>>>> dd99bf9f

    metrics: &'static Metrics,
}

impl App {
    #[instrument(name = "App::new", skip_all, err)]
    pub(crate) async fn new(
        snapshot: Snapshot,
        mempool: Mempool,
        vote_extension_handler: vote_extension::Handler,
        metrics: &'static Metrics,
    ) -> Result<Self> {
        debug!("initializing App instance");

        let app_hash: AppHash = snapshot
            .root_hash()
            .await
            .map_err(anyhow_to_eyre)
            .wrap_err("failed to get current root hash")?
            .0
            .to_vec()
            .try_into()
            .expect("root hash conversion must succeed; should be 32 bytes");

        // We perform the `Arc` wrapping of `State` here to ensure
        // there should be no unexpected copies elsewhere.
        let state = Arc::new(StateDelta::new(snapshot));

        let event_bus = EventBus::new();

        Ok(Self {
            state,
            mempool,
            executed_proposal_fingerprint: None,
            executed_proposal_hash: Hash::default(),
            recost_mempool: false,
            write_batch: None,
            app_hash,
<<<<<<< HEAD
            vote_extension_handler,
=======
            event_bus,
>>>>>>> dd99bf9f
            metrics,
        })
    }

    pub(crate) fn subscribe_to_events(&self) -> EventBusSubscription {
        self.event_bus.subscribe()
    }

    #[instrument(name = "App:init_chain", skip_all, err)]
    pub(crate) async fn init_chain(
        &mut self,
        storage: Storage,
        genesis_state: GenesisAppState,
        genesis_validators: Vec<ValidatorUpdate>,
        chain_id: String,
        vote_extensions_enable_height: u64,
    ) -> Result<AppHash> {
        let mut state_tx = self
            .state
            .try_begin_transaction()
            .expect("state Arc should not be referenced elsewhere");

        state_tx
            .put_base_prefix(genesis_state.address_prefixes().base().to_string())
            .wrap_err("failed to write base prefix to state")?;
        state_tx
            .put_ibc_compat_prefix(genesis_state.address_prefixes().ibc_compat().to_string())
            .wrap_err("failed to write ibc-compat prefix to state")?;

        if let Some(native_asset) = genesis_state.native_asset_base_denomination() {
            state_tx
                .put_native_asset(native_asset.clone())
                .wrap_err("failed to write native asset to state")?;
            state_tx
                .put_ibc_asset(native_asset.clone())
                .wrap_err("failed to commit native asset as ibc asset to state")?;
        }

        state_tx
            .put_chain_id_and_revision_number(chain_id.try_into().context("invalid chain ID")?)
            .wrap_err("failed to write chain id to state")?;
        state_tx
            .put_block_height(0)
            .wrap_err("failed to write block height to state")?;

        // if `vote_extensions_enable_height` is 0, vote extensions are disabled.
        // we set it to `u64::MAX` in state so checking if our current height is past
        // the vote extensions enabled height will always be false.
        let vote_extensions_enable_height = match vote_extensions_enable_height {
            0 => VOTE_EXTENSIONS_DISABLED_HEIGHT,
            _ => vote_extensions_enable_height,
        };
        state_tx
            .put_vote_extensions_enable_height(vote_extensions_enable_height)
            .wrap_err("failed to write vote extensions enabled height to state")?;

        // call init_chain on all components
        FeesComponent::init_chain(&mut state_tx, &genesis_state)
            .await
            .wrap_err("init_chain failed on FeesComponent")?;
        AccountsComponent::init_chain(&mut state_tx, &genesis_state)
            .await
            .wrap_err("init_chain failed on AccountsComponent")?;
        AuthorityComponent::init_chain(
            &mut state_tx,
            &AuthorityComponentAppState {
                authority_sudo_address: *genesis_state.authority_sudo_address(),
                genesis_validators,
            },
        )
        .await
        .wrap_err("init_chain failed on AuthorityComponent")?;
        IbcComponent::init_chain(&mut state_tx, &genesis_state)
            .await
            .wrap_err("init_chain failed on IbcComponent")?;

        if vote_extensions_enable_height != VOTE_EXTENSIONS_DISABLED_HEIGHT {
            MarketMapComponent::init_chain(&mut state_tx, &genesis_state)
                .await
                .wrap_err("init_chain failed on MarketMapComponent")?;
            OracleComponent::init_chain(&mut state_tx, &genesis_state)
                .await
                .wrap_err("init_chain failed on OracleComponent")?;
        }

        state_tx.apply();

        let app_hash = self
            .prepare_commit(storage)
            .await
            .wrap_err("failed to prepare commit")?;
        debug!(app_hash = %telemetry::display::base64(&app_hash), "init_chain completed");
        Ok(app_hash)
    }

    fn update_state_for_new_round(&mut self, storage: &Storage) {
        // reset app state to latest committed state, in case of a round not being committed
        // but `self.state` was changed due to executing the previous round's data.
        //
        // if the previous round was committed, then the state stays the same.
        //
        // this also clears the ephemeral storage.
        self.state = Arc::new(StateDelta::new(storage.latest_snapshot()));

        // clear the cached executed proposal hash
        self.executed_proposal_hash = Hash::default();
    }

    /// Generates a commitment to the `sequence::Actions` in the block's transactions.
    ///
    /// This is required so that a rollup can easily verify that the transactions it
    /// receives are correct (ie. we actually included in a sequencer block, and none
    /// are missing)
    /// It puts this special "commitment" as the first transaction in a block.
    /// When other validators receive the block, they know the first transaction is
    /// supposed to be the commitment, and verifies that is it correct.
    #[instrument(name = "App::prepare_proposal", skip_all, err(level = Level::WARN))]
    pub(crate) async fn prepare_proposal(
        &mut self,
        prepare_proposal: abci::request::PrepareProposal,
        storage: Storage,
    ) -> Result<abci::response::PrepareProposal> {
        self.executed_proposal_fingerprint = Some(prepare_proposal.clone().into());
        self.update_state_for_new_round(&storage);

        let vote_extensions_enable_height = self
            .state
            .get_vote_extensions_enable_height()
            .await
            .wrap_err("failed to get vote extensions enabled height")?;

        let (max_tx_bytes, encoded_extended_commit_info) = if vote_extensions_enable_height
            <= prepare_proposal.height.value()
        {
            // create the extended commit info from the local last commit
            let Some(last_commit) = prepare_proposal.local_last_commit else {
                bail!("local last commit is empty; this should not occur")
            };

            // if this fails, we shouldn't return an error, but instead leave
            // the vote extensions empty in this block for liveness.
            // it's not a critical error if the oracle values are not updated for a block.
            //
            // note that at the height where vote extensions are enabled, the `extended_commit_info`
            // will always be empty, as there were no vote extensions for the previous block.
            let round = last_commit.round;
            let extended_commit_info = match ProposalHandler::prepare_proposal(
                &self.state,
                prepare_proposal.height.into(),
                last_commit,
            )
            .await
            {
                Ok(info) => info,
                Err(e) => {
                    warn!(
                        error = AsRef::<dyn std::error::Error>::as_ref(&e),
                        "failed to generate extended commit info"
                    );
                    ExtendedCommitInfoWithCurrencyPairMapping::empty(round)
                }
            };

            let mut encoded_extended_commit_info = extended_commit_info.into_raw().encode_to_vec();
            let max_tx_bytes = usize::try_from(prepare_proposal.max_tx_bytes)
                .wrap_err("failed to convert max_tx_bytes to usize")?;

            // adjust max block size to account for extended commit info
            (
                max_tx_bytes
                    .checked_sub(encoded_extended_commit_info.len())
                    .unwrap_or_else(|| {
                        // zero the commit info if it's too large to fit in the block
                        // for liveness.
                        warn!(
                            encoded_extended_commit_info_len = encoded_extended_commit_info.len(),
                            max_tx_bytes,
                            "extended commit info is too large to fit in block; not including in \
                             block"
                        );
                        encoded_extended_commit_info.clear();
                        max_tx_bytes
                    }),
                Some(encoded_extended_commit_info),
            )
        } else {
            (
                usize::try_from(prepare_proposal.max_tx_bytes)
                    .wrap_err("failed to convert max_tx_bytes to usize")?,
                None,
            )
        };

        let mut block_size_constraints = BlockSizeConstraints::new(max_tx_bytes)
            .wrap_err("failed to create block size constraints")?;

        let block_data = BlockData {
            misbehavior: prepare_proposal.misbehavior,
            height: prepare_proposal.height,
            time: prepare_proposal.time,
            next_validators_hash: prepare_proposal.next_validators_hash,
            proposer_address: prepare_proposal.proposer_address,
        };

        self.pre_execute_transactions(block_data)
            .await
            .wrap_err("failed to prepare for executing block")?;

        // ignore the txs passed by cometbft in favour of our app-side mempool
        let (included_tx_bytes, signed_txs_included) = self
            .prepare_proposal_tx_execution(&mut block_size_constraints)
            .await
            .wrap_err("failed to execute transactions")?;
        self.metrics
            .record_proposal_transactions(signed_txs_included.len());

        let deposits = self.state.get_cached_block_deposits();
        self.metrics.record_proposal_deposits(deposits.len());

        // generate commitment to sequence::Actions and deposits and commitment to the rollup IDs
        // included in the block, chain on the extended commit info if `Some`, and finally chain on
        // the tx bytes.
        let txs = generate_rollup_datas_commitment(&signed_txs_included, deposits)
            .into_iter()
            .chain(
                encoded_extended_commit_info
                    .map(bytes::Bytes::from)
                    .into_iter(),
            )
            .chain(included_tx_bytes)
            .collect();

        Ok(abci::response::PrepareProposal {
            txs,
        })
    }

    /// Generates a commitment to the `sequence::Actions` in the block's transactions
    /// and ensures it matches the commitment created by the proposer, which
    /// should be the first transaction in the block.
    #[instrument(
        name = "App::process_proposal",
        skip_all,
        fields(proposer=%base64(&process_proposal.proposer_address.as_bytes())),
        err(level = Level::WARN)
    )]
    pub(crate) async fn process_proposal(
        &mut self,
        process_proposal: abci::request::ProcessProposal,
        storage: Storage,
    ) -> Result<()> {
        // if we proposed this block (ie. prepare_proposal was called directly before this), then
        // we skip execution for this `process_proposal` call.
        //
        // if we didn't propose this block, `self.validator_address` will be None or a different
        // value, so we will execute  block as normal.
        if let Some(constructed_id) = self.executed_proposal_fingerprint {
            let proposal_id = process_proposal.clone().into();
            if constructed_id == proposal_id {
                debug!("skipping process_proposal as we are the proposer for this block");
                self.executed_proposal_fingerprint = None;
                self.executed_proposal_hash = process_proposal.hash;

                // if we're the proposer, we should have the execution results from
                // `prepare_proposal`. run the post-tx-execution hook to generate the
                // `SequencerBlock` and to set `self.finalize_block`.
                //
                // we can't run this in `prepare_proposal` as we don't know the block hash there.
                let Some(tx_results) = self.state.object_get(EXECUTION_RESULTS_KEY) else {
                    bail!("execution results must be present after executing transactions")
                };

                // FIXME - avoid duplicate calls to post_execute_transactions. refer to: https://github.com/astriaorg/astria/issues/1835
                let sequencer_block = self
                    .post_execute_transactions(
                        process_proposal.hash,
                        process_proposal.height,
                        process_proposal.time,
                        process_proposal.proposer_address,
                        process_proposal.txs,
                        tx_results,
                    )
                    .await
                    .wrap_err("failed to run post execute transactions handler")?;

                self.event_bus
                    .send_process_proposal_block(Arc::new(sequencer_block));

                return Ok(());
            }
            self.metrics.increment_process_proposal_skipped_proposal();
            debug!(
                "our validator address was set but we're not the proposer, so our previous \
                 proposal was skipped, executing block"
            );
            self.executed_proposal_fingerprint = None;
        }

        self.update_state_for_new_round(&storage);

        let mut txs = VecDeque::from(process_proposal.txs.clone());

        let vote_extensions_enable_height = self
            .state
            .get_vote_extensions_enable_height()
            .await
            .wrap_err("failed to get vote extensions enabled height")?;

        let received_rollup_datas_root: [u8; 32] = txs
            .pop_front()
            .ok_or_eyre("no transaction commitment in proposal")?
            .to_vec()
            .try_into()
            .map_err(|_| eyre!("transaction commitment must be 32 bytes"))?;

        let received_rollup_ids_root: [u8; 32] = txs
            .pop_front()
            .ok_or_eyre("no chain IDs commitment in proposal")?
            .to_vec()
            .try_into()
            .map_err(|_| eyre!("chain IDs commitment must be 32 bytes"))?;

        if vote_extensions_enable_height <= process_proposal.height.value() {
            let Some(last_commit) = process_proposal.proposed_last_commit else {
                bail!("proposed last commit is empty; this should not occur")
            };

            // if vote extensions are enabled, the third transaction in the block should be the
            // extended commit info
            let extended_commit_info_bytes = txs
                .pop_front()
                .wrap_err("no extended commit info in proposal")?;

            // decode the extended commit info and validate it
            let extended_commit_info = RawExtendedCommitInfoWithCurrencyPairMapping::decode(
                extended_commit_info_bytes.as_ref(),
            )
            .wrap_err("failed to decode extended commit info")?;
            let extended_commit_info =
                ExtendedCommitInfoWithCurrencyPairMapping::try_from_raw(extended_commit_info)
                    .wrap_err("failed to convert extended commit info from proto to native")?;

            ProposalHandler::validate_proposal(
                &self.state,
                process_proposal.height.value(),
                &last_commit,
                &extended_commit_info,
            )
            .await
            .wrap_err("failed to validate extended commit info")?;
        }

        let expected_txs_len = txs.len();

        let block_data = BlockData {
            misbehavior: process_proposal.misbehavior,
            height: process_proposal.height,
            time: process_proposal.time,
            next_validators_hash: process_proposal.next_validators_hash,
            proposer_address: process_proposal.proposer_address,
        };

        self.pre_execute_transactions(block_data)
            .await
            .wrap_err("failed to prepare for executing block")?;

        // we don't care about the cometbft max_tx_bytes here, as cometbft would have
        // rejected the proposal if it was too large.
        // however, we should still validate the other constraints, namely
        // the max sequenced data bytes.
        let mut block_size_constraints = BlockSizeConstraints::new_unlimited_cometbft();

        // deserialize txs into `Transaction`s;
        // this does not error if any txs fail to be deserialized, but the `execution_results.len()`
        // check below ensures that all txs in the proposal are deserializable (and
        // executable).
        let signed_txs = txs
            .into_iter()
            .filter_map(|bytes| signed_transaction_from_bytes(bytes.as_ref()).ok())
            .collect::<Vec<_>>();

        let tx_results = self
            .process_proposal_tx_execution(signed_txs.clone(), &mut block_size_constraints)
            .await
            .wrap_err("failed to execute transactions")?;

        // all txs in the proposal should be deserializable and executable
        // if any txs were not deserializeable or executable, they would not have been
        // added to the `tx_results` list, thus the length of `txs_to_include`
        // will be shorter than that of `tx_results`.
        ensure!(
            tx_results.len() == expected_txs_len,
            "transactions to be included do not match expected",
        );
        self.metrics.record_proposal_transactions(signed_txs.len());

        let deposits = self.state.get_cached_block_deposits();
        self.metrics.record_proposal_deposits(deposits.len());

        let GeneratedCommitments {
            rollup_datas_root: expected_rollup_datas_root,
            rollup_ids_root: expected_rollup_ids_root,
        } = generate_rollup_datas_commitment(&signed_txs, deposits);
        ensure!(
            received_rollup_datas_root == expected_rollup_datas_root,
            "transaction commitment does not match expected",
        );

        ensure!(
            received_rollup_ids_root == expected_rollup_ids_root,
            "chain IDs commitment does not match expected",
        );

        self.executed_proposal_hash = process_proposal.hash;

        // FIXME - avoid duplicate calls to post_execute_transactions. refer to: https://github.com/astriaorg/astria/issues/1835
        let sequencer_block = self
            .post_execute_transactions(
                process_proposal.hash,
                process_proposal.height,
                process_proposal.time,
                process_proposal.proposer_address,
                process_proposal.txs,
                tx_results,
            )
            .await
            .wrap_err("failed to run post execute transactions handler")?;

        self.event_bus
            .send_process_proposal_block(Arc::new(sequencer_block));

        Ok(())
    }

    /// Executes transactions from the app's mempool until the block is full,
    /// writing to the app's `StateDelta`.
    ///
    /// The result of execution of every transaction which is successful
    /// is stored in ephemeral storage for usage in `process_proposal`.
    ///
    /// Returns the transactions which were successfully executed
    /// in both their [`Transaction`] and raw bytes form.
    ///
    /// Unlike the usual flow of an ABCI application, this is called during
    /// the proposal phase, ie. `prepare_proposal`.
    ///
    /// This is because we disallow transactions that fail execution to be included
    /// in a block's transaction data, as this would allow `sequence::Action`s to be
    /// included for free. Instead, we execute transactions during the proposal phase,
    /// and only include them in the block if they succeed.
    ///
    /// As a result, all transactions in a sequencer block are guaranteed to execute
    /// successfully.
    #[instrument(name = "App::prepare_proposal_tx_execution", skip_all, err(level = Level::DEBUG))]
    async fn prepare_proposal_tx_execution(
        &mut self,
        block_size_constraints: &mut BlockSizeConstraints,
    ) -> Result<(Vec<bytes::Bytes>, Vec<Transaction>)> {
        let mempool_len = self.mempool.len().await;
        debug!(mempool_len, "executing transactions from mempool");

        let mut proposal_info = Proposal::Prepare {
            validated_txs: Vec::new(),
            included_signed_txs: Vec::new(),
            failed_tx_count: 0,
            execution_results: Vec::new(),
            excluded_txs: 0,
            current_tx_group: Group::BundleableGeneral,
            mempool: self.mempool.clone(),
            metrics: self.metrics,
        };

        // get copy of transactions to execute from mempool
        let pending_txs = self.mempool.builder_queue().await;

        let mut unused_count = pending_txs.len();
        for (tx_hash, tx) in pending_txs {
            unused_count = unused_count.saturating_sub(1);

            if BreakOrContinue::Break
                == proposal_checks_and_tx_execution(
                    self,
                    tx,
                    Some(tx_hash),
                    block_size_constraints,
                    &mut proposal_info,
                )
                .await?
            {
                break;
            }
        }

        let Proposal::Prepare {
            validated_txs,
            included_signed_txs,
            failed_tx_count,
            execution_results,
            excluded_txs,
            ..
        } = proposal_info
        else {
            bail!("expected `Proposal::Prepare`, received `Proposal::Process`")
        };

        if failed_tx_count > 0 {
            info!(
                failed_tx_count = failed_tx_count,
                included_tx_count = validated_txs.len(),
                "excluded transactions from block due to execution failure"
            );
        }
        self.metrics.set_prepare_proposal_excluded_transactions(
            excluded_txs.saturating_add(failed_tx_count),
        );

        debug!("{unused_count} leftover pending transactions");
        self.metrics
            .set_transactions_in_mempool_total(self.mempool.len().await);

        // XXX: we need to unwrap the app's state arc to write
        // to the ephemeral store.
        // this is okay as we should have the only reference to the state
        // at this point.
        let mut state_tx = Arc::try_begin_transaction(&mut self.state)
            .expect("state Arc should not be referenced elsewhere");
        state_tx.object_put(EXECUTION_RESULTS_KEY, execution_results);
        let _ = state_tx.apply();

        Ok((validated_txs, included_signed_txs))
    }

    /// Executes the given transactions, writing to the app's `StateDelta`.
    ///
    /// Unlike the usual flow of an ABCI application, this is called during
    /// the proposal phase, ie. `process_proposal`.
    ///
    /// This is because we disallow transactions that fail execution to be included
    /// in a block's transaction data, as this would allow `sequence::Action`s to be
    /// included for free. Instead, we execute transactions during the proposal phase,
    /// and only include them in the block if they succeed.
    ///
    /// As a result, all transactions in a sequencer block are guaranteed to execute
    /// successfully.
    #[instrument(name = "App::process_proposal_tx_execution", skip_all, err(level = Level::DEBUG))]
    async fn process_proposal_tx_execution(
        &mut self,
        txs: Vec<Transaction>,
        block_size_constraints: &mut BlockSizeConstraints,
    ) -> Result<Vec<ExecTxResult>> {
        let mut proposal_info = Proposal::Process {
            execution_results: vec![],
            current_tx_group: Group::BundleableGeneral,
        };

        for tx in txs {
            let tx = Arc::new(tx);
            if BreakOrContinue::Break
                == proposal_checks_and_tx_execution(
                    self,
                    tx,
                    None,
                    block_size_constraints,
                    &mut proposal_info,
                )
                .await?
            {
                break;
            }
        }
        Ok(proposal_info.execution_results())
    }

    /// sets up the state for execution of the block's transactions.
    /// set the current height and timestamp, and calls `begin_block` on all components.
    ///
    /// this *must* be called anytime before a block's txs are executed, whether it's
    /// during the proposal phase, or finalize_block phase.
    #[instrument(name = "App::pre_execute_transactions", skip_all, err(level = Level::WARN))]
    async fn pre_execute_transactions(&mut self, block_data: BlockData) -> Result<()> {
        let chain_id = self
            .state
            .get_chain_id()
            .await
            .wrap_err("failed to get chain ID from state")?;

        // reset recost flag
        self.recost_mempool = false;

        // call begin_block on all components
        // NOTE: the fields marked `unused` are not used by any of the components;
        // however, we need to still construct a `BeginBlock` type for now as
        // the penumbra IBC implementation still requires it as a parameter.
        let begin_block: abci::request::BeginBlock = abci::request::BeginBlock {
            hash: Hash::default(), // unused
            byzantine_validators: block_data.misbehavior.clone(),
            header: Header {
                app_hash: self.app_hash.clone(),
                chain_id: chain_id.clone(),
                consensus_hash: Hash::default(),      // unused
                data_hash: Some(Hash::default()),     // unused
                evidence_hash: Some(Hash::default()), // unused
                height: block_data.height,
                last_block_id: None,                      // unused
                last_commit_hash: Some(Hash::default()),  // unused
                last_results_hash: Some(Hash::default()), // unused
                next_validators_hash: block_data.next_validators_hash,
                proposer_address: block_data.proposer_address,
                time: block_data.time,
                validators_hash: Hash::default(), // unused
                version: tendermint::block::header::Version {
                    // unused
                    app: 0,
                    block: 0,
                },
            },
            last_commit_info: tendermint::abci::types::CommitInfo {
                round: 0u16.into(), // unused
                votes: vec![],
            }, // unused
        };

        self.begin_block(&begin_block)
            .await
            .wrap_err("begin_block failed")?;

        Ok(())
    }

    #[instrument(name = "App::extend_vote", skip_all)]
    pub(crate) async fn extend_vote(
        &mut self,
        _extend_vote: abci::request::ExtendVote,
    ) -> Result<abci::response::ExtendVote> {
        self.vote_extension_handler.extend_vote(&self.state).await
    }

    pub(crate) async fn verify_vote_extension(
        &mut self,
        vote_extension: abci::request::VerifyVoteExtension,
    ) -> Result<abci::response::VerifyVoteExtension> {
        self.vote_extension_handler
            .verify_vote_extension(&self.state, vote_extension)
            .await
    }

    /// updates the app state after transaction execution, and generates the resulting
    /// `SequencerBlock`.
    ///
    /// this must be called after a block's transactions are executed.
    /// FIXME: don't return sequencer block but grab the block from state delta https://github.com/astriaorg/astria/issues/1436
    #[instrument(name = "App::post_execute_transactions", skip_all, err(level = Level::WARN))]
    async fn post_execute_transactions(
        &mut self,
        block_hash: Hash,
        height: tendermint::block::Height,
        time: tendermint::Time,
        proposer_address: account::Id,
        txs: Vec<bytes::Bytes>,
        tx_results: Vec<ExecTxResult>,
    ) -> Result<SequencerBlock> {
        let Hash::Sha256(block_hash) = block_hash else {
            bail!("block hash is empty; this should not occur")
        };

        let chain_id = self
            .state
            .get_chain_id()
            .await
            .wrap_err("failed to get chain ID from state")?;
        let sudo_address = self
            .state
            .get_sudo_address()
            .await
            .wrap_err("failed to get sudo address from state")?;

        let end_block = self.end_block(height.value(), &sudo_address).await?;

        // get deposits for this block from state's ephemeral cache and put them to storage.
        let mut state_tx = StateDelta::new(self.state.clone());
        let deposits_in_this_block = self.state.get_cached_block_deposits();
        debug!(
            deposits = %telemetry::display::json(&deposits_in_this_block),
            "got block deposits from state"
        );

        state_tx
            .put_deposits(&block_hash, deposits_in_this_block.clone())
            .wrap_err("failed to put deposits to state")?;

        let vote_extensions_enable_height = self
            .state
            .get_vote_extensions_enable_height()
            .await
            .wrap_err("failed to get vote extensions enabled height")?;
        let vote_extensions_enabled = vote_extensions_enable_height <= height.value();
        let injected_txs_count = if vote_extensions_enabled {
            INJECTED_TRANSACTIONS_COUNT_AFTER_VOTE_EXTENSIONS_ENABLED
        } else {
            INJECTED_TRANSACTIONS_COUNT_BEFORE_VOTE_EXTENSIONS_ENABLED
        };

        // cometbft expects a result for every tx in the block, so we need to return a
        // tx result for the commitments, even though they're not actually user txs.
        //
        // the tx_results passed to this function only contain results for every user
        // transaction, not the commitment, so its length is len(txs) - 3.
        let mut finalize_block_tx_results: Vec<ExecTxResult> = Vec::with_capacity(txs.len());
        finalize_block_tx_results
            .extend(std::iter::repeat(ExecTxResult::default()).take(injected_txs_count));
        finalize_block_tx_results.extend(tx_results);

<<<<<<< HEAD
        let sequencer_block = SequencerBlockBuilder {
            block_hash: block::Hash::new(block_hash),
=======
        // FIXME - avoid duplicate calls to post_execute_transactions. refer to: https://github.com/astriaorg/astria/issues/1835
        let sequencer_block = SequencerBlock::try_from_block_info_and_data(
            block_hash,
>>>>>>> dd99bf9f
            chain_id,
            height,
            time,
            proposer_address,
            data: txs,
            deposits: deposits_in_this_block,
            with_extended_commit_info: vote_extensions_enabled,
        }
        .try_build()
        .wrap_err("failed to convert block info and data to SequencerBlock")?;
        state_tx
            .put_sequencer_block(sequencer_block.clone())
            .wrap_err("failed to write sequencer block to state")?;

        handle_consensus_param_updates(
            &mut state_tx,
            end_block.consensus_param_updates.as_ref(),
            vote_extensions_enable_height,
        )
        .wrap_err("failed to handle consensus param updates")?;

        let result = PostTransactionExecutionResult {
            events: end_block.events,
            validator_updates: end_block.validator_updates,
            consensus_param_updates: end_block.consensus_param_updates,
            tx_results: finalize_block_tx_results,
        };

        state_tx.object_put(POST_TRANSACTION_EXECUTION_RESULT_KEY, result);

        // events that occur after end_block are ignored here;
        // there should be none anyways.
        let _ = self.apply(state_tx);

        Ok(sequencer_block)
    }

    /// Executes the given block, but does not write it to disk.
    ///
    /// `commit` must be called after this to write the block to disk.
    ///
    /// This is called by cometbft after the block has already been
    /// committed by the network's consensus.
    #[instrument(name = "App::finalize_block", skip_all, err)]
    pub(crate) async fn finalize_block(
        &mut self,
        finalize_block: abci::request::FinalizeBlock,
        storage: Storage,
    ) -> Result<abci::response::FinalizeBlock> {
        // If we previously executed txs in a different proposal than is being processed,
        // reset cached state changes.
        if self.executed_proposal_hash != finalize_block.hash {
            self.update_state_for_new_round(&storage);
        }

        let vote_extensions_enable_height = self
            .state
            .get_vote_extensions_enable_height()
            .await
            .wrap_err("failed to get vote extensions enabled height")?;
        let (injected_transactions_count, mut events) =
            if vote_extensions_enable_height <= finalize_block.height.value() {
                ensure!(
                    finalize_block.txs.len()
                        >= INJECTED_TRANSACTIONS_COUNT_AFTER_VOTE_EXTENSIONS_ENABLED,
                    "block must contain at least three transactions: the rollup transactions \
                     commitment, rollup IDs commitment, and the extended commit info"
                );

                let extended_commit_info_bytes =
                    finalize_block.txs.get(2).expect("asserted length above");
                let extended_commit_info = RawExtendedCommitInfoWithCurrencyPairMapping::decode(
                    extended_commit_info_bytes.as_ref(),
                )
                .wrap_err("failed to decode extended commit info")?;
                let extended_commit_info =
                    ExtendedCommitInfoWithCurrencyPairMapping::try_from_raw(extended_commit_info)
                        .wrap_err("failed to convert extended commit info from proto to native")?;
                let mut state_tx: StateDelta<Arc<StateDelta<Snapshot>>> =
                    StateDelta::new(self.state.clone());
                vote_extension::apply_prices_from_vote_extensions(
                    &mut state_tx,
                    extended_commit_info,
                    finalize_block.time.into(),
                    finalize_block.height.value(),
                )
                .await
                .wrap_err("failed to apply prices from vote extensions")?;
                let events = self.apply(state_tx);
                (
                    INJECTED_TRANSACTIONS_COUNT_AFTER_VOTE_EXTENSIONS_ENABLED,
                    events,
                )
            } else {
                ensure!(
                    finalize_block.txs.len()
                        >= INJECTED_TRANSACTIONS_COUNT_BEFORE_VOTE_EXTENSIONS_ENABLED,
                    "block must contain at least two transactions: the rollup transactions \
                     commitment and rollup IDs commitment"
                );
                (
                    INJECTED_TRANSACTIONS_COUNT_BEFORE_VOTE_EXTENSIONS_ENABLED,
                    vec![],
                )
            };

        // FIXME: refactor to avoid cloning the finalize block
        let finalize_block_arc = Arc::new(finalize_block.clone());

        // When the hash is not empty, we have already executed and cached the results
        if self.executed_proposal_hash.is_empty() {
            // convert tendermint id to astria address; this assumes they are
            // the same address, as they are both ed25519 keys
            let proposer_address = finalize_block.proposer_address;
            let time = finalize_block.time;

            // we haven't executed anything yet, so set up the state for execution.
            let block_data = BlockData {
                misbehavior: finalize_block.misbehavior,
                height: finalize_block.height,
                time,
                next_validators_hash: finalize_block.next_validators_hash,
                proposer_address,
            };

            self.pre_execute_transactions(block_data)
                .await
                .wrap_err("failed to execute block")?;

            let mut tx_results = Vec::with_capacity(finalize_block.txs.len());
            // skip the first `injected_transactions_count` transactions, as they are injected
            // transactions
            for tx in finalize_block.txs.iter().skip(injected_transactions_count) {
                let signed_tx = signed_transaction_from_bytes(tx)
                    .wrap_err("protocol error; only valid txs should be finalized")?;

                match self.execute_transaction(Arc::new(signed_tx)).await {
                    Ok(events) => tx_results.push(ExecTxResult {
                        events,
                        ..Default::default()
                    }),
                    Err(e) => {
                        // this is actually a protocol error, as only valid txs should be finalized
                        tracing::error!(
                            error = AsRef::<dyn std::error::Error>::as_ref(&e),
                            "failed to finalize transaction; ignoring it",
                        );
                        let code = if e.downcast_ref::<InvalidNonce>().is_some() {
                            AbciErrorCode::INVALID_NONCE
                        } else {
                            AbciErrorCode::INTERNAL_ERROR
                        };
                        tx_results.push(ExecTxResult {
                            code: Code::Err(code.value()),
                            info: code.info(),
                            log: format!("{e:#}"),
                            ..Default::default()
                        });
                    }
                }
            }

            self.post_execute_transactions(
                finalize_block.hash,
                finalize_block.height,
                time,
                proposer_address,
                finalize_block.txs,
                tx_results,
            )
            .await
            .wrap_err("failed to run post execute transactions handler")?;
        }

        // update the priority of any txs in the mempool based on the updated app state
        if self.recost_mempool {
            self.metrics.increment_mempool_recosted();
        }
        update_mempool_after_finalization(&mut self.mempool, &self.state, self.recost_mempool)
            .await;

        let post_transaction_execution_result: PostTransactionExecutionResult = self
            .state
            .object_get(POST_TRANSACTION_EXECUTION_RESULT_KEY)
            .expect(
                "post_transaction_execution_result must be present, as txs were already executed \
                 just now or during the proposal phase",
            );

        // prepare the `StagedWriteBatch` for a later commit.
        let app_hash = self
            .prepare_commit(storage)
            .await
            .wrap_err("failed to prepare commit")?;
<<<<<<< HEAD
        events.extend(post_transaction_execution_result.events);
        let finalize_block = abci::response::FinalizeBlock {
            events,
=======
        let finalize_block_response = abci::response::FinalizeBlock {
            events: post_transaction_execution_result.events,
>>>>>>> dd99bf9f
            validator_updates: post_transaction_execution_result.validator_updates,
            consensus_param_updates: post_transaction_execution_result.consensus_param_updates,
            app_hash,
            tx_results: post_transaction_execution_result.tx_results,
        };

        self.event_bus.send_finalized_block(finalize_block_arc);

        Ok(finalize_block_response)
    }

    #[instrument(skip_all, err(level = Level::WARN))]
    async fn prepare_commit(&mut self, storage: Storage) -> Result<AppHash> {
        // extract the state we've built up to so we can prepare it as a `StagedWriteBatch`.
        let dummy_state = StateDelta::new(storage.latest_snapshot());
        let mut state = Arc::try_unwrap(std::mem::replace(&mut self.state, Arc::new(dummy_state)))
            .expect("we have exclusive ownership of the State at commit()");

        // store the storage version indexed by block height
        let new_version = storage.latest_version().wrapping_add(1);
        let height = state
            .get_block_height()
            .await
            .expect("block height must be set, as `put_block_height` was already called");
        state
            .put_storage_version_by_height(height, new_version)
            .wrap_err("failed to put storage version by height")?;
        debug!(
            height,
            version = new_version,
            "stored storage version for height"
        );

        let write_batch = storage
            .prepare_commit(state)
            .await
            .map_err(anyhow_to_eyre)
            .wrap_err("failed to prepare commit")?;
        let app_hash: AppHash = write_batch
            .root_hash()
            .0
            .to_vec()
            .try_into()
            .wrap_err("failed to convert app hash")?;
        self.write_batch = Some(write_batch);
        Ok(app_hash)
    }

    #[instrument(name = "App::begin_block", skip_all, err(level = Level::WARN))]
    async fn begin_block(
        &mut self,
        begin_block: &abci::request::BeginBlock,
    ) -> Result<Vec<abci::Event>> {
        let mut state_tx = StateDelta::new(self.state.clone());

        state_tx
            .put_block_height(begin_block.header.height.into())
            .wrap_err("failed to put block height")?;
        state_tx
            .put_block_timestamp(begin_block.header.time)
            .wrap_err("failed to put block timestamp")?;

        // call begin_block on all components
        let mut arc_state_tx = Arc::new(state_tx);
        AccountsComponent::begin_block(&mut arc_state_tx, begin_block)
            .await
            .wrap_err("begin_block failed on AccountsComponent")?;
        AuthorityComponent::begin_block(&mut arc_state_tx, begin_block)
            .await
            .wrap_err("begin_block failed on AuthorityComponent")?;
        IbcComponent::begin_block(&mut arc_state_tx, begin_block)
            .await
            .wrap_err("begin_block failed on IbcComponent")?;
        FeesComponent::begin_block(&mut arc_state_tx, begin_block)
            .await
            .wrap_err("begin_block failed on FeesComponent")?;
        MarketMapComponent::begin_block(&mut arc_state_tx, begin_block)
            .await
            .wrap_err("begin_block failed on MarketMapComponent")?;
        OracleComponent::begin_block(&mut arc_state_tx, begin_block)
            .await
            .wrap_err("begin_block failed on OracleComponent")?;

        let state_tx = Arc::try_unwrap(arc_state_tx)
            .expect("components should not retain copies of shared state");

        Ok(self.apply(state_tx))
    }

    /// Executes a signed transaction.
    #[instrument(name = "App::execute_transaction", skip_all, err(level = Level::DEBUG))]
    async fn execute_transaction(&mut self, signed_tx: Arc<Transaction>) -> Result<Vec<Event>> {
        signed_tx
            .check_stateless()
            .await
            .wrap_err("stateless check failed")?;

        let mut state_tx = self
            .state
            .try_begin_transaction()
            .expect("state Arc should be present and unique");

        signed_tx
            .check_and_execute(&mut state_tx)
            .await
            .wrap_err("failed executing transaction")?;

        // flag mempool for cleaning if we ran a fee change action
        self.recost_mempool = self.recost_mempool
            || signed_tx.is_bundleable_sudo_action_group()
                && signed_tx
                    .actions()
                    .iter()
                    .any(|act| act.is_fee_asset_change() || act.is_fee_change());

        // index all event attributes
        let mut events = state_tx.apply().1;
        for event in &mut events {
            event
                .attributes
                .iter_mut()
                .for_each(|attr| attr.index = true);
        }

        Ok(events)
    }

    #[instrument(name = "App::end_block", skip_all, err(level = Level::WARN))]
    async fn end_block(
        &mut self,
        height: u64,
        fee_recipient: &[u8; 20],
    ) -> Result<abci::response::EndBlock> {
        let state_tx = StateDelta::new(self.state.clone());
        let mut arc_state_tx = Arc::new(state_tx);

        let end_block = abci::request::EndBlock {
            height: height
                .try_into()
                .expect("a block height should be able to fit in an i64"),
        };

        // call end_block on all components
        AccountsComponent::end_block(&mut arc_state_tx, &end_block)
            .await
            .wrap_err("end_block failed on AccountsComponent")?;
        AuthorityComponent::end_block(&mut arc_state_tx, &end_block)
            .await
            .wrap_err("end_block failed on AuthorityComponent")?;
        FeesComponent::end_block(&mut arc_state_tx, &end_block)
            .await
            .wrap_err("end_block failed on FeesComponent")?;
        IbcComponent::end_block(&mut arc_state_tx, &end_block)
            .await
            .wrap_err("end_block failed on IbcComponent")?;
        MarketMapComponent::end_block(&mut arc_state_tx, &end_block)
            .await
            .wrap_err("end_block failed on MarketMapComponent")?;
        OracleComponent::end_block(&mut arc_state_tx, &end_block)
            .await
            .wrap_err("end_block failed on OracleComponent")?;

        let mut state_tx = Arc::try_unwrap(arc_state_tx)
            .expect("components should not retain copies of shared state");

        // gather and return validator updates
        let validator_updates = self
            .state
            .get_validator_updates()
            .await
            .expect("failed getting validator updates");

        // clear validator updates
        state_tx.clear_validator_updates();

        // gather block fees and transfer them to the block proposer
        let fees = self.state.get_block_fees();

        for fee in fees {
            state_tx
                .increase_balance(fee_recipient, fee.asset(), fee.amount())
                .await
                .wrap_err("failed to increase fee recipient balance")?;
        }

        let events = self.apply(state_tx);
        Ok(abci::response::EndBlock {
            validator_updates: validator_updates
                .try_into_cometbft()
                .wrap_err("failed converting astria validators to cometbft compatible type")?,
            events,
            ..Default::default()
        })
    }

    #[instrument(name = "App::commit", skip_all)]
    pub(crate) async fn commit(&mut self, storage: Storage) {
        // Commit the pending writes, clearing the state.
        let app_hash = storage
            .commit_batch(self.write_batch.take().expect(
                "write batch must be set, as `finalize_block` is always called before `commit`",
            ))
            .expect("must be able to successfully commit to storage");
        tracing::debug!(
            app_hash = %telemetry::display::hex(&app_hash),
            "finished committing state",
        );
        self.app_hash = app_hash
            .0
            .to_vec()
            .try_into()
            .expect("root hash to app hash conversion must succeed");

        // Get the latest version of the state, now that we've committed it.
        self.state = Arc::new(StateDelta::new(storage.latest_snapshot()));
    }

    // StateDelta::apply only works when the StateDelta wraps an underlying
    // StateWrite.  But if we want to share the StateDelta with spawned tasks,
    // we usually can't wrap a StateWrite instance, which requires exclusive
    // access. This method "externally" applies the state delta to the
    // inter-block state.
    //
    // Invariant: state_tx and self.state are the only two references to the
    // inter-block state.
    fn apply(&mut self, state_tx: StateDelta<InterBlockState>) -> Vec<Event> {
        let (state2, mut cache) = state_tx.flatten();
        std::mem::drop(state2);
        // Now there is only one reference to the inter-block state: self.state

        let events = cache.take_events();
        cache.apply_to(
            Arc::get_mut(&mut self.state).expect("no other references to inter-block state"),
        );

        events
    }
}

fn handle_consensus_param_updates(
    state_tx: &mut StateDelta<Arc<StateDelta<Snapshot>>>,
    consensus_param_updates: Option<&tendermint::consensus::Params>,
    current_vote_extensions_enable_height: u64,
) -> Result<()> {
    if let Some(consensus_param_updates) = &consensus_param_updates {
        if let Some(new_vote_extensions_enable_height) =
            consensus_param_updates.abci.vote_extensions_enable_height
        {
            // if vote extensions are already enabled, they cannot be disabled,
            // and the `vote_extensions_enable_height` cannot be changed.
            if current_vote_extensions_enable_height != VOTE_EXTENSIONS_DISABLED_HEIGHT {
                warn!(
                    "vote extensions enable height already set to {}; ignoring update",
                    current_vote_extensions_enable_height
                );
                return Ok(());
            }

            // vote extensions are currently disabled, so updating the enabled height to
            // 0 (which also means disabling them) is a no-op.
            if new_vote_extensions_enable_height.value() == 0 {
                warn!("ignoring update to set vote extensions enable height to 0");
                return Ok(());
            }

            // TODO: when we implement an action to activate vote extensions,
            // we must ensure that the action *also* writes the necessary state
            // as done in `MarketMapComponent::init_chain` and `OracleComponent::init_chain`.
            state_tx
                .put_vote_extensions_enable_height(new_vote_extensions_enable_height.value())
                .wrap_err("failed to put vote extensions enable height")?;
        }
    }

    Ok(())
}

// updates the mempool to reflect current state
//
// NOTE: this function locks the mempool until all accounts have been cleaned.
// this could potentially stall consensus from moving to the next round if
// the mempool is large, especially if recosting transactions.
async fn update_mempool_after_finalization<S: StateRead>(
    mempool: &mut Mempool,
    state: &S,
    recost: bool,
) {
    mempool.run_maintenance(state, recost).await;
}

/// relevant data of a block being executed.
///
/// used to setup the state before execution of transactions.
#[derive(Debug, Clone)]
struct BlockData {
    misbehavior: Vec<tendermint::abci::types::Misbehavior>,
    height: tendermint::block::Height,
    time: tendermint::Time,
    next_validators_hash: Hash,
    proposer_address: account::Id,
}

fn signed_transaction_from_bytes(bytes: &[u8]) -> Result<Transaction> {
    let raw = raw::Transaction::decode(bytes)
        .wrap_err("failed to decode protobuf to signed transaction")?;
    let tx = Transaction::try_from_raw(raw)
        .wrap_err("failed to transform raw signed transaction to verified type")?;

    Ok(tx)
}

#[derive(Clone, Debug)]
struct PostTransactionExecutionResult {
    events: Vec<Event>,
    tx_results: Vec<ExecTxResult>,
    validator_updates: Vec<tendermint::validator::Update>,
    consensus_param_updates: Option<tendermint::consensus::Params>,
}

#[derive(PartialEq)]
enum BreakOrContinue {
    Break,
    Continue,
}

enum Proposal {
    Prepare {
        validated_txs: Vec<bytes::Bytes>,
        included_signed_txs: Vec<Transaction>,
        failed_tx_count: usize,
        execution_results: Vec<ExecTxResult>,
        excluded_txs: usize,
        current_tx_group: Group,
        mempool: Mempool,
        metrics: &'static Metrics,
    },
    Process {
        execution_results: Vec<ExecTxResult>,
        current_tx_group: Group,
    },
}

impl Proposal {
    fn current_tx_group(&self) -> Group {
        match self {
            Proposal::Prepare {
                current_tx_group, ..
            }
            | Proposal::Process {
                current_tx_group, ..
            } => *current_tx_group,
        }
    }

    fn set_current_tx_group(&mut self, group: Group) {
        match self {
            Proposal::Prepare {
                current_tx_group, ..
            }
            | Proposal::Process {
                current_tx_group, ..
            } => *current_tx_group = group,
        }
    }

    fn execution_results_mut(&mut self) -> &mut Vec<ExecTxResult> {
        match self {
            Proposal::Prepare {
                execution_results, ..
            }
            | Proposal::Process {
                execution_results, ..
            } => execution_results,
        }
    }

    fn execution_results(self) -> Vec<ExecTxResult> {
        match self {
            Proposal::Prepare {
                execution_results, ..
            }
            | Proposal::Process {
                execution_results, ..
            } => execution_results,
        }
    }
}

#[instrument(skip_all)]
async fn proposal_checks_and_tx_execution(
    app: &mut App,
    tx: Arc<Transaction>,
    // `prepare_proposal_tx_execution` already has the tx hash, so we pass it in here
    tx_hash: Option<[u8; TRANSACTION_ID_LEN]>,
    block_size_constraints: &mut BlockSizeConstraints,
    proposal_info: &mut Proposal,
) -> Result<BreakOrContinue> {
    let tx_bytes = tx.to_raw().encode_to_vec();
    let tx_hash_base_64 =
        telemetry::display::base64(tx_hash.unwrap_or_else(|| Sha256::digest(&tx_bytes).into()))
            .to_string();
    let tx_len = tx_bytes.len();

    info!(transaction_hash = %tx_hash_base_64, "executing transaction");

    // check CometBFT size constraints for `prepare_proposal`
    if let Proposal::Prepare {
        metrics,
        excluded_txs,
        ..
    } = proposal_info
    {
        if !block_size_constraints.cometbft_has_space(tx_len) {
            metrics.increment_prepare_proposal_excluded_transactions_cometbft_space();
            debug!(
                transaction_hash = %tx_hash_base_64,
                block_size_constraints = %json(&block_size_constraints),
                tx_data_bytes = tx_len,
                "excluding remaining transactions: max cometBFT data limit reached"
            );
            *excluded_txs = excluded_txs.saturating_add(1);

            // break from calling loop, as the block is full
            return Ok(BreakOrContinue::Break);
        }
    }

    let debug_msg = match proposal_info {
        Proposal::Prepare {
            ..
        } => "excluding transaction",
        Proposal::Process {
            ..
        } => "transaction error",
    };

    // check sequencer size constraints
    let tx_sequence_data_bytes = tx
        .unsigned_transaction()
        .actions()
        .iter()
        .filter_map(Action::as_rollup_data_submission)
        .fold(0usize, |acc, seq| acc.saturating_add(seq.data.len()));
    if !block_size_constraints.sequencer_has_space(tx_sequence_data_bytes) {
        debug!(
            transaction_hash = %tx_hash_base_64,
            block_size_constraints = %json(&block_size_constraints),
            tx_data_bytes = tx_sequence_data_bytes,
            "{debug_msg}: max block sequenced data limit reached"
        );
        match proposal_info {
            Proposal::Prepare {
                metrics,
                excluded_txs,
                ..
            } => {
                metrics.increment_prepare_proposal_excluded_transactions_sequencer_space();
                *excluded_txs = excluded_txs.saturating_add(1);

                // continue as there might be non-sequence txs that can fit
                return Ok(BreakOrContinue::Continue);
            }
            Proposal::Process {
                ..
            } => bail!("max block sequenced data limit passed"),
        };
    }

    // ensure transaction's group is less than or equal to current action group
    let tx_group = tx.group();
    if tx_group > proposal_info.current_tx_group() {
        debug!(
            transaction_hash = %tx_hash_base_64,
            "{debug_msg}: group is higher priority than previously included transactions"
        );
        match proposal_info {
            Proposal::Prepare {
                excluded_txs, ..
            } => {
                *excluded_txs = excluded_txs.saturating_add(1);
                return Ok(BreakOrContinue::Continue);
            }
            Proposal::Process {
                ..
            } => {
                bail!("transactions have incorrect transaction group ordering");
            }
        };
    }

    let execution_results = proposal_info.execution_results_mut();
    match app.execute_transaction(tx.clone()).await {
        Ok(events) => {
            execution_results.push(ExecTxResult {
                events,
                ..Default::default()
            });
            block_size_constraints
                .sequencer_checked_add(tx_sequence_data_bytes)
                .wrap_err("error growing sequencer block size")?;
            block_size_constraints
                .cometbft_checked_add(tx_len)
                .wrap_err("error growing cometBFT block size")?;
            if let Proposal::Prepare {
                validated_txs,
                included_signed_txs,
                ..
            } = proposal_info
            {
                validated_txs.push(tx_bytes.into());
                included_signed_txs.push((*tx).clone());
            }
        }
        Err(e) => {
            debug!(
                transaction_hash = %tx_hash_base_64,
                error = AsRef::<dyn std::error::Error>::as_ref(&e),
                "{debug_msg}: failed to execute transaction"
            );
            match proposal_info {
                Proposal::Prepare {
                    metrics,
                    failed_tx_count,
                    mempool,
                    ..
                } => {
                    metrics.increment_prepare_proposal_excluded_transactions_failed_execution();
                    if e.downcast_ref::<InvalidNonce>().is_some() {
                        // we don't remove the tx from mempool if it failed to execute
                        // due to an invalid nonce, as it may be valid in the future.
                        // if it's invalid due to the nonce being too low, it'll be
                        // removed from the mempool in `update_mempool_after_finalization`.
                        //
                        // this is important for possible out-of-order transaction
                        // groups fed into prepare_proposal. a transaction with a higher
                        // nonce might be in a higher priority group than a transaction
                        // from the same account wiht a lower nonce. this higher nonce
                        // could execute in the next block fine.
                    } else {
                        *failed_tx_count = failed_tx_count.saturating_add(1);

                        // remove the failing transaction from the mempool
                        //
                        // this will remove any transactions from the same sender
                        // as well, as the dependent nonces will not be able
                        // to execute
                        mempool
                            .remove_tx_invalid(
                                tx,
                                RemovalReason::FailedPrepareProposal(e.to_string()),
                            )
                            .await;
                    }
                }
                Proposal::Process {
                    ..
                } => return Err(e.wrap_err("transaction failed to execute")),
            }
        }
    };
    proposal_info.set_current_tx_group(tx_group);
    Ok(BreakOrContinue::Continue)
}<|MERGE_RESOLUTION|>--- conflicted
+++ resolved
@@ -42,9 +42,12 @@
             Transaction,
         },
     },
-    sequencerblock::v1::block::{
-        self,
-        SequencerBlockBuilder,
+    sequencerblock::v1::{
+        block::{
+            self,
+            SequencerBlockBuilder,
+        },
+        SequencerBlock,
     },
     Protobuf as _,
 };
@@ -112,14 +115,13 @@
         ActionHandler as _,
     },
     address::StateWriteExt as _,
-<<<<<<< HEAD
-    app::vote_extension::ProposalHandler,
-=======
-    app::event_bus::{
-        EventBus,
-        EventBusSubscription,
+    app::{
+        event_bus::{
+            EventBus,
+            EventBusSubscription,
+        },
+        vote_extension::ProposalHandler,
     },
->>>>>>> dd99bf9f
     assets::StateWriteExt as _,
     authority::{
         component::{
@@ -281,13 +283,11 @@
     )]
     app_hash: AppHash,
 
-<<<<<<< HEAD
+    // the sequencer event bus, used to send and receive events between components within the app
+    event_bus: EventBus,
+
     // used to create and verify vote extensions, if this is a validator node.
     vote_extension_handler: vote_extension::Handler,
-=======
-    // the sequencer event bus, used to send and receive events between components within the app
-    event_bus: EventBus,
->>>>>>> dd99bf9f
 
     metrics: &'static Metrics,
 }
@@ -326,11 +326,8 @@
             recost_mempool: false,
             write_batch: None,
             app_hash,
-<<<<<<< HEAD
+            event_bus,
             vote_extension_handler,
-=======
-            event_bus,
->>>>>>> dd99bf9f
             metrics,
         })
     }
@@ -1043,14 +1040,8 @@
             .extend(std::iter::repeat(ExecTxResult::default()).take(injected_txs_count));
         finalize_block_tx_results.extend(tx_results);
 
-<<<<<<< HEAD
         let sequencer_block = SequencerBlockBuilder {
             block_hash: block::Hash::new(block_hash),
-=======
-        // FIXME - avoid duplicate calls to post_execute_transactions. refer to: https://github.com/astriaorg/astria/issues/1835
-        let sequencer_block = SequencerBlock::try_from_block_info_and_data(
-            block_hash,
->>>>>>> dd99bf9f
             chain_id,
             height,
             time,
@@ -1245,14 +1236,9 @@
             .prepare_commit(storage)
             .await
             .wrap_err("failed to prepare commit")?;
-<<<<<<< HEAD
         events.extend(post_transaction_execution_result.events);
-        let finalize_block = abci::response::FinalizeBlock {
+        let finalize_block_response = abci::response::FinalizeBlock {
             events,
-=======
-        let finalize_block_response = abci::response::FinalizeBlock {
-            events: post_transaction_execution_result.events,
->>>>>>> dd99bf9f
             validator_updates: post_transaction_execution_result.validator_updates,
             consensus_param_updates: post_transaction_execution_result.consensus_param_updates,
             app_hash,
