--- conflicted
+++ resolved
@@ -20,7 +20,10 @@
 };
 
 use astria_core::{
-    primitive::v1::RollupId,
+    primitive::v1::{
+        RollupId,
+        TransactionId,
+    },
     protocol::{
         abci::AbciErrorCode,
         genesis::v1::GenesisAppState,
@@ -220,8 +223,8 @@
     /// of the current block being executed, created from the state delta,
     /// and set after `finalize_block`.
     write_batch: StagedWriteBatch,
-    /// The hashes of all transactions executed in the block for which this write batch is made.
-    executed_tx_hashes: HashSet<[u8; TRANSACTION_ID_LEN]>,
+    /// The IDs of all transactions executed in the block for which this write batch is made.
+    executed_tx_ids: HashSet<TransactionId>,
 }
 
 impl App {
@@ -567,31 +570,19 @@
         .wrap_err("failed to parse data items")?;
 
         // If we can skip execution just fetch the cache, otherwise need to run the execution.
-<<<<<<< HEAD
-        let (rollup_data_bytes, tx_results) = if skip_execution {
-=======
-        let (tx_results, tx_hashes) = if skip_execution {
->>>>>>> 20c9ad94
+        let (rollup_data_bytes, tx_results, tx_ids) = if skip_execution {
             // if we're the proposer, we should have the execution results from
             // `prepare_proposal`. run the post-tx-execution hook to generate the
             // `SequencerBlock` and to set `self.finalize_block`.
             //
             // we can't run this in `prepare_proposal` as we don't know the block hash there.
-<<<<<<< HEAD
-            let Some((rollup_data_bytes, tx_results)) =
+            let Some((rollup_data_bytes, tx_results, tx_ids)) =
                 self.state.object_get(EXECUTION_RESULTS_KEY)
             else {
                 bail!("execution results must be present after executing transactions")
             };
 
-            (rollup_data_bytes, tx_results)
-=======
-            let Some((tx_results, tx_hashes)) = self.state.object_get(EXECUTION_RESULTS_KEY) else {
-                bail!("execution results must be present after executing transactions")
-            };
-
-            (tx_results, tx_hashes)
->>>>>>> 20c9ad94
+            (rollup_data_bytes, tx_results, tx_ids)
         } else {
             self.update_state_for_new_round(&storage);
 
@@ -636,22 +627,14 @@
             // the max sequenced data bytes.
             let block_size_constraints = BlockSizeConstraints::new_unlimited_cometbft();
 
-<<<<<<< HEAD
             let user_submitted_transactions = construct_checked_txs(
                 &expanded_block_data.user_submitted_transactions,
                 &self.state,
             )
             .await
             .wrap_err("failed to execute transactions in process proposal")?;
-            let tx_results = self
+            let (tx_results, tx_ids) = self
                 .process_proposal_tx_execution(&user_submitted_transactions, block_size_constraints)
-=======
-            let (tx_results, tx_hashes) = self
-                .process_proposal_tx_execution(
-                    &expanded_block_data.user_submitted_transactions,
-                    block_size_constraints,
-                )
->>>>>>> 20c9ad94
                 .await
                 .wrap_err("failed to execute transactions in process proposal")?;
 
@@ -683,7 +666,6 @@
                 "rollup IDs commitment does not match expected",
             );
 
-<<<<<<< HEAD
             let rollup_data_bytes = user_submitted_transactions
                 .iter()
                 .flat_map(|checked_tx| {
@@ -692,10 +674,7 @@
                         .map(|(rollup_id, data)| (*rollup_id, data.clone()))
                 })
                 .collect();
-            (rollup_data_bytes, tx_results)
-=======
-            (tx_results, tx_hashes)
->>>>>>> 20c9ad94
+            (rollup_data_bytes, tx_results, tx_ids)
         };
 
         let sequencer_block = self
@@ -707,7 +686,7 @@
                 expanded_block_data,
                 rollup_data_bytes,
                 tx_results,
-                tx_hashes,
+                tx_ids,
             )
             .await
             .wrap_err("failed to run post execute transactions handler")?;
@@ -750,12 +729,8 @@
             included_txs: Vec::new(),
             failed_tx_count: 0,
             execution_results: Vec::new(),
-<<<<<<< HEAD
+            executed_tx_ids: HashSet::new(),
             excluded_tx_count: 0,
-=======
-            executed_tx_hashes: HashSet::new(),
-            excluded_txs: 0,
->>>>>>> 20c9ad94
             current_tx_group: Group::BundleableGeneral,
             mempool: self.mempool.clone(),
             metrics: self.metrics,
@@ -786,12 +761,8 @@
             included_txs,
             failed_tx_count,
             execution_results,
-<<<<<<< HEAD
+            executed_tx_ids,
             excluded_tx_count,
-=======
-            executed_tx_hashes,
-            excluded_txs,
->>>>>>> 20c9ad94
             ..
         } = proposal_info
         else {
@@ -821,11 +792,7 @@
             .expect("state Arc should not be referenced elsewhere");
         state_tx.object_put(
             EXECUTION_RESULTS_KEY,
-<<<<<<< HEAD
-            (rollup_data_bytes, execution_results),
-=======
-            (execution_results, executed_tx_hashes),
->>>>>>> 20c9ad94
+            (rollup_data_bytes, execution_results, executed_tx_ids),
         );
         let _ = state_tx.apply();
 
@@ -849,12 +816,12 @@
         &mut self,
         txs: &[Arc<CheckedTransaction>],
         block_size_constraints: BlockSizeConstraints,
-    ) -> Result<(Vec<ExecTxResult>, HashSet<[u8; TRANSACTION_ID_LEN]>)> {
+    ) -> Result<(Vec<ExecTxResult>, HashSet<TransactionId>)> {
         let mut proposal_info = Proposal::Process {
             block_size_constraints,
             execution_results: vec![],
             current_tx_group: Group::BundleableGeneral,
-            executed_tx_hashes: HashSet::new(),
+            executed_tx_ids: HashSet::new(),
         };
 
         for tx in txs {
@@ -866,7 +833,7 @@
                 break;
             }
         }
-        Ok(proposal_info.execution_results_and_tx_hashes())
+        Ok(proposal_info.execution_results_and_tx_ids())
     }
 
     #[instrument(skip_all)]
@@ -875,16 +842,8 @@
         tx: Arc<CheckedTransaction>,
         proposal_info: &mut Proposal,
     ) -> Result<BreakOrContinue> {
-<<<<<<< HEAD
         let tx_len = tx.encoded_bytes().len();
         info!(tx_id = %tx.id(), "executing transaction");
-=======
-        let tx_bytes = tx.to_raw().encode_to_vec();
-        let tx_hash = tx_hash.unwrap_or_else(|| Sha256::digest(&tx_bytes).into());
-        let tx_hash_base_64 = telemetry::display::base64(tx_hash).to_string();
-        let tx_len = tx_bytes.len();
-        info!(transaction_hash = %tx_hash_base_64, "executing transaction");
->>>>>>> 20c9ad94
 
         // check CometBFT size constraints for `prepare_proposal`
         if let Proposal::Prepare {
@@ -973,15 +932,14 @@
             };
         }
 
-        let (execution_results, executed_tx_hashes) =
-            proposal_info.execution_results_and_tx_hashes_mut();
+        let (execution_results, executed_tx_ids) = proposal_info.execution_results_and_tx_ids_mut();
         match self.execute_transaction(tx.clone()).await {
             Ok(events) => {
                 execution_results.push(ExecTxResult {
                     events,
                     ..Default::default()
                 });
-                executed_tx_hashes.insert(tx_hash);
+                executed_tx_ids.insert(*tx.id());
                 proposal_info
                     .block_size_constraints_mut()
                     .sequencer_checked_add(tx_sequence_data_length)
@@ -1158,14 +1116,7 @@
     ///
     /// this must be called after a block's transactions are executed.
     /// FIXME: don't return sequencer block but grab the block from state delta https://github.com/astriaorg/astria/issues/1436
-<<<<<<< HEAD
-    #[expect(
-        clippy::too_many_arguments,
-        reason = "should be refactored to reduce arg count"
-    )]
-=======
     #[expect(clippy::too_many_arguments, reason = "should be refactored")]
->>>>>>> 20c9ad94
     #[instrument(name = "App::post_execute_transactions", skip_all, err(level = Level::WARN))]
     async fn post_execute_transactions(
         &mut self,
@@ -1176,7 +1127,7 @@
         expanded_block_data: ExpandedBlockData,
         rollup_data_bytes: Vec<(RollupId, Bytes)>,
         tx_results: Vec<ExecTxResult>,
-        executed_tx_hashes: HashSet<[u8; TRANSACTION_ID_LEN]>,
+        executed_tx_ids: HashSet<TransactionId>,
     ) -> Result<SequencerBlock> {
         let Hash::Sha256(block_hash) = block_hash else {
             bail!("block hash is empty; this should not occur")
@@ -1256,7 +1207,7 @@
             validator_updates: end_block.validator_updates,
             tx_results: finalize_block_tx_results,
             consensus_param_updates,
-            executed_tx_hashes,
+            executed_tx_ids,
         };
 
         state_tx.object_put(POST_TRANSACTION_EXECUTION_RESULT_KEY, result);
@@ -1346,7 +1297,6 @@
                 upgrade_change_hashes.as_ref(),
             )?;
 
-<<<<<<< HEAD
             let user_submitted_transactions = construct_checked_txs(
                 &expanded_block_data.user_submitted_transactions,
                 &self.state,
@@ -1354,29 +1304,17 @@
             .await
             .wrap_err("failed to execute transactions in finalize block")?;
             let mut tx_results = Vec::with_capacity(user_submitted_transactions.len());
+            let mut executed_tx_ids = HashSet::new();
             for tx in &user_submitted_transactions {
-                match self.execute_transaction(tx.clone()).await {
-                    Ok(events) => tx_results.push(ExecTxResult {
-                        events,
-                        ..Default::default()
-                    }),
-                    Err(error) => {
-=======
-            let mut tx_results =
-                Vec::with_capacity(expanded_block_data.user_submitted_transactions.len());
-
-            let mut executed_tx_hashes = HashSet::new();
-            for tx in &expanded_block_data.user_submitted_transactions {
                 match self.execute_transaction(tx.clone()).await {
                     Ok(events) => {
                         tx_results.push(ExecTxResult {
                             events,
                             ..Default::default()
                         });
-                        executed_tx_hashes.insert(tx.id().get());
+                        executed_tx_ids.insert(*tx.id());
                     }
-                    Err(e) => {
->>>>>>> 20c9ad94
+                    Err(error) => {
                         // this is actually a protocol error, as only valid txs should be finalized
                         tracing::error!(
                             %error,
@@ -1416,7 +1354,7 @@
                 expanded_block_data,
                 rollup_data_bytes,
                 tx_results,
-                executed_tx_hashes,
+                executed_tx_ids,
             )
             .await
             .wrap_err("failed to run post execute transactions handler")?;
@@ -1427,7 +1365,7 @@
             tx_results,
             validator_updates,
             consensus_param_updates,
-            executed_tx_hashes,
+            executed_tx_ids,
         } = self
             .state
             .object_get(POST_TRANSACTION_EXECUTION_RESULT_KEY)
@@ -1438,7 +1376,7 @@
 
         // prepare the `WriteBatch` for a later commit.
         let app_hash = self
-            .prepare_commit(storage, executed_tx_hashes)
+            .prepare_commit(storage, executed_tx_ids)
             .await
             .wrap_err("failed to prepare commit")?;
         all_events.extend(events);
@@ -1459,7 +1397,7 @@
     async fn prepare_commit(
         &mut self,
         storage: Storage,
-        executed_tx_hashes: HashSet<[u8; TRANSACTION_ID_LEN]>,
+        executed_tx_ids: HashSet<TransactionId>,
     ) -> Result<AppHash> {
         // extract the state we've built up to so we can prepare it as a `StagedWriteBatch`.
         let dummy_state = StateDelta::new(storage.latest_snapshot());
@@ -1494,7 +1432,7 @@
             .wrap_err("failed to convert app hash")?;
         self.write_batch = Some(WriteBatch {
             write_batch,
-            executed_tx_hashes,
+            executed_tx_ids,
         });
         Ok(app_hash)
     }
@@ -1633,7 +1571,7 @@
     pub(crate) async fn commit(&mut self, storage: Storage) -> Result<ShouldShutDown> {
         let WriteBatch {
             write_batch,
-            executed_tx_hashes,
+            executed_tx_ids,
         } = self.write_batch.take().expect(
             "write batch must be set, as `finalize_block` is always called before `commit`",
         );
@@ -1671,7 +1609,7 @@
             &mut self.mempool,
             &self.state,
             self.recost_mempool,
-            executed_tx_hashes,
+            &executed_tx_ids,
             block_height,
         )
         .await;
@@ -1808,7 +1746,9 @@
         storage: Storage,
     ) {
         let _events = self.apply(state_delta);
-        self.prepare_commit(storage.clone()).await.unwrap();
+        self.prepare_commit(storage.clone(), HashSet::new())
+            .await
+            .unwrap();
         self.commit(storage).await.unwrap();
     }
 }
@@ -1850,7 +1790,7 @@
     mempool: &mut Mempool,
     state: &S,
     recost: bool,
-    txs_included_in_block: HashSet<[u8; TRANSACTION_ID_LEN]>,
+    txs_included_in_block: &HashSet<TransactionId>,
     block_height: u64,
 ) {
     mempool
@@ -1876,7 +1816,7 @@
     tx_results: Vec<ExecTxResult>,
     validator_updates: Vec<tendermint::validator::Update>,
     consensus_param_updates: Option<tendermint::consensus::Params>,
-    executed_tx_hashes: HashSet<[u8; TRANSACTION_ID_LEN]>,
+    executed_tx_ids: HashSet<TransactionId>,
 }
 
 #[derive(PartialEq)]
@@ -1900,12 +1840,8 @@
         included_txs: Vec<Arc<CheckedTransaction>>,
         failed_tx_count: usize,
         execution_results: Vec<ExecTxResult>,
-<<<<<<< HEAD
+        executed_tx_ids: HashSet<TransactionId>,
         excluded_tx_count: usize,
-=======
-        executed_tx_hashes: HashSet<[u8; TRANSACTION_ID_LEN]>,
-        excluded_txs: usize,
->>>>>>> 20c9ad94
         current_tx_group: Group,
         mempool: Mempool,
         metrics: &'static Metrics,
@@ -1913,7 +1849,7 @@
     Process {
         block_size_constraints: BlockSizeConstraints,
         execution_results: Vec<ExecTxResult>,
-        executed_tx_hashes: HashSet<[u8; TRANSACTION_ID_LEN]>,
+        executed_tx_ids: HashSet<TransactionId>,
         current_tx_group: Group,
     },
 }
@@ -1967,40 +1903,35 @@
         }
     }
 
-    fn execution_results_and_tx_hashes(
-        self,
-    ) -> (Vec<ExecTxResult>, HashSet<[u8; TRANSACTION_ID_LEN]>) {
+    fn execution_results_and_tx_ids(self) -> (Vec<ExecTxResult>, HashSet<TransactionId>) {
         match self {
             Proposal::Prepare {
                 execution_results,
-                executed_tx_hashes,
+                executed_tx_ids,
                 ..
             }
             | Proposal::Process {
                 execution_results,
-                executed_tx_hashes,
+                executed_tx_ids,
                 ..
-            } => (execution_results, executed_tx_hashes),
-        }
-    }
-
-    fn execution_results_and_tx_hashes_mut(
+            } => (execution_results, executed_tx_ids),
+        }
+    }
+
+    fn execution_results_and_tx_ids_mut(
         &mut self,
-    ) -> (
-        &mut Vec<ExecTxResult>,
-        &mut HashSet<[u8; TRANSACTION_ID_LEN]>,
-    ) {
+    ) -> (&mut Vec<ExecTxResult>, &mut HashSet<TransactionId>) {
         match self {
             Proposal::Prepare {
                 execution_results,
-                executed_tx_hashes,
+                executed_tx_ids,
                 ..
             }
             | Proposal::Process {
                 execution_results,
-                executed_tx_hashes,
+                executed_tx_ids,
                 ..
-            } => (execution_results, executed_tx_hashes),
+            } => (execution_results, executed_tx_ids),
         }
     }
 }
