#[cfg(test)]
pub(crate) mod test_utils;
#[cfg(test)]
mod tests_app;
#[cfg(test)]
mod tests_breaking_changes;
#[cfg(test)]
mod tests_execute_transaction;

mod action_handler;
use std::{
    collections::VecDeque,
    sync::Arc,
};

pub(crate) use action_handler::ActionHandler;
use anyhow::{
    anyhow,
    ensure,
    Context,
};
use astria_core::{
    generated::protocol::transaction::v1alpha1 as raw,
    protocol::{
        abci::AbciErrorCode,
        transaction::v1alpha1::{
            action::ValidatorUpdate,
            Action,
            SignedTransaction,
        },
    },
    sequencerblock::v1alpha1::block::SequencerBlock,
};
use cnidarium::{
    ArcStateDeltaExt,
    Snapshot,
    StagedWriteBatch,
    StateDelta,
    Storage,
};
use prost::Message as _;
use sha2::{
    Digest as _,
    Sha256,
};
use telemetry::display::json;
use tendermint::{
    abci::{
        self,
        types::ExecTxResult,
        Code,
        Event,
    },
    account,
    block::Header,
    AppHash,
    Hash,
};
use tracing::{
    debug,
    info,
    instrument,
};

use crate::{
    accounts,
    accounts::{
        component::AccountsComponent,
        StateWriteExt as _,
    },
    address::StateWriteExt as _,
    api_state_ext::StateWriteExt as _,
    assets::{
        StateReadExt as _,
        StateWriteExt as _,
    },
    authority::{
        component::{
            AuthorityComponent,
            AuthorityComponentAppState,
        },
        StateReadExt as _,
        StateWriteExt as _,
    },
    bridge::{
        component::BridgeComponent,
        StateReadExt as _,
        StateWriteExt as _,
    },
    component::Component as _,
    ibc::component::IbcComponent,
    mempool::{
        Mempool,
        RemovalReason,
    },
    metrics::Metrics,
    proposal::{
        block_size_constraints::BlockSizeConstraints,
        commitment::{
            generate_rollup_datas_commitment,
            GeneratedCommitments,
        },
    },
    sequence::component::SequenceComponent,
    state_ext::{
        StateReadExt as _,
        StateWriteExt as _,
    },
    transaction::InvalidNonce,
};

/// The inter-block state being written to by the application.
type InterBlockState = Arc<StateDelta<Snapshot>>;

/// The Sequencer application, written as a bundle of [`Component`]s.
///
/// Note: this is called `App` because this is a Tendermint ABCI application,
/// and implements the state transition logic of the chain.
///
/// See also the [Penumbra reference] implementation.
///
/// [Penumbra reference]: https://github.com/penumbra-zone/penumbra/blob/9cc2c644e05c61d21fdc7b507b96016ba6b9a935/app/src/app/mod.rs#L42
pub(crate) struct App {
    state: InterBlockState,

    // The mempool of the application.
    //
    // Transactions are pulled from this mempool during `prepare_proposal`.
    mempool: Mempool,

    // The validator address in cometbft being used to sign votes.
    //
    // Used to avoid executing a block in both `prepare_proposal` and `process_proposal`. It
    // is set in `prepare_proposal` from information sent in from cometbft and can potentially
    // change round-to-round. In `process_proposal` we check if we prepared the proposal, and
    // if so, we clear the value and we skip re-execution of the block's transactions to avoid
    // failures caused by re-execution.
    validator_address: Option<account::Id>,

    // This is set to the executed hash of the proposal during `process_proposal`
    //
    // If it does not match the hash given during `begin_block`, then we clear and
    // reset the execution results cache + state delta. Transactions are re-executed.
    // If it does match, we utilize cached results to reduce computation.
    //
    // Resets to default hash at the beginning of `prepare_proposal`, and `process_proposal` if
    // `prepare_proposal` was not called.
    executed_proposal_hash: Hash,

    // cache of results of executing of transactions in `prepare_proposal` or `process_proposal`.
    // cleared at the end of each block.
    execution_results: Option<Vec<tendermint::abci::types::ExecTxResult>>,

    // the current `StagedWriteBatch` which contains the rocksdb write batch
    // of the current block being executed, created from the state delta,
    // and set after `finalize_block`.
    // this is committed to the state when `commit` is called, and set to `None`.
    write_batch: Option<StagedWriteBatch>,

    // the currently committed `AppHash` of the application state.
    // set whenever `commit` is called.
    //
    // allow clippy because we need be specific as to what hash this is.
    #[allow(clippy::struct_field_names)]
    app_hash: AppHash,

    metrics: &'static Metrics,
}

impl App {
    pub(crate) async fn new(
        snapshot: Snapshot,
        mempool: Mempool,
        metrics: &'static Metrics,
    ) -> anyhow::Result<Self> {
        debug!("initializing App instance");

        let app_hash: AppHash = snapshot
            .root_hash()
            .await
            .context("failed to get current root hash")?
            .0
            .to_vec()
            .try_into()
            .expect("root hash conversion must succeed; should be 32 bytes");

        // We perform the `Arc` wrapping of `State` here to ensure
        // there should be no unexpected copies elsewhere.
        let state = Arc::new(StateDelta::new(snapshot));

        Ok(Self {
            state,
            mempool,
            validator_address: None,
            executed_proposal_hash: Hash::default(),
            execution_results: None,
            write_batch: None,
            app_hash,
            metrics,
        })
    }

    #[instrument(name = "App:init_chain", skip_all)]
    pub(crate) async fn init_chain(
        &mut self,
        storage: Storage,
        genesis_state: astria_core::sequencer::GenesisState,
        genesis_validators: Vec<ValidatorUpdate>,
        chain_id: String,
    ) -> anyhow::Result<AppHash> {
        let mut state_tx = self
            .state
            .try_begin_transaction()
            .expect("state Arc should not be referenced elsewhere");

        state_tx
            .put_base_prefix(&genesis_state.address_prefixes().base)
            .context("failed to write base prefix to state")?;

        let native_asset = genesis_state.native_asset_base_denomination();
        state_tx.put_native_asset(native_asset);
        state_tx
            .put_ibc_asset(native_asset)
            .context("failed to commit native asset as ibc asset to state")?;

        state_tx.put_chain_id_and_revision_number(chain_id.try_into().context("invalid chain ID")?);
        state_tx.put_block_height(0);

        for fee_asset in genesis_state.allowed_fee_assets() {
            state_tx.put_allowed_fee_asset(fee_asset);
        }

        // call init_chain on all components
        AccountsComponent::init_chain(&mut state_tx, &genesis_state)
            .await
            .context("failed to call init_chain on AccountsComponent")?;
        AuthorityComponent::init_chain(
            &mut state_tx,
            &AuthorityComponentAppState {
                authority_sudo_address: *genesis_state.authority_sudo_address(),
                genesis_validators,
            },
        )
        .await
        .context("failed to call init_chain on AuthorityComponent")?;
        BridgeComponent::init_chain(&mut state_tx, &genesis_state)
            .await
            .context("failed to call init_chain on BridgeComponent")?;
        IbcComponent::init_chain(&mut state_tx, &genesis_state)
            .await
            .context("failed to call init_chain on IbcComponent")?;
        SequenceComponent::init_chain(&mut state_tx, &genesis_state)
            .await
            .context("failed to call init_chain on SequenceComponent")?;

        state_tx.apply();

        let app_hash = self
            .prepare_commit(storage)
            .await
            .context("failed to prepare commit")?;
        debug!(app_hash = %telemetry::display::base64(&app_hash), "init_chain completed");
        Ok(app_hash)
    }

    fn update_state_for_new_round(&mut self, storage: &Storage) {
        // reset app state to latest committed state, in case of a round not being committed
        // but `self.state` was changed due to executing the previous round's data.
        //
        // if the previous round was committed, then the state stays the same.
        self.state = Arc::new(StateDelta::new(storage.latest_snapshot()));

        // clear the cache of transaction execution results
        self.execution_results = None;
        self.executed_proposal_hash = Hash::default();
    }

    /// Generates a commitment to the `sequence::Actions` in the block's transactions.
    ///
    /// This is required so that a rollup can easily verify that the transactions it
    /// receives are correct (ie. we actually included in a sequencer block, and none
    /// are missing)
    /// It puts this special "commitment" as the first transaction in a block.
    /// When other validators receive the block, they know the first transaction is
    /// supposed to be the commitment, and verifies that is it correct.
    #[instrument(name = "App::prepare_proposal", skip_all)]
    pub(crate) async fn prepare_proposal(
        &mut self,
        prepare_proposal: abci::request::PrepareProposal,
        storage: Storage,
    ) -> anyhow::Result<abci::response::PrepareProposal> {
        self.validator_address = Some(prepare_proposal.proposer_address);
        self.update_state_for_new_round(&storage);

        let mut block_size_constraints = BlockSizeConstraints::new(
            usize::try_from(prepare_proposal.max_tx_bytes)
                .context("failed to convert max_tx_bytes to usize")?,
        )
        .context("failed to create block size constraints")?;

        let block_data = BlockData {
            misbehavior: prepare_proposal.misbehavior,
            height: prepare_proposal.height,
            time: prepare_proposal.time,
            next_validators_hash: prepare_proposal.next_validators_hash,
            proposer_address: prepare_proposal.proposer_address,
        };

        self.pre_execute_transactions(block_data)
            .await
            .context("failed to prepare for executing block")?;

        // ignore the txs passed by cometbft in favour of our app-side mempool
        let (included_tx_bytes, signed_txs_included) = self
            .execute_transactions_prepare_proposal(&mut block_size_constraints)
            .await
            .context("failed to execute transactions")?;
        self.metrics
            .record_proposal_transactions(signed_txs_included.len());

        let deposits = self
            .state
            .get_block_deposits()
            .await
            .context("failed to get block deposits in prepare_proposal")?;
        self.metrics.record_proposal_deposits(deposits.len());

        // generate commitment to sequence::Actions and deposits and commitment to the rollup IDs
        // included in the block
        let res = generate_rollup_datas_commitment(&signed_txs_included, deposits);

        Ok(abci::response::PrepareProposal {
            txs: res.into_transactions(included_tx_bytes),
        })
    }

    /// Generates a commitment to the `sequence::Actions` in the block's transactions
    /// and ensures it matches the commitment created by the proposer, which
    /// should be the first transaction in the block.
    #[instrument(name = "App::process_proposal", skip_all)]
    pub(crate) async fn process_proposal(
        &mut self,
        process_proposal: abci::request::ProcessProposal,
        storage: Storage,
    ) -> anyhow::Result<()> {
        // if we proposed this block (ie. prepare_proposal was called directly before this), then
        // we skip execution for this `process_proposal` call.
        //
        // if we didn't propose this block, `self.validator_address` will be None or a different
        // value, so we will execute the block as normal.
        if let Some(id) = self.validator_address {
            if id == process_proposal.proposer_address {
                debug!("skipping process_proposal as we are the proposer for this block");
                self.validator_address = None;
                self.executed_proposal_hash = process_proposal.hash;
                return Ok(());
            }
            self.metrics.increment_process_proposal_skipped_proposal();
            debug!(
                "our validator address was set but we're not the proposer, so our previous \
                 proposal was skipped, executing block"
            );
            self.validator_address = None;
        }

        self.update_state_for_new_round(&storage);

        let mut txs = VecDeque::from(process_proposal.txs);
        let received_rollup_datas_root: [u8; 32] = txs
            .pop_front()
            .context("no transaction commitment in proposal")?
            .to_vec()
            .try_into()
            .map_err(|_| anyhow!("transaction commitment must be 32 bytes"))?;

        let received_rollup_ids_root: [u8; 32] = txs
            .pop_front()
            .context("no chain IDs commitment in proposal")?
            .to_vec()
            .try_into()
            .map_err(|_| anyhow!("chain IDs commitment must be 32 bytes"))?;

        let expected_txs_len = txs.len();

        let block_data = BlockData {
            misbehavior: process_proposal.misbehavior,
            height: process_proposal.height,
            time: process_proposal.time,
            next_validators_hash: process_proposal.next_validators_hash,
            proposer_address: process_proposal.proposer_address,
        };

        self.pre_execute_transactions(block_data)
            .await
            .context("failed to prepare for executing block")?;

        // we don't care about the cometbft max_tx_bytes here, as cometbft would have
        // rejected the proposal if it was too large.
        // however, we should still validate the other constraints, namely
        // the max sequenced data bytes.
        let mut block_size_constraints = BlockSizeConstraints::new_unlimited_cometbft();

        // deserialize txs into `SignedTransaction`s;
        // this does not error if any txs fail to be deserialized, but the `execution_results.len()`
        // check below ensures that all txs in the proposal are deserializable (and
        // executable).
        let signed_txs = txs
            .into_iter()
            .filter_map(|bytes| signed_transaction_from_bytes(bytes.as_ref()).ok())
            .collect::<Vec<_>>();

        self.execute_transactions_process_proposal(signed_txs.clone(), &mut block_size_constraints)
            .await
            .context("failed to execute transactions")?;

        let Some(execution_results) = self.execution_results.as_ref() else {
            anyhow::bail!("execution results must be present after executing transactions")
        };

        // all txs in the proposal should be deserializable and executable
        // if any txs were not deserializeable or executable, they would not have been
        // added to the `execution_results` list, thus the length of `txs_to_include`
        // will be shorter than that of `execution_results`.
        ensure!(
            execution_results.len() == expected_txs_len,
            "transactions to be included do not match expected",
        );
        self.metrics.record_proposal_transactions(signed_txs.len());

        let deposits = self
            .state
            .get_block_deposits()
            .await
            .context("failed to get block deposits in process_proposal")?;
        self.metrics.record_proposal_deposits(deposits.len());

        let GeneratedCommitments {
            rollup_datas_root: expected_rollup_datas_root,
            rollup_ids_root: expected_rollup_ids_root,
        } = generate_rollup_datas_commitment(&signed_txs, deposits);
        ensure!(
            received_rollup_datas_root == expected_rollup_datas_root,
            "transaction commitment does not match expected",
        );

        ensure!(
            received_rollup_ids_root == expected_rollup_ids_root,
            "chain IDs commitment does not match expected",
        );

        self.executed_proposal_hash = process_proposal.hash;

        Ok(())
    }

    /// Executes transactions from the app's mempool until the block is full,
    /// writing to the app's `StateDelta`.
    ///
    /// The result of execution of every transaction which is successful
    /// is stored in `self.execution_results`.
    ///
    /// Returns the transactions which were successfully executed
    /// in both their [`SignedTransaction`] and raw bytes form.
    ///
    /// Unlike the usual flow of an ABCI application, this is called during
    /// the proposal phase, ie. `prepare_proposal`.
    ///
    /// This is because we disallow transactions that fail execution to be included
    /// in a block's transaction data, as this would allow `sequence::Action`s to be
    /// included for free. Instead, we execute transactions during the proposal phase,
    /// and only include them in the block if they succeed.
    ///
    /// As a result, all transactions in a sequencer block are guaranteed to execute
    /// successfully.
    #[instrument(name = "App::execute_transactions_prepare_proposal", skip_all)]
    async fn execute_transactions_prepare_proposal(
        &mut self,
        block_size_constraints: &mut BlockSizeConstraints,
    ) -> anyhow::Result<(Vec<bytes::Bytes>, Vec<SignedTransaction>)> {
        let mempool_len = self.mempool.len().await;
        debug!(mempool_len, "executing transactions from mempool");

        let mut validated_txs: Vec<bytes::Bytes> = Vec::new();
        let mut included_signed_txs = Vec::new();
        let mut failed_tx_count: usize = 0;
        let mut execution_results = Vec::new();
        let mut txs_to_readd_to_mempool = Vec::new();

        while let Some((enqueued_tx, priority)) = self.mempool.pop().await {
            let tx_hash_base64 = telemetry::display::base64(&enqueued_tx.tx_hash()).to_string();
            let tx = enqueued_tx.signed_tx();
            let bytes = tx.to_raw().encode_to_vec();
            let tx_len = bytes.len();
            info!(transaction_hash = %tx_hash_base64, "executing transaction");

            // don't include tx if it would make the cometBFT block too large
            if !block_size_constraints.cometbft_has_space(tx_len) {
                self.metrics
                    .increment_prepare_proposal_excluded_transactions_cometbft_space();
                debug!(
                    transaction_hash = %tx_hash_base64,
                    block_size_constraints = %json(&block_size_constraints),
                    tx_data_bytes = tx_len,
                    "excluding remaining transactions: max cometBFT data limit reached"
                );
                txs_to_readd_to_mempool.push((enqueued_tx, priority));

                // break from loop, as the block is full
                break;
            }

            // check if tx's sequence data will fit into sequence block
            let tx_sequence_data_bytes = tx
                .unsigned_transaction()
                .actions
                .iter()
                .filter_map(Action::as_sequence)
                .fold(0usize, |acc, seq| acc.saturating_add(seq.data.len()));

            if !block_size_constraints.sequencer_has_space(tx_sequence_data_bytes) {
                self.metrics
                    .increment_prepare_proposal_excluded_transactions_sequencer_space();
                debug!(
                    transaction_hash = %tx_hash_base64,
                    block_size_constraints = %json(&block_size_constraints),
                    tx_data_bytes = tx_sequence_data_bytes,
                    "excluding transaction: max block sequenced data limit reached"
                );
                txs_to_readd_to_mempool.push((enqueued_tx, priority));

                // continue as there might be non-sequence txs that can fit
                continue;
            }

            // execute tx and store in `execution_results` list on success
            match self.execute_transaction(tx.clone()).await {
                Ok(events) => {
                    execution_results.push(ExecTxResult {
                        events,
                        ..Default::default()
                    });
                    block_size_constraints
                        .sequencer_checked_add(tx_sequence_data_bytes)
                        .context("error growing sequencer block size")?;
                    block_size_constraints
                        .cometbft_checked_add(tx_len)
                        .context("error growing cometBFT block size")?;
                    validated_txs.push(bytes.into());
                    included_signed_txs.push((*tx).clone());
                }
                Err(e) => {
                    self.metrics
                        .increment_prepare_proposal_excluded_transactions_failed_execution();
                    debug!(
                        transaction_hash = %tx_hash_base64,
                        error = AsRef::<dyn std::error::Error>::as_ref(&e),
                        "failed to execute transaction, not including in block"
                    );

                    if e.downcast_ref::<InvalidNonce>().is_some() {
                        // we re-insert the tx into the mempool if it failed to execute
                        // due to an invalid nonce, as it may be valid in the future.
                        // if it's invalid due to the nonce being too low, it'll be
                        // removed from the mempool in `update_mempool_after_finalization`.
                        txs_to_readd_to_mempool.push((enqueued_tx, priority));
                    } else {
                        failed_tx_count = failed_tx_count.saturating_add(1);

                        // the transaction should be removed from the cometbft mempool
                        self.mempool
                            .track_removal_comet_bft(
                                enqueued_tx.tx_hash(),
                                RemovalReason::FailedPrepareProposal(e.to_string()),
                            )
                            .await;
                    }
                }
            }
        }

        if failed_tx_count > 0 {
            info!(
                failed_tx_count = failed_tx_count,
                included_tx_count = validated_txs.len(),
                "excluded transactions from block due to execution failure"
            );
        }
        self.metrics.set_prepare_proposal_excluded_transactions(
            txs_to_readd_to_mempool
                .len()
                .saturating_add(failed_tx_count),
        );

        self.mempool.insert_all(txs_to_readd_to_mempool).await;
        let mempool_len = self.mempool.len().await;
        debug!(mempool_len, "finished executing transactions from mempool");
        self.metrics.set_transactions_in_mempool_total(mempool_len);

        self.execution_results = Some(execution_results);
        Ok((validated_txs, included_signed_txs))
    }

    /// Executes the given transactions, writing to the app's `StateDelta`.
    ///
    /// The result of execution of every transaction which is successful
    /// is stored in `self.execution_results`.
    ///
    /// Unlike the usual flow of an ABCI application, this is called during
    /// the proposal phase, ie. `process_proposal`.
    ///
    /// This is because we disallow transactions that fail execution to be included
    /// in a block's transaction data, as this would allow `sequence::Action`s to be
    /// included for free. Instead, we execute transactions during the proposal phase,
    /// and only include them in the block if they succeed.
    ///
    /// As a result, all transactions in a sequencer block are guaranteed to execute
    /// successfully.
    #[instrument(name = "App::execute_transactions_process_proposal", skip_all)]
    async fn execute_transactions_process_proposal(
        &mut self,
        txs: Vec<SignedTransaction>,
        block_size_constraints: &mut BlockSizeConstraints,
    ) -> anyhow::Result<()> {
        let mut excluded_tx_count = 0_f64;
        let mut execution_results = Vec::new();

        for tx in txs {
            let bytes = tx.to_raw().encode_to_vec();
            let tx_hash = Sha256::digest(&bytes);
            let tx_len = bytes.len();

            // check if tx's sequence data will fit into sequence block
            let tx_sequence_data_bytes = tx
                .unsigned_transaction()
                .actions
                .iter()
                .filter_map(Action::as_sequence)
                .fold(0usize, |acc, seq| acc.saturating_add(seq.data.len()));

            if !block_size_constraints.sequencer_has_space(tx_sequence_data_bytes) {
                debug!(
                    transaction_hash = %telemetry::display::base64(&tx_hash),
                    block_size_constraints = %json(&block_size_constraints),
                    tx_data_bytes = tx_sequence_data_bytes,
                    "excluding transaction: max block sequenced data limit reached"
                );
                excluded_tx_count += 1.0;
                continue;
            }

            // execute tx and store in `execution_results` list on success
            match self.execute_transaction(Arc::new(tx.clone())).await {
                Ok(events) => {
                    execution_results.push(ExecTxResult {
                        events,
                        ..Default::default()
                    });
                    block_size_constraints
                        .sequencer_checked_add(tx_sequence_data_bytes)
                        .context("error growing sequencer block size")?;
                    block_size_constraints
                        .cometbft_checked_add(tx_len)
                        .context("error growing cometBFT block size")?;
                }
                Err(e) => {
                    debug!(
                        transaction_hash = %telemetry::display::base64(&tx_hash),
                        error = AsRef::<dyn std::error::Error>::as_ref(&e),
                        "failed to execute transaction, not including in block"
                    );
                    excluded_tx_count += 1.0;
                }
            }
        }

        if excluded_tx_count > 0.0 {
            info!(
                excluded_tx_count = excluded_tx_count,
                included_tx_count = execution_results.len(),
                "excluded transactions from block"
            );
        }

        self.execution_results = Some(execution_results);
        Ok(())
    }

    /// sets up the state for execution of the block's transactions.
    /// set the current height and timestamp, and calls `begin_block` on all components.
    ///
    /// this *must* be called anytime before a block's txs are executed, whether it's
    /// during the proposal phase, or finalize_block phase.
    #[instrument(name = "App::pre_execute_transactions", skip_all)]
    async fn pre_execute_transactions(&mut self, block_data: BlockData) -> anyhow::Result<()> {
        let chain_id = self
            .state
            .get_chain_id()
            .await
            .context("failed to get chain ID from state")?;

        // call begin_block on all components
        // NOTE: the fields marked `unused` are not used by any of the components;
        // however, we need to still construct a `BeginBlock` type for now as
        // the penumbra IBC implementation still requires it as a parameter.
        let begin_block: abci::request::BeginBlock = abci::request::BeginBlock {
            hash: Hash::default(), // unused
            byzantine_validators: block_data.misbehavior.clone(),
            header: Header {
                app_hash: self.app_hash.clone(),
                chain_id: chain_id.clone(),
                consensus_hash: Hash::default(),      // unused
                data_hash: Some(Hash::default()),     // unused
                evidence_hash: Some(Hash::default()), // unused
                height: block_data.height,
                last_block_id: None,                      // unused
                last_commit_hash: Some(Hash::default()),  // unused
                last_results_hash: Some(Hash::default()), // unused
                next_validators_hash: block_data.next_validators_hash,
                proposer_address: block_data.proposer_address,
                time: block_data.time,
                validators_hash: Hash::default(), // unused
                version: tendermint::block::header::Version {
                    // unused
                    app: 0,
                    block: 0,
                },
            },
            last_commit_info: tendermint::abci::types::CommitInfo {
                round: 0u16.into(), // unused
                votes: vec![],
            }, // unused
        };

        self.begin_block(&begin_block)
            .await
            .context("failed to call begin_block")?;

        Ok(())
    }

    /// Executes the given block, but does not write it to disk.
    ///
    /// `commit` must be called after this to write the block to disk.
    ///
    /// This is called by cometbft after the block has already been
    /// committed by the network's consensus.
    #[instrument(name = "App::finalize_block", skip_all)]
    pub(crate) async fn finalize_block(
        &mut self,
        finalize_block: abci::request::FinalizeBlock,
        storage: Storage,
    ) -> anyhow::Result<abci::response::FinalizeBlock> {
        let chain_id = self
            .state
            .get_chain_id()
            .await
            .context("failed to get chain ID from state")?;
        let sudo_address = self
            .state
            .get_sudo_address()
            .await
            .context("failed to get sudo address from state")?;

        // convert tendermint id to astria address; this assumes they are
        // the same address, as they are both ed25519 keys
        let proposer_address = finalize_block.proposer_address;

        let height = finalize_block.height;
        let time = finalize_block.time;
        let Hash::Sha256(block_hash) = finalize_block.hash else {
            anyhow::bail!("finalized block hash is empty; this should not occur")
        };

        // If we previously executed txs in a different proposal than is being processed,
        // reset cached state changes.
        if self.executed_proposal_hash != finalize_block.hash {
            self.update_state_for_new_round(&storage);
        }

        ensure!(
            finalize_block.txs.len() >= 2,
            "block must contain at least two transactions: the rollup transactions commitment and
             rollup IDs commitment"
        );

        // cometbft expects a result for every tx in the block, so we need to return a
        // tx result for the commitments, even though they're not actually user txs.
        let mut tx_results: Vec<ExecTxResult> = Vec::with_capacity(finalize_block.txs.len());
        tx_results.extend(std::iter::repeat(ExecTxResult::default()).take(2));

        // When the hash is not empty, we have already executed and cached the results
        if self.executed_proposal_hash.is_empty() {
            // we haven't executed anything yet, so set up the state for execution.
            let block_data = BlockData {
                misbehavior: finalize_block.misbehavior,
                height,
                time,
                next_validators_hash: finalize_block.next_validators_hash,
                proposer_address,
            };

            self.pre_execute_transactions(block_data)
                .await
                .context("failed to execute block")?;

            // skip the first two transactions, as they are the rollup data commitments
            for tx in finalize_block.txs.iter().skip(2) {
                // remove any included txs from the mempool
                let tx_hash = Sha256::digest(tx).into();
                self.mempool.remove(tx_hash).await;

                let signed_tx = signed_transaction_from_bytes(tx)
                    .context("protocol error; only valid txs should be finalized")?;

                match self.execute_transaction(Arc::new(signed_tx)).await {
                    Ok(events) => tx_results.push(ExecTxResult {
                        events,
                        ..Default::default()
                    }),
                    Err(e) => {
                        // this is actually a protocol error, as only valid txs should be finalized
                        tracing::error!(
                            error = AsRef::<dyn std::error::Error>::as_ref(&e),
                            "failed to finalize transaction; ignoring it",
                        );
                        let code = if e.downcast_ref::<InvalidNonce>().is_some() {
                            AbciErrorCode::INVALID_NONCE
                        } else {
                            AbciErrorCode::INTERNAL_ERROR
                        };
                        tx_results.push(ExecTxResult {
                            code: Code::Err(code.value()),
                            info: code.info(),
                            log: format!("{e:#}"),
                            ..Default::default()
                        });
                    }
                }
            }
        } else {
            let execution_results = self.execution_results.take().expect(
                "execution results must be present if txs were already executed during proposal \
                 phase",
            );
            tx_results.extend(execution_results);
        };

        let end_block = self.end_block(height.value(), sudo_address).await?;

        // get and clear block deposits from state
        let mut state_tx = StateDelta::new(self.state.clone());
        let deposits = self
            .state
            .get_block_deposits()
            .await
            .context("failed to get block deposits in end_block")?;
        state_tx
            .clear_block_deposits()
            .await
            .context("failed to clear block deposits")?;
        debug!(
            deposits = %telemetry::display::json(&deposits),
            "got block deposits from state"
        );

        let sequencer_block = SequencerBlock::try_from_block_info_and_data(
            block_hash,
            chain_id,
            height,
            time,
            proposer_address,
            finalize_block
                .txs
                .into_iter()
                .map(std::convert::Into::into)
                .collect(),
            deposits,
        )
        .context("failed to convert block info and data to SequencerBlock")?;
        state_tx
            .put_sequencer_block(sequencer_block)
            .context("failed to write sequencer block to state")?;
        // events that occur after end_block are ignored here;
        // there should be none anyways.
        let _ = self.apply(state_tx);

        // prepare the `StagedWriteBatch` for a later commit.
        let app_hash = self
            .prepare_commit(storage.clone())
            .await
            .context("failed to prepare commit")?;

        // update the priority of any txs in the mempool based on the updated app state
        update_mempool_after_finalization(&mut self.mempool, self.state.clone())
            .await
            .context("failed to update mempool after finalization")?;

        Ok(abci::response::FinalizeBlock {
            events: end_block.events,
            validator_updates: end_block.validator_updates,
            consensus_param_updates: end_block.consensus_param_updates,
            tx_results,
            app_hash,
        })
    }

    async fn prepare_commit(&mut self, storage: Storage) -> anyhow::Result<AppHash> {
        // extract the state we've built up to so we can prepare it as a `StagedWriteBatch`.
        let dummy_state = StateDelta::new(storage.latest_snapshot());
        let mut state = Arc::try_unwrap(std::mem::replace(&mut self.state, Arc::new(dummy_state)))
            .expect("we have exclusive ownership of the State at commit()");

        // store the storage version indexed by block height
        let new_version = storage.latest_version().wrapping_add(1);
        let height = state
            .get_block_height()
            .await
            .expect("block height must be set, as `put_block_height` was already called");
        state.put_storage_version_by_height(height, new_version);
        debug!(
            height,
            version = new_version,
            "stored storage version for height"
        );

        let write_batch = storage
            .prepare_commit(state)
            .await
            .context("failed to prepare commit")?;
        let app_hash: AppHash = write_batch
            .root_hash()
            .0
            .to_vec()
            .try_into()
            .context("failed to convert app hash")?;
        self.write_batch = Some(write_batch);
        Ok(app_hash)
    }

    #[instrument(name = "App::begin_block", skip_all)]
    pub(crate) async fn begin_block(
        &mut self,
        begin_block: &abci::request::BeginBlock,
    ) -> anyhow::Result<Vec<abci::Event>> {
        let mut state_tx = StateDelta::new(self.state.clone());

        // store the block height
        state_tx.put_block_height(begin_block.header.height.into());
        // store the block time
        state_tx.put_block_timestamp(begin_block.header.time);

        // call begin_block on all components
        let mut arc_state_tx = Arc::new(state_tx);
        AccountsComponent::begin_block(&mut arc_state_tx, begin_block)
            .await
            .context("failed to call begin_block on AccountsComponent")?;
        AuthorityComponent::begin_block(&mut arc_state_tx, begin_block)
            .await
            .context("failed to call begin_block on AuthorityComponent")?;
        BridgeComponent::begin_block(&mut arc_state_tx, begin_block)
            .await
            .context("failed to call begin_block on BridgeComponent")?;
        IbcComponent::begin_block(&mut arc_state_tx, begin_block)
            .await
            .context("failed to call begin_block on IbcComponent")?;
        SequenceComponent::begin_block(&mut arc_state_tx, begin_block)
            .await
            .context("failed to call begin_block on SequenceComponent")?;

        let state_tx = Arc::try_unwrap(arc_state_tx)
            .expect("components should not retain copies of shared state");

        Ok(self.apply(state_tx))
    }

    /// Executes a signed transaction.
    #[instrument(name = "App::execute_transaction", skip_all)]
    pub(crate) async fn execute_transaction(
        &mut self,
        signed_tx: Arc<SignedTransaction>,
    ) -> anyhow::Result<Vec<Event>> {
<<<<<<< HEAD
        let signed_tx_2 = signed_tx.clone();
        let stateless =
            tokio::spawn(async move { signed_tx_2.check_stateless(()).await }.in_current_span());

        stateless
=======
        signed_tx
            .check_stateless()
>>>>>>> d47a3745
            .await
            .context("stateless check failed")?;

<<<<<<< HEAD
        // At this point, the stateful checks should have completed,
        // leaving us with exclusive access to the Arc<State>.
=======
>>>>>>> d47a3745
        let mut state_tx = self
            .state
            .try_begin_transaction()
            .expect("state Arc should be present and unique");

        signed_tx
            .check_and_execute(&mut state_tx)
            .await
            .context("failed executing transaction")?;

        Ok(state_tx.apply().1)
    }

    #[instrument(name = "App::end_block", skip_all)]
    pub(crate) async fn end_block(
        &mut self,
        height: u64,
        fee_recipient: [u8; 20],
    ) -> anyhow::Result<abci::response::EndBlock> {
        let state_tx = StateDelta::new(self.state.clone());
        let mut arc_state_tx = Arc::new(state_tx);

        let end_block = abci::request::EndBlock {
            height: height
                .try_into()
                .expect("a block height should be able to fit in an i64"),
        };

        // call end_block on all components
        AccountsComponent::end_block(&mut arc_state_tx, &end_block)
            .await
            .context("failed to call end_block on AccountsComponent")?;
        AuthorityComponent::end_block(&mut arc_state_tx, &end_block)
            .await
            .context("failed to call end_block on AuthorityComponent")?;
        BridgeComponent::end_block(&mut arc_state_tx, &end_block)
            .await
            .context("failed to call end_block on BridgeComponent")?;
        IbcComponent::end_block(&mut arc_state_tx, &end_block)
            .await
            .context("failed to call end_block on IbcComponent")?;
        SequenceComponent::end_block(&mut arc_state_tx, &end_block)
            .await
            .context("failed to call end_block on SequenceComponent")?;

        let mut state_tx = Arc::try_unwrap(arc_state_tx)
            .expect("components should not retain copies of shared state");

        // gather and return validator updates
        let validator_updates = self
            .state
            .get_validator_updates()
            .await
            .expect("failed getting validator updates");

        // clear validator updates
        state_tx.clear_validator_updates();

        // gather block fees and transfer them to the block proposer
        let fees = self
            .state
            .get_block_fees()
            .await
            .context("failed to get block fees")?;

        for (asset, amount) in fees {
            state_tx
                .increase_balance(fee_recipient, asset, amount)
                .await
                .context("failed to increase fee recipient balance")?;
        }

        // clear block fees
        state_tx.clear_block_fees().await;

        let events = self.apply(state_tx);
        Ok(abci::response::EndBlock {
            validator_updates: validator_updates
                .try_into_cometbft()
                .context("failed converting astria validators to cometbft compatible type")?,
            events,
            ..Default::default()
        })
    }

    #[instrument(name = "App::commit", skip_all)]
    pub(crate) async fn commit(&mut self, storage: Storage) {
        // Commit the pending writes, clearing the state.
        let app_hash = storage
            .commit_batch(self.write_batch.take().expect(
                "write batch must be set, as `finalize_block` is always called before `commit`",
            ))
            .expect("must be able to successfully commit to storage");
        tracing::debug!(
            app_hash = %telemetry::display::hex(&app_hash),
            "finished committing state",
        );
        self.app_hash = app_hash
            .0
            .to_vec()
            .try_into()
            .expect("root hash to app hash conversion must succeed");

        // Get the latest version of the state, now that we've committed it.
        self.state = Arc::new(StateDelta::new(storage.latest_snapshot()));
    }

    // StateDelta::apply only works when the StateDelta wraps an underlying
    // StateWrite.  But if we want to share the StateDelta with spawned tasks,
    // we usually can't wrap a StateWrite instance, which requires exclusive
    // access. This method "externally" applies the state delta to the
    // inter-block state.
    //
    // Invariant: state_tx and self.state are the only two references to the
    // inter-block state.
    fn apply(&mut self, state_tx: StateDelta<InterBlockState>) -> Vec<Event> {
        let (state2, mut cache) = state_tx.flatten();
        std::mem::drop(state2);
        // Now there is only one reference to the inter-block state: self.state

        let events = cache.take_events();
        cache.apply_to(
            Arc::get_mut(&mut self.state).expect("no other references to inter-block state"),
        );

        events
    }
}

// updates the priority of the txs in the mempool based on the current state,
// and removes any txs that are now invalid.
//
// NOTE: this function locks the mempool until every tx has been checked.
// this could potentially stall consensus from moving to the next round if
// the mempool is large.
async fn update_mempool_after_finalization<S: accounts::StateReadExt>(
    mempool: &mut Mempool,
    state: S,
) -> anyhow::Result<()> {
    let current_account_nonce_getter = |address: [u8; 20]| state.get_account_nonce(address);
    mempool.run_maintenance(current_account_nonce_getter).await
}

/// relevant data of a block being executed.
///
/// used to setup the state before execution of transactions.
#[derive(Debug, Clone)]
struct BlockData {
    misbehavior: Vec<tendermint::abci::types::Misbehavior>,
    height: tendermint::block::Height,
    time: tendermint::Time,
    next_validators_hash: Hash,
    proposer_address: account::Id,
}

fn signed_transaction_from_bytes(bytes: &[u8]) -> anyhow::Result<SignedTransaction> {
    let raw = raw::SignedTransaction::decode(bytes)
        .context("failed to decode protobuf to signed transaction")?;
    let tx = SignedTransaction::try_from_raw(raw)
        .context("failed to transform raw signed transaction to verified type")?;

    Ok(tx)
}<|MERGE_RESOLUTION|>--- conflicted
+++ resolved
@@ -979,24 +979,11 @@
         &mut self,
         signed_tx: Arc<SignedTransaction>,
     ) -> anyhow::Result<Vec<Event>> {
-<<<<<<< HEAD
-        let signed_tx_2 = signed_tx.clone();
-        let stateless =
-            tokio::spawn(async move { signed_tx_2.check_stateless(()).await }.in_current_span());
-
-        stateless
-=======
         signed_tx
             .check_stateless()
->>>>>>> d47a3745
             .await
             .context("stateless check failed")?;
 
-<<<<<<< HEAD
-        // At this point, the stateful checks should have completed,
-        // leaving us with exclusive access to the Arc<State>.
-=======
->>>>>>> d47a3745
         let mut state_tx = self
             .state
             .try_begin_transaction()
