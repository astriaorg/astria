--- conflicted
+++ resolved
@@ -382,7 +382,7 @@
         // Always reset when preparing a proposal.
         self.update_state_for_new_round(&storage);
 
-<<<<<<< HEAD
+        let request = prepare_proposal.clone();
         let block_data = BlockData {
             misbehavior: prepare_proposal.misbehavior,
             height: prepare_proposal.height,
@@ -393,12 +393,6 @@
 
         let upgrade_change_hashes = self
             .pre_execute_transactions(block_data)
-=======
-        let request = prepare_proposal.clone();
-        let vote_extensions_enable_height = self
-            .state
-            .get_vote_extensions_enable_height()
->>>>>>> 5712bc66
             .await
             .wrap_err("failed to prepare for executing block")?;
         let encoded_upgrade_change_hashes = if upgrade_change_hashes.is_empty() {
@@ -523,57 +517,6 @@
         process_proposal: abci::request::ProcessProposal,
         storage: Storage,
     ) -> Result<()> {
-<<<<<<< HEAD
-        let uses_data_item_enum = self.uses_data_item_enum(process_proposal.height);
-        let expanded_block_data = if uses_data_item_enum {
-            let with_extended_commit_info = self
-                .vote_extensions_enabled(process_proposal.height)
-                .await?;
-            ExpandedBlockData::new_from_typed_data(&process_proposal.txs, with_extended_commit_info)
-        } else {
-            ExpandedBlockData::new_from_untyped_data(&process_proposal.txs)
-        }
-        .wrap_err("failed to parse data items")?;
-
-        // if we proposed this block (ie. prepare_proposal was called directly before this), then
-        // we skip execution for this `process_proposal` call.
-        //
-        // if we didn't propose this block, `self.validator_address` will be None or a different
-        // value, so we will execute  block as normal.
-        if let Some(constructed_id) = self.executed_proposal_fingerprint {
-            let proposal_id = process_proposal.clone().into();
-            if constructed_id == proposal_id {
-                debug!("skipping process_proposal as we are the proposer for this block");
-                self.executed_proposal_fingerprint = None;
-                self.executed_proposal_hash = process_proposal.hash;
-
-                // if we're the proposer, we should have the execution results from
-                // `prepare_proposal`. run the post-tx-execution hook to generate the
-                // `SequencerBlock` and to set `self.finalize_block`.
-                //
-                // we can't run this in `prepare_proposal` as we don't know the block hash there.
-                let Some(tx_results) = self.state.object_get(EXECUTION_RESULTS_KEY) else {
-                    bail!("execution results must be present after executing transactions")
-                };
-
-                // FIXME - avoid duplicate calls to post_execute_transactions. refer to: https://github.com/astriaorg/astria/issues/1835
-                let sequencer_block = self
-                    .post_execute_transactions(
-                        process_proposal.hash,
-                        process_proposal.height,
-                        process_proposal.time,
-                        process_proposal.proposer_address,
-                        expanded_block_data,
-                        tx_results,
-                    )
-                    .await
-                    .wrap_err("failed to run post execute transactions handler")?;
-
-                self.event_bus
-                    .send_process_proposal_block(Arc::new(sequencer_block));
-
-                return Ok(());
-=======
         // Check the proposal against the prepared proposal fingerprint.
         let skip_execution = self
             .execution_state
@@ -585,7 +528,6 @@
             // The proposal was prepared by this node, so we skip execution.
             ExecutionState::PreparedValid(_) => {
                 trace!("skipping process_proposal as we are the proposer for this block");
->>>>>>> 5712bc66
             }
             ExecutionState::Prepared(_) => {
                 bail!("prepared proposal fingerprint was not validated, this should not happen")
@@ -600,7 +542,6 @@
                     "there was a previously prepared proposal cached, but did not match current \
                      proposal, will clear and execute block"
                 );
-                self.update_state_for_new_round(&storage);
             }
             // There was a previously executed full block cached, likely indicates
             // a new round of voting has started. Previous proposal may have failed.
@@ -628,61 +569,17 @@
             ExecutionState::Unset => {}
         }
 
-<<<<<<< HEAD
-        self.update_state_for_new_round(&storage);
-
-        if let Some(extended_commit_info_with_proof) =
-            &expanded_block_data.extended_commit_info_with_proof
-        {
-            let Some(last_commit) = process_proposal.proposed_last_commit else {
-                bail!("proposed last commit is empty; this should not occur")
-            };
-
-            // validate the extended commit info
-            ProposalHandler::validate_proposal(
-                &self.state,
-                process_proposal.height.value(),
-                &last_commit,
-                extended_commit_info_with_proof.extended_commit_info(),
-            )
-            .await
-            .wrap_err("failed to validate extended commit info")?;
-        }
-
-        let block_data = BlockData {
-            misbehavior: process_proposal.misbehavior,
-            height: process_proposal.height,
-            time: process_proposal.time,
-            next_validators_hash: process_proposal.next_validators_hash,
-            proposer_address: process_proposal.proposer_address,
-        };
-
-        let upgrade_change_hashes = self
-            .pre_execute_transactions(block_data)
-            .await
-            .wrap_err("failed to prepare for executing block")?;
-        ensure_upgrade_change_hashes_as_expected(
-            &expanded_block_data,
-            upgrade_change_hashes.as_ref(),
-        )?;
-
-        // we don't care about the cometbft max_tx_bytes here, as cometbft would have
-        // rejected the proposal if it was too large.
-        // however, we should still validate the other constraints, namely
-        // the max sequenced data bytes.
-        let block_size_constraints = BlockSizeConstraints::new_unlimited_cometbft();
-
-        let tx_results = self
-            .process_proposal_tx_execution(
-                &expanded_block_data.user_submitted_transactions,
-                block_size_constraints,
-            )
-            .await
-            .wrap_err("failed to execute transactions")?;
-
-        self.metrics
-            .record_proposal_transactions(expanded_block_data.user_submitted_transactions.len());
-=======
+        let uses_data_item_enum = self.uses_data_item_enum(process_proposal.height);
+        let expanded_block_data = if uses_data_item_enum {
+            let with_extended_commit_info = self
+                .vote_extensions_enabled(process_proposal.height)
+                .await?;
+            ExpandedBlockData::new_from_typed_data(&process_proposal.txs, with_extended_commit_info)
+        } else {
+            ExpandedBlockData::new_from_untyped_data(&process_proposal.txs)
+        }
+        .wrap_err("failed to parse data items")?;
+
         // If we can skip execution just fetch the cache, otherwise need to run the execution.
         let tx_results = if skip_execution {
             // if we're the proposer, we should have the execution results from
@@ -698,142 +595,83 @@
         } else {
             self.update_state_for_new_round(&storage);
 
-            let mut txs = VecDeque::from(process_proposal.txs.clone());
-
-            let vote_extensions_enable_height = self
-                .state
-                .get_vote_extensions_enable_height()
-                .await
-                .wrap_err("failed to get vote extensions enabled height")?;
-
-            let received_rollup_datas_root: [u8; 32] = txs
-                .pop_front()
-                .ok_or_eyre("no transaction commitment in proposal")?
-                .to_vec()
-                .try_into()
-                .map_err(|_| eyre!("transaction commitment must be 32 bytes"))?;
-
-            let received_rollup_ids_root: [u8; 32] = txs
-                .pop_front()
-                .ok_or_eyre("no chain IDs commitment in proposal")?
-                .to_vec()
-                .try_into()
-                .map_err(|_| eyre!("chain IDs commitment must be 32 bytes"))?;
-
-            if vote_extensions_enable_height <= process_proposal.height.value() {
+            if let Some(extended_commit_info_with_proof) =
+                &expanded_block_data.extended_commit_info_with_proof
+            {
                 let Some(last_commit) = process_proposal.proposed_last_commit else {
                     bail!("proposed last commit is empty; this should not occur")
                 };
 
-                // if vote extensions are enabled, the third transaction in the block should be the
-                // extended commit info
-                let extended_commit_info_bytes = txs
-                    .pop_front()
-                    .wrap_err("no extended commit info in proposal")?;
-
-                // decode the extended commit info and validate it
-                let extended_commit_info = RawExtendedCommitInfoWithCurrencyPairMapping::decode(
-                    extended_commit_info_bytes.as_ref(),
-                )
-                .wrap_err("failed to decode extended commit info")?;
-                let extended_commit_info =
-                    ExtendedCommitInfoWithCurrencyPairMapping::try_from_raw(extended_commit_info)
-                        .wrap_err("failed to convert extended commit info from proto to native")?;
-
+                // validate the extended commit info
                 ProposalHandler::validate_proposal(
                     &self.state,
                     process_proposal.height.value(),
                     &last_commit,
-                    &extended_commit_info,
+                    extended_commit_info_with_proof.extended_commit_info(),
                 )
                 .await
                 .wrap_err("failed to validate extended commit info")?;
             }
 
-            let expected_txs_len = txs.len();
->>>>>>> 5712bc66
-
             let block_data = BlockData {
-                misbehavior: process_proposal.misbehavior.clone(),
+                misbehavior: process_proposal.misbehavior,
                 height: process_proposal.height,
                 time: process_proposal.time,
                 next_validators_hash: process_proposal.next_validators_hash,
                 proposer_address: process_proposal.proposer_address,
             };
 
-<<<<<<< HEAD
-        let (expected_rollup_datas_root, expected_rollup_ids_root) = if uses_data_item_enum {
-            let commitments = generate_rollup_datas_commitment::<true>(
-                &expanded_block_data.user_submitted_transactions,
-                deposits,
-            );
-            (commitments.rollup_datas_root, commitments.rollup_ids_root)
-        } else {
-            let commitments = generate_rollup_datas_commitment::<false>(
-                &expanded_block_data.user_submitted_transactions,
-                deposits,
-            );
-            (commitments.rollup_datas_root, commitments.rollup_ids_root)
-        };
-        ensure!(
-            expanded_block_data.rollup_transactions_root == expected_rollup_datas_root,
-            "rollup transactions commitment does not match expected",
-        );
-        ensure!(
-            expanded_block_data.rollup_ids_root == expected_rollup_ids_root,
-            "rollup IDs commitment does not match expected",
-        );
-=======
-            self.pre_execute_transactions(block_data)
+            let upgrade_change_hashes = self
+                .pre_execute_transactions(block_data)
                 .await
                 .wrap_err("failed to prepare for executing block")?;
+            ensure_upgrade_change_hashes_as_expected(
+                &expanded_block_data,
+                upgrade_change_hashes.as_ref(),
+            )?;
 
             // we don't care about the cometbft max_tx_bytes here, as cometbft would have
             // rejected the proposal if it was too large.
             // however, we should still validate the other constraints, namely
             // the max sequenced data bytes.
-            let mut block_size_constraints = BlockSizeConstraints::new_unlimited_cometbft();
-
-            // deserialize txs into `Transaction`s;
-            // this does not error if any txs fail to be deserialized, but the
-            // `execution_results.len()` check below ensures that all txs in the
-            // proposal are deserializable (and executable).
-            let signed_txs = txs
-                .into_iter()
-                .filter_map(|bytes| signed_transaction_from_bytes(bytes.as_ref()).ok())
-                .collect::<Vec<_>>();
+            let block_size_constraints = BlockSizeConstraints::new_unlimited_cometbft();
 
             let tx_results = self
-                .process_proposal_tx_execution(signed_txs.clone(), &mut block_size_constraints)
+                .process_proposal_tx_execution(
+                    &expanded_block_data.user_submitted_transactions,
+                    block_size_constraints,
+                )
                 .await
                 .wrap_err("failed to execute transactions")?;
-            // all txs in the proposal should be deserializable and executable
-            // if any txs were not deserializeable or executable, they would not have been
-            // added to the `tx_results` list, thus the length of `txs_to_include`
-            // will be shorter than that of `tx_results`.
-            ensure!(
-                tx_results.len() == expected_txs_len,
-                "transactions to be included do not match expected",
+
+            self.metrics.record_proposal_transactions(
+                expanded_block_data.user_submitted_transactions.len(),
             );
-            self.metrics.record_proposal_transactions(signed_txs.len());
 
             let deposits = self.state.get_cached_block_deposits();
             self.metrics.record_proposal_deposits(deposits.len());
 
-            let GeneratedCommitments {
-                rollup_datas_root: expected_rollup_datas_root,
-                rollup_ids_root: expected_rollup_ids_root,
-            } = generate_rollup_datas_commitment(&signed_txs, deposits);
+            let (expected_rollup_datas_root, expected_rollup_ids_root) = if uses_data_item_enum {
+                let commitments = generate_rollup_datas_commitment::<true>(
+                    &expanded_block_data.user_submitted_transactions,
+                    deposits,
+                );
+                (commitments.rollup_datas_root, commitments.rollup_ids_root)
+            } else {
+                let commitments = generate_rollup_datas_commitment::<false>(
+                    &expanded_block_data.user_submitted_transactions,
+                    deposits,
+                );
+                (commitments.rollup_datas_root, commitments.rollup_ids_root)
+            };
             ensure!(
-                received_rollup_datas_root == expected_rollup_datas_root,
-                "transaction commitment does not match expected",
+                expanded_block_data.rollup_transactions_root == expected_rollup_datas_root,
+                "rollup transactions commitment does not match expected",
             );
-
             ensure!(
-                received_rollup_ids_root == expected_rollup_ids_root,
-                "chain IDs commitment does not match expected",
+                expanded_block_data.rollup_ids_root == expected_rollup_ids_root,
+                "rollup IDs commitment does not match expected",
             );
->>>>>>> 5712bc66
 
             tx_results
         };
@@ -1371,10 +1209,13 @@
         finalize_block: abci::request::FinalizeBlock,
         storage: Storage,
     ) -> Result<abci::response::FinalizeBlock> {
-<<<<<<< HEAD
-        // If we previously executed txs in a different proposal than is being processed,
-        // reset cached state changes.
-        if self.executed_proposal_hash != finalize_block.hash {
+        let Hash::Sha256(block_hash) = finalize_block.hash else {
+            bail!("block hash is empty; this should not occur")
+        };
+        // If there is not a matching cached executed proposal, we need to execute the block.
+        let skip_execution = self.execution_state.check_if_executed_block(block_hash);
+        if !skip_execution {
+            // clear out state before execution.
             self.update_state_for_new_round(&storage);
         }
 
@@ -1387,21 +1228,6 @@
             ExpandedBlockData::new_from_untyped_data(&finalize_block.txs)
         }
         .wrap_err("failed to parse data items")?;
-=======
-        let vote_extensions_enable_height = self
-            .state
-            .get_vote_extensions_enable_height()
-            .await
-            .wrap_err("failed to get vote extensions enabled height")?;
-        let (injected_transactions_count, mut events) =
-            if vote_extensions_enable_height <= finalize_block.height.value() {
-                ensure!(
-                    finalize_block.txs.len()
-                        >= INJECTED_TRANSACTIONS_COUNT_AFTER_VOTE_EXTENSIONS_ENABLED,
-                    "block must contain at least three transactions: the rollup transactions \
-                     commitment, rollup IDs commitment, and the extended commit info"
-                );
->>>>>>> 5712bc66
 
         let mut all_events = if let Some(extended_commit_info_with_proof) =
             &expanded_block_data.extended_commit_info_with_proof
@@ -1425,25 +1251,7 @@
         // FIXME: refactor to avoid cloning the finalize block
         let finalize_block_arc = Arc::new(finalize_block.clone());
 
-<<<<<<< HEAD
-        // When the hash is not empty, we have already executed and cached the results
-        if self.executed_proposal_hash.is_empty() {
-=======
-        // We only need to do execution if we haven't executed the proposal yet.
-        let Hash::Sha256(block_hash) = finalize_block.hash else {
-            bail!("block hash is empty; this should not occur")
-        };
-
-        // If there is not a matching cached executed proposal, we need to execute the block.
-        if !self.execution_state.check_if_executed_block(block_hash) {
-            // clear out state before execution.
-            self.update_state_for_new_round(&storage);
-            // convert tendermint id to astria address; this assumes they are
-            // the same address, as they are both ed25519 keys
-            let proposer_address = finalize_block.proposer_address;
-            let time = finalize_block.time;
-
->>>>>>> 5712bc66
+        if !skip_execution {
             // we haven't executed anything yet, so set up the state for execution.
             let block_data = BlockData {
                 misbehavior: finalize_block.misbehavior,
