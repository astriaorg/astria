use std::collections::HashMap;

use astria_core::{
    primitive::v1::{
        asset::DEFAULT_NATIVE_ASSET_DENOM,
        Address,
        RollupId,
    },
    protocol::transaction::v1alpha1::{
        action::{
            BridgeLockAction,
            SequenceAction,
            TransferAction,
        },
        TransactionParams,
        UnsignedTransaction,
    },
    sequencerblock::v1alpha1::block::Deposit,
};
use cnidarium::StateDelta;
use prost::Message as _;
use tendermint::{
    abci::{
        self,
        request::PrepareProposal,
        types::CommitInfo,
    },
    account,
    block::{
        header::Version,
        Header,
        Height,
        Round,
    },
    AppHash,
    Hash,
    Time,
};

use super::*;
use crate::{
    accounts::state_ext::StateReadExt as _,
    app::test_utils::*,
    asset::get_native_asset,
    authority::state_ext::{
        StateReadExt as _,
        StateWriteExt as _,
        ValidatorSet,
    },
    bridge::state_ext::{
        StateReadExt as _,
        StateWriteExt,
    },
<<<<<<< HEAD
    genesis::{
        Account,
        GenesisState,
    },
=======
    genesis::Account,
    mempool::TransactionPriority,
>>>>>>> c7cee97c
    proposal::commitment::generate_rollup_datas_commitment,
    state_ext::StateReadExt as _,
};

fn default_tendermint_header() -> Header {
    Header {
        app_hash: AppHash::try_from(vec![]).unwrap(),
        chain_id: "test".to_string().try_into().unwrap(),
        consensus_hash: Hash::default(),
        data_hash: Some(Hash::try_from([0u8; 32].to_vec()).unwrap()),
        evidence_hash: Some(Hash::default()),
        height: Height::default(),
        last_block_id: None,
        last_commit_hash: Some(Hash::default()),
        last_results_hash: Some(Hash::default()),
        next_validators_hash: Hash::default(),
        proposer_address: account::Id::try_from([0u8; 20].to_vec()).unwrap(),
        time: Time::now(),
        validators_hash: Hash::default(),
        version: Version {
            app: 0,
            block: 0,
        },
    }
}

#[tokio::test]
async fn app_genesis_and_init_chain() {
    let app = initialize_app(None, vec![]).await;
    assert_eq!(app.state.get_block_height().await.unwrap(), 0);

    for Account {
        address,
        balance,
    } in default_genesis_accounts()
    {
        assert_eq!(
            balance,
            app.state
                .get_account_balance(address, get_native_asset().id())
                .await
                .unwrap(),
        );
    }

    assert_eq!(
        app.state.get_native_asset_denom().await.unwrap(),
        DEFAULT_NATIVE_ASSET_DENOM
    );
}

#[tokio::test]
async fn app_pre_execute_transactions() {
    let mut app = initialize_app(None, vec![]).await;

    let block_data = BlockData {
        misbehavior: vec![],
        height: 1u8.into(),
        time: Time::now(),
        next_validators_hash: Hash::default(),
        proposer_address: account::Id::try_from([0u8; 20].to_vec()).unwrap(),
    };

    app.pre_execute_transactions(block_data.clone())
        .await
        .unwrap();
    assert_eq!(app.state.get_block_height().await.unwrap(), 1);
    assert_eq!(
        app.state.get_block_timestamp().await.unwrap(),
        block_data.time
    );
}

#[tokio::test]
async fn app_begin_block_remove_byzantine_validators() {
    use tendermint::{
        abci::types,
        validator,
    };

    let pubkey_a = tendermint::public_key::PublicKey::from_raw_ed25519(&[1; 32]).unwrap();
    let pubkey_b = tendermint::public_key::PublicKey::from_raw_ed25519(&[2; 32]).unwrap();

    let initial_validator_set = vec![
        validator::Update {
            pub_key: pubkey_a,
            power: 100u32.into(),
        },
        validator::Update {
            pub_key: pubkey_b,
            power: 1u32.into(),
        },
    ];

    let mut app = initialize_app(None, initial_validator_set.clone()).await;

    let misbehavior = types::Misbehavior {
        kind: types::MisbehaviorKind::Unknown,
        validator: types::Validator {
            address: tendermint::account::Id::from(pubkey_a)
                .as_bytes()
                .try_into()
                .unwrap(),
            power: 0u32.into(),
        },
        height: Height::default(),
        time: Time::now(),
        total_voting_power: 101u32.into(),
    };

    let mut begin_block = abci::request::BeginBlock {
        header: default_tendermint_header(),
        hash: Hash::default(),
        last_commit_info: CommitInfo {
            votes: vec![],
            round: Round::default(),
        },
        byzantine_validators: vec![misbehavior],
    };
    begin_block.header.height = 1u8.into();

    app.begin_block(&begin_block).await.unwrap();

    // assert that validator with pubkey_a is removed
    let validator_set = app.state.get_validator_set().await.unwrap();
    assert_eq!(validator_set.len(), 1);
    assert_eq!(
        validator_set.get(&pubkey_b.into()).unwrap().power,
        1u32.into()
    );
}

#[tokio::test]
async fn app_commit() {
    let (mut app, storage) = initialize_app_with_storage(None, vec![]).await;
    assert_eq!(app.state.get_block_height().await.unwrap(), 0);

    let native_asset = get_native_asset().id();
    for Account {
        address,
        balance,
    } in default_genesis_accounts()
    {
        assert_eq!(
            balance,
            app.state
                .get_account_balance(address, native_asset)
                .await
                .unwrap()
        );
    }

    // commit should write the changes to the underlying storage
    app.prepare_commit(storage.clone()).await.unwrap();
    app.commit(storage.clone()).await;

    let snapshot = storage.latest_snapshot();
    assert_eq!(snapshot.get_block_height().await.unwrap(), 0);

    for Account {
        address,
        balance,
    } in default_genesis_accounts()
    {
        assert_eq!(
            snapshot
                .get_account_balance(address, native_asset)
                .await
                .unwrap(),
            balance
        );
    }
}

#[tokio::test]
async fn app_transfer_block_fees_to_sudo() {
    let (mut app, storage) = initialize_app_with_storage(None, vec![]).await;

    let (alice_signing_key, _) = get_alice_signing_key_and_address();
    let native_asset = get_native_asset().id();

    // transfer funds from Alice to Bob; use native token for fee payment
    let bob_address = address_from_hex_string(BOB_ADDRESS);
    let amount = 333_333;
    let tx = UnsignedTransaction {
        params: TransactionParams {
            nonce: 0,
            chain_id: "test".to_string(),
        },
        actions: vec![
            TransferAction {
                to: bob_address,
                amount,
                asset_id: native_asset,
                fee_asset_id: get_native_asset().id(),
            }
            .into(),
        ],
    };

    let signed_tx = tx.into_signed(&alice_signing_key);

    let proposer_address: tendermint::account::Id = [99u8; 20].to_vec().try_into().unwrap();

    let commitments = generate_rollup_datas_commitment(&[signed_tx.clone()], HashMap::new());

    let finalize_block = abci::request::FinalizeBlock {
        hash: Hash::try_from([0u8; 32].to_vec()).unwrap(),
        height: 1u32.into(),
        time: Time::now(),
        next_validators_hash: Hash::default(),
        proposer_address,
        txs: commitments.into_transactions(vec![signed_tx.to_raw().encode_to_vec().into()]),
        decided_last_commit: CommitInfo {
            votes: vec![],
            round: Round::default(),
        },
        misbehavior: vec![],
    };
    app.finalize_block(finalize_block, storage.clone())
        .await
        .unwrap();
    app.commit(storage).await;

    // assert that transaction fees were transferred to the block proposer
    let transfer_fee = app.state.get_transfer_base_fee().await.unwrap();
    assert_eq!(
        app.state
            .get_account_balance(address_from_hex_string(JUDY_ADDRESS), native_asset)
            .await
            .unwrap(),
        transfer_fee,
    );
    assert_eq!(app.state.get_block_fees().await.unwrap().len(), 0);
}

#[tokio::test]
async fn app_create_sequencer_block_with_sequenced_data_and_deposits() {
    use astria_core::{
        generated::sequencerblock::v1alpha1::RollupData as RawRollupData,
        sequencerblock::v1alpha1::block::RollupData,
    };

    use crate::api_state_ext::StateReadExt as _;

    let (alice_signing_key, _) = get_alice_signing_key_and_address();
    let (mut app, storage) = initialize_app_with_storage(None, vec![]).await;

    let bridge_address = Address::from([99; 20]);
    let rollup_id = RollupId::from_unhashed_bytes(b"testchainid");
    let asset_id = get_native_asset().id();

    let mut state_tx = StateDelta::new(app.state.clone());
    state_tx.put_bridge_account_rollup_id(&bridge_address, &rollup_id);
    state_tx
        .put_bridge_account_asset_id(&bridge_address, &asset_id)
        .unwrap();
    app.apply(state_tx);
    app.prepare_commit(storage.clone()).await.unwrap();
    app.commit(storage.clone()).await;

    let amount = 100;
    let lock_action = BridgeLockAction {
        to: bridge_address,
        amount,
        asset_id,
        fee_asset_id: asset_id,
        destination_chain_address: "nootwashere".to_string(),
    };
    let sequence_action = SequenceAction {
        rollup_id,
        data: b"hello world".to_vec(),
        fee_asset_id: asset_id,
    };
    let tx = UnsignedTransaction {
        params: TransactionParams {
            nonce: 0,
            chain_id: "test".to_string(),
        },
        actions: vec![lock_action.into(), sequence_action.into()],
    };

    let signed_tx = tx.into_signed(&alice_signing_key);

    let expected_deposit = Deposit::new(
        bridge_address,
        rollup_id,
        amount,
        asset_id,
        "nootwashere".to_string(),
    );
    let deposits = HashMap::from_iter(vec![(rollup_id, vec![expected_deposit.clone()])]);
    let commitments = generate_rollup_datas_commitment(&[signed_tx.clone()], deposits.clone());

    let finalize_block = abci::request::FinalizeBlock {
        hash: Hash::try_from([0u8; 32].to_vec()).unwrap(),
        height: 1u32.into(),
        time: Time::now(),
        next_validators_hash: Hash::default(),
        proposer_address: [0u8; 20].to_vec().try_into().unwrap(),
        txs: commitments.into_transactions(vec![signed_tx.to_raw().encode_to_vec().into()]),
        decided_last_commit: CommitInfo {
            votes: vec![],
            round: Round::default(),
        },
        misbehavior: vec![],
    };
    app.finalize_block(finalize_block, storage.clone())
        .await
        .unwrap();
    app.commit(storage).await;

    // ensure deposits are cleared at the end of the block
    let deposit_events = app.state.get_deposit_events(&rollup_id).await.unwrap();
    assert_eq!(deposit_events.len(), 0);

    let block = app.state.get_sequencer_block_by_height(1).await.unwrap();
    let mut deposits = vec![];
    for (_, rollup_data) in block.rollup_transactions() {
        for tx in rollup_data.transactions() {
            let rollup_data =
                RollupData::try_from_raw(RawRollupData::decode(tx.as_slice()).unwrap()).unwrap();
            if let RollupData::Deposit(deposit) = rollup_data {
                deposits.push(deposit);
            }
        }
    }
    assert_eq!(deposits.len(), 1);
    assert_eq!(deposits[0], expected_deposit);
}

// it's a test, so allow a lot of lines
#[tokio::test]
#[allow(clippy::too_many_lines)]
async fn app_execution_results_match_proposal_vs_after_proposal() {
    let (alice_signing_key, _) = get_alice_signing_key_and_address();
    let (mut app, storage) = initialize_app_with_storage(None, vec![]).await;

    let bridge_address = Address::from([99; 20]);
    let rollup_id = RollupId::from_unhashed_bytes(b"testchainid");
    let asset_id = get_native_asset().id();

    let mut state_tx = StateDelta::new(app.state.clone());
    state_tx.put_bridge_account_rollup_id(&bridge_address, &rollup_id);
    state_tx
        .put_bridge_account_asset_id(&bridge_address, &asset_id)
        .unwrap();
    app.apply(state_tx);
    app.prepare_commit(storage.clone()).await.unwrap();
    app.commit(storage.clone()).await;

    let amount = 100;
    let lock_action = BridgeLockAction {
        to: bridge_address,
        amount,
        asset_id,
        fee_asset_id: asset_id,
        destination_chain_address: "nootwashere".to_string(),
    };
    let sequence_action = SequenceAction {
        rollup_id,
        data: b"hello world".to_vec(),
        fee_asset_id: asset_id,
    };
    let tx = UnsignedTransaction {
        params: TransactionParams {
            nonce: 0,
            chain_id: "test".to_string(),
        },
        actions: vec![lock_action.into(), sequence_action.into()],
    };

    let signed_tx = tx.into_signed(&alice_signing_key);

    let expected_deposit = Deposit::new(
        bridge_address,
        rollup_id,
        amount,
        asset_id,
        "nootwashere".to_string(),
    );
    let deposits = HashMap::from_iter(vec![(rollup_id, vec![expected_deposit.clone()])]);
    let commitments = generate_rollup_datas_commitment(&[signed_tx.clone()], deposits.clone());

    let timestamp = Time::now();
    let block_hash = Hash::try_from([99u8; 32].to_vec()).unwrap();
    let finalize_block = abci::request::FinalizeBlock {
        hash: block_hash,
        height: 1u32.into(),
        time: timestamp,
        next_validators_hash: Hash::default(),
        proposer_address: [0u8; 20].to_vec().try_into().unwrap(),
        txs: commitments.into_transactions(vec![signed_tx.to_raw().encode_to_vec().into()]),
        decided_last_commit: CommitInfo {
            votes: vec![],
            round: Round::default(),
        },
        misbehavior: vec![],
    };

    // call finalize_block with the given block data, which simulates executing a block
    // as a full node (non-validator node).
    let finalize_block_result = app
        .finalize_block(finalize_block.clone(), storage.clone())
        .await
        .unwrap();

    // don't commit the result, now call prepare_proposal with the same data.
    // this will reset the app state.
    // this simulates executing the same block as a validator (specifically the proposer).
    app.mempool.insert(signed_tx, 0).await.unwrap();

    let proposer_address = [88u8; 20].to_vec().try_into().unwrap();
    let prepare_proposal = PrepareProposal {
        height: 1u32.into(),
        time: timestamp,
        next_validators_hash: Hash::default(),
        proposer_address,
        txs: vec![],
        max_tx_bytes: 1_000_000,
        local_last_commit: None,
        misbehavior: vec![],
    };

    let prepare_proposal_result = app
        .prepare_proposal(prepare_proposal, storage.clone())
        .await
        .unwrap();
    assert_eq!(prepare_proposal_result.txs, finalize_block.txs);
    assert_eq!(app.executed_proposal_hash, Hash::default());
    assert_eq!(app.validator_address.unwrap(), proposer_address);
    assert_eq!(app.mempool.len().await, 0);

    // call process_proposal - should not re-execute anything.
    let process_proposal = abci::request::ProcessProposal {
        hash: block_hash,
        height: 1u32.into(),
        time: timestamp,
        next_validators_hash: Hash::default(),
        proposer_address: [0u8; 20].to_vec().try_into().unwrap(),
        txs: finalize_block.txs.clone(),
        proposed_last_commit: None,
        misbehavior: vec![],
    };

    app.process_proposal(process_proposal.clone(), storage.clone())
        .await
        .unwrap();
    assert_eq!(app.executed_proposal_hash, block_hash);
    assert!(app.validator_address.is_none());

    let finalize_block_after_prepare_proposal_result = app
        .finalize_block(finalize_block.clone(), storage.clone())
        .await
        .unwrap();

    assert_eq!(
        finalize_block_after_prepare_proposal_result.app_hash,
        finalize_block_result.app_hash
    );

    // reset the app state and call process_proposal - should execute the block.
    // this simulates executing the block as a non-proposer validator.
    app.update_state_for_new_round(&storage);
    app.process_proposal(process_proposal, storage.clone())
        .await
        .unwrap();
    assert_eq!(app.executed_proposal_hash, block_hash);
    assert!(app.validator_address.is_none());
    let finalize_block_after_process_proposal_result = app
        .finalize_block(finalize_block, storage.clone())
        .await
        .unwrap();

    assert_eq!(
        finalize_block_after_process_proposal_result.app_hash,
        finalize_block_result.app_hash
    );
}

#[tokio::test]
async fn app_prepare_proposal_cometbft_max_bytes_overflow_ok() {
    let (mut app, storage) = initialize_app_with_storage(None, vec![]).await;
    app.prepare_commit(storage.clone()).await.unwrap();
    app.commit(storage.clone()).await;

    // create txs which will cause cometBFT overflow
    let (alice_signing_key, _) = get_alice_signing_key_and_address();
    let tx_pass = UnsignedTransaction {
        params: TransactionParams {
            nonce: 0,
            chain_id: "test".to_string(),
        },
        actions: vec![
            SequenceAction {
                rollup_id: RollupId::from([1u8; 32]),
                data: vec![1u8; 100_000],
                fee_asset_id: get_native_asset().id(),
            }
            .into(),
        ],
    }
    .into_signed(&alice_signing_key);
    let tx_overflow = UnsignedTransaction {
        params: TransactionParams {
            nonce: 1,
            chain_id: "test".to_string(),
        },
        actions: vec![
            SequenceAction {
                rollup_id: RollupId::from([1u8; 32]),
                data: vec![1u8; 100_000],
                fee_asset_id: get_native_asset().id(),
            }
            .into(),
        ],
    }
    .into_signed(&alice_signing_key);

    app.mempool.insert(tx_pass, 0).await.unwrap();
    app.mempool.insert(tx_overflow, 0).await.unwrap();

    // send to prepare_proposal
    let prepare_args = abci::request::PrepareProposal {
        max_tx_bytes: 200_000,
        txs: vec![],
        local_last_commit: None,
        misbehavior: vec![],
        height: Height::default(),
        time: Time::now(),
        next_validators_hash: Hash::default(),
        proposer_address: account::Id::new([1u8; 20]),
    };

    let result = app
        .prepare_proposal(prepare_args, storage)
        .await
        .expect("too large transactions should not cause prepare proposal to fail");

    // see only first tx made it in
    assert_eq!(
        result.txs.len(),
        3,
        "total transaction length should be three, including the two commitments and the one tx \
         that fit"
    );
    assert_eq!(
        app.mempool.len().await,
        1,
        "mempool should have re-added the tx that was too large"
    );
}

#[tokio::test]
async fn app_prepare_proposal_sequencer_max_bytes_overflow_ok() {
    let (mut app, storage) = initialize_app_with_storage(None, vec![]).await;
    app.prepare_commit(storage.clone()).await.unwrap();
    app.commit(storage.clone()).await;

    // create txs which will cause sequencer overflow (max is currently 256_000 bytes)
    let (alice_signing_key, _) = get_alice_signing_key_and_address();
    let tx_pass = UnsignedTransaction {
        params: TransactionParams {
            nonce: 0,
            chain_id: "test".to_string(),
        },
        actions: vec![
            SequenceAction {
                rollup_id: RollupId::from([1u8; 32]),
                data: vec![1u8; 200_000],
                fee_asset_id: get_native_asset().id(),
            }
            .into(),
        ],
    }
    .into_signed(&alice_signing_key);
    let tx_overflow = UnsignedTransaction {
        params: TransactionParams {
            nonce: 1,
            chain_id: "test".to_string(),
        },
        actions: vec![
            SequenceAction {
                rollup_id: RollupId::from([1u8; 32]),
                data: vec![1u8; 100_000],
                fee_asset_id: get_native_asset().id(),
            }
            .into(),
        ],
    }
    .into_signed(&alice_signing_key);

    app.mempool.insert(tx_pass, 0).await.unwrap();
    app.mempool.insert(tx_overflow, 0).await.unwrap();

    // send to prepare_proposal
    let prepare_args = abci::request::PrepareProposal {
        max_tx_bytes: 600_000, // make large enough to overflow sequencer bytes first
        txs: vec![],
        local_last_commit: None,
        misbehavior: vec![],
        height: Height::default(),
        time: Time::now(),
        next_validators_hash: Hash::default(),
        proposer_address: account::Id::new([1u8; 20]),
    };

    let result = app
        .prepare_proposal(prepare_args, storage)
        .await
        .expect("too large transactions should not cause prepare proposal to fail");

    // see only first tx made it in
    assert_eq!(
        result.txs.len(),
        3,
        "total transaction length should be three, including the two commitments and the one tx \
         that fit"
    );
    assert_eq!(
        app.mempool.len().await,
        1,
        "mempool should have re-added the tx that was too large"
    );
}

#[tokio::test]
async fn app_end_block_validator_updates() {
    use tendermint::validator;

    let pubkey_a = tendermint::public_key::PublicKey::from_raw_ed25519(&[1; 32]).unwrap();
    let pubkey_b = tendermint::public_key::PublicKey::from_raw_ed25519(&[2; 32]).unwrap();
    let pubkey_c = tendermint::public_key::PublicKey::from_raw_ed25519(&[3; 32]).unwrap();

    let initial_validator_set = vec![
        validator::Update {
            pub_key: pubkey_a,
            power: 100u32.into(),
        },
        validator::Update {
            pub_key: pubkey_b,
            power: 1u32.into(),
        },
    ];

    let mut app = initialize_app(None, initial_validator_set).await;
    let proposer_address = Address::try_from_slice([0u8; 20].as_ref()).unwrap();

    let validator_updates = vec![
        validator::Update {
            pub_key: pubkey_a,
            power: 0u32.into(),
        },
        validator::Update {
            pub_key: pubkey_b,
            power: 100u32.into(),
        },
        validator::Update {
            pub_key: pubkey_c,
            power: 100u32.into(),
        },
    ];

    let mut state_tx = StateDelta::new(app.state.clone());
    state_tx
        .put_validator_updates(ValidatorSet::new_from_updates(validator_updates.clone()))
        .unwrap();
    app.apply(state_tx);

    let resp = app.end_block(1, proposer_address).await.unwrap();
    // we only assert length here as the ordering of the updates is not guaranteed
    // and validator::Update does not implement Ord
    assert_eq!(resp.validator_updates.len(), validator_updates.len());

    // validator with pubkey_a should be removed (power set to 0)
    // validator with pubkey_b should be updated
    // validator with pubkey_c should be added
    let validator_set = app.state.get_validator_set().await.unwrap();
    assert_eq!(validator_set.len(), 2);
    let validator_b = validator_set.get(&pubkey_b.into()).unwrap();
    assert_eq!(validator_b.pub_key, pubkey_b);
    assert_eq!(validator_b.power, 100u32.into());
    let validator_c = validator_set.get(&pubkey_c.into()).unwrap();
    assert_eq!(validator_c.pub_key, pubkey_c);
    assert_eq!(validator_c.power, 100u32.into());
    assert_eq!(app.state.get_validator_updates().await.unwrap().len(), 0);
}<|MERGE_RESOLUTION|>--- conflicted
+++ resolved
@@ -51,15 +51,7 @@
         StateReadExt as _,
         StateWriteExt,
     },
-<<<<<<< HEAD
-    genesis::{
-        Account,
-        GenesisState,
-    },
-=======
     genesis::Account,
-    mempool::TransactionPriority,
->>>>>>> c7cee97c
     proposal::commitment::generate_rollup_datas_commitment,
     state_ext::StateReadExt as _,
 };
