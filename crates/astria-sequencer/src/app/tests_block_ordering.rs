--- conflicted
+++ resolved
@@ -26,31 +26,18 @@
 };
 
 use super::test_utils::get_alice_signing_key;
-<<<<<<< HEAD
-use crate::app::test_utils::{
-    get_bob_signing_key,
-    get_judy_signing_key,
-    initialize_app_with_storage,
-    mock_balances,
-    mock_tx_cost,
-    transactions_with_extended_commit_info_and_commitments,
-    MockTxBuilder,
-=======
-use crate::{
-    app::{
-        benchmark_and_test_utils::{
-            initialize_app_with_storage,
-            mock_balances,
-            mock_tx_cost,
-        },
-        test_utils::{
-            get_bob_signing_key,
-            get_judy_signing_key,
-            MockTxBuilder,
-        },
-    },
-    proposal::commitment::generate_rollup_datas_commitment,
->>>>>>> d9913bb2
+use crate::app::{
+    benchmark_and_test_utils::{
+        initialize_app_with_storage,
+        mock_balances,
+        mock_tx_cost,
+    },
+    test_utils::{
+        get_bob_signing_key,
+        get_judy_signing_key,
+        transactions_with_extended_commit_info_and_commitments,
+        MockTxBuilder,
+    },
 };
 
 #[tokio::test]
