--- conflicted
+++ resolved
@@ -93,10 +93,10 @@
 
         let query_prices_response =
             astria_core::slinky::service::v1::QueryPricesResponse::try_from_raw(rsp)
-                .context("failed to validate prices server response")?;
+                .wrap_err("failed to validate prices server response")?;
         let oracle_vote_extension = transform_oracle_service_prices(state, query_prices_response)
             .await
-            .context("failed to transform oracle service prices")?;
+            .wrap_err("failed to transform oracle service prices")?;
 
         Ok(abci::response::ExtendVote {
             vote_extension: oracle_vote_extension.into_raw().encode_to_vec().into(),
@@ -129,11 +129,11 @@
     is_proposal_phase: bool,
 ) -> Result<()> {
     let oracle_vote_extension = RawOracleVoteExtension::decode(oracle_vote_extension_bytes)
-        .context("failed to decode oracle vote extension")?;
+        .wrap_err("failed to decode oracle vote extension")?;
     let max_num_currency_pairs =
         DefaultCurrencyPairStrategy::get_max_num_currency_pairs(state, is_proposal_phase)
             .await
-            .context("failed to get max number of currency pairs")?;
+            .wrap_err("failed to get max number of currency pairs")?;
 
     ensure!(
         oracle_vote_extension.prices.len() as u64 <= max_num_currency_pairs,
@@ -154,13 +154,8 @@
 #[instrument(skip_all)]
 async fn transform_oracle_service_prices<S: StateReadExt>(
     state: &S,
-<<<<<<< HEAD
-    prices: QueryPricesResponse,
+    rsp: QueryPricesResponse,
 ) -> Result<OracleVoteExtension> {
-=======
-    rsp: QueryPricesResponse,
-) -> anyhow::Result<OracleVoteExtension> {
->>>>>>> dca2e526
     let mut strategy_prices = IndexMap::new();
     for (currency_pair, price) in rsp.prices {
         let id = match DefaultCurrencyPairStrategy::id(state, &currency_pair).await {
@@ -173,7 +168,7 @@
                 // FIXME: this event can be removed once all instrumented functions
                 //        can generate an error event.
                 warn!(%currency_pair, "failed to fetch ID for currency pair; cancelling transformation");
-                return Err(err).context("failed to fetch currency pair ID");
+                return Err(err).wrap_err("failed to fetch currency pair ID");
             }
         };
         strategy_prices.insert(id, price);
@@ -203,7 +198,7 @@
                 let address = state
                     .try_base_prefixed(vote.validator.address.as_slice())
                     .await
-                    .context("failed to construct validator address with base prefix")?;
+                    .wrap_err("failed to construct validator address with base prefix")?;
                 debug!(
                     error = AsRef::<dyn std::error::Error>::as_ref(&e),
                     validator = address.to_string(),
@@ -216,7 +211,7 @@
         }
         validate_vote_extensions(state, height, &extended_commit_info)
             .await
-            .context("failed to validate vote extensions in prepare_proposal")?;
+            .wrap_err("failed to validate vote extensions in prepare_proposal")?;
 
         Ok(extended_commit_info)
     }
@@ -239,7 +234,7 @@
 
         validate_vote_extensions(state, height, extended_commit_info)
             .await
-            .context("failed to validate vote extensions in validate_extended_commit_info")?;
+            .wrap_err("failed to validate vote extensions in validate_extended_commit_info")?;
         Ok(())
     }
 }
@@ -255,7 +250,7 @@
     let chain_id = state
         .get_chain_id()
         .await
-        .context("failed to get chain id")?;
+        .wrap_err("failed to get chain id")?;
 
     // total validator voting power
     let mut total_voting_power: u64 = 0;
@@ -265,13 +260,13 @@
     let validator_set = state
         .get_validator_set()
         .await
-        .context("failed to get validator set")?;
+        .wrap_err("failed to get validator set")?;
 
     for vote in &extended_commit_info.votes {
         let address = state
             .try_base_prefixed(vote.validator.address.as_slice())
             .await
-            .context("failed to construct validator address with base prefix")?;
+            .wrap_err("failed to construct validator address with base prefix")?;
 
         total_voting_power = total_voting_power.saturating_add(vote.validator.power.value());
 
@@ -302,7 +297,7 @@
 
         let verification_key = &validator_set
             .get(vote.validator.address)
-            .context("validator not found")?
+            .wrap_err("validator not found")?
             .verification_key;
 
         let vote_extension = CanonicalVoteExtension {
@@ -322,10 +317,10 @@
                 .expect("extension signature is some, as it was checked above")
                 .as_bytes(),
         )
-        .context("failed to create signature")?;
+        .wrap_err("failed to create signature")?;
         verification_key
             .verify(&signature, &message)
-            .context("failed to verify signature for vote extension")?;
+            .wrap_err("failed to verify signature for vote extension")?;
     }
 
     // this shouldn't happen, but good to check anyways
@@ -335,11 +330,11 @@
 
     let required_voting_power = total_voting_power
         .checked_mul(2)
-        .context("failed to multiply total voting power by 2")?
+        .wrap_err("failed to multiply total voting power by 2")?
         .checked_div(3)
-        .context("failed to divide total voting power by 3")?
+        .wrap_err("failed to divide total voting power by 3")?
         .checked_add(1)
-        .context("failed to add 1 from total voting power")?;
+        .wrap_err("failed to add 1 from total voting power")?;
     ensure!(
         submitted_voting_power >= required_voting_power,
         "submitted voting power is less than required voting power",
@@ -424,20 +419,16 @@
         .iter()
         .map(|vote| {
             let raw = RawOracleVoteExtension::decode(vote.vote_extension.clone())
-                .context("failed to decode oracle vote extension")?;
+                .wrap_err("failed to decode oracle vote extension")?;
             OracleVoteExtension::try_from_raw(raw)
-                .context("failed to validate oracle vote extension")
+                .wrap_err("failed to validate oracle vote extension")
         })
-<<<<<<< HEAD
-        .collect::<Result<Vec<_>>>()?;
-=======
-        .collect::<anyhow::Result<Vec<_>>>()
-        .context("failed to extract oracle vote extension from extended commit info")?;
->>>>>>> dca2e526
+        .collect::<Result<Vec<_>>>()
+        .wrap_err("failed to extract oracle vote extension from extended commit info")?;
 
     let prices = aggregate_oracle_votes(state, votes)
         .await
-        .context("failed to aggregate oracle votes")?;
+        .wrap_err("failed to aggregate oracle votes")?;
 
     for (currency_pair, price) in prices {
         let price = QuotePrice {
@@ -452,7 +443,7 @@
         state
             .put_price_for_currency_pair(currency_pair, price)
             .await
-            .context("failed to put price")?;
+            .wrap_err("failed to put price")?;
     }
 
     Ok(())
@@ -461,11 +452,7 @@
 async fn aggregate_oracle_votes<S: StateReadExt>(
     state: &S,
     votes: Vec<OracleVoteExtension>,
-<<<<<<< HEAD
-) -> Result<HashMap<CurrencyPair, u128>> {
-=======
-) -> anyhow::Result<HashMap<CurrencyPair, Price>> {
->>>>>>> dca2e526
+) -> Result<HashMap<CurrencyPair, Price>> {
     // validators are not weighted right now, so we just take the median price for each currency
     // pair
     //
@@ -476,7 +463,7 @@
         for (id, price) in vote.prices {
             let Some(currency_pair) = DefaultCurrencyPairStrategy::from_id(state, id)
                 .await
-                .context("failed to get currency pair from id")?
+                .wrap_err("failed to get currency pair from id")?
             else {
                 continue;
             };
