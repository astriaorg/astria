use std::collections::HashSet;

use astria_core::{
    connect::{
        abci::v2::OracleVoteExtension,
        oracle::v2::QuotePrice,
        service::v2::QueryPricesResponse,
        types::v2::{
            CurrencyPair,
            CurrencyPairId,
            Price,
        },
    },
    crypto::Signature,
    generated::connect::{
        abci::v2::OracleVoteExtension as RawOracleVoteExtension,
        service::v2::{
            oracle_client::OracleClient,
            QueryPricesRequest,
        },
    },
    protocol::connect::v1::ExtendedCommitInfoWithCurrencyPairMapping,
};
use astria_eyre::eyre::{
    bail,
    ensure,
    eyre,
    OptionExt as _,
    Result,
    WrapErr as _,
};
use futures::{
    stream::FuturesUnordered,
    StreamExt as _,
    TryStreamExt,
};
use indexmap::IndexMap;
use itertools::Itertools as _;
use prost::Message as _;
use telemetry::display::base64;
use tendermint::{
    abci,
    abci::types::{
        BlockSignatureInfo::Flag,
        CommitInfo,
        ExtendedCommitInfo,
    },
};
use tendermint_proto::google::protobuf::Timestamp;
use tonic::transport::Channel;
use tracing::{
    debug,
    error,
    info,
    instrument,
    warn,
};

use crate::{
    address::StateReadExt as _,
    app::state_ext::StateReadExt,
    authority::StateReadExt as _,
    connect::oracle::{
        currency_pair_strategy::DefaultCurrencyPairStrategy,
        state_ext::StateWriteExt,
    },
};

// https://github.com/skip-mev/connect/blob/793b2e874d6e720bd288e82e782502e41cf06f8c/abci/types/constants.go#L6
const MAXIMUM_PRICE_BYTE_LEN: usize = 33;

pub(crate) struct Handler {
    // gRPC client for the connect oracle sidecar.
    oracle_client: Option<OracleClient<Channel>>,
}

impl Handler {
    pub(crate) fn new(oracle_client: Option<OracleClient<Channel>>) -> Self {
        Self {
            oracle_client,
        }
    }

    pub(crate) async fn extend_vote<S: StateReadExt>(
        &mut self,
        state: &S,
    ) -> Result<abci::response::ExtendVote> {
        let Some(oracle_client) = self.oracle_client.as_mut() else {
            // we allow validators to *not* use the oracle sidecar currently,
            // so this will get converted to an empty vote extension when bubbled up.
            //
            // however, if >1/3 of validators are not using the oracle, the prices will not update.
            bail!("oracle client not set")
        };

        // if we fail to get prices within the timeout duration, we will return an empty vote
        // extension to ensure liveness.
        let rsp = match oracle_client.prices(QueryPricesRequest {}).await {
            Ok(rsp) => rsp.into_inner(),
            Err(e) => {
                bail!("failed to get prices from oracle sidecar: {e:#}",);
            }
        };

        let query_prices_response = QueryPricesResponse::try_from_raw(rsp)
            .wrap_err("failed to validate prices server response")?;
        let oracle_vote_extension = transform_oracle_service_prices(state, query_prices_response)
            .await
            .wrap_err("failed to transform oracle service prices")?;

        Ok(abci::response::ExtendVote {
            vote_extension: oracle_vote_extension.into_raw().encode_to_vec().into(),
        })
    }

    pub(crate) async fn verify_vote_extension<S: StateReadExt>(
        &self,
        state: &S,
        vote: abci::request::VerifyVoteExtension,
    ) -> Result<abci::response::VerifyVoteExtension> {
        if vote.vote_extension.is_empty() {
            return Ok(abci::response::VerifyVoteExtension::Accept);
        }

        let max_num_currency_pairs =
            DefaultCurrencyPairStrategy::get_max_num_currency_pairs(state, false)
                .await
                .wrap_err("failed to get max number of currency pairs")?;

        let response = match verify_vote_extension(vote.vote_extension, max_num_currency_pairs) {
            Ok(_) => abci::response::VerifyVoteExtension::Accept,
            Err(e) => {
                warn!(error = %e, "failed to verify vote extension");
                abci::response::VerifyVoteExtension::Reject
            }
        };
        Ok(response)
    }
}

// see https://github.com/skip-mev/connect/blob/5b07f91d6c0110e617efda3f298f147a31da0f25/abci/ve/utils.go#L24
fn verify_vote_extension(
    oracle_vote_extension_bytes: bytes::Bytes,
    max_num_currency_pairs: u64,
) -> Result<HashSet<u64>> {
    let oracle_vote_extension = RawOracleVoteExtension::decode(oracle_vote_extension_bytes)
        .wrap_err("failed to decode oracle vote extension")?;

    let num_prices = u64::try_from(oracle_vote_extension.prices.len()).wrap_err_with(|| {
        format!(
            "expected no more than {} prices, got {} prices",
            u64::MAX,
            oracle_vote_extension.prices.len()
        )
    })?;
    ensure!(
        num_prices <= max_num_currency_pairs,
        "number of oracle vote extension prices exceeds max expected number of currency pairs"
    );

    let mut ids = HashSet::with_capacity(oracle_vote_extension.prices.len());
    for (id, price) in oracle_vote_extension.prices {
        ensure!(
            price.len() <= MAXIMUM_PRICE_BYTE_LEN,
            "encoded price length exceeded {MAXIMUM_PRICE_BYTE_LEN} bytes"
        );
        ids.insert(id);
    }

    Ok(ids)
}

// see https://github.com/skip-mev/connect/blob/158cde8a4b774ac4eec5c6d1a2c16de6a8c6abb5/abci/ve/vote_extension.go#L290
#[instrument(skip_all)]
async fn transform_oracle_service_prices<S: StateReadExt>(
    state: &S,
    rsp: QueryPricesResponse,
) -> Result<OracleVoteExtension> {
    use astria_core::connect::types::v2::CurrencyPairId;

    let strategy_prices = rsp.prices.into_iter().map(|(currency_pair, price)| async move {
        DefaultCurrencyPairStrategy::id(state, &currency_pair).await
            .wrap_err_with(|| {
                warn!(%currency_pair, "failed to fetch ID for currency pair; cancelling transformation");
                format!("error fetching currency pair {currency_pair}")
            })
            .map(|maybe_id| (maybe_id, currency_pair, price))
    }).collect::<FuturesUnordered<_>>()
        .try_filter_map(|(maybe_id, currency_pair, price)| async move {
            let Some(id) = maybe_id else {
                debug!(%currency_pair, "currency pair ID not found in state; skipping");
                return Ok(None);
            };
            Ok(Some((id, price)))
        })
        .try_collect::<IndexMap<CurrencyPairId, Price>>().await?;

    Ok(OracleVoteExtension {
        prices: strategy_prices,
    })
}

pub(crate) struct ProposalHandler;

impl ProposalHandler {
    // called during prepare_proposal; prunes and validates the local extended commit info
    // received during the previous block's voting period.
    //
    // the returned extended commit info will be proposed this block.
    pub(crate) async fn prepare_proposal<S: StateReadExt>(
        state: &S,
        height: u64,
        mut extended_commit_info: ExtendedCommitInfo,
    ) -> Result<ExtendedCommitInfoWithCurrencyPairMapping> {
        if height == 1 {
            // we're proposing block 1, so nothing to validate
            info!(
                "skipping vote extension proposal for block 1, as there were no previous vote \
                 extensions"
            );
            return Ok(ExtendedCommitInfoWithCurrencyPairMapping::new(
                extended_commit_info,
                IndexMap::new(),
            ));
        }

        let max_num_currency_pairs =
            DefaultCurrencyPairStrategy::get_max_num_currency_pairs(state, true)
                .await
                .wrap_err("failed to get max number of currency pairs")?;

        let mut all_currency_pair_ids = HashSet::new();
        for vote in &mut extended_commit_info.votes {
            let ids =
                match verify_vote_extension(vote.vote_extension.clone(), max_num_currency_pairs) {
                    Ok(ids) => ids,
                    Err(e) => {
                        let address = state
                            .try_base_prefixed(vote.validator.address.as_slice())
                            .await
                            .wrap_err("failed to construct validator address with base prefix")?;
                        debug!(
                            error = AsRef::<dyn std::error::Error>::as_ref(&e),
                            validator = address.to_string(),
                            "failed to verify vote extension; pruning from proposal"
                        );
                        vote.sig_info = Flag(tendermint::block::BlockIdFlag::Absent);
                        vote.extension_signature = None;
                        vote.vote_extension.clear();
                        continue;
                    }
                };
            all_currency_pair_ids.extend(ids);
        }

        validate_vote_extensions(state, height, &extended_commit_info)
            .await
            .wrap_err("failed to validate vote extensions in prepare_proposal")?;

        let id_to_currency_pair = get_id_to_currency_pair(&state, all_currency_pair_ids).await;
        let tx = ExtendedCommitInfoWithCurrencyPairMapping::new(
            extended_commit_info,
            id_to_currency_pair,
        );

        Ok(tx)
    }

    // called during process_proposal; validates the proposed extended commit info.
    pub(crate) async fn validate_proposal<S: StateReadExt>(
        state: &S,
        height: u64,
        last_commit: &CommitInfo,
        extended_commit_info: &ExtendedCommitInfoWithCurrencyPairMapping,
    ) -> Result<()> {
        let ExtendedCommitInfoWithCurrencyPairMapping {
            extended_commit_info,
            id_to_currency_pair,
        } = extended_commit_info;

        if height == 1 {
            // we're processing block 1, so nothing to validate (no last commit yet)
            info!(
                "skipping vote extension validation for block 1, as there were no previous vote \
                 extensions"
            );
            return Ok(());
        }

        if extended_commit_info.votes.is_empty() {
            ensure!(
                last_commit.round == extended_commit_info.round,
                "last commit round does not match extended commit round"
            );

            // it's okay for the extended commit info to be empty,
            // as it's possible the proposer did not receive valid vote extensions from >2/3 staking
            // power.
            return Ok(());
        }

        // inside process_proposal, we must validate the vote extensions proposed against the last
        // commit proposed
        validate_extended_commit_against_last_commit(last_commit, extended_commit_info)?;

        validate_vote_extensions(state, height, extended_commit_info)
            .await
            .wrap_err("failed to validate vote extensions in validate_extended_commit_info")?;

        let max_num_currency_pairs =
            DefaultCurrencyPairStrategy::get_max_num_currency_pairs(state, true)
                .await
                .wrap_err("failed to get max number of currency pairs")?;

        let mut all_currency_pair_ids = HashSet::new();
        for vote in &extended_commit_info.votes {
            let ids = verify_vote_extension(vote.vote_extension.clone(), max_num_currency_pairs)
                .wrap_err("failed to verify vote extension in validate_proposal")?;
            all_currency_pair_ids.extend(ids);
        }

        validate_id_to_currency_pair_mapping(state, all_currency_pair_ids, id_to_currency_pair)
            .await
    }
}

async fn get_id_to_currency_pair<S: StateReadExt>(
    state: &S,
    all_ids: HashSet<u64>,
) -> IndexMap<CurrencyPairId, CurrencyPair> {
    let num_pairs = all_ids.len();
    let mut id_to_currency_pair_stream = all_ids
        .into_iter()
        .map(|id| async move {
            let pair_id = CurrencyPairId::new(id);
            let res = DefaultCurrencyPairStrategy::from_id(state, pair_id)
                .await
                .wrap_err_with(|| format!("failed to get currency pair from id {id}"));
            (pair_id, res)
        })
        .collect::<FuturesUnordered<_>>();

    let mut id_to_currency_pair = IndexMap::with_capacity(num_pairs);
    while let Some((id, result)) = id_to_currency_pair_stream.next().await {
        match result {
            Ok(Some(currency_pair)) => {
                let _ = id_to_currency_pair.insert(id, currency_pair);
            }
            Ok(None) => {
                debug!(%id, "currency pair not found in state; skipping");
            }
            Err(e) => {
                // FIXME: this event can be removed once all instrumented functions
                // can generate an error event.
                warn!(
                    %id, error = AsRef::<dyn std::error::Error>::as_ref(&e),
                    "failed to fetch currency pair for ID; skipping"
                );
            }
        }
    }
    id_to_currency_pair
}

async fn validate_id_to_currency_pair_mapping<S: StateReadExt>(
    state: &S,
    all_ids: HashSet<u64>,
    id_to_currency_pair: &IndexMap<CurrencyPairId, CurrencyPair>,
) -> Result<()> {
    let mut expected_mapping = get_id_to_currency_pair(state, all_ids).await;
    if expected_mapping == *id_to_currency_pair {
        return Ok(());
    }

    let mut error_msgs = vec![];
    let mut actual_mapping = id_to_currency_pair.clone();
    for (pair_id, expected_pair) in expected_mapping.drain(..) {
        if let Some(actual_pair) = actual_mapping.swap_remove(&pair_id) {
            if expected_pair != actual_pair {
                error_msgs.push(format!(
                    "mismatch (expected `{expected_pair}` but got `{actual_pair}` for id \
                     {pair_id})"
                ));
            }
        } else {
            error_msgs.push(format!(
                "missing (expected `{expected_pair}` for id {pair_id})"
            ));
        }
    }
    for (pair_id, extra_pair) in actual_mapping {
        error_msgs.push(format!("unexpected (got `{extra_pair}` for id {pair_id})"));
    }
    Err(eyre!(
        "failed to validate currency pair mapping: [{}]",
        error_msgs.iter().join(", ")
    ))
}

// see https://github.com/skip-mev/connect/blob/5b07f91d6c0110e617efda3f298f147a31da0f25/abci/ve/utils.go#L111
async fn validate_vote_extensions<S: StateReadExt>(
    state: &S,
    height: u64,
    extended_commit_info: &ExtendedCommitInfo,
) -> Result<()> {
    use tendermint_proto::v0_38::types::CanonicalVoteExtension;

    let chain_id = state
        .get_chain_id()
        .await
        .wrap_err("failed to get chain id")?;

    // total validator voting power
    let mut total_voting_power: u64 = 0;
    // the total voting power of all validators which submitted vote extensions
    let mut submitted_voting_power: u64 = 0;

    let all_validators = state
        .get_validator_set()
        .await
        .wrap_err("failed to get validator set")?;
    let mut validators_that_voted = HashSet::new();

    for vote in &extended_commit_info.votes {
        let address = state
            .try_base_prefixed(vote.validator.address.as_slice())
            .await
            .wrap_err("failed to construct validator address with base prefix")?;

        ensure!(
            validators_that_voted.insert(&vote.validator.address),
            "{} voted twice",
            base64(&vote.validator.address)
        );

        total_voting_power = total_voting_power
            .checked_add(vote.validator.power.value())
            .ok_or_eyre("calculating total voting power overflowed")?;

        let signature = if vote.sig_info == Flag(tendermint::block::BlockIdFlag::Commit) {
            vote.extension_signature
                .as_ref()
                .ok_or_else(|| eyre!("vote extension signature is missing for validator {address}"))
                .and_then(|sig| {
                    Signature::try_from(sig.as_bytes()).wrap_err("failed to create signature")
                })?
        } else {
            ensure!(
                vote.vote_extension.is_empty(),
                "non-commit vote extension present for validator {address}"
            );
            ensure!(
                vote.extension_signature.is_none(),
                "non-commit extension signature present for validator {address}",
            );
            continue;
        };

        submitted_voting_power = submitted_voting_power
            .checked_add(vote.validator.power.value())
            .ok_or_eyre("calculating submitted voting power overflowed")?;

        let verification_key = &all_validators
            .get(&vote.validator.address)
            .ok_or_else(|| {
                eyre!(
                    "{} not found in validator set",
                    base64(&vote.validator.address)
                )
            })?
            .verification_key;

        let vote_extension = CanonicalVoteExtension {
            extension: vote.vote_extension.to_vec(),
            height: i64::try_from(height.checked_sub(1).expect(
                "can subtract 1 from height as this function is only called for block height >1",
            ))
            .expect("block height must fit in an i64"),
            round: i64::from(extended_commit_info.round.value()),
            chain_id: chain_id.to_string(),
        };

        let message = vote_extension.encode_length_delimited_to_vec();
        verification_key
            .verify(&signature, &message)
            .wrap_err("failed to verify signature for vote extension")?;
    }

    // this shouldn't happen, but good to check anyways
    if total_voting_power == 0 {
        bail!("total voting power is zero");
    }

    let required_voting_power = total_voting_power
        .checked_mul(2)
        .ok_or_eyre("failed to multiply total voting power by 2")?
        .checked_div(3)
        .ok_or_eyre("failed to divide total voting power by 3")?
        .checked_add(1)
        .ok_or_eyre("failed to add 1 from total voting power")?;
    ensure!(
        submitted_voting_power >= required_voting_power,
        "submitted voting power is less than required voting power",
    );

    debug!(
        submitted_voting_power,
        total_voting_power, "validated extended commit info"
    );
    Ok(())
}

fn validate_extended_commit_against_last_commit(
    last_commit: &CommitInfo,
    extended_commit_info: &ExtendedCommitInfo,
) -> Result<()> {
    ensure!(
        last_commit.round == extended_commit_info.round,
        "last commit round does not match extended commit round"
    );

    ensure!(
        last_commit.votes.len() == extended_commit_info.votes.len(),
        "last commit votes length does not match extended commit votes length"
    );

    for (last_commit_vote, extended_commit_info_vote) in last_commit
        .votes
        .iter()
        .zip(extended_commit_info.votes.iter())
    {
        ensure!(
            last_commit_vote.validator.address == extended_commit_info_vote.validator.address,
            "last commit vote address does not match extended commit vote address"
        );
        ensure!(
            last_commit_vote.validator.power == extended_commit_info_vote.validator.power,
            "last commit vote power does not match extended commit vote power"
        );

        // vote is absent; no need to check for the block id flag matching the last commit
        if extended_commit_info_vote.sig_info == Flag(tendermint::block::BlockIdFlag::Absent)
            && extended_commit_info_vote.vote_extension.is_empty()
            && extended_commit_info_vote.extension_signature.is_none()
        {
            continue;
        }

        ensure!(
            extended_commit_info_vote.sig_info == last_commit_vote.sig_info,
            "last commit vote sig info does not match extended commit vote sig info"
        );
    }

    Ok(())
}

pub(super) async fn apply_prices_from_vote_extensions<S: StateWriteExt>(
    state: &mut S,
    extended_commit_info: ExtendedCommitInfoWithCurrencyPairMapping,
    timestamp: Timestamp,
    height: u64,
) -> Result<()> {
    let ExtendedCommitInfoWithCurrencyPairMapping {
        extended_commit_info,
        id_to_currency_pair,
    } = extended_commit_info;

<<<<<<< HEAD
    let prices = astria_core::connect::utils::calculate_prices_from_vote_extensions(
        extended_commit_info,
        &id_to_currency_pair,
    )
    .await
    .wrap_err("failed to calculate prices from vote extensions")?;
=======
    let votes = extended_commit_info
        .votes
        .into_iter()
        .map(|vote| {
            let raw = RawOracleVoteExtension::decode(vote.vote_extension)
                .wrap_err("failed to decode oracle vote extension")?;
            OracleVoteExtension::try_from_raw(raw)
                .wrap_err("failed to validate oracle vote extension")
        })
        .collect::<Result<Vec<_>>>()
        .wrap_err("failed to extract oracle vote extension from extended commit info")?;

    let prices = aggregate_oracle_votes(votes, &id_to_currency_pair);
>>>>>>> 77d8a024
    for (currency_pair, price) in prices {
        let price = QuotePrice {
            price,
            block_timestamp: astria_core::Timestamp {
                seconds: timestamp.seconds,
                nanos: timestamp.nanos,
            },
            block_height: height,
        };

        state
            .put_price_for_currency_pair(currency_pair, price)
            .await
            .wrap_err("failed to put price")?;
    }

    Ok(())
}

<<<<<<< HEAD
=======
fn aggregate_oracle_votes(
    votes: Vec<OracleVoteExtension>,
    id_to_currency_pair: &IndexMap<CurrencyPairId, CurrencyPair>,
) -> impl Iterator<Item = (CurrencyPair, Price)> {
    // validators are not weighted right now, so we just take the median price for each currency
    // pair
    //
    // skip uses a stake-weighted median: https://github.com/skip-mev/connect/blob/19a916122110cfd0e98d93978107d7ada1586918/pkg/math/voteweighted/voteweighted.go#L59
    // we can implement this later, when we have stake weighting.
    let mut currency_pair_to_price_list = HashMap::new();
    for vote in votes {
        for (id, price) in vote.prices {
            let Some(currency_pair) = id_to_currency_pair.get(&id).cloned() else {
                // it's possible for a vote to contain some currency pair ID that didn't exist
                // in state. this probably shouldn't happen if validators are running the right
                // code, but it doesn't invalidate their entire vote extension, so
                // it's kept in the block anyways.
                continue;
            };
            currency_pair_to_price_list
                .entry(currency_pair)
                .and_modify(|prices: &mut Vec<Price>| prices.push(price))
                .or_insert(vec![price]);
        }
    }

    currency_pair_to_price_list
        .into_iter()
        .filter_map(|(currency_pair, price_list)| match median(price_list) {
            Ok(median_price) => Some((currency_pair, median_price)),
            Err(error) => {
                error!(%currency_pair, %error, "skipped storing currency pair");
                None
            }
        })
}

/// Returns the median value from `price_list`, or an error if the list is empty.
fn median(mut price_list: Vec<Price>) -> Result<Price> {
    price_list.sort_unstable();
    let midpoint = price_list
        .len()
        .checked_div(2)
        .expect("can't fail as divisor is not zero");
    if price_list.len() % 2 == 1 {
        return Ok(price_list
            .get(midpoint)
            .copied()
            .expect("`midpoint` is a valid index"));
    }

    let Some(lower_index) = midpoint.checked_sub(1) else {
        // We can only get here if `price_list` is empty; this is not supported, so return an error.
        bail!("cannot provide median price of empty price list");
    };

    // `price_list.len()` >= 2 if we got to here, meaning `midpoint` and `lower_index` must both be
    // valid indices of `price_list`.
    let higher_price = price_list
        .get(midpoint)
        .expect("`midpoint` is a valid index");
    let lower_price = price_list
        .get(lower_index)
        .expect("`lower_index` is a valid index");
    // Avoid overflow by halving both values first.
    let half_high = higher_price
        .checked_div(2)
        .expect("can't fail as divisor is not zero");
    let half_low = lower_price
        .checked_div(2)
        .expect("can't fail as divisor is not zero");
    let sum = half_high
        .checked_add(half_low)
        .expect("can't fail as both operands are <= MAX/2");
    // If `higher_price` and `lower_price` are both odd, we rounded down twice when halving them,
    // so add 1 to the sum.
    let median = if higher_price.get() % 2 == 1 && lower_price.get() % 2 == 1 {
        sum.checked_add(Price::new(1))
            .expect("can't fail as we rounded down twice while halving the prices")
    } else {
        sum
    };
    Ok(median)
}

>>>>>>> 77d8a024
#[cfg(test)]
mod test {
    use std::{
        collections::BTreeMap,
        fmt::Debug,
    };

    use astria_core::{
        connect::{
            oracle::v2::CurrencyPairState,
            types::v2::{
                CurrencyPairId,
                CurrencyPairNonce,
            },
        },
        crypto::SigningKey,
        protocol::transaction::v1::action::ValidatorUpdate,
        Timestamp,
    };
    use cnidarium::{
        Snapshot,
        StateDelta,
        TempStorage,
    };
    use tendermint::abci::types::{
        ExtendedVoteInfo,
        Validator,
        VoteInfo,
    };
    use tendermint_proto::types::CanonicalVoteExtension;

    use super::*;
    use crate::{
        address::StateWriteExt as _,
        app::StateWriteExt as _,
        authority::{
            StateWriteExt as _,
            ValidatorSet,
        },
    };

    const CHAIN_ID: &str = "test-0";

    #[test]
    fn verify_vote_extension_empty_ok() {
        verify_vote_extension(vec![].into(), 100).unwrap();
    }

    #[test]
    fn verify_vote_extension_too_many_prices() {
        let vote_extension = RawOracleVoteExtension {
            prices: (0u64..=1)
                .map(|i| (i, vec![].into()))
                .collect::<BTreeMap<_, _>>(),
        };
        assert!(
            verify_vote_extension(vote_extension.encode_to_vec().into(), 1)
                .unwrap_err()
                .to_string()
                .contains(
                    "number of oracle vote extension prices exceeds max expected number of \
                     currency pairs"
                )
        );
    }

    #[test]
    fn verify_vote_extension_price_too_long() {
        let vote_extension = RawOracleVoteExtension {
            prices: (0u64..=1)
                .map(|i| (i, vec![0u8; MAXIMUM_PRICE_BYTE_LEN + 1].into()))
                .collect::<BTreeMap<_, _>>(),
        };
        assert!(
            verify_vote_extension(vote_extension.encode_to_vec().into(), 2)
                .unwrap_err()
                .to_string()
                .contains("encoded price length exceeded")
        );
    }

    fn canonical_vote_extension() -> CanonicalVoteExtension {
        let mut prices = BTreeMap::new();
        let _ = prices.insert(0, vec![].into());
        let _ = prices.insert(1, vec![].into());
        let _ = prices.insert(2, vec![].into());
        let extension = RawOracleVoteExtension {
            prices,
        }
        .encode_to_vec();
        CanonicalVoteExtension {
            extension,
            height: 1,
            round: 1,
            chain_id: CHAIN_ID.to_string(),
        }
    }

    fn extended_commit_info(round: i64, votes: Vec<ExtendedVoteInfo>) -> ExtendedCommitInfo {
        ExtendedCommitInfo {
            round: u16::try_from(round).unwrap().into(),
            votes,
        }
    }

    fn extended_vote_info_commit(
        signer: &Signer,
        canonical_vote_extension: &CanonicalVoteExtension,
    ) -> ExtendedVoteInfo {
        let message_to_sign = canonical_vote_extension.encode_length_delimited_to_vec();
        ExtendedVoteInfo {
            validator: Validator {
                address: *signer.signing_key.verification_key().address_bytes(),
                power: signer.power.into(),
            },
            sig_info: Flag(tendermint::block::BlockIdFlag::Commit),
            extension_signature: Some(
                signer
                    .signing_key
                    .sign(&message_to_sign)
                    .to_bytes()
                    .to_vec()
                    .try_into()
                    .unwrap(),
            ),
            vote_extension: canonical_vote_extension.extension.clone().into(),
        }
    }

    fn extended_vote_info_nil(signer: &Signer) -> ExtendedVoteInfo {
        ExtendedVoteInfo {
            validator: Validator {
                address: *signer.signing_key.verification_key().address_bytes(),
                power: signer.power.into(),
            },
            sig_info: Flag(tendermint::block::BlockIdFlag::Nil),
            extension_signature: None,
            vote_extension: vec![].into(),
        }
    }

    fn height(message: &CanonicalVoteExtension) -> u64 {
        u64::try_from(message.height).unwrap()
    }

    fn last_commit<'a, T: IntoIterator<Item = &'a Signer>>(signers: T, round: i64) -> CommitInfo {
        let votes = signers
            .into_iter()
            .map(|signer| VoteInfo {
                validator: Validator {
                    address: signer.signing_key.address_bytes(),
                    power: signer.power.into(),
                },
                sig_info: Flag(tendermint::block::BlockIdFlag::Commit),
            })
            .collect();
        CommitInfo {
            round: u16::try_from(round).unwrap().into(),
            votes,
        }
    }

    fn oracle_vote_extension<I: IntoIterator<Item = u128>>(prices: I) -> OracleVoteExtension {
        OracleVoteExtension {
            prices: prices
                .into_iter()
                .enumerate()
                .map(|(index, price)| (CurrencyPairId::new(index as u64), Price::new(price)))
                .collect(),
        }
    }

    fn pair_0() -> (CurrencyPair, CurrencyPairId) {
        ("ETH/USD".parse().unwrap(), CurrencyPairId::new(0))
    }

    fn pair_1() -> (CurrencyPair, CurrencyPairId) {
        ("BTC/USD".parse().unwrap(), CurrencyPairId::new(1))
    }

    fn pair_2() -> (CurrencyPair, CurrencyPairId) {
        ("TIA/USD".parse().unwrap(), CurrencyPairId::new(2))
    }

    struct Signer {
        signing_key: SigningKey,
        power: u8,
    }

    impl Signer {
        fn new(signing_key_bytes: [u8; 32], power: u8) -> Self {
            Self {
                signing_key: SigningKey::from(signing_key_bytes),
                power,
            }
        }
    }

    struct Fixture {
        signer_a: Signer,
        signer_b: Signer,
        signer_c: Signer,
        state: StateDelta<Snapshot>,
        _storage: TempStorage,
    }

    impl Fixture {
        async fn new() -> Self {
            let signer_a = Signer::new([0; 32], 6);
            let signer_b = Signer::new([1; 32], 2);
            let signer_c = Signer::new([2; 32], 1);

            let storage = TempStorage::new().await.unwrap();
            let mut state = StateDelta::new(storage.latest_snapshot());
            state
                .put_chain_id_and_revision_number(CHAIN_ID.try_into().unwrap())
                .unwrap();
            let validator_set = ValidatorSet::new_from_updates(vec![
                ValidatorUpdate {
                    power: signer_a.power.into(),
                    verification_key: signer_a.signing_key.verification_key(),
                },
                ValidatorUpdate {
                    power: signer_b.power.into(),
                    verification_key: signer_b.signing_key.verification_key(),
                },
                ValidatorUpdate {
                    power: signer_c.power.into(),
                    verification_key: signer_c.signing_key.verification_key(),
                },
            ]);
            state.put_validator_set(validator_set).unwrap();
            state.put_base_prefix("astria".to_string()).unwrap();

            for (pair, pair_id) in [pair_0(), pair_1(), pair_2()] {
                let pair_state = CurrencyPairState {
                    price: QuotePrice {
                        price: Price::new(123),
                        block_timestamp: Timestamp {
                            seconds: 4,
                            nanos: 5,
                        },
                        block_height: 1,
                    },
                    nonce: CurrencyPairNonce::new(1),
                    id: pair_id,
                };
                state.put_currency_pair_state(pair, pair_state).unwrap();
            }
            state.put_num_currency_pairs(3).unwrap();

            Self {
                signer_a,
                signer_b,
                signer_c,
                state,
                _storage: storage,
            }
        }
    }

    #[track_caller]
    fn assert_err_contains<T: Debug, E: ToString>(result: Result<T, E>, messages: &[&str]) {
        let actual_message = result.unwrap_err().to_string();
        for message in messages {
            assert!(
                actual_message.contains(message),
                "error expected to contain `{message}`, but the actual error message is \
                 `{actual_message}`"
            );
        }
    }

    /// Should fail validation if any validator votes more than once.
    #[tokio::test]
    async fn validate_vote_extensions_repeated_voter() {
        let Fixture {
            signer_a,
            signer_b,
            signer_c,
            state,
            _storage,
        } = Fixture::new().await;

        let message = canonical_vote_extension();
        let votes = vec![
            extended_vote_info_commit(&signer_c, &message),
            extended_vote_info_commit(&signer_b, &message),
            extended_vote_info_commit(&signer_a, &message),
            extended_vote_info_commit(&signer_a, &message),
        ];
        let extended_commit_info = extended_commit_info(message.round, votes);
        assert_err_contains(
            validate_vote_extensions(&state, height(&message) + 1, &extended_commit_info).await,
            &["voted twice"],
        );
    }

    /// Should fail validation if any of the votes is a `Commit` type but doesn't include a
    /// signature.
    #[tokio::test]
    async fn validate_vote_extensions_missing_sig() {
        let Fixture {
            signer_a,
            signer_b,
            signer_c,
            state,
            _storage,
        } = Fixture::new().await;

        let message = canonical_vote_extension();
        let mut bad_vote = extended_vote_info_commit(&signer_a, &message);
        bad_vote.extension_signature = None;
        let votes = vec![
            extended_vote_info_commit(&signer_c, &message),
            extended_vote_info_commit(&signer_b, &message),
            bad_vote,
        ];
        let extended_commit_info = extended_commit_info(message.round, votes);
        assert_err_contains(
            validate_vote_extensions(&state, height(&message) + 1, &extended_commit_info).await,
            &["vote extension signature is missing for validator"],
        );
    }

    /// Should fail validation if any of the votes is not a `Commit` type and also includes a vote
    /// extension.
    #[tokio::test]
    async fn validate_vote_extensions_nil_with_extension() {
        let Fixture {
            signer_a,
            signer_b,
            signer_c,
            state,
            _storage,
        } = Fixture::new().await;

        let message = canonical_vote_extension();
        let mut bad_vote = extended_vote_info_nil(&signer_a);
        bad_vote.vote_extension = vec![1_u8].into();
        let votes = vec![
            extended_vote_info_commit(&signer_c, &message),
            extended_vote_info_commit(&signer_b, &message),
            bad_vote,
        ];
        let extended_commit_info = extended_commit_info(message.round, votes);
        assert_err_contains(
            validate_vote_extensions(&state, height(&message) + 1, &extended_commit_info).await,
            &["non-commit vote extension present for validator"],
        );
    }

    /// Should fail validation if any of the votes is not a `Commit` type and also includes a
    /// signature.
    #[tokio::test]
    async fn validate_vote_extensions_nil_with_signature() {
        let Fixture {
            signer_a,
            signer_b,
            signer_c,
            state,
            _storage,
        } = Fixture::new().await;

        let message = canonical_vote_extension();
        let mut bad_vote = extended_vote_info_nil(&signer_a);
        bad_vote.extension_signature = Some(vec![1_u8; 64].try_into().unwrap());
        let votes = vec![
            extended_vote_info_commit(&signer_c, &message),
            extended_vote_info_commit(&signer_b, &message),
            bad_vote,
        ];
        let extended_commit_info = extended_commit_info(message.round, votes);
        assert_err_contains(
            validate_vote_extensions(&state, height(&message) + 1, &extended_commit_info).await,
            &["non-commit extension signature present for validator"],
        );
    }

    /// Should fail validation if any of the votes is a `Commit` type with a signature by a key
    /// not in the validator set.
    #[tokio::test]
    async fn validate_vote_extensions_unknown_signer() {
        let Fixture {
            signer_a,
            signer_b,
            signer_c,
            state,
            _storage,
        } = Fixture::new().await;

        let message = canonical_vote_extension();
        let unknown_signer = Signer::new([9; 32], 10);
        let bad_vote = extended_vote_info_commit(&unknown_signer, &message);
        let votes = vec![
            extended_vote_info_commit(&signer_c, &message),
            extended_vote_info_commit(&signer_b, &message),
            extended_vote_info_commit(&signer_a, &message),
            bad_vote,
        ];
        let extended_commit_info = extended_commit_info(message.round, votes);
        assert_err_contains(
            validate_vote_extensions(&state, height(&message) + 1, &extended_commit_info).await,
            &["not found in validator set"],
        );
    }

    /// Should fail validation if any of the votes is a `Commit` type with an invalid signature.
    #[tokio::test]
    async fn validate_vote_extensions_invalid_signature() {
        let Fixture {
            signer_a,
            signer_b,
            signer_c,
            state,
            _storage,
        } = Fixture::new().await;

        let message = canonical_vote_extension();
        let mut bad_vote = extended_vote_info_commit(&signer_a, &message);
        bad_vote.extension_signature = Some(vec![0; 64].try_into().unwrap());
        let votes = vec![
            extended_vote_info_commit(&signer_c, &message),
            extended_vote_info_commit(&signer_b, &message),
            bad_vote,
        ];
        let extended_commit_info = extended_commit_info(message.round, votes);
        assert_err_contains(
            validate_vote_extensions(&state, height(&message) + 1, &extended_commit_info).await,
            &["failed to verify signature for vote extension"],
        );
    }

    /// Should fail validation if there are no votes.
    #[tokio::test]
    async fn validate_vote_extensions_no_votes() {
        let Fixture {
            state,
            _storage,
            ..
        } = Fixture::new().await;

        let extended_commit_info = extended_commit_info(1, vec![]);
        assert_err_contains(
            validate_vote_extensions(&state, 2, &extended_commit_info).await,
            &["total voting power is zero"],
        );
    }

    /// Should fail validation if the total power of `Commit` type votes is less than 2/3 of the
    /// total power of all votes.
    #[tokio::test]
    async fn validate_vote_extensions_insufficient_voting_power() {
        let Fixture {
            signer_a,
            signer_b,
            signer_c,
            state,
            _storage,
        } = Fixture::new().await;

        let message = canonical_vote_extension();
        // Signer A has 2/3 voting power, and sends a nil vote.
        let nil_vote = extended_vote_info_nil(&signer_a);
        let votes = vec![
            extended_vote_info_commit(&signer_c, &message),
            extended_vote_info_commit(&signer_b, &message),
            nil_vote,
        ];
        let extended_commit_info = extended_commit_info(message.round, votes);
        assert_err_contains(
            validate_vote_extensions(&state, height(&message) + 1, &extended_commit_info).await,
            &["submitted voting power is less than required voting power"],
        );
    }

    #[tokio::test]
    async fn validate_vote_extensions_ok() {
        let Fixture {
            signer_c,
            state,
            _storage,
            ..
        } = Fixture::new().await;

        let message = canonical_vote_extension();
        let votes = vec![extended_vote_info_commit(&signer_c, &message)];
        let extended_commit_info = extended_commit_info(message.round, votes);
        validate_vote_extensions(&state, height(&message) + 1, &extended_commit_info)
            .await
            .unwrap();
    }

    #[tokio::test]
    async fn validate_against_last_commit_wrong_round() {
        let Fixture {
            signer_a,
            signer_b,
            signer_c,
            ..
        } = Fixture::new().await;

        let message = canonical_vote_extension();
        let votes = vec![
            extended_vote_info_commit(&signer_a, &message),
            extended_vote_info_commit(&signer_b, &message),
            extended_vote_info_commit(&signer_c, &message),
        ];
        let extended_commit_info = extended_commit_info(message.round + 1, votes);
        let last_commit = last_commit([&signer_a, &signer_b, &signer_c], message.round);
        assert_err_contains(
            validate_extended_commit_against_last_commit(&last_commit, &extended_commit_info),
            &["last commit round does not match extended commit round"],
        );
    }

    #[tokio::test]
    async fn validate_against_last_commit_num_votes_mismatch() {
        let Fixture {
            signer_a,
            signer_b,
            signer_c,
            ..
        } = Fixture::new().await;

        let message = canonical_vote_extension();
        let votes = vec![
            extended_vote_info_commit(&signer_a, &message),
            extended_vote_info_commit(&signer_b, &message),
        ];
        let extended_commit_info = extended_commit_info(message.round, votes);
        let last_commit = last_commit([&signer_a, &signer_b, &signer_c], message.round);
        assert_err_contains(
            validate_extended_commit_against_last_commit(&last_commit, &extended_commit_info),
            &["last commit votes length does not match extended commit votes length"],
        );
    }

    #[tokio::test]
    async fn validate_against_last_commit_voter_address_mismatch() {
        let Fixture {
            signer_a,
            signer_b,
            signer_c,
            ..
        } = Fixture::new().await;

        let message = canonical_vote_extension();
        let votes = vec![
            extended_vote_info_commit(&signer_a, &message),
            extended_vote_info_commit(&signer_b, &message),
            extended_vote_info_commit(&signer_c, &message),
        ];
        let extended_commit_info = extended_commit_info(message.round, votes);
        let bad_signer = Signer::new([9; 32], signer_c.power);
        let last_commit = last_commit([&signer_a, &signer_b, &bad_signer], message.round);
        assert_err_contains(
            validate_extended_commit_against_last_commit(&last_commit, &extended_commit_info),
            &["last commit vote address does not match extended commit vote address"],
        );
    }

    #[tokio::test]
    async fn validate_against_last_commit_voter_power_mismatch() {
        let Fixture {
            signer_a,
            signer_b,
            signer_c,
            ..
        } = Fixture::new().await;

        let message = canonical_vote_extension();
        let votes = vec![
            extended_vote_info_commit(&signer_a, &message),
            extended_vote_info_commit(&signer_b, &message),
            extended_vote_info_commit(&signer_c, &message),
        ];
        let extended_commit_info = extended_commit_info(message.round, votes);
        let bad_signer = Signer {
            signing_key: signer_c.signing_key.clone(),
            power: signer_c.power.checked_add(1).unwrap(),
        };
        let last_commit = last_commit([&signer_a, &signer_b, &bad_signer], message.round);
        assert_err_contains(
            validate_extended_commit_against_last_commit(&last_commit, &extended_commit_info),
            &["last commit vote power does not match extended commit vote power"],
        );
    }

    #[tokio::test]
    async fn validate_against_last_commit_sig_info_mismatch() {
        let Fixture {
            signer_a,
            signer_b,
            signer_c,
            ..
        } = Fixture::new().await;

        let message = canonical_vote_extension();
        let votes = vec![
            extended_vote_info_commit(&signer_a, &message),
            extended_vote_info_commit(&signer_b, &message),
            extended_vote_info_commit(&signer_c, &message),
        ];
        let extended_commit_info = extended_commit_info(message.round, votes);
        let mut last_commit = last_commit([&signer_a, &signer_b, &signer_c], message.round);
        // Change the type of the final vote's sig info to create a mismatch.
        last_commit.votes.last_mut().unwrap().sig_info = Flag(tendermint::block::BlockIdFlag::Nil);
        assert_err_contains(
            validate_extended_commit_against_last_commit(&last_commit, &extended_commit_info),
            &["last commit vote sig info does not match extended commit vote sig info"],
        );
    }

    #[tokio::test]
    async fn validate_against_last_commit_ok() {
        let Fixture {
            signer_a,
            signer_b,
            signer_c,
            ..
        } = Fixture::new().await;

        let message = canonical_vote_extension();
        let votes = vec![
            extended_vote_info_commit(&signer_a, &message),
            extended_vote_info_commit(&signer_b, &message),
            extended_vote_info_commit(&signer_c, &message),
        ];
        let extended_commit_info = extended_commit_info(message.round, votes);
        let last_commit = last_commit([&signer_a, &signer_b, &signer_c], message.round);
        validate_extended_commit_against_last_commit(&last_commit, &extended_commit_info).unwrap();
    }

    // When constructing the mapping, if an ID doesn't have a corresponding CurrencyPair in storage,
    // it should just get omitted from the mapping rather than triggering an error.
    #[tokio::test]
    async fn get_id_to_currency_pair_mapping_should_allow_missing_id() {
        let Fixture {
            state,
            _storage,
            ..
        } = Fixture::new().await;

        // No mapping for IDs 3 and 4.
        let ids_missing_pairs = HashSet::from_iter([0, 1, 2, 3, 4]);
        let id_to_currency_pairs = get_id_to_currency_pair(&state, ids_missing_pairs.clone()).await;
        assert_eq!(3, id_to_currency_pairs.len());
        assert!(id_to_currency_pairs.contains_key(&CurrencyPairId::new(0)));
        assert!(id_to_currency_pairs.contains_key(&CurrencyPairId::new(1)));
        assert!(id_to_currency_pairs.contains_key(&CurrencyPairId::new(2)));

        // Check that validation using this same set of IDs passes.
        validate_id_to_currency_pair_mapping(&state, ids_missing_pairs, &id_to_currency_pairs)
            .await
            .unwrap();
    }

    #[tokio::test]
    async fn validate_id_to_currency_pair_mapping_missing_pair() {
        let Fixture {
            state,
            _storage,
            ..
        } = Fixture::new().await;

        let ids_missing_pairs = HashSet::from_iter([0]);
        let id_to_currency_pairs = get_id_to_currency_pair(&state, ids_missing_pairs).await;
        let all_ids = HashSet::from_iter([0, 1, 2]);
        assert_err_contains(
            validate_id_to_currency_pair_mapping(&state, all_ids, &id_to_currency_pairs).await,
            &[
                "failed to validate currency pair mapping:",
                "missing (expected `BTC/USD` for id 1)",
                "missing (expected `TIA/USD` for id 2)",
            ],
        );
    }

    #[tokio::test]
    async fn validate_id_to_currency_pair_mapping_extra_pair() {
        let Fixture {
            state,
            _storage,
            ..
        } = Fixture::new().await;

        let ids_extra_pair = HashSet::from_iter([0, 1, 2]);
        let id_to_currency_pairs = get_id_to_currency_pair(&state, ids_extra_pair).await;
        let all_ids = HashSet::from_iter([0]);
        assert_err_contains(
            validate_id_to_currency_pair_mapping(&state, all_ids, &id_to_currency_pairs).await,
            &[
                "failed to validate currency pair mapping:",
                "unexpected (got `BTC/USD` for id 1)",
                "unexpected (got `TIA/USD` for id 2)",
            ],
        );
    }

    #[tokio::test]
    async fn validate_id_to_currency_pair_mapping_pair_mismatch() {
        let Fixture {
            state,
            _storage,
            ..
        } = Fixture::new().await;

        let all_ids = HashSet::from_iter([0, 1, 2]);
        let mut id_to_currency_pairs = get_id_to_currency_pair(&state, all_ids.clone()).await;
        *id_to_currency_pairs
            .get_mut(&CurrencyPairId::new(0))
            .unwrap() = "ABC/DEF".parse().unwrap();
        *id_to_currency_pairs
            .get_mut(&CurrencyPairId::new(1))
            .unwrap() = "GHI/JKL".parse().unwrap();
        assert_err_contains(
            validate_id_to_currency_pair_mapping(&state, all_ids, &id_to_currency_pairs).await,
            &[
                "failed to validate currency pair mapping:",
                "mismatch (expected `ETH/USD` but got `ABC/DEF` for id 0)",
                "mismatch (expected `BTC/USD` but got `GHI/JKL` for id 1)",
            ],
        );
    }

    #[tokio::test]
    async fn validate_id_to_currency_pair_mapping_ok() {
        let Fixture {
            state,
            _storage,
            ..
        } = Fixture::new().await;

        let all_ids = HashSet::from_iter([0, 1, 2]);
        let id_to_currency_pairs = get_id_to_currency_pair(&state, all_ids.clone()).await;
        // Ensure the random order of `all_ids` has no bearing on the internal equality check.
        let first_element = *all_ids.iter().next().unwrap();
        loop {
            let ids: HashSet<u64> = all_ids.iter().copied().collect();
            if *ids.iter().next().unwrap() != first_element {
                validate_id_to_currency_pair_mapping(&state, ids, &id_to_currency_pairs)
                    .await
                    .unwrap();
                return;
            }
        }
    }

    #[tokio::test]
    async fn aggregate_oracle_votes_ok() {
        let Fixture {
            state,
            _storage,
            ..
        } = Fixture::new().await;

        let votes = vec![
            oracle_vote_extension([9, 19, 29]),
            oracle_vote_extension([10, 20, 30]),
            oracle_vote_extension([11, 21, 31]),
        ];
        let all_ids = HashSet::from_iter([0, 1, 2]);
        let id_to_currency_pairs = get_id_to_currency_pair(&state, all_ids).await;
        let aggregated_prices: BTreeMap<_, _> =
            aggregate_oracle_votes(votes, &id_to_currency_pairs).collect();
        assert_eq!(3, aggregated_prices.len());
        assert_eq!(Some(&Price::new(10)), aggregated_prices.get(&pair_0().0));
        assert_eq!(Some(&Price::new(20)), aggregated_prices.get(&pair_1().0));
        assert_eq!(Some(&Price::new(30)), aggregated_prices.get(&pair_2().0));
    }

    #[tokio::test]
    async fn aggregate_oracle_votes_should_skip_unknown_pairs() {
        let Fixture {
            state,
            _storage,
            ..
        } = Fixture::new().await;

        // Last two entries in each vote should be ignored as we haven't stored state for them in
        // storage, so there is no mapping of their `CurrencyPairId` to `CurrencyPair`.
        let votes = vec![
            oracle_vote_extension([9, 19, 29, 39, 49]),
            oracle_vote_extension([10, 20, 30, 40, 50]),
            oracle_vote_extension([11, 21, 31, 41, 51]),
        ];
        let all_ids = HashSet::from_iter([0, 1, 2]);
        let id_to_currency_pairs = get_id_to_currency_pair(&state, all_ids).await;
        let aggregated_prices: BTreeMap<_, _> =
            aggregate_oracle_votes(votes, &id_to_currency_pairs).collect();
        assert_eq!(3, aggregated_prices.len());
        assert_eq!(Some(&Price::new(10)), aggregated_prices.get(&pair_0().0));
        assert_eq!(Some(&Price::new(20)), aggregated_prices.get(&pair_1().0));
        assert_eq!(Some(&Price::new(30)), aggregated_prices.get(&pair_2().0));
    }

    #[test]
    fn should_calculate_median() {
        fn prices<I: IntoIterator<Item = u128>>(prices: I) -> Vec<Price> {
            prices.into_iter().map(Price::new).collect()
        }

        // Empty set should yield error.
        assert_err_contains(
            median(vec![]),
            &["cannot provide median price of empty price list"],
        );

        // Should handle a set with 1 entry.
        assert_eq!(1, median(prices([1])).unwrap().get());

        // Should handle a set with 2 entries.
        assert_eq!(15, median(prices([20, 10])).unwrap().get());

        // Should handle a larger set with odd number of entries.
        assert_eq!(10, median(prices([21, 22, 23, 1, 2, 10, 3])).unwrap().get());

        // Should handle a larger set with even number of entries.
        assert_eq!(12, median(prices([21, 22, 23, 1, 2, 3])).unwrap().get());

        // Should round down if required.
        assert_eq!(17, median(prices([10, 15, 20, 25])).unwrap().get());

        // Should handle large values in a set with odd number of entries.
        assert_eq!(
            u128::MAX,
            median(prices([u128::MAX, u128::MAX, 1])).unwrap().get()
        );

        // Should handle large values in a set with even number of entries.
        assert_eq!(
            u128::MAX - 1,
            median(prices([u128::MAX, u128::MAX, u128::MAX - 1, u128::MAX - 1]))
                .unwrap()
                .get()
        );
    }

    #[tokio::test]
    async fn prepare_proposal_and_validate_proposal() {
        let Fixture {
            signer_a,
            signer_b,
            signer_c,
            state,
            _storage,
        } = Fixture::new().await;

        let message = canonical_vote_extension();
        let votes = vec![
            extended_vote_info_commit(&signer_a, &message),
            extended_vote_info_commit(&signer_b, &message),
            extended_vote_info_commit(&signer_c, &message),
        ];
        let extended_commit_info_with_currency_pair_mapping = ProposalHandler::prepare_proposal(
            &state,
            height(&message) + 1,
            extended_commit_info(message.round, votes),
        )
        .await
        .unwrap();

        let last_commit = last_commit([&signer_a, &signer_b, &signer_c], message.round);
        ProposalHandler::validate_proposal(
            &state,
            height(&message) + 1,
            &last_commit,
            &extended_commit_info_with_currency_pair_mapping,
        )
        .await
        .unwrap();

        // unsorted extended commit info should fail
        let votes = vec![
            extended_vote_info_commit(&signer_a, &message),
            extended_vote_info_commit(&signer_c, &message),
            extended_vote_info_commit(&signer_b, &message),
        ];
        let unsorted_extended_commit_info = ExtendedCommitInfoWithCurrencyPairMapping {
            extended_commit_info: extended_commit_info(message.round, votes),
            id_to_currency_pair: extended_commit_info_with_currency_pair_mapping
                .id_to_currency_pair
                .clone(),
        };

        assert_err_contains(
            ProposalHandler::validate_proposal(
                &state,
                height(&message) + 1,
                &last_commit,
                &unsorted_extended_commit_info,
            )
            .await,
            &["last commit vote address does not match extended commit vote address"],
        );
    }
}<|MERGE_RESOLUTION|>--- conflicted
+++ resolved
@@ -50,7 +50,6 @@
 use tonic::transport::Channel;
 use tracing::{
     debug,
-    error,
     info,
     instrument,
     warn,
@@ -566,28 +565,11 @@
         id_to_currency_pair,
     } = extended_commit_info;
 
-<<<<<<< HEAD
     let prices = astria_core::connect::utils::calculate_prices_from_vote_extensions(
         extended_commit_info,
         &id_to_currency_pair,
     )
-    .await
     .wrap_err("failed to calculate prices from vote extensions")?;
-=======
-    let votes = extended_commit_info
-        .votes
-        .into_iter()
-        .map(|vote| {
-            let raw = RawOracleVoteExtension::decode(vote.vote_extension)
-                .wrap_err("failed to decode oracle vote extension")?;
-            OracleVoteExtension::try_from_raw(raw)
-                .wrap_err("failed to validate oracle vote extension")
-        })
-        .collect::<Result<Vec<_>>>()
-        .wrap_err("failed to extract oracle vote extension from extended commit info")?;
-
-    let prices = aggregate_oracle_votes(votes, &id_to_currency_pair);
->>>>>>> 77d8a024
     for (currency_pair, price) in prices {
         let price = QuotePrice {
             price,
@@ -607,94 +589,6 @@
     Ok(())
 }
 
-<<<<<<< HEAD
-=======
-fn aggregate_oracle_votes(
-    votes: Vec<OracleVoteExtension>,
-    id_to_currency_pair: &IndexMap<CurrencyPairId, CurrencyPair>,
-) -> impl Iterator<Item = (CurrencyPair, Price)> {
-    // validators are not weighted right now, so we just take the median price for each currency
-    // pair
-    //
-    // skip uses a stake-weighted median: https://github.com/skip-mev/connect/blob/19a916122110cfd0e98d93978107d7ada1586918/pkg/math/voteweighted/voteweighted.go#L59
-    // we can implement this later, when we have stake weighting.
-    let mut currency_pair_to_price_list = HashMap::new();
-    for vote in votes {
-        for (id, price) in vote.prices {
-            let Some(currency_pair) = id_to_currency_pair.get(&id).cloned() else {
-                // it's possible for a vote to contain some currency pair ID that didn't exist
-                // in state. this probably shouldn't happen if validators are running the right
-                // code, but it doesn't invalidate their entire vote extension, so
-                // it's kept in the block anyways.
-                continue;
-            };
-            currency_pair_to_price_list
-                .entry(currency_pair)
-                .and_modify(|prices: &mut Vec<Price>| prices.push(price))
-                .or_insert(vec![price]);
-        }
-    }
-
-    currency_pair_to_price_list
-        .into_iter()
-        .filter_map(|(currency_pair, price_list)| match median(price_list) {
-            Ok(median_price) => Some((currency_pair, median_price)),
-            Err(error) => {
-                error!(%currency_pair, %error, "skipped storing currency pair");
-                None
-            }
-        })
-}
-
-/// Returns the median value from `price_list`, or an error if the list is empty.
-fn median(mut price_list: Vec<Price>) -> Result<Price> {
-    price_list.sort_unstable();
-    let midpoint = price_list
-        .len()
-        .checked_div(2)
-        .expect("can't fail as divisor is not zero");
-    if price_list.len() % 2 == 1 {
-        return Ok(price_list
-            .get(midpoint)
-            .copied()
-            .expect("`midpoint` is a valid index"));
-    }
-
-    let Some(lower_index) = midpoint.checked_sub(1) else {
-        // We can only get here if `price_list` is empty; this is not supported, so return an error.
-        bail!("cannot provide median price of empty price list");
-    };
-
-    // `price_list.len()` >= 2 if we got to here, meaning `midpoint` and `lower_index` must both be
-    // valid indices of `price_list`.
-    let higher_price = price_list
-        .get(midpoint)
-        .expect("`midpoint` is a valid index");
-    let lower_price = price_list
-        .get(lower_index)
-        .expect("`lower_index` is a valid index");
-    // Avoid overflow by halving both values first.
-    let half_high = higher_price
-        .checked_div(2)
-        .expect("can't fail as divisor is not zero");
-    let half_low = lower_price
-        .checked_div(2)
-        .expect("can't fail as divisor is not zero");
-    let sum = half_high
-        .checked_add(half_low)
-        .expect("can't fail as both operands are <= MAX/2");
-    // If `higher_price` and `lower_price` are both odd, we rounded down twice when halving them,
-    // so add 1 to the sum.
-    let median = if higher_price.get() % 2 == 1 && lower_price.get() % 2 == 1 {
-        sum.checked_add(Price::new(1))
-            .expect("can't fail as we rounded down twice while halving the prices")
-    } else {
-        sum
-    };
-    Ok(median)
-}
-
->>>>>>> 77d8a024
 #[cfg(test)]
 mod test {
     use std::{
@@ -857,16 +751,6 @@
         }
     }
 
-    fn oracle_vote_extension<I: IntoIterator<Item = u128>>(prices: I) -> OracleVoteExtension {
-        OracleVoteExtension {
-            prices: prices
-                .into_iter()
-                .enumerate()
-                .map(|(index, price)| (CurrencyPairId::new(index as u64), Price::new(price)))
-                .collect(),
-        }
-    }
-
     fn pair_0() -> (CurrencyPair, CurrencyPairId) {
         ("ETH/USD".parse().unwrap(), CurrencyPairId::new(0))
     }
@@ -1445,96 +1329,6 @@
     }
 
     #[tokio::test]
-    async fn aggregate_oracle_votes_ok() {
-        let Fixture {
-            state,
-            _storage,
-            ..
-        } = Fixture::new().await;
-
-        let votes = vec![
-            oracle_vote_extension([9, 19, 29]),
-            oracle_vote_extension([10, 20, 30]),
-            oracle_vote_extension([11, 21, 31]),
-        ];
-        let all_ids = HashSet::from_iter([0, 1, 2]);
-        let id_to_currency_pairs = get_id_to_currency_pair(&state, all_ids).await;
-        let aggregated_prices: BTreeMap<_, _> =
-            aggregate_oracle_votes(votes, &id_to_currency_pairs).collect();
-        assert_eq!(3, aggregated_prices.len());
-        assert_eq!(Some(&Price::new(10)), aggregated_prices.get(&pair_0().0));
-        assert_eq!(Some(&Price::new(20)), aggregated_prices.get(&pair_1().0));
-        assert_eq!(Some(&Price::new(30)), aggregated_prices.get(&pair_2().0));
-    }
-
-    #[tokio::test]
-    async fn aggregate_oracle_votes_should_skip_unknown_pairs() {
-        let Fixture {
-            state,
-            _storage,
-            ..
-        } = Fixture::new().await;
-
-        // Last two entries in each vote should be ignored as we haven't stored state for them in
-        // storage, so there is no mapping of their `CurrencyPairId` to `CurrencyPair`.
-        let votes = vec![
-            oracle_vote_extension([9, 19, 29, 39, 49]),
-            oracle_vote_extension([10, 20, 30, 40, 50]),
-            oracle_vote_extension([11, 21, 31, 41, 51]),
-        ];
-        let all_ids = HashSet::from_iter([0, 1, 2]);
-        let id_to_currency_pairs = get_id_to_currency_pair(&state, all_ids).await;
-        let aggregated_prices: BTreeMap<_, _> =
-            aggregate_oracle_votes(votes, &id_to_currency_pairs).collect();
-        assert_eq!(3, aggregated_prices.len());
-        assert_eq!(Some(&Price::new(10)), aggregated_prices.get(&pair_0().0));
-        assert_eq!(Some(&Price::new(20)), aggregated_prices.get(&pair_1().0));
-        assert_eq!(Some(&Price::new(30)), aggregated_prices.get(&pair_2().0));
-    }
-
-    #[test]
-    fn should_calculate_median() {
-        fn prices<I: IntoIterator<Item = u128>>(prices: I) -> Vec<Price> {
-            prices.into_iter().map(Price::new).collect()
-        }
-
-        // Empty set should yield error.
-        assert_err_contains(
-            median(vec![]),
-            &["cannot provide median price of empty price list"],
-        );
-
-        // Should handle a set with 1 entry.
-        assert_eq!(1, median(prices([1])).unwrap().get());
-
-        // Should handle a set with 2 entries.
-        assert_eq!(15, median(prices([20, 10])).unwrap().get());
-
-        // Should handle a larger set with odd number of entries.
-        assert_eq!(10, median(prices([21, 22, 23, 1, 2, 10, 3])).unwrap().get());
-
-        // Should handle a larger set with even number of entries.
-        assert_eq!(12, median(prices([21, 22, 23, 1, 2, 3])).unwrap().get());
-
-        // Should round down if required.
-        assert_eq!(17, median(prices([10, 15, 20, 25])).unwrap().get());
-
-        // Should handle large values in a set with odd number of entries.
-        assert_eq!(
-            u128::MAX,
-            median(prices([u128::MAX, u128::MAX, 1])).unwrap().get()
-        );
-
-        // Should handle large values in a set with even number of entries.
-        assert_eq!(
-            u128::MAX - 1,
-            median(prices([u128::MAX, u128::MAX, u128::MAX - 1, u128::MAX - 1]))
-                .unwrap()
-                .get()
-        );
-    }
-
-    #[tokio::test]
     async fn prepare_proposal_and_validate_proposal() {
         let Fixture {
             signer_a,
