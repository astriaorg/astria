use std::collections::{
    HashMap,
    HashSet,
};

use astria_core::{
    connect::{
        abci::v2::OracleVoteExtension,
        oracle::v2::QuotePrice,
        service::v2::QueryPricesResponse,
        types::v2::{
            CurrencyPair,
            CurrencyPairId,
            Price,
        },
    },
    crypto::Signature,
    generated::connect::{
        abci::v2::OracleVoteExtension as RawOracleVoteExtension,
        service::v2::{
            oracle_client::OracleClient,
            QueryPricesRequest,
        },
    },
    protocol::connect::v1::ExtendedCommitInfoWithCurrencyPairMapping,
};
use astria_eyre::eyre::{
    bail,
    ensure,
    eyre,
<<<<<<< HEAD
    OptionExt,
=======
    ContextCompat as _,
>>>>>>> 3fc53840
    Result,
    WrapErr as _,
};
use futures::{
<<<<<<< HEAD
    stream::FuturesUnordered,
    StreamExt,
=======
    StreamExt as _,
>>>>>>> 3fc53840
    TryStreamExt,
};
use indexmap::IndexMap;
use prost::Message as _;
use telemetry::display::base64;
use tendermint::{
    abci,
    abci::types::{
        BlockSignatureInfo::Flag,
        CommitInfo,
        ExtendedCommitInfo,
    },
};
use tendermint_proto::google::protobuf::Timestamp;
use tonic::transport::Channel;
use tracing::{
    debug,
    info,
    instrument,
    warn,
};

use crate::{
    address::StateReadExt as _,
    app::state_ext::StateReadExt,
    authority::StateReadExt as _,
    connect::oracle::{
        currency_pair_strategy::DefaultCurrencyPairStrategy,
        state_ext::StateWriteExt,
    },
};

// https://github.com/skip-mev/connect/blob/793b2e874d6e720bd288e82e782502e41cf06f8c/abci/types/constants.go#L6
const MAXIMUM_PRICE_BYTE_LEN: usize = 33;

pub(crate) struct Handler {
    // gRPC client for the connect oracle sidecar.
    oracle_client: Option<OracleClient<Channel>>,
}

impl Handler {
    pub(crate) fn new(oracle_client: Option<OracleClient<Channel>>) -> Self {
        Self {
            oracle_client,
        }
    }

    pub(crate) async fn extend_vote<S: StateReadExt>(
        &mut self,
        state: &S,
    ) -> Result<abci::response::ExtendVote> {
        let Some(oracle_client) = self.oracle_client.as_mut() else {
            // we allow validators to *not* use the oracle sidecar currently,
            // so this will get converted to an empty vote extension when bubbled up.
            //
            // however, if >1/3 of validators are not using the oracle, the prices will not update.
            bail!("oracle client not set")
        };

        // if we fail to get prices within the timeout duration, we will return an empty vote
        // extension to ensure liveness.
        let rsp = match oracle_client.prices(QueryPricesRequest {}).await {
            Ok(rsp) => rsp.into_inner(),
            Err(e) => {
                bail!("failed to get prices from oracle sidecar: {e:#}",);
            }
        };

        let query_prices_response = QueryPricesResponse::try_from_raw(rsp)
            .wrap_err("failed to validate prices server response")?;
        let oracle_vote_extension = transform_oracle_service_prices(state, query_prices_response)
            .await
            .wrap_err("failed to transform oracle service prices")?;

        Ok(abci::response::ExtendVote {
            vote_extension: oracle_vote_extension.into_raw().encode_to_vec().into(),
        })
    }

    pub(crate) async fn verify_vote_extension<S: StateReadExt>(
        &self,
        state: &S,
        vote: abci::request::VerifyVoteExtension,
    ) -> Result<abci::response::VerifyVoteExtension> {
        if vote.vote_extension.is_empty() {
            return Ok(abci::response::VerifyVoteExtension::Accept);
        }

        let max_num_currency_pairs =
            DefaultCurrencyPairStrategy::get_max_num_currency_pairs(state, false)
                .await
                .wrap_err("failed to get max number of currency pairs")?;

        let response = match verify_vote_extension(vote.vote_extension, max_num_currency_pairs) {
            Ok(_) => abci::response::VerifyVoteExtension::Accept,
            Err(e) => {
                warn!(error = %e, "failed to verify vote extension");
                abci::response::VerifyVoteExtension::Reject
            }
        };
        Ok(response)
    }
}

// see https://github.com/skip-mev/connect/blob/5b07f91d6c0110e617efda3f298f147a31da0f25/abci/ve/utils.go#L24
fn verify_vote_extension(
    oracle_vote_extension_bytes: bytes::Bytes,
    max_num_currency_pairs: u64,
) -> Result<HashSet<u64>> {
    let oracle_vote_extension = RawOracleVoteExtension::decode(oracle_vote_extension_bytes)
        .wrap_err("failed to decode oracle vote extension")?;

    let num_prices = u64::try_from(oracle_vote_extension.prices.len()).wrap_err_with(|| {
        format!(
            "expected no more than {} prices, got {} prices",
            u64::MAX,
            oracle_vote_extension.prices.len()
        )
    })?;
    ensure!(
        num_prices <= max_num_currency_pairs,
        "number of oracle vote extension prices exceeds max expected number of currency pairs"
    );

    let mut ids = HashSet::with_capacity(oracle_vote_extension.prices.len());
    for (id, price) in oracle_vote_extension.prices {
        ensure!(
<<<<<<< HEAD
            prices.len() <= MAXIMUM_PRICE_BYTE_LEN,
            "encoded price length exceeded {MAXIMUM_PRICE_BYTE_LEN} bytes"
=======
            price.len() <= MAXIMUM_PRICE_BYTE_LEN,
            "encoded price length exceeded {MAXIMUM_PRICE_BYTE_LEN}"
>>>>>>> 3fc53840
        );
        ids.insert(id);
    }

    Ok(ids)
}

// see https://github.com/skip-mev/connect/blob/158cde8a4b774ac4eec5c6d1a2c16de6a8c6abb5/abci/ve/vote_extension.go#L290
#[instrument(skip_all)]
async fn transform_oracle_service_prices<S: StateReadExt>(
    state: &S,
    rsp: QueryPricesResponse,
) -> Result<OracleVoteExtension> {
    use astria_core::connect::types::v2::CurrencyPairId;
<<<<<<< HEAD
=======

    let futures = futures::stream::FuturesUnordered::new();
    for (currency_pair, price) in rsp.prices {
        futures.push(async move {
            (
                DefaultCurrencyPairStrategy::id(state, &currency_pair).await,
                currency_pair,
                price,
            )
        });
    }
>>>>>>> 3fc53840

    let strategy_prices = rsp.prices.into_iter().map(|(currency_pair, price)| async move {
        DefaultCurrencyPairStrategy::id(state, &currency_pair).await
            .wrap_err_with(|| {
                warn!(%currency_pair, "failed to fetch ID for currency pair; cancelling transformation");
                format!("error fetching currency pair {currency_pair}")
            })
            .map(|maybe_id| (maybe_id, currency_pair, price))
    }).collect::<FuturesUnordered<_>>()
        .try_filter_map(|(maybe_id, currency_pair, price)| async move {
            let Some(id) = maybe_id else {
                debug!(%currency_pair, "currency pair ID not found in state; skipping");
                return Ok(None);
            };
            Ok(Some((id, price)))
        })
        .try_collect::<IndexMap<CurrencyPairId, Price>>().await?;

    Ok(OracleVoteExtension {
        prices: strategy_prices,
    })
}

pub(crate) struct ProposalHandler;

impl ProposalHandler {
    // called during prepare_proposal; prunes and validates the local extended commit info
    // received during the previous block's voting period.
    //
    // the returned extended commit info will be proposed this block.
    pub(crate) async fn prepare_proposal<S: StateReadExt>(
        state: &S,
        height: u64,
        mut extended_commit_info: ExtendedCommitInfo,
    ) -> Result<ExtendedCommitInfoWithCurrencyPairMapping> {
        if height == 1 {
            // we're proposing block 1, so nothing to validate
            info!(
                "skipping vote extension proposal for block 1, as there were no previous vote \
                 extensions"
            );
            return Ok(ExtendedCommitInfoWithCurrencyPairMapping::new(
                extended_commit_info,
                IndexMap::new(),
            ));
        }

        let max_num_currency_pairs =
            DefaultCurrencyPairStrategy::get_max_num_currency_pairs(state, true)
                .await
                .wrap_err("failed to get max number of currency pairs")?;

        let mut all_ids = HashSet::new();
        for vote in &mut extended_commit_info.votes {
            let ids =
                match verify_vote_extension(vote.vote_extension.clone(), max_num_currency_pairs) {
                    Ok(ids) => ids,
                    Err(e) => {
                        let address = state
                            .try_base_prefixed(vote.validator.address.as_slice())
                            .await
                            .wrap_err("failed to construct validator address with base prefix")?;
                        debug!(
                            error = AsRef::<dyn std::error::Error>::as_ref(&e),
                            validator = address.to_string(),
                            "failed to verify vote extension; pruning from proposal"
                        );
                        vote.sig_info = Flag(tendermint::block::BlockIdFlag::Absent);
                        vote.extension_signature = None;
                        vote.vote_extension.clear();
                        continue;
                    }
                };
            all_ids.extend(ids);
        }

        validate_vote_extensions(state, height, &extended_commit_info)
            .await
            .wrap_err("failed to validate vote extensions in prepare_proposal")?;

        let futures = futures::stream::FuturesUnordered::new();
        for id in all_ids {
            let id = CurrencyPairId::new(id);
            futures
                .push(async move { (DefaultCurrencyPairStrategy::from_id(state, id).await, id) });
        }
        let result = futures
            .collect::<Vec<(Result<Option<CurrencyPair>>, CurrencyPairId)>>()
            .await;
        let id_to_currency_pair = result.into_iter().filter_map(|(result, id)| {
            let currency_pair = match result {
                Ok(Some(currency_pair)) => currency_pair,
                Ok(None) => {
                    debug!(%id, "currency pair not found in state; skipping");
                    return None;
                }
                Err(e) => {
                    // FIXME: this event can be removed once all instrumented functions
                    // can generate an error event.
                    warn!(%id, error = AsRef::<dyn std::error::Error>::as_ref(&e), "failed to fetch currency pair for ID; skipping");
                    return None;
                }
            };
            Some((id, currency_pair))
        }).collect::<IndexMap<CurrencyPairId, CurrencyPair>>();

        let tx = ExtendedCommitInfoWithCurrencyPairMapping::new(
            extended_commit_info,
            id_to_currency_pair,
        );

        Ok(tx)
    }

    // called during process_proposal; validates the proposed extended commit info.
    pub(crate) async fn validate_proposal<S: StateReadExt>(
        state: &S,
        height: u64,
        last_commit: &CommitInfo,
        extended_commit_info: &ExtendedCommitInfoWithCurrencyPairMapping,
    ) -> Result<()> {
        let ExtendedCommitInfoWithCurrencyPairMapping {
            extended_commit_info,
            id_to_currency_pair,
        } = extended_commit_info;

        if height == 1 {
            // we're processing block 1, so nothing to validate (no last commit yet)
            info!(
                "skipping vote extension validation for block 1, as there were no previous vote \
                 extensions"
            );
            return Ok(());
        }

        validate_id_to_currency_pair_mapping(state, id_to_currency_pair)
            .await
            .wrap_err("failed to validate id_to_currency_pair mapping")?;

        if extended_commit_info.votes.is_empty() {
            ensure!(
                last_commit.round == extended_commit_info.round,
                "last commit round does not match extended commit round"
            );

            // it's okay for the extended commit info to be empty,
            // as it's possible the proposer did not receive valid vote extensions from >2/3 staking
            // power.
            return Ok(());
        }

        // inside process_proposal, we must validate the vote extensions proposed against the last
        // commit proposed
        validate_extended_commit_against_last_commit(last_commit, extended_commit_info)?;

        validate_vote_extensions(state, height, extended_commit_info)
            .await
            .wrap_err("failed to validate vote extensions in validate_extended_commit_info")?;

        let max_num_currency_pairs =
            DefaultCurrencyPairStrategy::get_max_num_currency_pairs(state, true)
                .await
                .wrap_err("failed to get max number of currency pairs")?;

        for vote in &extended_commit_info.votes {
            verify_vote_extension(vote.vote_extension.clone(), max_num_currency_pairs)
                .wrap_err("failed to verify vote extension in validate_proposal")?;
        }

        Ok(())
    }
}

async fn validate_id_to_currency_pair_mapping<S: StateReadExt>(
    state: &S,
    id_to_currency_pair: &IndexMap<CurrencyPairId, CurrencyPair>,
) -> Result<()> {
    let mut futures = futures::stream::FuturesUnordered::new();
    for (id, currency_pair) in id_to_currency_pair {
        futures.push(async move {
            let expected_currency_pair = DefaultCurrencyPairStrategy::from_id(state, *id)
                .await
                .wrap_err("failed to get currency pair for id")?
                .ok_or(eyre!("currency pair should exist in state"))?;
            ensure!(
                currency_pair == &expected_currency_pair,
                format!(
                    "currency pair {} was not expected {} given id {}",
                    currency_pair, expected_currency_pair, id
                )
            );
            Ok(())
        });
    }
    while futures.try_next().await?.is_some() {}

    Ok(())
}

// see https://github.com/skip-mev/connect/blob/5b07f91d6c0110e617efda3f298f147a31da0f25/abci/ve/utils.go#L111
async fn validate_vote_extensions<S: StateReadExt>(
    state: &S,
    height: u64,
    extended_commit_info: &ExtendedCommitInfo,
) -> Result<()> {
    use tendermint_proto::v0_38::types::CanonicalVoteExtension;

    let chain_id = state
        .get_chain_id()
        .await
        .wrap_err("failed to get chain id")?;

    // total validator voting power
    let mut total_voting_power: u64 = 0;
    // the total voting power of all validators which submitted vote extensions
    let mut submitted_voting_power: u64 = 0;

    let all_validators = state
        .get_validator_set()
        .await
        .wrap_err("failed to get validator set")?;
    let mut validators_that_voted = HashSet::new();

    for vote in &extended_commit_info.votes {
        let address = state
            .try_base_prefixed(vote.validator.address.as_slice())
            .await
            .wrap_err("failed to construct validator address with base prefix")?;

        ensure!(
            validators_that_voted.insert(&vote.validator.address),
            "{} voted twice",
            base64(&vote.validator.address)
        );

        total_voting_power = total_voting_power
            .checked_add(vote.validator.power.value())
            .ok_or_eyre("calculating total voting power overflowed")?;

        let signature = if vote.sig_info == Flag(tendermint::block::BlockIdFlag::Commit) {
            vote.extension_signature
                .as_ref()
                .ok_or_else(|| eyre!("vote extension signature is missing for validator {address}"))
                .and_then(|sig| {
                    Signature::try_from(sig.as_bytes()).wrap_err("failed to create signature")
                })?
        } else {
            ensure!(
                vote.vote_extension.is_empty(),
                "non-commit vote extension present for validator {address}"
            );
            ensure!(
                vote.extension_signature.is_none(),
                "non-commit extension signature present for validator {address}",
            );
            continue;
        };

        submitted_voting_power = submitted_voting_power
            .checked_add(vote.validator.power.value())
            .ok_or_eyre("calculating submitted voting power overflowed")?;

        let verification_key = &all_validators
            .get(&vote.validator.address)
            .ok_or_else(|| {
                eyre!(
                    "{} not found in validator set",
                    base64(&vote.validator.address)
                )
            })?
            .verification_key;

        let vote_extension = CanonicalVoteExtension {
            extension: vote.vote_extension.to_vec(),
            height: i64::try_from(height.checked_sub(1).expect(
                "can subtract 1 from height as this function is only called for block height >1",
            ))
            .expect("block height must fit in an i64"),
            round: i64::from(extended_commit_info.round.value()),
            chain_id: chain_id.to_string(),
        };

        let message = vote_extension.encode_length_delimited_to_vec();
        verification_key
            .verify(&signature, &message)
            .wrap_err("failed to verify signature for vote extension")?;
    }

    // this shouldn't happen, but good to check anyways
    if total_voting_power == 0 {
        bail!("total voting power is zero");
    }

    let required_voting_power = total_voting_power
        .checked_mul(2)
        .ok_or_eyre("failed to multiply total voting power by 2")?
        .checked_div(3)
        .ok_or_eyre("failed to divide total voting power by 3")?
        .checked_add(1)
        .ok_or_eyre("failed to add 1 from total voting power")?;
    ensure!(
        submitted_voting_power >= required_voting_power,
        "submitted voting power is less than required voting power",
    );

    debug!(
        submitted_voting_power,
        total_voting_power, "validated extended commit info"
    );
    Ok(())
}

fn validate_extended_commit_against_last_commit(
    last_commit: &CommitInfo,
    extended_commit_info: &ExtendedCommitInfo,
) -> Result<()> {
    ensure!(
        last_commit.round == extended_commit_info.round,
        "last commit round does not match extended commit round"
    );

    ensure!(
        last_commit.votes.len() == extended_commit_info.votes.len(),
        "last commit votes length does not match extended commit votes length"
    );

    for (last_commit_vote, extended_commit_info_vote) in last_commit
        .votes
        .iter()
        .zip(extended_commit_info.votes.iter())
    {
        ensure!(
            last_commit_vote.validator.address == extended_commit_info_vote.validator.address,
            "last commit vote address does not match extended commit vote address"
        );
        ensure!(
            last_commit_vote.validator.power == extended_commit_info_vote.validator.power,
            "last commit vote power does not match extended commit vote power"
        );

        // vote is absent; no need to check for the block id flag matching the last commit
        if extended_commit_info_vote.sig_info == Flag(tendermint::block::BlockIdFlag::Absent)
            && extended_commit_info_vote.vote_extension.is_empty()
            && extended_commit_info_vote.extension_signature.is_none()
        {
            continue;
        }

        ensure!(
            extended_commit_info_vote.sig_info == last_commit_vote.sig_info,
            "last commit vote sig info does not match extended commit vote sig info"
        );
    }

    Ok(())
}

pub(crate) async fn apply_prices_from_vote_extensions<S: StateWriteExt>(
    state: &mut S,
    extended_commit_info: ExtendedCommitInfoWithCurrencyPairMapping,
    timestamp: Timestamp,
    height: u64,
) -> Result<()> {
    let ExtendedCommitInfoWithCurrencyPairMapping {
        extended_commit_info,
        id_to_currency_pair,
    } = extended_commit_info;

    let votes = extended_commit_info
        .votes
        .iter()
        .map(|vote| {
            let raw = RawOracleVoteExtension::decode(vote.vote_extension.clone())
                .wrap_err("failed to decode oracle vote extension")?;
            OracleVoteExtension::try_from_raw(raw)
                .wrap_err("failed to validate oracle vote extension")
        })
        .collect::<Result<Vec<_>>>()
        .wrap_err("failed to extract oracle vote extension from extended commit info")?;

    let prices = aggregate_oracle_votes(votes, &id_to_currency_pair);
    for (currency_pair, price) in prices {
        let price = QuotePrice {
            price,
            block_timestamp: astria_core::Timestamp {
                seconds: timestamp.seconds,
                nanos: timestamp.nanos,
            },
            block_height: height,
        };

        state
            .put_price_for_currency_pair(currency_pair, price)
            .await
            .wrap_err("failed to put price")?;
    }

    Ok(())
}

fn aggregate_oracle_votes(
    votes: Vec<OracleVoteExtension>,
<<<<<<< HEAD
) -> Result<impl Iterator<Item = (CurrencyPair, Price)>> {
=======
    id_to_currency_pair: &IndexMap<CurrencyPairId, CurrencyPair>,
) -> HashMap<CurrencyPair, Price> {
>>>>>>> 3fc53840
    // validators are not weighted right now, so we just take the median price for each currency
    // pair
    //
    // skip uses a stake-weighted median: https://github.com/skip-mev/connect/blob/19a916122110cfd0e98d93978107d7ada1586918/pkg/math/voteweighted/voteweighted.go#L59
    // we can implement this later, when we have stake weighting.
<<<<<<< HEAD
    let mut currency_pair_stream = votes
        .into_iter()
        .flat_map(|vote| vote.prices)
        .map(|(id, price)| async move {
            DefaultCurrencyPairStrategy::from_id(state, id)
                .await
                .wrap_err_with(|| format!("failed to get currency pair from id {id}"))
                .map(|maybe_currency_pair| (maybe_currency_pair, price))
        })
        .collect::<FuturesUnordered<_>>();

    let mut currency_pair_to_price_list = HashMap::new();
    while let Some(result) = currency_pair_stream.next().await {
        let (maybe_currency_pair, price) = result?;
        let Some(currency_pair) = maybe_currency_pair else {
            continue;
        };
        currency_pair_to_price_list
            .entry(currency_pair)
            .and_modify(|prices: &mut Vec<_>| prices.push(price))
            .or_insert(vec![price]);
=======
    let mut currency_pair_to_price_list = HashMap::new();
    for vote in votes {
        for (id, price) in vote.prices {
            let Some(currency_pair) = id_to_currency_pair.get(&id) else {
                // it's possible for a vote to contain some currency pair ID that didn't exist
                // in state. this probably shouldn't happen if validators are running the right
                // code, but it doesn't invalidate their entire vote extension, so
                // it's kept in the block anyways.
                continue;
            };
            currency_pair_to_price_list
                .entry(currency_pair)
                .and_modify(|prices: &mut Vec<Price>| prices.push(price))
                .or_insert(vec![price]);
        }
>>>>>>> 3fc53840
    }
    Ok(currency_pair_to_price_list
        .into_iter()
        .map(|(currency_pair, price_list)| (currency_pair, median(price_list))))
}

<<<<<<< HEAD
fn median(mut price_list: Vec<Price>) -> Price {
    price_list.sort_unstable();
    let midpoint = price_list
        .len()
        .checked_div(2)
        .expect("can't fail as divisor is not zero");
    if price_list.len() % 2 == 1 {
        return price_list
            .get(midpoint)
            .copied()
            .expect("`midpoint` is a valid index");
    }

    let Some(lower_index) = midpoint.checked_sub(1) else {
        // We can only get here if `price_list` is empty; just return 0.
        return Price::new(0);
    };

    // `price_list.len()` >= 2 if we got to here, meaning `midpoint` and `lower_index` must both be
    // valid indices of `price_list`.
    let higher_price = price_list
        .get(midpoint)
        .expect("`midpoint` is a valid index");
    let lower_price = price_list
        .get(lower_index)
        .expect("`lower_index` is a valid index");
    // Avoid overflow by halving both values first.
    let half_high = higher_price
        .checked_div(2)
        .expect("can't fail as divisor is not zero");
    let half_low = lower_price
        .checked_div(2)
        .expect("can't fail as divisor is not zero");
    let sum = half_high
        .checked_add(half_low)
        .expect("can't fail as both operands are <= MAX/2");
    // If `higher_price` and `lower_price` are both odd, we rounded down twice when halving them,
    // so add 1 to the sum.
    if higher_price.get() % 2 == 1 && lower_price.get() % 2 == 1 {
        sum.checked_add(Price::new(1))
            .expect("can't fail as we rounded down twice while halving the prices")
    } else {
        sum
    }
=======
    let mut prices = HashMap::new();
    for (currency_pair, mut price_list) in currency_pair_to_price_list {
        price_list.sort_unstable();
        let midpoint = price_list
            .len()
            .checked_div(2)
            .expect("has a result because RHS is not 0");
        let median_price = if price_list.len() % 2 == 0 {
            'median_from_even: {
                let Some(left) = price_list.get(midpoint) else {
                    break 'median_from_even None;
                };
                let Some(right_idx) = midpoint.checked_add(1) else {
                    break 'median_from_even None;
                };
                let Some(right) = price_list.get(right_idx).copied() else {
                    break 'median_from_even None;
                };
                left.checked_add(right).and_then(|sum| sum.checked_div(2))
            }
        } else {
            price_list.get(midpoint).copied()
        }
        .unwrap_or_else(|| Price::new(0));
        prices.insert(currency_pair.clone(), median_price);
    }

    prices
>>>>>>> 3fc53840
}

#[cfg(test)]
mod test {
    use std::{
        collections::BTreeMap,
        fmt::Debug,
    };

    use astria_core::{
        connect::{
            oracle::v2::CurrencyPairState,
            types::v2::{
                CurrencyPairId,
                CurrencyPairNonce,
            },
        },
        crypto::SigningKey,
        protocol::transaction::v1::action::ValidatorUpdate,
        Timestamp,
    };
    use cnidarium::{
        Snapshot,
        StateDelta,
        TempStorage,
    };
    use tendermint::abci::types::{
        ExtendedVoteInfo,
        Validator,
        VoteInfo,
    };
    use tendermint_proto::types::CanonicalVoteExtension;

    use super::*;
    use crate::{
        address::StateWriteExt as _,
        app::StateWriteExt as _,
        authority::{
            StateWriteExt as _,
            ValidatorSet,
        },
    };

    const CHAIN_ID: &str = "test-0";

    #[test]
    fn verify_vote_extension_empty_ok() {
        verify_vote_extension(vec![].into(), 100).unwrap();
    }

    #[test]
    fn verify_vote_extension_too_many_prices() {
        let vote_extension = RawOracleVoteExtension {
            prices: (0u64..=1)
                .map(|i| (i, vec![].into()))
                .collect::<BTreeMap<_, _>>(),
        };
        assert!(
            verify_vote_extension(vote_extension.encode_to_vec().into(), 1)
                .unwrap_err()
                .to_string()
                .contains(
                    "number of oracle vote extension prices exceeds max expected number of \
                     currency pairs"
                )
        );
    }

    #[test]
    fn verify_vote_extension_price_too_long() {
        let vote_extension = RawOracleVoteExtension {
            prices: (0u64..=1)
                .map(|i| (i, vec![0u8; MAXIMUM_PRICE_BYTE_LEN + 1].into()))
                .collect::<BTreeMap<_, _>>(),
        };
        assert!(
            verify_vote_extension(vote_extension.encode_to_vec().into(), 2)
                .unwrap_err()
                .to_string()
                .contains("encoded price length exceeded")
        );
    }

    fn canonical_vote_extension() -> CanonicalVoteExtension {
        let mut prices = BTreeMap::new();
        let _ = prices.insert(0, vec![].into());
        let _ = prices.insert(1, vec![].into());
        let _ = prices.insert(2, vec![].into());
        let extension = RawOracleVoteExtension {
            prices,
        }
        .encode_to_vec();
        CanonicalVoteExtension {
            extension,
            height: 1,
            round: 1,
            chain_id: CHAIN_ID.to_string(),
        }
    }

    fn extended_commit_info(round: i64, votes: Vec<ExtendedVoteInfo>) -> ExtendedCommitInfo {
        ExtendedCommitInfo {
            round: u16::try_from(round).unwrap().into(),
            votes,
        }
    }

    fn extended_vote_info_commit(
        signer: &Signer,
        canonical_vote_extension: &CanonicalVoteExtension,
    ) -> ExtendedVoteInfo {
        let message_to_sign = canonical_vote_extension.encode_length_delimited_to_vec();
        ExtendedVoteInfo {
            validator: Validator {
                address: *signer.signing_key.verification_key().address_bytes(),
                power: signer.power.into(),
            },
            sig_info: Flag(tendermint::block::BlockIdFlag::Commit),
            extension_signature: Some(
                signer
                    .signing_key
                    .sign(&message_to_sign)
                    .to_bytes()
                    .to_vec()
                    .try_into()
                    .unwrap(),
            ),
            vote_extension: canonical_vote_extension.extension.clone().into(),
        }
    }

    fn extended_vote_info_nil(signer: &Signer) -> ExtendedVoteInfo {
        ExtendedVoteInfo {
            validator: Validator {
                address: *signer.signing_key.verification_key().address_bytes(),
                power: signer.power.into(),
            },
            sig_info: Flag(tendermint::block::BlockIdFlag::Nil),
            extension_signature: None,
            vote_extension: vec![].into(),
        }
    }

    fn height(message: &CanonicalVoteExtension) -> u64 {
        u64::try_from(message.height).unwrap()
    }

    fn last_commit<'a, T: IntoIterator<Item = &'a Signer>>(signers: T, round: i64) -> CommitInfo {
        let votes = signers
            .into_iter()
            .map(|signer| VoteInfo {
                validator: Validator {
                    address: signer.signing_key.address_bytes(),
                    power: signer.power.into(),
                },
                sig_info: Flag(tendermint::block::BlockIdFlag::Commit),
            })
            .collect();
        CommitInfo {
            round: u16::try_from(round).unwrap().into(),
            votes,
        }
    }

    fn oracle_vote_extension<I: IntoIterator<Item = u128>>(prices: I) -> OracleVoteExtension {
        OracleVoteExtension {
            prices: prices
                .into_iter()
                .enumerate()
                .map(|(index, price)| (CurrencyPairId::new(index as u64), Price::new(price)))
                .collect(),
        }
    }

    fn pair_0() -> (CurrencyPair, CurrencyPairId) {
        ("ETH/USD".parse().unwrap(), CurrencyPairId::new(0))
    }

    fn pair_1() -> (CurrencyPair, CurrencyPairId) {
        ("BTC/USD".parse().unwrap(), CurrencyPairId::new(1))
    }

    fn pair_2() -> (CurrencyPair, CurrencyPairId) {
        ("TIA/USD".parse().unwrap(), CurrencyPairId::new(2))
    }

    struct Signer {
        signing_key: SigningKey,
        power: u8,
    }

    impl Signer {
        fn new(signing_key_bytes: [u8; 32], power: u8) -> Self {
            Self {
                signing_key: SigningKey::from(signing_key_bytes),
                power,
            }
        }
    }

    struct Fixture {
        signer_a: Signer,
        signer_b: Signer,
        signer_c: Signer,
        state: StateDelta<Snapshot>,
        _storage: TempStorage,
    }

    impl Fixture {
        async fn new() -> Self {
            let signer_a = Signer::new([0; 32], 6);
            let signer_b = Signer::new([1; 32], 2);
            let signer_c = Signer::new([2; 32], 1);

            let storage = TempStorage::new().await.unwrap();
            let mut state = StateDelta::new(storage.latest_snapshot());
            state
                .put_chain_id_and_revision_number(CHAIN_ID.try_into().unwrap())
                .unwrap();
            let validator_set = ValidatorSet::new_from_updates(vec![
                ValidatorUpdate {
                    power: signer_a.power.into(),
                    verification_key: signer_a.signing_key.verification_key(),
                },
                ValidatorUpdate {
                    power: signer_b.power.into(),
                    verification_key: signer_b.signing_key.verification_key(),
                },
                ValidatorUpdate {
                    power: signer_c.power.into(),
                    verification_key: signer_c.signing_key.verification_key(),
                },
            ]);
            state.put_validator_set(validator_set).unwrap();
            state.put_base_prefix("astria".to_string()).unwrap();

            for (pair, pair_id) in [pair_0(), pair_1(), pair_2()] {
                let pair_state = CurrencyPairState {
                    price: QuotePrice {
                        price: Price::new(123),
                        block_timestamp: Timestamp {
                            seconds: 4,
                            nanos: 5,
                        },
                        block_height: 1,
                    },
                    nonce: CurrencyPairNonce::new(1),
                    id: pair_id,
                };
                state.put_currency_pair_state(pair, pair_state).unwrap();
            }
            state.put_num_currency_pairs(3).unwrap();

            Self {
                signer_a,
                signer_b,
                signer_c,
                state,
                _storage: storage,
            }
        }
    }

    #[track_caller]
    fn assert_err_contains<T: Debug, E: ToString>(result: Result<T, E>, message: &str) {
        let actual_message = result.unwrap_err().to_string();
        assert!(
            actual_message.contains(message),
            "error expected to contain `{message}`, but the actual error message is \
             `{actual_message}`"
        );
    }

    /// Should fail validation if any validator votes more than once.
    #[tokio::test]
    async fn validate_vote_extensions_repeated_voter() {
        let Fixture {
            signer_a,
            signer_b,
            signer_c,
            state,
            _storage,
        } = Fixture::new().await;

        let message = canonical_vote_extension();
        let votes = vec![
            extended_vote_info_commit(&signer_c, &message),
            extended_vote_info_commit(&signer_b, &message),
            extended_vote_info_commit(&signer_a, &message),
            extended_vote_info_commit(&signer_a, &message),
        ];
        let extended_commit_info = extended_commit_info(message.round, votes);
        assert_err_contains(
            validate_vote_extensions(&state, height(&message) + 1, &extended_commit_info).await,
            "voted twice",
        );
    }

    /// Should fail validation if any of the votes is a `Commit` type but doesn't include a
    /// signature.
    #[tokio::test]
    async fn validate_vote_extensions_missing_sig() {
        let Fixture {
            signer_a,
            signer_b,
            signer_c,
            state,
            _storage,
        } = Fixture::new().await;

        let message = canonical_vote_extension();
        let mut bad_vote = extended_vote_info_commit(&signer_a, &message);
        bad_vote.extension_signature = None;
        let votes = vec![
            extended_vote_info_commit(&signer_c, &message),
            extended_vote_info_commit(&signer_b, &message),
            bad_vote,
        ];
        let extended_commit_info = extended_commit_info(message.round, votes);
        assert_err_contains(
            validate_vote_extensions(&state, height(&message) + 1, &extended_commit_info).await,
            "vote extension signature is missing for validator",
        );
    }

    /// Should fail validation if any of the votes is not a `Commit` type and also includes a vote
    /// extension.
    #[tokio::test]
    async fn validate_vote_extensions_nil_with_extension() {
        let Fixture {
            signer_a,
            signer_b,
            signer_c,
            state,
            _storage,
        } = Fixture::new().await;

        let message = canonical_vote_extension();
        let mut bad_vote = extended_vote_info_nil(&signer_a);
        bad_vote.vote_extension = vec![1_u8].into();
        let votes = vec![
            extended_vote_info_commit(&signer_c, &message),
            extended_vote_info_commit(&signer_b, &message),
            bad_vote,
        ];
        let extended_commit_info = extended_commit_info(message.round, votes);
        assert_err_contains(
            validate_vote_extensions(&state, height(&message) + 1, &extended_commit_info).await,
            "non-commit vote extension present for validator",
        );
    }

    /// Should fail validation if any of the votes is not a `Commit` type and also includes a
    /// signature.
    #[tokio::test]
    async fn validate_vote_extensions_nil_with_signature() {
        let Fixture {
            signer_a,
            signer_b,
            signer_c,
            state,
            _storage,
        } = Fixture::new().await;

        let message = canonical_vote_extension();
        let mut bad_vote = extended_vote_info_nil(&signer_a);
        bad_vote.extension_signature = Some(vec![1_u8; 64].try_into().unwrap());
        let votes = vec![
            extended_vote_info_commit(&signer_c, &message),
            extended_vote_info_commit(&signer_b, &message),
            bad_vote,
        ];
        let extended_commit_info = extended_commit_info(message.round, votes);
        assert_err_contains(
            validate_vote_extensions(&state, height(&message) + 1, &extended_commit_info).await,
            "non-commit extension signature present for validator",
        );
    }

    /// Should fail validation if any of the votes is a `Commit` type with a signature by a key
    /// not in the validator set.
    #[tokio::test]
    async fn validate_vote_extensions_unknown_signer() {
        let Fixture {
            signer_a,
            signer_b,
            signer_c,
            state,
            _storage,
        } = Fixture::new().await;

        let message = canonical_vote_extension();
        let unknown_signer = Signer::new([9; 32], 10);
        let bad_vote = extended_vote_info_commit(&unknown_signer, &message);
        let votes = vec![
            extended_vote_info_commit(&signer_c, &message),
            extended_vote_info_commit(&signer_b, &message),
            extended_vote_info_commit(&signer_a, &message),
            bad_vote,
        ];
        let extended_commit_info = extended_commit_info(message.round, votes);
        assert_err_contains(
            validate_vote_extensions(&state, height(&message) + 1, &extended_commit_info).await,
            "not found in validator set",
        );
    }

    /// Should fail validation if any of the votes is a `Commit` type with an invalid signature.
    #[tokio::test]
    async fn validate_vote_extensions_invalid_signature() {
        let Fixture {
            signer_a,
            signer_b,
            signer_c,
            state,
            _storage,
        } = Fixture::new().await;

        let message = canonical_vote_extension();
        let mut bad_vote = extended_vote_info_commit(&signer_a, &message);
        bad_vote.extension_signature = Some(vec![0; 64].try_into().unwrap());
        let votes = vec![
            extended_vote_info_commit(&signer_c, &message),
            extended_vote_info_commit(&signer_b, &message),
            bad_vote,
        ];
        let extended_commit_info = extended_commit_info(message.round, votes);
        assert_err_contains(
            validate_vote_extensions(&state, height(&message) + 1, &extended_commit_info).await,
            "failed to verify signature for vote extension",
        );
    }

    /// Should fail validation if there are no votes.
    #[tokio::test]
    async fn validate_vote_extensions_no_votes() {
        let Fixture {
            state,
            _storage,
            ..
        } = Fixture::new().await;

        let extended_commit_info = extended_commit_info(1, vec![]);
        assert_err_contains(
            validate_vote_extensions(&state, 2, &extended_commit_info).await,
            "total voting power is zero",
        );
    }

    /// Should fail validation if the total power of `Commit` type votes is less than 2/3 of the
    /// total power of all votes.
    #[tokio::test]
    async fn validate_vote_extensions_insufficient_voting_power() {
        let Fixture {
            signer_a,
            signer_b,
            signer_c,
            state,
            _storage,
        } = Fixture::new().await;

        let message = canonical_vote_extension();
        // Signer A has 2/3 voting power, and sends a nil vote.
        let nil_vote = extended_vote_info_nil(&signer_a);
        let votes = vec![
            extended_vote_info_commit(&signer_c, &message),
            extended_vote_info_commit(&signer_b, &message),
            nil_vote,
        ];
        let extended_commit_info = extended_commit_info(message.round, votes);
        assert_err_contains(
            validate_vote_extensions(&state, height(&message) + 1, &extended_commit_info).await,
            "submitted voting power is less than required voting power",
        );
    }

    #[tokio::test]
    async fn validate_vote_extensions_ok() {
        let Fixture {
            signer_c,
            state,
            _storage,
            ..
        } = Fixture::new().await;

        let message = canonical_vote_extension();
        let votes = vec![extended_vote_info_commit(&signer_c, &message)];
        let extended_commit_info = extended_commit_info(message.round, votes);
        validate_vote_extensions(&state, height(&message) + 1, &extended_commit_info)
            .await
            .unwrap();
    }

    #[tokio::test]
    async fn validate_against_last_commit_wrong_round() {
        let Fixture {
            signer_a,
            signer_b,
            signer_c,
            ..
        } = Fixture::new().await;

        let message = canonical_vote_extension();
        let votes = vec![
            extended_vote_info_commit(&signer_a, &message),
            extended_vote_info_commit(&signer_b, &message),
            extended_vote_info_commit(&signer_c, &message),
        ];
        let extended_commit_info = extended_commit_info(message.round + 1, votes);
        let last_commit = last_commit([&signer_a, &signer_b, &signer_c], message.round);
        assert_err_contains(
            validate_extended_commit_against_last_commit(&last_commit, &extended_commit_info),
            "last commit round does not match extended commit round",
        );
    }

    #[tokio::test]
    async fn validate_against_last_commit_num_votes_mismatch() {
        let Fixture {
            signer_a,
            signer_b,
            signer_c,
            ..
        } = Fixture::new().await;

        let message = canonical_vote_extension();
        let votes = vec![
            extended_vote_info_commit(&signer_a, &message),
            extended_vote_info_commit(&signer_b, &message),
        ];
        let extended_commit_info = extended_commit_info(message.round, votes);
        let last_commit = last_commit([&signer_a, &signer_b, &signer_c], message.round);
        assert_err_contains(
            validate_extended_commit_against_last_commit(&last_commit, &extended_commit_info),
            "last commit votes length does not match extended commit votes length",
        );
    }

    #[tokio::test]
    async fn validate_against_last_commit_voter_address_mismatch() {
        let Fixture {
            signer_a,
            signer_b,
            signer_c,
            ..
        } = Fixture::new().await;

        let message = canonical_vote_extension();
        let votes = vec![
            extended_vote_info_commit(&signer_a, &message),
            extended_vote_info_commit(&signer_b, &message),
            extended_vote_info_commit(&signer_c, &message),
        ];
        let extended_commit_info = extended_commit_info(message.round, votes);
        let bad_signer = Signer::new([9; 32], signer_c.power);
        let last_commit = last_commit([&signer_a, &signer_b, &bad_signer], message.round);
        assert_err_contains(
            validate_extended_commit_against_last_commit(&last_commit, &extended_commit_info),
            "last commit vote address does not match extended commit vote address",
        );
    }

    #[tokio::test]
    async fn validate_against_last_commit_voter_power_mismatch() {
        let Fixture {
            signer_a,
            signer_b,
            signer_c,
            ..
        } = Fixture::new().await;

        let message = canonical_vote_extension();
        let votes = vec![
            extended_vote_info_commit(&signer_a, &message),
            extended_vote_info_commit(&signer_b, &message),
            extended_vote_info_commit(&signer_c, &message),
        ];
        let extended_commit_info = extended_commit_info(message.round, votes);
        let bad_signer = Signer {
            signing_key: signer_c.signing_key.clone(),
            power: signer_c.power.checked_add(1).unwrap(),
        };
        let last_commit = last_commit([&signer_a, &signer_b, &bad_signer], message.round);
        assert_err_contains(
            validate_extended_commit_against_last_commit(&last_commit, &extended_commit_info),
            "last commit vote power does not match extended commit vote power",
        );
    }

    #[tokio::test]
    async fn validate_against_last_commit_sig_info_mismatch() {
        let Fixture {
            signer_a,
            signer_b,
            signer_c,
            ..
        } = Fixture::new().await;

        let message = canonical_vote_extension();
        let votes = vec![
            extended_vote_info_commit(&signer_a, &message),
            extended_vote_info_commit(&signer_b, &message),
            extended_vote_info_commit(&signer_c, &message),
        ];
        let extended_commit_info = extended_commit_info(message.round, votes);
        let mut last_commit = last_commit([&signer_a, &signer_b, &signer_c], message.round);
        // Change the type of the final vote's sig info to create a mismatch.
        last_commit.votes.last_mut().unwrap().sig_info = Flag(tendermint::block::BlockIdFlag::Nil);
        assert_err_contains(
            validate_extended_commit_against_last_commit(&last_commit, &extended_commit_info),
            "last commit vote sig info does not match extended commit vote sig info",
        );
    }

    #[tokio::test]
    async fn validate_against_last_commit_ok() {
        let Fixture {
            signer_a,
            signer_b,
            signer_c,
            ..
        } = Fixture::new().await;

        let message = canonical_vote_extension();
        let votes = vec![
            extended_vote_info_commit(&signer_a, &message),
            extended_vote_info_commit(&signer_b, &message),
            extended_vote_info_commit(&signer_c, &message),
        ];
        let extended_commit_info = extended_commit_info(message.round, votes);
        let last_commit = last_commit([&signer_a, &signer_b, &signer_c], message.round);
        validate_extended_commit_against_last_commit(&last_commit, &extended_commit_info).unwrap();
    }

    #[tokio::test]
    async fn aggregate_oracle_votes_ok() {
        let Fixture {
            state,
            _storage,
            ..
        } = Fixture::new().await;

        let votes = vec![
            oracle_vote_extension([9, 19, 29]),
            oracle_vote_extension([10, 20, 30]),
            oracle_vote_extension([11, 21, 31]),
        ];
        let aggregated_prices: BTreeMap<_, _> = aggregate_oracle_votes(&state, votes)
            .await
            .unwrap()
            .collect();
        assert_eq!(3, aggregated_prices.len());
        assert_eq!(Some(&Price::new(10)), aggregated_prices.get(&pair_0().0));
        assert_eq!(Some(&Price::new(20)), aggregated_prices.get(&pair_1().0));
        assert_eq!(Some(&Price::new(30)), aggregated_prices.get(&pair_2().0));
    }

    #[tokio::test]
    async fn aggregate_oracle_votes_should_skip_unknown_pairs() {
        let Fixture {
            state,
            _storage,
            ..
        } = Fixture::new().await;

        // Last two entries in each vote should be ignored as we haven't stored state for them in
        // storage, so there is no mapping of their `CurrencyPairId` to `CurrencyPair`.
        let votes = vec![
            oracle_vote_extension([9, 19, 29, 39, 49]),
            oracle_vote_extension([10, 20, 30, 40, 50]),
            oracle_vote_extension([11, 21, 31, 41, 51]),
        ];
        let aggregated_prices: BTreeMap<_, _> = aggregate_oracle_votes(&state, votes)
            .await
            .unwrap()
            .collect();
        assert_eq!(3, aggregated_prices.len());
        assert_eq!(Some(&Price::new(10)), aggregated_prices.get(&pair_0().0));
        assert_eq!(Some(&Price::new(20)), aggregated_prices.get(&pair_1().0));
        assert_eq!(Some(&Price::new(30)), aggregated_prices.get(&pair_2().0));
    }

    #[test]
    fn should_calculate_median() {
        fn prices<I: IntoIterator<Item = u128>>(prices: I) -> Vec<Price> {
            prices.into_iter().map(Price::new).collect()
        }

        // Empty set should yield 0.
        assert_eq!(0, median(vec![]).get());

        // Should handle a set with 1 entry.
        assert_eq!(1, median(prices([1])).get());

        // Should handle a set with 2 entries.
        assert_eq!(15, median(prices([20, 10])).get());

        // Should handle a larger set with odd number of entries.
        assert_eq!(10, median(prices([21, 22, 23, 1, 2, 10, 3])).get());

        // Should handle a larger set with even number of entries.
        assert_eq!(12, median(prices([21, 22, 23, 1, 2, 3])).get());

        // Should round down if required.
        assert_eq!(17, median(prices([10, 15, 20, 25])).get());

        // Should handle large values in a set with odd number of entries.
        assert_eq!(u128::MAX, median(prices([u128::MAX, u128::MAX, 1])).get());

        // Should handle large values in a set with even number of entries.
        assert_eq!(
            u128::MAX - 1,
            median(prices([u128::MAX, u128::MAX, u128::MAX - 1, u128::MAX - 1])).get()
        );
    }

    #[tokio::test]
    async fn prepare_proposal_and_validate_proposal() {
        let Fixture {
            signer_a,
            signer_b,
            signer_c,
            state,
            _storage,
        } = Fixture::new().await;

        let message = canonical_vote_extension();
        let votes = vec![
            extended_vote_info_commit(&signer_a, &message),
            extended_vote_info_commit(&signer_b, &message),
            extended_vote_info_commit(&signer_c, &message),
        ];
        let validated_extended_commit_info = ProposalHandler::prepare_proposal(
            &state,
            height(&message) + 1,
            extended_commit_info(message.round, votes),
        )
        .await
        .unwrap();

        let last_commit = last_commit([&signer_a, &signer_b, &signer_c], message.round);
        ProposalHandler::validate_proposal(
            &state,
            height(&message) + 1,
            &last_commit,
            &validated_extended_commit_info.0,
        )
        .await
        .unwrap();

        // unsorted extended commit info should fail
        let votes = vec![
            extended_vote_info_commit(&signer_a, &message),
            extended_vote_info_commit(&signer_c, &message),
            extended_vote_info_commit(&signer_b, &message),
        ];
        let unsorted_extended_commit_info = extended_commit_info(message.round, votes);
        assert_err_contains(
            ProposalHandler::validate_proposal(
                &state,
                height(&message) + 1,
                &last_commit,
                &unsorted_extended_commit_info,
            )
            .await,
            "last commit vote address does not match extended commit vote address",
        );
    }
}<|MERGE_RESOLUTION|>--- conflicted
+++ resolved
@@ -28,21 +28,13 @@
     bail,
     ensure,
     eyre,
-<<<<<<< HEAD
-    OptionExt,
-=======
-    ContextCompat as _,
->>>>>>> 3fc53840
+    OptionExt as _,
     Result,
     WrapErr as _,
 };
 use futures::{
-<<<<<<< HEAD
     stream::FuturesUnordered,
-    StreamExt,
-=======
     StreamExt as _,
->>>>>>> 3fc53840
     TryStreamExt,
 };
 use indexmap::IndexMap;
@@ -170,13 +162,8 @@
     let mut ids = HashSet::with_capacity(oracle_vote_extension.prices.len());
     for (id, price) in oracle_vote_extension.prices {
         ensure!(
-<<<<<<< HEAD
-            prices.len() <= MAXIMUM_PRICE_BYTE_LEN,
+            price.len() <= MAXIMUM_PRICE_BYTE_LEN,
             "encoded price length exceeded {MAXIMUM_PRICE_BYTE_LEN} bytes"
-=======
-            price.len() <= MAXIMUM_PRICE_BYTE_LEN,
-            "encoded price length exceeded {MAXIMUM_PRICE_BYTE_LEN}"
->>>>>>> 3fc53840
         );
         ids.insert(id);
     }
@@ -191,20 +178,6 @@
     rsp: QueryPricesResponse,
 ) -> Result<OracleVoteExtension> {
     use astria_core::connect::types::v2::CurrencyPairId;
-<<<<<<< HEAD
-=======
-
-    let futures = futures::stream::FuturesUnordered::new();
-    for (currency_pair, price) in rsp.prices {
-        futures.push(async move {
-            (
-                DefaultCurrencyPairStrategy::id(state, &currency_pair).await,
-                currency_pair,
-                price,
-            )
-        });
-    }
->>>>>>> 3fc53840
 
     let strategy_prices = rsp.prices.into_iter().map(|(currency_pair, price)| async move {
         DefaultCurrencyPairStrategy::id(state, &currency_pair).await
@@ -285,32 +258,7 @@
             .await
             .wrap_err("failed to validate vote extensions in prepare_proposal")?;
 
-        let futures = futures::stream::FuturesUnordered::new();
-        for id in all_ids {
-            let id = CurrencyPairId::new(id);
-            futures
-                .push(async move { (DefaultCurrencyPairStrategy::from_id(state, id).await, id) });
-        }
-        let result = futures
-            .collect::<Vec<(Result<Option<CurrencyPair>>, CurrencyPairId)>>()
-            .await;
-        let id_to_currency_pair = result.into_iter().filter_map(|(result, id)| {
-            let currency_pair = match result {
-                Ok(Some(currency_pair)) => currency_pair,
-                Ok(None) => {
-                    debug!(%id, "currency pair not found in state; skipping");
-                    return None;
-                }
-                Err(e) => {
-                    // FIXME: this event can be removed once all instrumented functions
-                    // can generate an error event.
-                    warn!(%id, error = AsRef::<dyn std::error::Error>::as_ref(&e), "failed to fetch currency pair for ID; skipping");
-                    return None;
-                }
-            };
-            Some((id, currency_pair))
-        }).collect::<IndexMap<CurrencyPairId, CurrencyPair>>();
-
+        let id_to_currency_pair = id_to_currency_pair(&state, all_ids).await;
         let tx = ExtendedCommitInfoWithCurrencyPairMapping::new(
             extended_commit_info,
             id_to_currency_pair,
@@ -376,6 +324,43 @@
 
         Ok(())
     }
+}
+
+async fn id_to_currency_pair<S: StateReadExt>(
+    state: &S,
+    all_ids: HashSet<u64>,
+) -> IndexMap<CurrencyPairId, CurrencyPair> {
+    let mut id_to_currency_pair_stream = all_ids
+        .into_iter()
+        .map(|id| async move {
+            let pair_id = CurrencyPairId::new(id);
+            let res = DefaultCurrencyPairStrategy::from_id(state, pair_id)
+                .await
+                .wrap_err_with(|| format!("failed to get currency pair from id {id}"));
+            (pair_id, res)
+        })
+        .collect::<FuturesUnordered<_>>();
+
+    let mut id_to_currency_pair = IndexMap::with_capacity(id_to_currency_pair_stream.len());
+    while let Some((id, result)) = id_to_currency_pair_stream.next().await {
+        match result {
+            Ok(Some(currency_pair)) => {
+                let _ = id_to_currency_pair.insert(id, currency_pair);
+            }
+            Ok(None) => {
+                debug!(%id, "currency pair not found in state; skipping");
+            }
+            Err(e) => {
+                // FIXME: this event can be removed once all instrumented functions
+                // can generate an error event.
+                warn!(
+                %id, error = AsRef::<dyn std::error::Error>::as_ref(&e),
+                "failed to fetch currency pair for ID; skipping"
+                );
+            }
+        }
+    }
+    id_to_currency_pair
 }
 
 async fn validate_id_to_currency_pair_mapping<S: StateReadExt>(
@@ -562,7 +547,7 @@
     Ok(())
 }
 
-pub(crate) async fn apply_prices_from_vote_extensions<S: StateWriteExt>(
+pub(super) async fn apply_prices_from_vote_extensions<S: StateWriteExt>(
     state: &mut S,
     extended_commit_info: ExtendedCommitInfoWithCurrencyPairMapping,
     timestamp: Timestamp,
@@ -575,9 +560,9 @@
 
     let votes = extended_commit_info
         .votes
-        .iter()
+        .into_iter()
         .map(|vote| {
-            let raw = RawOracleVoteExtension::decode(vote.vote_extension.clone())
+            let raw = RawOracleVoteExtension::decode(vote.vote_extension)
                 .wrap_err("failed to decode oracle vote extension")?;
             OracleVoteExtension::try_from_raw(raw)
                 .wrap_err("failed to validate oracle vote extension")
@@ -607,44 +592,17 @@
 
 fn aggregate_oracle_votes(
     votes: Vec<OracleVoteExtension>,
-<<<<<<< HEAD
-) -> Result<impl Iterator<Item = (CurrencyPair, Price)>> {
-=======
     id_to_currency_pair: &IndexMap<CurrencyPairId, CurrencyPair>,
-) -> HashMap<CurrencyPair, Price> {
->>>>>>> 3fc53840
+) -> impl Iterator<Item = (CurrencyPair, Price)> {
     // validators are not weighted right now, so we just take the median price for each currency
     // pair
     //
     // skip uses a stake-weighted median: https://github.com/skip-mev/connect/blob/19a916122110cfd0e98d93978107d7ada1586918/pkg/math/voteweighted/voteweighted.go#L59
     // we can implement this later, when we have stake weighting.
-<<<<<<< HEAD
-    let mut currency_pair_stream = votes
-        .into_iter()
-        .flat_map(|vote| vote.prices)
-        .map(|(id, price)| async move {
-            DefaultCurrencyPairStrategy::from_id(state, id)
-                .await
-                .wrap_err_with(|| format!("failed to get currency pair from id {id}"))
-                .map(|maybe_currency_pair| (maybe_currency_pair, price))
-        })
-        .collect::<FuturesUnordered<_>>();
-
-    let mut currency_pair_to_price_list = HashMap::new();
-    while let Some(result) = currency_pair_stream.next().await {
-        let (maybe_currency_pair, price) = result?;
-        let Some(currency_pair) = maybe_currency_pair else {
-            continue;
-        };
-        currency_pair_to_price_list
-            .entry(currency_pair)
-            .and_modify(|prices: &mut Vec<_>| prices.push(price))
-            .or_insert(vec![price]);
-=======
     let mut currency_pair_to_price_list = HashMap::new();
     for vote in votes {
         for (id, price) in vote.prices {
-            let Some(currency_pair) = id_to_currency_pair.get(&id) else {
+            let Some(currency_pair) = id_to_currency_pair.get(&id).cloned() else {
                 // it's possible for a vote to contain some currency pair ID that didn't exist
                 // in state. this probably shouldn't happen if validators are running the right
                 // code, but it doesn't invalidate their entire vote extension, so
@@ -656,14 +614,13 @@
                 .and_modify(|prices: &mut Vec<Price>| prices.push(price))
                 .or_insert(vec![price]);
         }
->>>>>>> 3fc53840
-    }
-    Ok(currency_pair_to_price_list
+    }
+
+    currency_pair_to_price_list
         .into_iter()
-        .map(|(currency_pair, price_list)| (currency_pair, median(price_list))))
+        .map(|(currency_pair, price_list)| (currency_pair, median(price_list)))
 }
 
-<<<<<<< HEAD
 fn median(mut price_list: Vec<Price>) -> Price {
     price_list.sort_unstable();
     let midpoint = price_list
@@ -708,36 +665,6 @@
     } else {
         sum
     }
-=======
-    let mut prices = HashMap::new();
-    for (currency_pair, mut price_list) in currency_pair_to_price_list {
-        price_list.sort_unstable();
-        let midpoint = price_list
-            .len()
-            .checked_div(2)
-            .expect("has a result because RHS is not 0");
-        let median_price = if price_list.len() % 2 == 0 {
-            'median_from_even: {
-                let Some(left) = price_list.get(midpoint) else {
-                    break 'median_from_even None;
-                };
-                let Some(right_idx) = midpoint.checked_add(1) else {
-                    break 'median_from_even None;
-                };
-                let Some(right) = price_list.get(right_idx).copied() else {
-                    break 'median_from_even None;
-                };
-                left.checked_add(right).and_then(|sum| sum.checked_div(2))
-            }
-        } else {
-            price_list.get(midpoint).copied()
-        }
-        .unwrap_or_else(|| Price::new(0));
-        prices.insert(currency_pair.clone(), median_price);
-    }
-
-    prices
->>>>>>> 3fc53840
 }
 
 #[cfg(test)]
@@ -1385,10 +1312,10 @@
             oracle_vote_extension([10, 20, 30]),
             oracle_vote_extension([11, 21, 31]),
         ];
-        let aggregated_prices: BTreeMap<_, _> = aggregate_oracle_votes(&state, votes)
-            .await
-            .unwrap()
-            .collect();
+        let all_ids = HashSet::from_iter([0, 1, 2]);
+        let id_to_currency_pairs = id_to_currency_pair(&state, all_ids).await;
+        let aggregated_prices: BTreeMap<_, _> =
+            aggregate_oracle_votes(votes, &id_to_currency_pairs).collect();
         assert_eq!(3, aggregated_prices.len());
         assert_eq!(Some(&Price::new(10)), aggregated_prices.get(&pair_0().0));
         assert_eq!(Some(&Price::new(20)), aggregated_prices.get(&pair_1().0));
@@ -1410,10 +1337,10 @@
             oracle_vote_extension([10, 20, 30, 40, 50]),
             oracle_vote_extension([11, 21, 31, 41, 51]),
         ];
-        let aggregated_prices: BTreeMap<_, _> = aggregate_oracle_votes(&state, votes)
-            .await
-            .unwrap()
-            .collect();
+        let all_ids = HashSet::from_iter([0, 1, 2]);
+        let id_to_currency_pairs = id_to_currency_pair(&state, all_ids).await;
+        let aggregated_prices: BTreeMap<_, _> =
+            aggregate_oracle_votes(votes, &id_to_currency_pairs).collect();
         assert_eq!(3, aggregated_prices.len());
         assert_eq!(Some(&Price::new(10)), aggregated_prices.get(&pair_0().0));
         assert_eq!(Some(&Price::new(20)), aggregated_prices.get(&pair_1().0));
@@ -1470,7 +1397,7 @@
             extended_vote_info_commit(&signer_b, &message),
             extended_vote_info_commit(&signer_c, &message),
         ];
-        let validated_extended_commit_info = ProposalHandler::prepare_proposal(
+        let extended_commit_info_with_currency_pair_mapping = ProposalHandler::prepare_proposal(
             &state,
             height(&message) + 1,
             extended_commit_info(message.round, votes),
@@ -1483,7 +1410,7 @@
             &state,
             height(&message) + 1,
             &last_commit,
-            &validated_extended_commit_info.0,
+            &extended_commit_info_with_currency_pair_mapping,
         )
         .await
         .unwrap();
@@ -1494,7 +1421,13 @@
             extended_vote_info_commit(&signer_c, &message),
             extended_vote_info_commit(&signer_b, &message),
         ];
-        let unsorted_extended_commit_info = extended_commit_info(message.round, votes);
+        let unsorted_extended_commit_info = ExtendedCommitInfoWithCurrencyPairMapping {
+            extended_commit_info: extended_commit_info(message.round, votes),
+            id_to_currency_pair: extended_commit_info_with_currency_pair_mapping
+                .id_to_currency_pair
+                .clone(),
+        };
+
         assert_err_contains(
             ProposalHandler::validate_proposal(
                 &state,
