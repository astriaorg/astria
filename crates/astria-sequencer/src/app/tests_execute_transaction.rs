use std::sync::Arc;

use astria_core::{
    crypto::SigningKey,
    primitive::v1::{
        asset,
        RollupId,
    },
    protocol::{
        fees::v1::{
            InitBridgeAccountFeeComponents,
            RollupDataSubmissionFeeComponents,
            ValidatorUpdateV2FeeComponents,
        },
        genesis::v1::GenesisAppState,
        transaction::v1::{
            action::{
                BridgeLock,
                BridgeUnlock,
                IbcRelayerChange,
                IbcSudoChange,
                RollupDataSubmission,
                SudoAddressChange,
                Transfer,
                ValidatorUpdate,
                ValidatorUpdateV2,
            },
            Action,
            TransactionBody,
        },
    },
    sequencerblock::v1::block::Deposit,
    Protobuf as _,
};
use bytes::Bytes;
use cnidarium::{
    ArcStateDeltaExt as _,
    StateDelta,
};

use super::test_utils::get_alice_signing_key;
use crate::{
    accounts::StateReadExt as _,
    app::{
        benchmark_and_test_utils::{
            BOB_ADDRESS,
            CAROL_ADDRESS,
        },
        test_utils::{
            get_bridge_signing_key,
            initialize_app,
        },
        ActionHandler as _,
    },
    authority::StateReadExt as _,
    benchmark_and_test_utils::{
        astria_address,
        astria_address_from_hex_string,
        nria,
        verification_key,
        ASTRIA_PREFIX,
    },
    bridge::{
        StateReadExt as _,
        StateWriteExt as _,
    },
    fees::{
        StateReadExt as _,
        StateWriteExt as _,
    },
    ibc::StateReadExt as _,
    test_utils::calculate_rollup_data_submission_fee_from_state,
    transaction::{
        InvalidChainId,
        InvalidNonce,
    },
    utils::create_deposit_event,
};

fn proto_genesis_state() -> astria_core::generated::protocol::genesis::v1::GenesisAppState {
    astria_core::generated::protocol::genesis::v1::GenesisAppState {
        authority_sudo_address: Some(
            get_alice_signing_key()
                .try_address(ASTRIA_PREFIX)
                .unwrap()
                .to_raw(),
        ),
        ibc_sudo_address: Some(
            get_alice_signing_key()
                .try_address(ASTRIA_PREFIX)
                .unwrap()
                .to_raw(),
        ),
        ..crate::app::benchmark_and_test_utils::proto_genesis_state()
    }
}

fn genesis_state() -> GenesisAppState {
    GenesisAppState::try_from_raw(proto_genesis_state()).unwrap()
}

fn test_asset() -> asset::Denom {
    "test".parse().unwrap()
}

#[tokio::test]
async fn app_execute_transaction_transfer() {
    let mut app = initialize_app(None, vec![]).await;

    // transfer funds from Alice to Bob
    let alice = get_alice_signing_key();
    let alice_address = astria_address(&alice.address_bytes());
    let bob_address = astria_address_from_hex_string(BOB_ADDRESS);
    let value = 333_333;
    let tx = TransactionBody::builder()
        .actions(vec![
            Transfer {
                to: bob_address,
                amount: value,
                asset: nria().into(),
                fee_asset: nria().into(),
            }
            .into(),
        ])
        .chain_id("test")
        .try_build()
        .unwrap();

    let signed_tx = Arc::new(tx.sign(&alice));
    app.execute_transaction(signed_tx).await.unwrap();

    assert_eq!(
        app.state
            .get_account_balance(&bob_address, &nria())
            .await
            .unwrap(),
        value + 10u128.pow(19)
    );
    let transfer_base = app
        .state
        .get_transfer_fees()
        .await
        .expect("should not error fetching transfer fees")
        .expect("transfer fees should be stored")
        .base;
    assert_eq!(
        app.state
            .get_account_balance(&alice_address, &nria())
            .await
            .unwrap(),
        10u128.pow(19) - (value + transfer_base),
    );
    assert_eq!(app.state.get_account_nonce(&bob_address).await.unwrap(), 0);
    assert_eq!(
        app.state.get_account_nonce(&alice_address).await.unwrap(),
        1
    );
}

#[tokio::test]
async fn app_execute_transaction_transfer_not_native_token() {
    use crate::accounts::StateWriteExt as _;

    let mut app = initialize_app(None, vec![]).await;

    // create some asset to be transferred and update Alice's balance of it
    let value = 333_333;
    let alice = get_alice_signing_key();
    let alice_address = astria_address(&alice.address_bytes());

    let mut state_tx = StateDelta::new(app.state.clone());
    state_tx
        .put_account_balance(&alice_address, &test_asset(), value)
        .unwrap();
    app.apply(state_tx);

    // transfer funds from Alice to Bob; use native token for fee payment
    let bob_address = astria_address_from_hex_string(BOB_ADDRESS);
    let tx = TransactionBody::builder()
        .actions(vec![
            Transfer {
                to: bob_address,
                amount: value,
                asset: test_asset(),
                fee_asset: nria().into(),
            }
            .into(),
        ])
        .chain_id("test")
        .try_build()
        .unwrap();

    let signed_tx = Arc::new(tx.sign(&alice));
    app.execute_transaction(signed_tx).await.unwrap();

    assert_eq!(
        app.state
            .get_account_balance(&bob_address, &nria())
            .await
            .unwrap(),
        10u128.pow(19), // genesis balance
    );
    assert_eq!(
        app.state
            .get_account_balance(&bob_address, &test_asset())
            .await
            .unwrap(),
        value, // transferred amount
    );

    let transfer_base = app
        .state
        .get_transfer_fees()
        .await
        .expect("should not error fetching transfer fees")
        .expect("transfer fees should be stored")
        .base;
    assert_eq!(
        app.state
            .get_account_balance(&alice_address, &nria())
            .await
            .unwrap(),
        10u128.pow(19) - transfer_base, // genesis balance - fee
    );
    assert_eq!(
        app.state
            .get_account_balance(&alice_address, &test_asset())
            .await
            .unwrap(),
        0, // 0 since all funds of `asset` were transferred
    );

    assert_eq!(app.state.get_account_nonce(&bob_address).await.unwrap(), 0);
    assert_eq!(
        app.state.get_account_nonce(&alice_address).await.unwrap(),
        1
    );
}

#[tokio::test]
async fn app_execute_transaction_transfer_balance_too_low_for_fee() {
    use rand::rngs::OsRng;

    let mut app = initialize_app(None, vec![]).await;

    // create a new key; will have 0 balance
    let keypair = SigningKey::new(OsRng);
    let bob = astria_address_from_hex_string(BOB_ADDRESS);

    // 0-value transfer; only fee is deducted from sender
    let tx = TransactionBody::builder()
        .actions(vec![
            Transfer {
                to: bob,
                amount: 0,
                asset: nria().into(),
                fee_asset: nria().into(),
            }
            .into(),
        ])
        .chain_id("test")
        .try_build()
        .unwrap();

    let signed_tx = Arc::new(tx.sign(&keypair));
    let res = app
        .execute_transaction(signed_tx)
        .await
        .unwrap_err()
        .root_cause()
        .to_string();
    assert!(res.contains("insufficient funds"));
}

#[tokio::test]
async fn app_execute_transaction_sequence() {
    let mut app = initialize_app(None, vec![]).await;
    let mut state_tx = StateDelta::new(app.state.clone());
    state_tx
        .put_rollup_data_submission_fees(RollupDataSubmissionFeeComponents {
            base: 0,
            multiplier: 1,
        })
        .unwrap();
    app.apply(state_tx);

    let alice = get_alice_signing_key();
    let alice_address = astria_address(&alice.address_bytes());
    let data = Bytes::from_static(b"hello world");
    let fee = calculate_rollup_data_submission_fee_from_state(&data, &app.state).await;

    let tx = TransactionBody::builder()
        .actions(vec![
            RollupDataSubmission {
                rollup_id: RollupId::from_unhashed_bytes(b"testchainid"),
                data,
                fee_asset: nria().into(),
            }
            .into(),
        ])
        .chain_id("test")
        .try_build()
        .unwrap();

    let signed_tx = Arc::new(tx.sign(&alice));
    app.execute_transaction(signed_tx).await.unwrap();
    assert_eq!(
        app.state.get_account_nonce(&alice_address).await.unwrap(),
        1
    );

    assert_eq!(
        app.state
            .get_account_balance(&alice_address, &nria())
            .await
            .unwrap(),
        10u128.pow(19) - fee,
    );
}

#[tokio::test]
async fn app_execute_transaction_invalid_fee_asset() {
    let mut app = initialize_app(None, vec![]).await;

    let alice = get_alice_signing_key();
    let data = Bytes::from_static(b"hello world");

    let tx = TransactionBody::builder()
        .actions(vec![
            RollupDataSubmission {
                rollup_id: RollupId::from_unhashed_bytes(b"testchainid"),
                data,
                fee_asset: test_asset(),
            }
            .into(),
        ])
        .chain_id("test")
        .try_build()
        .unwrap();

    let signed_tx = Arc::new(tx.sign(&alice));
    assert!(app.execute_transaction(signed_tx).await.is_err());
}

#[tokio::test]
async fn app_execute_transaction_validator_update() {
    let alice = get_alice_signing_key();
    let alice_address = astria_address(&alice.address_bytes());

    let mut app = initialize_app(Some(genesis_state()), vec![]).await;

    let update = ValidatorUpdate {
        power: 100,
        verification_key: verification_key(1),
    };

    let tx = TransactionBody::builder()
        .actions(vec![Action::ValidatorUpdate(update.clone())])
        .chain_id("test")
        .try_build()
        .unwrap();

    let signed_tx = Arc::new(tx.sign(&alice));
    app.execute_transaction(signed_tx).await.unwrap();
    assert_eq!(
        app.state.get_account_nonce(&alice_address).await.unwrap(),
        1
    );

    let validator_updates = app.state.get_validator_updates().await.unwrap();
    assert_eq!(validator_updates.len(), 1);
    assert_eq!(
        validator_updates.get(verification_key(1).address_bytes()),
        Some(&update)
    );
}

#[tokio::test]
async fn app_execute_transaction_ibc_relayer_change_addition() {
    let alice = get_alice_signing_key();
    let alice_address = astria_address(&alice.address_bytes());

    let mut app = initialize_app(Some(genesis_state()), vec![]).await;

    let tx = TransactionBody::builder()
        .actions(vec![Action::IbcRelayerChange(IbcRelayerChange::Addition(
            alice_address,
        ))])
        .chain_id("test")
        .try_build()
        .unwrap();

    let signed_tx = Arc::new(tx.sign(&alice));
    app.execute_transaction(signed_tx).await.unwrap();
    assert_eq!(
        app.state.get_account_nonce(&alice_address).await.unwrap(),
        1
    );
    assert!(app.state.is_ibc_relayer(alice_address).await.unwrap());
}

#[tokio::test]
async fn app_execute_transaction_ibc_relayer_change_deletion() {
    let alice = get_alice_signing_key();
    let alice_address = astria_address(&alice.address_bytes());

    let genesis_state = {
        let mut state = proto_genesis_state();
        state.ibc_relayer_addresses.push(alice_address.to_raw());
        state
    }
    .try_into()
    .unwrap();
    let mut app = initialize_app(Some(genesis_state), vec![]).await;

    let tx = TransactionBody::builder()
        .actions(vec![IbcRelayerChange::Removal(alice_address).into()])
        .chain_id("test")
        .try_build()
        .unwrap();
    let signed_tx = Arc::new(tx.sign(&alice));
    app.execute_transaction(signed_tx).await.unwrap();
    assert_eq!(
        app.state.get_account_nonce(&alice_address).await.unwrap(),
        1
    );
    assert!(!app.state.is_ibc_relayer(alice_address).await.unwrap());
}

#[tokio::test]
async fn app_execute_transaction_ibc_relayer_change_invalid() {
    let alice = get_alice_signing_key();
    let alice_address = astria_address(&alice.address_bytes());
    let genesis_state = {
        let mut state = proto_genesis_state();
        state
            .ibc_sudo_address
            .replace(astria_address(&[0; 20]).to_raw());
        state.ibc_relayer_addresses.push(alice_address.to_raw());
        state
    }
    .try_into()
    .unwrap();
    let mut app = initialize_app(Some(genesis_state), vec![]).await;

    let tx = TransactionBody::builder()
        .actions(vec![IbcRelayerChange::Removal(alice_address).into()])
        .chain_id("test")
        .try_build()
        .unwrap();

    let signed_tx = Arc::new(tx.sign(&alice));
    assert!(app.execute_transaction(signed_tx).await.is_err());
}

#[tokio::test]
async fn app_execute_transaction_sudo_address_change() {
    let alice = get_alice_signing_key();
    let alice_address = astria_address(&alice.address_bytes());

    let mut app = initialize_app(Some(genesis_state()), vec![]).await;

    let new_address = astria_address_from_hex_string(BOB_ADDRESS);
    let tx = TransactionBody::builder()
        .actions(vec![Action::SudoAddressChange(SudoAddressChange {
            new_address,
        })])
        .chain_id("test")
        .try_build()
        .unwrap();

    let signed_tx = Arc::new(tx.sign(&alice));
    app.execute_transaction(signed_tx).await.unwrap();
    assert_eq!(
        app.state.get_account_nonce(&alice_address).await.unwrap(),
        1
    );

    let sudo_address = app.state.get_sudo_address().await.unwrap();
    assert_eq!(sudo_address, new_address.bytes());
}

#[tokio::test]
async fn app_execute_transaction_sudo_address_change_error() {
    let alice = get_alice_signing_key();
    let alice_address = astria_address(&alice.address_bytes());
    let authority_sudo_address = astria_address_from_hex_string(CAROL_ADDRESS);

    let genesis_state = {
        let mut state = proto_genesis_state();
        state
            .authority_sudo_address
            .replace(authority_sudo_address.to_raw());
        state
            .ibc_sudo_address
            .replace(astria_address(&[0u8; 20]).to_raw());
        state
    }
    .try_into()
    .unwrap();
    let mut app = initialize_app(Some(genesis_state), vec![]).await;
    let tx = TransactionBody::builder()
        .actions(vec![Action::SudoAddressChange(SudoAddressChange {
            new_address: alice_address,
        })])
        .chain_id("test")
        .try_build()
        .unwrap();

    let signed_tx = Arc::new(tx.sign(&alice));
    let res = app
        .execute_transaction(signed_tx)
        .await
        .unwrap_err()
        .root_cause()
        .to_string();
    assert!(res.contains("signer is not the sudo key"));
}

#[tokio::test]
async fn app_execute_transaction_fee_asset_change_addition() {
    use astria_core::protocol::transaction::v1::action::FeeAssetChange;

    let alice = get_alice_signing_key();
    let alice_address = astria_address(&alice.address_bytes());

    let mut app = initialize_app(Some(genesis_state()), vec![]).await;

    let tx = TransactionBody::builder()
        .actions(vec![Action::FeeAssetChange(FeeAssetChange::Addition(
            test_asset(),
        ))])
        .chain_id("test")
        .try_build()
        .unwrap();

    let signed_tx = Arc::new(tx.sign(&alice));
    app.execute_transaction(signed_tx).await.unwrap();
    assert_eq!(
        app.state.get_account_nonce(&alice_address).await.unwrap(),
        1
    );

    assert!(app.state.is_allowed_fee_asset(&test_asset()).await.unwrap());
}

#[tokio::test]
async fn app_execute_transaction_fee_asset_change_removal() {
    use astria_core::protocol::transaction::v1::action::FeeAssetChange;

    let alice = get_alice_signing_key();
    let alice_address = astria_address(&alice.address_bytes());

    let genesis_state = {
        let mut state = proto_genesis_state();
        state.allowed_fee_assets.push(test_asset().to_string());
        state
    }
    .try_into()
    .unwrap();
    let mut app = initialize_app(Some(genesis_state), vec![]).await;

    let tx = TransactionBody::builder()
        .actions(vec![Action::FeeAssetChange(FeeAssetChange::Removal(
            test_asset(),
        ))])
        .chain_id("test")
        .try_build()
        .unwrap();

    let signed_tx = Arc::new(tx.sign(&alice));
    app.execute_transaction(signed_tx).await.unwrap();
    assert_eq!(
        app.state.get_account_nonce(&alice_address).await.unwrap(),
        1
    );

    assert!(!app.state.is_allowed_fee_asset(&test_asset()).await.unwrap());
}

#[tokio::test]
async fn app_execute_transaction_fee_asset_change_invalid() {
    use astria_core::protocol::transaction::v1::action::FeeAssetChange;

    let alice = get_alice_signing_key();

    let mut app = initialize_app(Some(genesis_state()), vec![]).await;

    let tx = TransactionBody::builder()
        .actions(vec![Action::FeeAssetChange(FeeAssetChange::Removal(
            nria().into(),
        ))])
        .chain_id("test")
        .try_build()
        .unwrap();

    let signed_tx = Arc::new(tx.sign(&alice));
    let res = app
        .execute_transaction(signed_tx)
        .await
        .unwrap_err()
        .root_cause()
        .to_string();
    assert!(res.contains("cannot remove last allowed fee asset"));
}

#[tokio::test]
async fn app_execute_transaction_init_bridge_account_ok() {
    use astria_core::protocol::transaction::v1::action::InitBridgeAccount;

    let alice = get_alice_signing_key();
    let alice_address = astria_address(&alice.address_bytes());

    let mut app = initialize_app(None, vec![]).await;
    let mut state_tx = StateDelta::new(app.state.clone());
    let fee = 12; // arbitrary
    state_tx
        .put_init_bridge_account_fees(InitBridgeAccountFeeComponents {
            base: fee,
            multiplier: 0,
        })
        .unwrap();
    app.apply(state_tx);

    let rollup_id = RollupId::from_unhashed_bytes(b"testchainid");
    let action = InitBridgeAccount {
        rollup_id,
        asset: nria().into(),
        fee_asset: nria().into(),
        sudo_address: None,
        withdrawer_address: None,
    };

    let tx = TransactionBody::builder()
        .actions(vec![action.into()])
        .chain_id("test")
        .try_build()
        .unwrap();

    let signed_tx = Arc::new(tx.sign(&alice));

    let before_balance = app
        .state
        .get_account_balance(&alice_address, &nria())
        .await
        .unwrap();
    app.execute_transaction(signed_tx).await.unwrap();
    assert_eq!(
        app.state.get_account_nonce(&alice_address).await.unwrap(),
        1
    );
    assert_eq!(
        app.state
            .get_bridge_account_rollup_id(&alice_address)
            .await
            .unwrap()
            .unwrap(),
        rollup_id
    );
    assert_eq!(
        app.state
            .get_bridge_account_ibc_asset(&alice_address)
            .await
            .unwrap(),
        nria().to_ibc_prefixed(),
    );
    assert_eq!(
        app.state
            .get_account_balance(&alice_address, &nria())
            .await
            .unwrap(),
        before_balance - fee,
    );
}

#[tokio::test]
async fn app_execute_transaction_init_bridge_account_account_already_registered() {
    use astria_core::protocol::transaction::v1::action::InitBridgeAccount;

    let alice = get_alice_signing_key();
    let mut app = initialize_app(None, vec![]).await;

    let rollup_id = RollupId::from_unhashed_bytes(b"testchainid");
    let action = InitBridgeAccount {
        rollup_id,
        asset: nria().into(),
        fee_asset: nria().into(),
        sudo_address: None,
        withdrawer_address: None,
    };
    let tx = TransactionBody::builder()
        .actions(vec![action.into()])
        .chain_id("test")
        .try_build()
        .unwrap();

    let signed_tx = Arc::new(tx.sign(&alice));
    app.execute_transaction(signed_tx).await.unwrap();

    let action = InitBridgeAccount {
        rollup_id,
        asset: nria().into(),
        fee_asset: nria().into(),
        sudo_address: None,
        withdrawer_address: None,
    };

    let tx = TransactionBody::builder()
        .actions(vec![action.into()])
        .chain_id("test")
        .try_build()
        .unwrap();

    let signed_tx = Arc::new(tx.sign(&alice));
    assert!(app.execute_transaction(signed_tx).await.is_err());
}

#[tokio::test]
async fn app_execute_transaction_bridge_lock_action_ok() {
    let alice = get_alice_signing_key();
    let alice_address = astria_address(&alice.address_bytes());
    let mut app = initialize_app(None, vec![]).await;

    let bridge_address = astria_address(&[99; 20]);
    let rollup_id = RollupId::from_unhashed_bytes(b"testchainid");
    let starting_index_of_action = 0;

    let mut state_tx = StateDelta::new(app.state.clone());
    state_tx
        .put_bridge_account_rollup_id(&bridge_address, rollup_id)
        .unwrap();
    state_tx
        .put_bridge_account_ibc_asset(&bridge_address, nria())
        .unwrap();
    app.apply(state_tx);

    let amount = 100;
    let action = BridgeLock {
        to: bridge_address,
        amount,
        asset: nria().into(),
        fee_asset: nria().into(),
        destination_chain_address: "nootwashere".to_string(),
    };
    let tx = TransactionBody::builder()
        .actions(vec![action.into()])
        .chain_id("test")
        .try_build()
        .unwrap();

    let signed_tx = Arc::new(tx.sign(&alice));

    let bridge_before_balance = app
        .state
        .get_account_balance(&bridge_address, &nria())
        .await
        .unwrap();

    app.execute_transaction(signed_tx.clone()).await.unwrap();
    assert_eq!(
        app.state.get_account_nonce(&alice_address).await.unwrap(),
        1
    );
    let expected_deposit = Deposit {
        bridge_address,
        rollup_id,
        amount,
        asset: nria().into(),
        destination_chain_address: "nootwashere".to_string(),
        source_transaction_id: signed_tx.id(),
        source_action_index: starting_index_of_action,
    };

    assert_eq!(
        app.state
            .get_account_balance(&bridge_address, &nria())
            .await
            .unwrap(),
        bridge_before_balance + amount
    );

    let all_deposits = app.state.get_cached_block_deposits();
    let deposits = all_deposits.get(&rollup_id).unwrap();
    assert_eq!(deposits.len(), 1);
    assert_eq!(deposits[0], expected_deposit);
}

#[tokio::test]
async fn app_execute_transaction_bridge_lock_action_invalid_for_eoa() {
    use astria_core::protocol::transaction::v1::action::BridgeLock;

    let alice = get_alice_signing_key();
    let mut app = initialize_app(None, vec![]).await;

    // don't actually register this address as a bridge address
    let bridge_address = astria_address(&[99; 20]);

    let amount = 100;
    let action = BridgeLock {
        to: bridge_address,
        amount,
        asset: nria().into(),
        fee_asset: nria().into(),
        destination_chain_address: "nootwashere".to_string(),
    };
    let tx = TransactionBody::builder()
        .actions(vec![action.into()])
        .chain_id("test")
        .try_build()
        .unwrap();

    let signed_tx = Arc::new(tx.sign(&alice));
    assert!(app.execute_transaction(signed_tx).await.is_err());
}

#[tokio::test]
async fn app_execute_transaction_invalid_nonce() {
    let mut app = initialize_app(None, vec![]).await;

    let alice = get_alice_signing_key();
    let alice_address = astria_address(&alice.address_bytes());

    // create tx with invalid nonce 1
    let data = Bytes::from_static(b"hello world");

    let tx = TransactionBody::builder()
        .actions(vec![
            RollupDataSubmission {
                rollup_id: RollupId::from_unhashed_bytes(b"testchainid"),
                data,
                fee_asset: nria().into(),
            }
            .into(),
        ])
        .nonce(1)
        .chain_id("test")
        .try_build()
        .unwrap();

    let signed_tx = Arc::new(tx.sign(&alice));
    let response = app.execute_transaction(signed_tx).await;

    // check that tx was not executed by checking nonce and balance are unchanged
    assert_eq!(
        app.state.get_account_nonce(&alice_address).await.unwrap(),
        0
    );
    assert_eq!(
        app.state
            .get_account_balance(&alice_address, &nria())
            .await
            .unwrap(),
        10u128.pow(19),
    );

    assert_eq!(
        response
            .unwrap_err()
            .downcast_ref::<InvalidNonce>()
            .map(|nonce_err| nonce_err.0)
            .unwrap(),
        1
    );
}

#[tokio::test]
async fn app_execute_transaction_invalid_chain_id() {
    let mut app = initialize_app(None, vec![]).await;

    let alice = get_alice_signing_key();
    let alice_address = astria_address(&alice.address_bytes());

    // create tx with invalid nonce 1
    let data = Bytes::from_static(b"hello world");
    let tx = TransactionBody::builder()
        .actions(vec![
            RollupDataSubmission {
                rollup_id: RollupId::from_unhashed_bytes(b"testchainid"),
                data,
                fee_asset: nria().into(),
            }
            .into(),
        ])
        .chain_id("wrong-chain")
        .try_build()
        .unwrap();
    let signed_tx = Arc::new(tx.sign(&alice));
    let response = app.execute_transaction(signed_tx).await;

    // check that tx was not executed by checking nonce and balance are unchanged
    assert_eq!(
        app.state.get_account_nonce(&alice_address).await.unwrap(),
        0
    );
    assert_eq!(
        app.state
            .get_account_balance(&alice_address, &nria())
            .await
            .unwrap(),
        10u128.pow(19),
    );

    assert_eq!(
        response
            .unwrap_err()
            .downcast_ref::<InvalidChainId>()
            .map(|chain_id_err| &chain_id_err.0)
            .unwrap(),
        "wrong-chain"
    );
}

#[tokio::test]
async fn app_stateful_check_fails_insufficient_total_balance() {
    use rand::rngs::OsRng;

    let mut app = initialize_app(None, vec![]).await;

    let alice = get_alice_signing_key();

    // create a new key; will have 0 balance
    let keypair = SigningKey::new(OsRng);
    let keypair_address = astria_address(keypair.verification_key().address_bytes());

    // figure out needed fee for a single transfer
    let data = Bytes::from_static(b"hello world");
    let fee = calculate_rollup_data_submission_fee_from_state(&data, &app.state.clone()).await;

    // transfer just enough to cover single sequence fee with data
    let signed_tx = TransactionBody::builder()
        .actions(vec![
            Transfer {
                to: keypair_address,
                amount: fee,
                asset: nria().into(),
                fee_asset: nria().into(),
            }
            .into(),
        ])
        .chain_id("test")
        .try_build()
        .unwrap()
        .sign(&alice);
    app.execute_transaction(Arc::new(signed_tx)).await.unwrap();

    // build double transfer exceeding balance
    let signed_tx_fail = TransactionBody::builder()
        .actions(vec![
            RollupDataSubmission {
                rollup_id: RollupId::from_unhashed_bytes(b"testchainid"),
                data: data.clone(),
                fee_asset: nria().into(),
            }
            .into(),
            RollupDataSubmission {
                rollup_id: RollupId::from_unhashed_bytes(b"testchainid"),
                data: data.clone(),
                fee_asset: nria().into(),
            }
            .into(),
        ])
        .chain_id("test")
        .try_build()
        .unwrap()
        .sign(&keypair);
    // try double, see fails stateful check
    let res = signed_tx_fail
        .check_and_execute(Arc::get_mut(&mut app.state).unwrap())
        .await
        .unwrap_err()
        .root_cause()
        .to_string();
    assert!(res.contains("insufficient funds for asset"));

    // build single transfer to see passes
    let signed_tx_pass = TransactionBody::builder()
        .actions(vec![
            RollupDataSubmission {
                rollup_id: RollupId::from_unhashed_bytes(b"testchainid"),
                data,
                fee_asset: nria().into(),
            }
            .into(),
        ])
        .chain_id("test")
        .try_build()
        .unwrap()
        .sign(&keypair);

    signed_tx_pass
        .check_and_execute(Arc::get_mut(&mut app.state).unwrap())
        .await
        .expect("stateful check should pass since we transferred enough to cover fee");
}

#[tokio::test]
async fn app_execute_transaction_bridge_lock_unlock_action_ok() {
    use crate::accounts::StateWriteExt as _;

    let alice = get_alice_signing_key();
    let alice_address = astria_address(&alice.address_bytes());

    let mut app = initialize_app(None, vec![]).await;
    let mut state_tx = StateDelta::new(app.state.clone());

    let bridge = get_bridge_signing_key();
    let bridge_address = astria_address(&bridge.address_bytes());
    let rollup_id: RollupId = RollupId::from_unhashed_bytes(b"testchainid");

    // give bridge eoa funds so it can pay for the
    // unlock transfer action
    let transfer_base = app
        .state
        .get_transfer_fees()
        .await
        .expect("should not error fetching transfer fees")
        .expect("transfer fees should be stored")
        .base;
    state_tx
        .put_account_balance(&bridge_address, &nria(), transfer_base)
        .unwrap();

    // create bridge account
    state_tx
        .put_bridge_account_rollup_id(&bridge_address, rollup_id)
        .unwrap();
    state_tx
        .put_bridge_account_ibc_asset(&bridge_address, nria())
        .unwrap();
    state_tx
        .put_bridge_account_withdrawer_address(&bridge_address, bridge_address)
        .unwrap();
    app.apply(state_tx);

    let amount = 100;
    let action = BridgeLock {
        to: bridge_address,
        amount,
        asset: nria().into(),
        fee_asset: nria().into(),
        destination_chain_address: "nootwashere".to_string(),
    };
    let tx = TransactionBody::builder()
        .actions(vec![action.into()])
        .chain_id("test")
        .try_build()
        .unwrap();

    let signed_tx = Arc::new(tx.sign(&alice));

    app.execute_transaction(signed_tx).await.unwrap();
    assert_eq!(
        app.state.get_account_nonce(&alice_address).await.unwrap(),
        1
    );

    // see can unlock through bridge unlock
    let action = BridgeUnlock {
        to: alice_address,
        amount,
        fee_asset: nria().into(),
        memo: "{ \"msg\": \"lilywashere\" }".into(),
        bridge_address,
        rollup_block_number: 1,
        rollup_withdrawal_event_id: "id-from-rollup".to_string(),
    };

    let tx = TransactionBody::builder()
        .actions(vec![action.into()])
        .chain_id("test")
        .try_build()
        .unwrap();

    let signed_tx = Arc::new(tx.sign(&bridge));
    app.execute_transaction(signed_tx)
        .await
        .expect("executing bridge unlock action should succeed");
    assert_eq!(
        app.state
            .get_account_balance(&bridge_address, &nria())
            .await
            .expect("executing bridge unlock action should succeed"),
        0,
        "bridge should've transferred out whole balance"
    );
}

#[tokio::test]
async fn app_execute_transaction_action_index_correctly_increments() {
    let alice = get_alice_signing_key();
    let alice_address = astria_address(&alice.address_bytes());
    let mut app = initialize_app(None, vec![]).await;

    let bridge_address = astria_address(&[99; 20]);
    let rollup_id = RollupId::from_unhashed_bytes(b"testchainid");
    let starting_index_of_action = 0;

    let mut state_tx = StateDelta::new(app.state.clone());
    state_tx
        .put_bridge_account_rollup_id(&bridge_address, rollup_id)
        .unwrap();
    state_tx
        .put_bridge_account_ibc_asset(&bridge_address, nria())
        .unwrap();
    app.apply(state_tx);

    let amount = 100;
    let action = BridgeLock {
        to: bridge_address,
        amount,
        asset: nria().into(),
        fee_asset: nria().into(),
        destination_chain_address: "nootwashere".to_string(),
    };

    let tx = TransactionBody::builder()
        .actions(vec![action.clone().into(), action.into()])
        .chain_id("test")
        .try_build()
        .unwrap();

    let signed_tx = Arc::new(tx.sign(&alice));
    app.execute_transaction(signed_tx.clone()).await.unwrap();
    assert_eq!(
        app.state.get_account_nonce(&alice_address).await.unwrap(),
        1
    );

    let all_deposits = app.state.get_cached_block_deposits();
    let deposits = all_deposits.get(&rollup_id).unwrap();
    assert_eq!(deposits.len(), 2);
    assert_eq!(deposits[0].source_action_index, starting_index_of_action);
    assert_eq!(
        deposits[1].source_action_index,
        starting_index_of_action + 1
    );
}

#[tokio::test]
async fn transaction_execution_records_deposit_event() {
    let mut app = initialize_app(None, vec![]).await;
    let mut state_tx = app
        .state
        .try_begin_transaction()
        .expect("state Arc should be present and unique");

    let alice = get_alice_signing_key();
    let bob_address = astria_address_from_hex_string(BOB_ADDRESS);
    state_tx
        .put_bridge_account_rollup_id(&bob_address, [0; 32].into())
        .unwrap();
    state_tx.put_allowed_fee_asset(&nria()).unwrap();
    state_tx
        .put_bridge_account_ibc_asset(&bob_address, nria())
        .unwrap();

    let action = BridgeLock {
        to: bob_address,
        amount: 1,
        asset: nria().into(),
        fee_asset: nria().into(),
        destination_chain_address: "test_chain_address".to_string(),
    };
    let tx = TransactionBody::builder()
        .actions(vec![action.into()])
        .chain_id("test")
        .try_build()
        .unwrap();
    let signed_tx = Arc::new(tx.sign(&alice));

    let expected_deposit = Deposit {
        bridge_address: bob_address,
        rollup_id: [0; 32].into(),
        amount: 1,
        asset: nria().into(),
        destination_chain_address: "test_chain_address".to_string(),
        source_transaction_id: signed_tx.id(),
        source_action_index: 0,
    };
    let expected_deposit_event = create_deposit_event(&expected_deposit);

    signed_tx.check_and_execute(&mut state_tx).await.unwrap();
    let events = &state_tx.apply().1;
    let event = events
        .iter()
        .find(|event| event.kind == "tx.deposit")
        .expect("should have deposit event");
    assert_eq!(*event, expected_deposit_event);
}

#[tokio::test]
async fn app_execute_transaction_ibc_sudo_change() {
    let alice = get_alice_signing_key();

    let mut app = initialize_app(Some(genesis_state()), vec![]).await;

    let new_address = astria_address_from_hex_string(BOB_ADDRESS);

    let tx = TransactionBody::builder()
        .actions(vec![Action::IbcSudoChange(IbcSudoChange {
            new_address,
        })])
        .chain_id("test")
        .try_build()
        .unwrap();

    let signed_tx = Arc::new(tx.sign(&alice));
    app.execute_transaction(signed_tx).await.unwrap();

    let ibc_sudo_address = app.state.get_ibc_sudo_address().await.unwrap();
    assert_eq!(ibc_sudo_address, new_address.bytes());
}

#[tokio::test]
async fn app_execute_transaction_ibc_sudo_change_error() {
    let alice = get_alice_signing_key();
    let alice_address = astria_address(&alice.address_bytes());
    let authority_sudo_address = astria_address_from_hex_string(CAROL_ADDRESS);

    let genesis_state = {
        let mut state = proto_genesis_state();
        state
            .authority_sudo_address
            .replace(authority_sudo_address.to_raw());
        state
            .ibc_sudo_address
            .replace(astria_address(&[0u8; 20]).to_raw());
        state
    }
    .try_into()
    .unwrap();
    let mut app = initialize_app(Some(genesis_state), vec![]).await;

    let tx = TransactionBody::builder()
        .actions(vec![Action::IbcSudoChange(IbcSudoChange {
            new_address: alice_address,
        })])
        .chain_id("test")
        .try_build()
        .unwrap();

    let signed_tx = Arc::new(tx.sign(&alice));
    let res = app
        .execute_transaction(signed_tx)
        .await
        .unwrap_err()
        .root_cause()
        .to_string();
    assert!(res.contains("signer is not the sudo key"));
}

#[tokio::test]
async fn transaction_execution_records_fee_event() {
    let mut app = initialize_app(None, vec![]).await;

    // transfer funds from Alice to Bob
    let alice = get_alice_signing_key();
    let bob_address = astria_address_from_hex_string(BOB_ADDRESS);
    let value = 333_333;
    let tx = TransactionBody::builder()
        .actions(vec![
            Transfer {
                to: bob_address,
                amount: value,
                asset: nria().into(),
                fee_asset: nria().into(),
            }
            .into(),
        ])
        .chain_id("test")
        .try_build()
        .unwrap();
    let signed_tx = Arc::new(tx.sign(&alice));
    let events = app.execute_transaction(signed_tx).await.unwrap();

    let event = events.first().unwrap();
    assert_eq!(event.kind, "tx.fees");
    assert_eq!(event.attributes[0].key, "actionName");
    assert_eq!(event.attributes[1].key, "asset");
    assert_eq!(event.attributes[2].key, "feeAmount");
    assert_eq!(event.attributes[3].key, "positionInTransaction");
}

#[tokio::test]
<<<<<<< HEAD
async fn app_execute_transaction_validator_update_v2() {
    let alice = get_alice_signing_key();
    let alice_address = astria_address(&alice.address_bytes());

    let mut app = initialize_app(Some(genesis_state()), vec![]).await;
    let verification_key = crate::benchmark_and_test_utils::verification_key(1);

    let validator_update_v2_fees = ValidatorUpdateV2FeeComponents {
        base: 0,
        multiplier: 0,
    };

    let mut state_tx = StateDelta::new(app.state.clone());
    state_tx
        .put_validator_update_v2_fees(validator_update_v2_fees)
        .unwrap();
    app.apply(state_tx);

    let inner_update = ValidatorUpdate {
        power: 100,
        verification_key: verification_key.clone(),
    };
    let update_with_name = ValidatorUpdateV2 {
        power: inner_update.power,
        verification_key: inner_update.verification_key.clone(),
        name: "test_validator".to_string(),
    };

    let tx = TransactionBody::builder()
        .actions(vec![Action::ValidatorUpdateV2(update_with_name.clone())])
=======
async fn ensure_all_event_attributes_are_indexed() {
    let mut app = initialize_app(None, vec![]).await;
    let mut state_tx = StateDelta::new(app.state.clone());

    let alice = get_alice_signing_key();
    let bob_address = astria_address_from_hex_string(BOB_ADDRESS);
    let value = 333_333;
    state_tx
        .put_bridge_account_rollup_id(&bob_address, [0; 32].into())
        .unwrap();
    state_tx.put_allowed_fee_asset(&nria()).unwrap();
    state_tx
        .put_bridge_account_ibc_asset(&bob_address, nria())
        .unwrap();
    app.apply(state_tx);

    let transfer_action = Transfer {
        to: bob_address,
        amount: value,
        asset: nria().into(),
        fee_asset: nria().into(),
    };
    let bridge_lock_action = BridgeLock {
        to: bob_address,
        amount: 1,
        asset: nria().into(),
        fee_asset: nria().into(),
        destination_chain_address: "test_chain_address".to_string(),
    };
    let tx = TransactionBody::builder()
        .actions(vec![transfer_action.into(), bridge_lock_action.into()])
>>>>>>> 740d9e7d
        .chain_id("test")
        .try_build()
        .unwrap();

    let signed_tx = Arc::new(tx.sign(&alice));
<<<<<<< HEAD
    app.execute_transaction(signed_tx).await.unwrap();
    assert_eq!(
        app.state.get_account_nonce(&alice_address).await.unwrap(),
        1
    );

    let validator_updates = app.state.get_validator_updates().await.unwrap();
    assert_eq!(validator_updates.len(), 1);
    assert_eq!(
        validator_updates.get(&verification_key),
        Some(&inner_update)
    );
    let validator_name = app
        .state
        .get_validator_name(verification_key.address_bytes())
        .await
        .unwrap();
    assert_eq!(validator_name, Some(update_with_name.name));
=======
    let events = app.execute_transaction(signed_tx).await.unwrap();

    events
        .iter()
        .flat_map(|event| &event.attributes)
        .for_each(|attribute| {
            assert!(
                attribute.index,
                "attribute {} is not indexed",
                attribute.key,
            );
        });
>>>>>>> 740d9e7d
}<|MERGE_RESOLUTION|>--- conflicted
+++ resolved
@@ -1282,38 +1282,6 @@
 }
 
 #[tokio::test]
-<<<<<<< HEAD
-async fn app_execute_transaction_validator_update_v2() {
-    let alice = get_alice_signing_key();
-    let alice_address = astria_address(&alice.address_bytes());
-
-    let mut app = initialize_app(Some(genesis_state()), vec![]).await;
-    let verification_key = crate::benchmark_and_test_utils::verification_key(1);
-
-    let validator_update_v2_fees = ValidatorUpdateV2FeeComponents {
-        base: 0,
-        multiplier: 0,
-    };
-
-    let mut state_tx = StateDelta::new(app.state.clone());
-    state_tx
-        .put_validator_update_v2_fees(validator_update_v2_fees)
-        .unwrap();
-    app.apply(state_tx);
-
-    let inner_update = ValidatorUpdate {
-        power: 100,
-        verification_key: verification_key.clone(),
-    };
-    let update_with_name = ValidatorUpdateV2 {
-        power: inner_update.power,
-        verification_key: inner_update.verification_key.clone(),
-        name: "test_validator".to_string(),
-    };
-
-    let tx = TransactionBody::builder()
-        .actions(vec![Action::ValidatorUpdateV2(update_with_name.clone())])
-=======
 async fn ensure_all_event_attributes_are_indexed() {
     let mut app = initialize_app(None, vec![]).await;
     let mut state_tx = StateDelta::new(app.state.clone());
@@ -1345,32 +1313,11 @@
     };
     let tx = TransactionBody::builder()
         .actions(vec![transfer_action.into(), bridge_lock_action.into()])
->>>>>>> 740d9e7d
-        .chain_id("test")
-        .try_build()
-        .unwrap();
-
-    let signed_tx = Arc::new(tx.sign(&alice));
-<<<<<<< HEAD
-    app.execute_transaction(signed_tx).await.unwrap();
-    assert_eq!(
-        app.state.get_account_nonce(&alice_address).await.unwrap(),
-        1
-    );
-
-    let validator_updates = app.state.get_validator_updates().await.unwrap();
-    assert_eq!(validator_updates.len(), 1);
-    assert_eq!(
-        validator_updates.get(&verification_key),
-        Some(&inner_update)
-    );
-    let validator_name = app
-        .state
-        .get_validator_name(verification_key.address_bytes())
-        .await
-        .unwrap();
-    assert_eq!(validator_name, Some(update_with_name.name));
-=======
+        .chain_id("test")
+        .try_build()
+        .unwrap();
+
+    let signed_tx = Arc::new(tx.sign(&alice));
     let events = app.execute_transaction(signed_tx).await.unwrap();
 
     events
@@ -1383,5 +1330,60 @@
                 attribute.key,
             );
         });
->>>>>>> 740d9e7d
+}
+
+#[tokio::test]
+async fn app_execute_transaction_validator_update_v2() {
+    let alice = get_alice_signing_key();
+    let alice_address = astria_address(&alice.address_bytes());
+
+    let mut app = initialize_app(Some(genesis_state()), vec![]).await;
+    let verification_key = crate::benchmark_and_test_utils::verification_key(1);
+
+    let validator_update_v2_fees = ValidatorUpdateV2FeeComponents {
+        base: 0,
+        multiplier: 0,
+    };
+
+    let mut state_tx = StateDelta::new(app.state.clone());
+    state_tx
+        .put_validator_update_v2_fees(validator_update_v2_fees)
+        .unwrap();
+    app.apply(state_tx);
+
+    let inner_update = ValidatorUpdate {
+        power: 100,
+        verification_key: verification_key.clone(),
+    };
+    let update_with_name = ValidatorUpdateV2 {
+        power: inner_update.power,
+        verification_key: inner_update.verification_key.clone(),
+        name: "test_validator".to_string(),
+    };
+
+    let tx = TransactionBody::builder()
+        .actions(vec![Action::ValidatorUpdateV2(update_with_name.clone())])
+        .chain_id("test")
+        .try_build()
+        .unwrap();
+
+    let signed_tx = Arc::new(tx.sign(&alice));
+    app.execute_transaction(signed_tx).await.unwrap();
+    assert_eq!(
+        app.state.get_account_nonce(&alice_address).await.unwrap(),
+        1
+    );
+
+    let validator_updates = app.state.get_validator_updates().await.unwrap();
+    assert_eq!(validator_updates.len(), 1);
+    assert_eq!(
+        validator_updates.get(&verification_key),
+        Some(&inner_update)
+    );
+    let validator_name = app
+        .state
+        .get_validator_name(verification_key.address_bytes())
+        .await
+        .unwrap();
+    assert_eq!(validator_name, Some(update_with_name.name));
 }