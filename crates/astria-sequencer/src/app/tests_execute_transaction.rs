--- conflicted
+++ resolved
@@ -158,11 +158,7 @@
 
     let mut state_tx = StateDelta::new(app.state.clone());
     state_tx
-<<<<<<< HEAD
         .put_account_balance(&alice_address, &test_asset(), value)
-=======
-        .put_account_balance(alice_address, test_asset(), value)
->>>>>>> bda4ffc4
         .unwrap();
     app.apply(state_tx);
 
@@ -550,7 +546,7 @@
         1
     );
 
-    assert!(app.state.is_allowed_fee_asset(test_asset()).await.unwrap());
+    assert!(app.state.is_allowed_fee_asset(&test_asset()).await.unwrap());
 }
 
 #[tokio::test]
@@ -675,11 +671,7 @@
     );
     assert_eq!(
         app.state
-<<<<<<< HEAD
             .get_account_balance(&alice_address, &nria())
-=======
-            .get_account_balance(alice_address, nria())
->>>>>>> bda4ffc4
             .await
             .unwrap(),
         before_balance - fee,
@@ -1268,7 +1260,7 @@
     app.execute_transaction(signed_tx).await.unwrap();
 
     let ibc_sudo_address = app.state.get_ibc_sudo_address().await.unwrap();
-    assert_eq!(ibc_sudo_address, new_address.bytes());
+    assert_eq!(ibc_sudo_address, *new_address.bytes());
 }
 
 #[tokio::test]
