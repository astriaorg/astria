use std::sync::Arc;

use astria_core::{
    crypto::SigningKey,
    primitive::v1::{
        asset,
        RollupId,
    },
    protocol::{
        fees::v1::{
            InitBridgeAccountFeeComponents,
            RollupDataSubmissionFeeComponents,
        },
        genesis::v1::GenesisAppState,
        transaction::v1::{
            action::{
                BridgeLock,
                BridgeUnlock,
                IbcRelayerChange,
                IbcSudoChange,
                RollupDataSubmission,
                SudoAddressChange,
                Transfer,
                ValidatorUpdate,
            },
            Action,
            TransactionBody,
        },
    },
    sequencerblock::v1::block::Deposit,
    Protobuf as _,
};
use bytes::Bytes;
use cnidarium::{
    ArcStateDeltaExt as _,
    StateDelta,
};

use super::test_utils::get_alice_signing_key;
use crate::{
    accounts::StateReadExt as _,
    action_handler::{
        transaction::InvalidChainId,
        ActionHandler as _,
    },
    app::{
        benchmark_and_test_utils::{
            BOB_ADDRESS,
            CAROL_ADDRESS,
        },
        test_utils::{
            get_bridge_signing_key,
            initialize_app,
        },
        InvalidNonce,
    },
    authority::StateReadExt as _,
    benchmark_and_test_utils::{
        astria_address,
        astria_address_from_hex_string,
        nria,
        verification_key,
        ASTRIA_PREFIX,
    },
    bridge::{
        StateReadExt as _,
        StateWriteExt as _,
    },
    fees::{
        StateReadExt as _,
        StateWriteExt as _,
    },
    ibc::StateReadExt as _,
<<<<<<< HEAD
    test_utils::{
        astria_address,
        astria_address_from_hex_string,
        calculate_rollup_data_submission_fee_from_state,
        nria,
        ASTRIA_PREFIX,
=======
    test_utils::calculate_rollup_data_submission_fee_from_state,
    transaction::{
        InvalidChainId,
        InvalidNonce,
>>>>>>> d9913bb2
    },
    utils::create_deposit_event,
};

fn proto_genesis_state() -> astria_core::generated::protocol::genesis::v1::GenesisAppState {
    astria_core::generated::protocol::genesis::v1::GenesisAppState {
        authority_sudo_address: Some(
            get_alice_signing_key()
                .try_address(ASTRIA_PREFIX)
                .unwrap()
                .to_raw(),
        ),
        ibc_sudo_address: Some(
            get_alice_signing_key()
                .try_address(ASTRIA_PREFIX)
                .unwrap()
                .to_raw(),
        ),
        ..crate::app::benchmark_and_test_utils::proto_genesis_state()
    }
}

fn genesis_state() -> GenesisAppState {
    GenesisAppState::try_from_raw(proto_genesis_state()).unwrap()
}

fn test_asset() -> asset::Denom {
    "test".parse().unwrap()
}

#[tokio::test]
async fn app_execute_transaction_transfer() {
    let mut app = initialize_app(None, vec![]).await;

    // transfer funds from Alice to Bob
    let alice = get_alice_signing_key();
    let alice_address = astria_address(&alice.address_bytes());
    let bob_address = astria_address_from_hex_string(BOB_ADDRESS);
    let value = 333_333;
    let tx = TransactionBody::builder()
        .actions(vec![
            Transfer {
                to: bob_address,
                amount: value,
                asset: nria().into(),
                fee_asset: nria().into(),
            }
            .into(),
        ])
        .chain_id("test")
        .try_build()
        .unwrap();

    let signed_tx = Arc::new(tx.sign(&alice));
    app.execute_transaction(signed_tx).await.unwrap();

    assert_eq!(
        app.state
            .get_account_balance(&bob_address, &nria())
            .await
            .unwrap(),
        value + 10u128.pow(19)
    );
    let transfer_base = app
        .state
        .get_transfer_fees()
        .await
        .expect("should not error fetching transfer fees")
        .expect("transfer fees should be stored")
        .base;
    assert_eq!(
        app.state
            .get_account_balance(&alice_address, &nria())
            .await
            .unwrap(),
        10u128.pow(19) - (value + transfer_base),
    );
    assert_eq!(app.state.get_account_nonce(&bob_address).await.unwrap(), 0);
    assert_eq!(
        app.state.get_account_nonce(&alice_address).await.unwrap(),
        1
    );
}

#[tokio::test]
async fn app_execute_transaction_transfer_not_native_token() {
    use crate::accounts::StateWriteExt as _;

    let mut app = initialize_app(None, vec![]).await;

    // create some asset to be transferred and update Alice's balance of it
    let value = 333_333;
    let alice = get_alice_signing_key();
    let alice_address = astria_address(&alice.address_bytes());

    let mut state_tx = StateDelta::new(app.state.clone());
    state_tx
        .put_account_balance(&alice_address, &test_asset(), value)
        .unwrap();
    app.apply(state_tx);

    // transfer funds from Alice to Bob; use native token for fee payment
    let bob_address = astria_address_from_hex_string(BOB_ADDRESS);
    let tx = TransactionBody::builder()
        .actions(vec![
            Transfer {
                to: bob_address,
                amount: value,
                asset: test_asset(),
                fee_asset: nria().into(),
            }
            .into(),
        ])
        .chain_id("test")
        .try_build()
        .unwrap();

    let signed_tx = Arc::new(tx.sign(&alice));
    app.execute_transaction(signed_tx).await.unwrap();

    assert_eq!(
        app.state
            .get_account_balance(&bob_address, &nria())
            .await
            .unwrap(),
        10u128.pow(19), // genesis balance
    );
    assert_eq!(
        app.state
            .get_account_balance(&bob_address, &test_asset())
            .await
            .unwrap(),
        value, // transferred amount
    );

    let transfer_base = app
        .state
        .get_transfer_fees()
        .await
        .expect("should not error fetching transfer fees")
        .expect("transfer fees should be stored")
        .base;
    assert_eq!(
        app.state
            .get_account_balance(&alice_address, &nria())
            .await
            .unwrap(),
        10u128.pow(19) - transfer_base, // genesis balance - fee
    );
    assert_eq!(
        app.state
            .get_account_balance(&alice_address, &test_asset())
            .await
            .unwrap(),
        0, // 0 since all funds of `asset` were transferred
    );

    assert_eq!(app.state.get_account_nonce(&bob_address).await.unwrap(), 0);
    assert_eq!(
        app.state.get_account_nonce(&alice_address).await.unwrap(),
        1
    );
}

#[tokio::test]
async fn app_execute_transaction_transfer_balance_too_low_for_fee() {
    use rand::rngs::OsRng;

    let mut app = initialize_app(None, vec![]).await;

    // create a new key; will have 0 balance
    let keypair = SigningKey::new(OsRng);
    let bob = astria_address_from_hex_string(BOB_ADDRESS);

    // 0-value transfer; only fee is deducted from sender
    let tx = TransactionBody::builder()
        .actions(vec![
            Transfer {
                to: bob,
                amount: 0,
                asset: nria().into(),
                fee_asset: nria().into(),
            }
            .into(),
        ])
        .chain_id("test")
        .try_build()
        .unwrap();

    let signed_tx = Arc::new(tx.sign(&keypair));
    let res = app
        .execute_transaction(signed_tx)
        .await
        .unwrap_err()
        .root_cause()
        .to_string();
    assert!(res.contains("insufficient funds"));
}

#[tokio::test]
async fn app_execute_transaction_sequence() {
    let mut app = initialize_app(None, vec![]).await;
    let mut state_tx = StateDelta::new(app.state.clone());
    state_tx
        .put_rollup_data_submission_fees(RollupDataSubmissionFeeComponents {
            base: 0,
            multiplier: 1,
        })
        .unwrap();
    app.apply(state_tx);

    let alice = get_alice_signing_key();
    let alice_address = astria_address(&alice.address_bytes());
    let data = Bytes::from_static(b"hello world");
    let fee = calculate_rollup_data_submission_fee_from_state(&data, &app.state).await;

    let tx = TransactionBody::builder()
        .actions(vec![
            RollupDataSubmission {
                rollup_id: RollupId::from_unhashed_bytes(b"testchainid"),
                data,
                fee_asset: nria().into(),
            }
            .into(),
        ])
        .chain_id("test")
        .try_build()
        .unwrap();

    let signed_tx = Arc::new(tx.sign(&alice));
    app.execute_transaction(signed_tx).await.unwrap();
    assert_eq!(
        app.state.get_account_nonce(&alice_address).await.unwrap(),
        1
    );

    assert_eq!(
        app.state
            .get_account_balance(&alice_address, &nria())
            .await
            .unwrap(),
        10u128.pow(19) - fee,
    );
}

#[tokio::test]
async fn app_execute_transaction_invalid_fee_asset() {
    let mut app = initialize_app(None, vec![]).await;

    let alice = get_alice_signing_key();
    let data = Bytes::from_static(b"hello world");

    let tx = TransactionBody::builder()
        .actions(vec![
            RollupDataSubmission {
                rollup_id: RollupId::from_unhashed_bytes(b"testchainid"),
                data,
                fee_asset: test_asset(),
            }
            .into(),
        ])
        .chain_id("test")
        .try_build()
        .unwrap();

    let signed_tx = Arc::new(tx.sign(&alice));
    assert!(app.execute_transaction(signed_tx).await.is_err());
}

#[tokio::test]
async fn app_execute_transaction_validator_update() {
    let alice = get_alice_signing_key();
    let alice_address = astria_address(&alice.address_bytes());

    let mut app = initialize_app(Some(genesis_state()), vec![]).await;

    let update = ValidatorUpdate {
        power: 100,
        verification_key: verification_key(1),
    };

    let tx = TransactionBody::builder()
        .actions(vec![Action::ValidatorUpdate(update.clone())])
        .chain_id("test")
        .try_build()
        .unwrap();

    let signed_tx = Arc::new(tx.sign(&alice));
    app.execute_transaction(signed_tx).await.unwrap();
    assert_eq!(
        app.state.get_account_nonce(&alice_address).await.unwrap(),
        1
    );

    let validator_updates = app.state.get_validator_updates().await.unwrap();
    assert_eq!(validator_updates.len(), 1);
    assert_eq!(
        validator_updates.get(verification_key(1).address_bytes()),
        Some(&update)
    );
}

#[tokio::test]
async fn app_execute_transaction_ibc_relayer_change_addition() {
    let alice = get_alice_signing_key();
    let alice_address = astria_address(&alice.address_bytes());

    let mut app = initialize_app(Some(genesis_state()), vec![]).await;

    let tx = TransactionBody::builder()
        .actions(vec![Action::IbcRelayerChange(IbcRelayerChange::Addition(
            alice_address,
        ))])
        .chain_id("test")
        .try_build()
        .unwrap();

    let signed_tx = Arc::new(tx.sign(&alice));
    app.execute_transaction(signed_tx).await.unwrap();
    assert_eq!(
        app.state.get_account_nonce(&alice_address).await.unwrap(),
        1
    );
    assert!(app.state.is_ibc_relayer(alice_address).await.unwrap());
}

#[tokio::test]
async fn app_execute_transaction_ibc_relayer_change_deletion() {
    let alice = get_alice_signing_key();
    let alice_address = astria_address(&alice.address_bytes());

    let genesis_state = {
        let mut state = proto_genesis_state();
        state.ibc_relayer_addresses.push(alice_address.to_raw());
        state
    }
    .try_into()
    .unwrap();
    let mut app = initialize_app(Some(genesis_state), vec![]).await;

    let tx = TransactionBody::builder()
        .actions(vec![IbcRelayerChange::Removal(alice_address).into()])
        .chain_id("test")
        .try_build()
        .unwrap();
    let signed_tx = Arc::new(tx.sign(&alice));
    app.execute_transaction(signed_tx).await.unwrap();
    assert_eq!(
        app.state.get_account_nonce(&alice_address).await.unwrap(),
        1
    );
    assert!(!app.state.is_ibc_relayer(alice_address).await.unwrap());
}

#[tokio::test]
async fn app_execute_transaction_ibc_relayer_change_invalid() {
    let alice = get_alice_signing_key();
    let alice_address = astria_address(&alice.address_bytes());
    let genesis_state = {
        let mut state = proto_genesis_state();
        state
            .ibc_sudo_address
            .replace(astria_address(&[0; 20]).to_raw());
        state.ibc_relayer_addresses.push(alice_address.to_raw());
        state
    }
    .try_into()
    .unwrap();
    let mut app = initialize_app(Some(genesis_state), vec![]).await;

    let tx = TransactionBody::builder()
        .actions(vec![IbcRelayerChange::Removal(alice_address).into()])
        .chain_id("test")
        .try_build()
        .unwrap();

    let signed_tx = Arc::new(tx.sign(&alice));
    assert!(app.execute_transaction(signed_tx).await.is_err());
}

#[tokio::test]
async fn app_execute_transaction_sudo_address_change() {
    let alice = get_alice_signing_key();
    let alice_address = astria_address(&alice.address_bytes());

    let mut app = initialize_app(Some(genesis_state()), vec![]).await;

    let new_address = astria_address_from_hex_string(BOB_ADDRESS);
    let tx = TransactionBody::builder()
        .actions(vec![Action::SudoAddressChange(SudoAddressChange {
            new_address,
        })])
        .chain_id("test")
        .try_build()
        .unwrap();

    let signed_tx = Arc::new(tx.sign(&alice));
    app.execute_transaction(signed_tx).await.unwrap();
    assert_eq!(
        app.state.get_account_nonce(&alice_address).await.unwrap(),
        1
    );

    let sudo_address = app.state.get_sudo_address().await.unwrap();
    assert_eq!(sudo_address, new_address.bytes());
}

#[tokio::test]
async fn app_execute_transaction_sudo_address_change_error() {
    let alice = get_alice_signing_key();
    let alice_address = astria_address(&alice.address_bytes());
    let authority_sudo_address = astria_address_from_hex_string(CAROL_ADDRESS);

    let genesis_state = {
        let mut state = proto_genesis_state();
        state
            .authority_sudo_address
            .replace(authority_sudo_address.to_raw());
        state
            .ibc_sudo_address
            .replace(astria_address(&[0u8; 20]).to_raw());
        state
    }
    .try_into()
    .unwrap();
    let mut app = initialize_app(Some(genesis_state), vec![]).await;
    let tx = TransactionBody::builder()
        .actions(vec![Action::SudoAddressChange(SudoAddressChange {
            new_address: alice_address,
        })])
        .chain_id("test")
        .try_build()
        .unwrap();

    let signed_tx = Arc::new(tx.sign(&alice));
    let res = app
        .execute_transaction(signed_tx)
        .await
        .unwrap_err()
        .root_cause()
        .to_string();
    assert!(res.contains("signer is not the sudo key"));
}

#[tokio::test]
async fn app_execute_transaction_fee_asset_change_addition() {
    use astria_core::protocol::transaction::v1::action::FeeAssetChange;

    let alice = get_alice_signing_key();
    let alice_address = astria_address(&alice.address_bytes());

    let mut app = initialize_app(Some(genesis_state()), vec![]).await;

    let tx = TransactionBody::builder()
        .actions(vec![Action::FeeAssetChange(FeeAssetChange::Addition(
            test_asset(),
        ))])
        .chain_id("test")
        .try_build()
        .unwrap();

    let signed_tx = Arc::new(tx.sign(&alice));
    app.execute_transaction(signed_tx).await.unwrap();
    assert_eq!(
        app.state.get_account_nonce(&alice_address).await.unwrap(),
        1
    );

    assert!(app.state.is_allowed_fee_asset(&test_asset()).await.unwrap());
}

#[tokio::test]
async fn app_execute_transaction_fee_asset_change_removal() {
    use astria_core::protocol::transaction::v1::action::FeeAssetChange;

    let alice = get_alice_signing_key();
    let alice_address = astria_address(&alice.address_bytes());

    let genesis_state = {
        let mut state = proto_genesis_state();
        state.allowed_fee_assets.push(test_asset().to_string());
        state
    }
    .try_into()
    .unwrap();
    let mut app = initialize_app(Some(genesis_state), vec![]).await;

    let tx = TransactionBody::builder()
        .actions(vec![Action::FeeAssetChange(FeeAssetChange::Removal(
            test_asset(),
        ))])
        .chain_id("test")
        .try_build()
        .unwrap();

    let signed_tx = Arc::new(tx.sign(&alice));
    app.execute_transaction(signed_tx).await.unwrap();
    assert_eq!(
        app.state.get_account_nonce(&alice_address).await.unwrap(),
        1
    );

    assert!(!app.state.is_allowed_fee_asset(&test_asset()).await.unwrap());
}

#[tokio::test]
async fn app_execute_transaction_fee_asset_change_invalid() {
    use astria_core::protocol::transaction::v1::action::FeeAssetChange;

    let alice = get_alice_signing_key();

    let mut app = initialize_app(Some(genesis_state()), vec![]).await;

    let tx = TransactionBody::builder()
        .actions(vec![Action::FeeAssetChange(FeeAssetChange::Removal(
            nria().into(),
        ))])
        .chain_id("test")
        .try_build()
        .unwrap();

    let signed_tx = Arc::new(tx.sign(&alice));
    let res = app
        .execute_transaction(signed_tx)
        .await
        .unwrap_err()
        .root_cause()
        .to_string();
    assert!(res.contains("cannot remove last allowed fee asset"));
}

#[tokio::test]
async fn app_execute_transaction_init_bridge_account_ok() {
    use astria_core::protocol::transaction::v1::action::InitBridgeAccount;

    let alice = get_alice_signing_key();
    let alice_address = astria_address(&alice.address_bytes());

    let mut app = initialize_app(None, vec![]).await;
    let mut state_tx = StateDelta::new(app.state.clone());
    let fee = 12; // arbitrary
    state_tx
        .put_init_bridge_account_fees(InitBridgeAccountFeeComponents {
            base: fee,
            multiplier: 0,
        })
        .unwrap();
    app.apply(state_tx);

    let rollup_id = RollupId::from_unhashed_bytes(b"testchainid");
    let action = InitBridgeAccount {
        rollup_id,
        asset: nria().into(),
        fee_asset: nria().into(),
        sudo_address: None,
        withdrawer_address: None,
    };

    let tx = TransactionBody::builder()
        .actions(vec![action.into()])
        .chain_id("test")
        .try_build()
        .unwrap();

    let signed_tx = Arc::new(tx.sign(&alice));

    let before_balance = app
        .state
        .get_account_balance(&alice_address, &nria())
        .await
        .unwrap();
    app.execute_transaction(signed_tx).await.unwrap();
    assert_eq!(
        app.state.get_account_nonce(&alice_address).await.unwrap(),
        1
    );
    assert_eq!(
        app.state
            .get_bridge_account_rollup_id(&alice_address)
            .await
            .unwrap()
            .unwrap(),
        rollup_id
    );
    assert_eq!(
        app.state
            .get_bridge_account_ibc_asset(&alice_address)
            .await
            .unwrap(),
        nria().to_ibc_prefixed(),
    );
    assert_eq!(
        app.state
            .get_account_balance(&alice_address, &nria())
            .await
            .unwrap(),
        before_balance - fee,
    );
}

#[tokio::test]
async fn app_execute_transaction_init_bridge_account_account_already_registered() {
    use astria_core::protocol::transaction::v1::action::InitBridgeAccount;

    let alice = get_alice_signing_key();
    let mut app = initialize_app(None, vec![]).await;

    let rollup_id = RollupId::from_unhashed_bytes(b"testchainid");
    let action = InitBridgeAccount {
        rollup_id,
        asset: nria().into(),
        fee_asset: nria().into(),
        sudo_address: None,
        withdrawer_address: None,
    };
    let tx = TransactionBody::builder()
        .actions(vec![action.into()])
        .chain_id("test")
        .try_build()
        .unwrap();

    let signed_tx = Arc::new(tx.sign(&alice));
    app.execute_transaction(signed_tx).await.unwrap();

    let action = InitBridgeAccount {
        rollup_id,
        asset: nria().into(),
        fee_asset: nria().into(),
        sudo_address: None,
        withdrawer_address: None,
    };

    let tx = TransactionBody::builder()
        .actions(vec![action.into()])
        .chain_id("test")
        .try_build()
        .unwrap();

    let signed_tx = Arc::new(tx.sign(&alice));
    assert!(app.execute_transaction(signed_tx).await.is_err());
}

#[tokio::test]
async fn app_execute_transaction_bridge_lock_action_ok() {
    let alice = get_alice_signing_key();
    let alice_address = astria_address(&alice.address_bytes());
    let mut app = initialize_app(None, vec![]).await;

    let bridge_address = astria_address(&[99; 20]);
    let rollup_id = RollupId::from_unhashed_bytes(b"testchainid");
    let starting_index_of_action = 0;

    let mut state_tx = StateDelta::new(app.state.clone());
    state_tx
        .put_bridge_account_rollup_id(&bridge_address, rollup_id)
        .unwrap();
    state_tx
        .put_bridge_account_ibc_asset(&bridge_address, nria())
        .unwrap();
    app.apply(state_tx);

    let amount = 100;
    let action = BridgeLock {
        to: bridge_address,
        amount,
        asset: nria().into(),
        fee_asset: nria().into(),
        destination_chain_address: "nootwashere".to_string(),
    };
    let tx = TransactionBody::builder()
        .actions(vec![action.into()])
        .chain_id("test")
        .try_build()
        .unwrap();

    let signed_tx = Arc::new(tx.sign(&alice));

    let bridge_before_balance = app
        .state
        .get_account_balance(&bridge_address, &nria())
        .await
        .unwrap();

    app.execute_transaction(signed_tx.clone()).await.unwrap();
    assert_eq!(
        app.state.get_account_nonce(&alice_address).await.unwrap(),
        1
    );
    let expected_deposit = Deposit {
        bridge_address,
        rollup_id,
        amount,
        asset: nria().into(),
        destination_chain_address: "nootwashere".to_string(),
        source_transaction_id: signed_tx.id(),
        source_action_index: starting_index_of_action,
    };

    assert_eq!(
        app.state
            .get_account_balance(&bridge_address, &nria())
            .await
            .unwrap(),
        bridge_before_balance + amount
    );

    let all_deposits = app.state.get_cached_block_deposits();
    let deposits = all_deposits.get(&rollup_id).unwrap();
    assert_eq!(deposits.len(), 1);
    assert_eq!(deposits[0], expected_deposit);
}

#[tokio::test]
async fn app_execute_transaction_bridge_lock_action_invalid_for_eoa() {
    use astria_core::protocol::transaction::v1::action::BridgeLock;

    let alice = get_alice_signing_key();
    let mut app = initialize_app(None, vec![]).await;

    // don't actually register this address as a bridge address
    let bridge_address = astria_address(&[99; 20]);

    let amount = 100;
    let action = BridgeLock {
        to: bridge_address,
        amount,
        asset: nria().into(),
        fee_asset: nria().into(),
        destination_chain_address: "nootwashere".to_string(),
    };
    let tx = TransactionBody::builder()
        .actions(vec![action.into()])
        .chain_id("test")
        .try_build()
        .unwrap();

    let signed_tx = Arc::new(tx.sign(&alice));
    assert!(app.execute_transaction(signed_tx).await.is_err());
}

#[tokio::test]
async fn app_execute_transaction_invalid_nonce() {
    let mut app = initialize_app(None, vec![]).await;

    let alice = get_alice_signing_key();
    let alice_address = astria_address(&alice.address_bytes());

    // create tx with invalid nonce 1
    let data = Bytes::from_static(b"hello world");

    let tx = TransactionBody::builder()
        .actions(vec![
            RollupDataSubmission {
                rollup_id: RollupId::from_unhashed_bytes(b"testchainid"),
                data,
                fee_asset: nria().into(),
            }
            .into(),
        ])
        .nonce(1)
        .chain_id("test")
        .try_build()
        .unwrap();

    let signed_tx = Arc::new(tx.sign(&alice));
    let response = app.execute_transaction(signed_tx).await;

    // check that tx was not executed by checking nonce and balance are unchanged
    assert_eq!(
        app.state.get_account_nonce(&alice_address).await.unwrap(),
        0
    );
    assert_eq!(
        app.state
            .get_account_balance(&alice_address, &nria())
            .await
            .unwrap(),
        10u128.pow(19),
    );

    assert_eq!(
        response
            .unwrap_err()
            .downcast_ref::<InvalidNonce>()
            .map(|nonce_err| nonce_err.0)
            .unwrap(),
        1
    );
}

#[tokio::test]
async fn app_execute_transaction_invalid_chain_id() {
    let mut app = initialize_app(None, vec![]).await;

    let alice = get_alice_signing_key();
    let alice_address = astria_address(&alice.address_bytes());

    // create tx with invalid nonce 1
    let data = Bytes::from_static(b"hello world");
    let tx = TransactionBody::builder()
        .actions(vec![
            RollupDataSubmission {
                rollup_id: RollupId::from_unhashed_bytes(b"testchainid"),
                data,
                fee_asset: nria().into(),
            }
            .into(),
        ])
        .chain_id("wrong-chain")
        .try_build()
        .unwrap();
    let signed_tx = Arc::new(tx.sign(&alice));
    let response = app.execute_transaction(signed_tx).await;

    // check that tx was not executed by checking nonce and balance are unchanged
    assert_eq!(
        app.state.get_account_nonce(&alice_address).await.unwrap(),
        0
    );
    assert_eq!(
        app.state
            .get_account_balance(&alice_address, &nria())
            .await
            .unwrap(),
        10u128.pow(19),
    );

    assert_eq!(
        response
            .unwrap_err()
            .downcast_ref::<InvalidChainId>()
            .map(|chain_id_err| &chain_id_err.0)
            .unwrap(),
        "wrong-chain"
    );
}

#[tokio::test]
async fn app_stateful_check_fails_insufficient_total_balance() {
    use rand::rngs::OsRng;

    let mut app = initialize_app(None, vec![]).await;

    let alice = get_alice_signing_key();

    // create a new key; will have 0 balance
    let keypair = SigningKey::new(OsRng);
    let keypair_address = astria_address(keypair.verification_key().address_bytes());

    // figure out needed fee for a single transfer
    let data = Bytes::from_static(b"hello world");
    let fee = calculate_rollup_data_submission_fee_from_state(&data, &app.state.clone()).await;

    // transfer just enough to cover single sequence fee with data
    let signed_tx = TransactionBody::builder()
        .actions(vec![
            Transfer {
                to: keypair_address,
                amount: fee,
                asset: nria().into(),
                fee_asset: nria().into(),
            }
            .into(),
        ])
        .chain_id("test")
        .try_build()
        .unwrap()
        .sign(&alice);
    app.execute_transaction(Arc::new(signed_tx)).await.unwrap();

    // build double transfer exceeding balance
    let signed_tx_fail = TransactionBody::builder()
        .actions(vec![
            RollupDataSubmission {
                rollup_id: RollupId::from_unhashed_bytes(b"testchainid"),
                data: data.clone(),
                fee_asset: nria().into(),
            }
            .into(),
            RollupDataSubmission {
                rollup_id: RollupId::from_unhashed_bytes(b"testchainid"),
                data: data.clone(),
                fee_asset: nria().into(),
            }
            .into(),
        ])
        .chain_id("test")
        .try_build()
        .unwrap()
        .sign(&keypair);
    // try double, see fails stateful check
    let res = signed_tx_fail
        .check_and_execute(Arc::get_mut(&mut app.state).unwrap())
        .await
        .unwrap_err()
        .root_cause()
        .to_string();
    assert!(res.contains("insufficient funds for asset"));

    // build single transfer to see passes
    let signed_tx_pass = TransactionBody::builder()
        .actions(vec![
            RollupDataSubmission {
                rollup_id: RollupId::from_unhashed_bytes(b"testchainid"),
                data,
                fee_asset: nria().into(),
            }
            .into(),
        ])
        .chain_id("test")
        .try_build()
        .unwrap()
        .sign(&keypair);

    signed_tx_pass
        .check_and_execute(Arc::get_mut(&mut app.state).unwrap())
        .await
        .expect("stateful check should pass since we transferred enough to cover fee");
}

#[tokio::test]
async fn app_execute_transaction_bridge_lock_unlock_action_ok() {
    use crate::accounts::StateWriteExt as _;

    let alice = get_alice_signing_key();
    let alice_address = astria_address(&alice.address_bytes());

    let mut app = initialize_app(None, vec![]).await;
    let mut state_tx = StateDelta::new(app.state.clone());

    let bridge = get_bridge_signing_key();
    let bridge_address = astria_address(&bridge.address_bytes());
    let rollup_id: RollupId = RollupId::from_unhashed_bytes(b"testchainid");

    // give bridge eoa funds so it can pay for the
    // unlock transfer action
    let transfer_base = app
        .state
        .get_transfer_fees()
        .await
        .expect("should not error fetching transfer fees")
        .expect("transfer fees should be stored")
        .base;
    state_tx
        .put_account_balance(&bridge_address, &nria(), transfer_base)
        .unwrap();

    // create bridge account
    state_tx
        .put_bridge_account_rollup_id(&bridge_address, rollup_id)
        .unwrap();
    state_tx
        .put_bridge_account_ibc_asset(&bridge_address, nria())
        .unwrap();
    state_tx
        .put_bridge_account_withdrawer_address(&bridge_address, bridge_address)
        .unwrap();
    app.apply(state_tx);

    let amount = 100;
    let action = BridgeLock {
        to: bridge_address,
        amount,
        asset: nria().into(),
        fee_asset: nria().into(),
        destination_chain_address: "nootwashere".to_string(),
    };
    let tx = TransactionBody::builder()
        .actions(vec![action.into()])
        .chain_id("test")
        .try_build()
        .unwrap();

    let signed_tx = Arc::new(tx.sign(&alice));

    app.execute_transaction(signed_tx).await.unwrap();
    assert_eq!(
        app.state.get_account_nonce(&alice_address).await.unwrap(),
        1
    );

    // see can unlock through bridge unlock
    let action = BridgeUnlock {
        to: alice_address,
        amount,
        fee_asset: nria().into(),
        memo: "{ \"msg\": \"lilywashere\" }".into(),
        bridge_address,
        rollup_block_number: 1,
        rollup_withdrawal_event_id: "id-from-rollup".to_string(),
    };

    let tx = TransactionBody::builder()
        .actions(vec![action.into()])
        .chain_id("test")
        .try_build()
        .unwrap();

    let signed_tx = Arc::new(tx.sign(&bridge));
    app.execute_transaction(signed_tx)
        .await
        .expect("executing bridge unlock action should succeed");
    assert_eq!(
        app.state
            .get_account_balance(&bridge_address, &nria())
            .await
            .expect("executing bridge unlock action should succeed"),
        0,
        "bridge should've transferred out whole balance"
    );
}

#[tokio::test]
async fn app_execute_transaction_action_index_correctly_increments() {
    let alice = get_alice_signing_key();
    let alice_address = astria_address(&alice.address_bytes());
    let mut app = initialize_app(None, vec![]).await;

    let bridge_address = astria_address(&[99; 20]);
    let rollup_id = RollupId::from_unhashed_bytes(b"testchainid");
    let starting_index_of_action = 0;

    let mut state_tx = StateDelta::new(app.state.clone());
    state_tx
        .put_bridge_account_rollup_id(&bridge_address, rollup_id)
        .unwrap();
    state_tx
        .put_bridge_account_ibc_asset(&bridge_address, nria())
        .unwrap();
    app.apply(state_tx);

    let amount = 100;
    let action = BridgeLock {
        to: bridge_address,
        amount,
        asset: nria().into(),
        fee_asset: nria().into(),
        destination_chain_address: "nootwashere".to_string(),
    };

    let tx = TransactionBody::builder()
        .actions(vec![action.clone().into(), action.into()])
        .chain_id("test")
        .try_build()
        .unwrap();

    let signed_tx = Arc::new(tx.sign(&alice));
    app.execute_transaction(signed_tx.clone()).await.unwrap();
    assert_eq!(
        app.state.get_account_nonce(&alice_address).await.unwrap(),
        1
    );

    let all_deposits = app.state.get_cached_block_deposits();
    let deposits = all_deposits.get(&rollup_id).unwrap();
    assert_eq!(deposits.len(), 2);
    assert_eq!(deposits[0].source_action_index, starting_index_of_action);
    assert_eq!(
        deposits[1].source_action_index,
        starting_index_of_action + 1
    );
}

#[tokio::test]
async fn transaction_execution_records_deposit_event() {
    let mut app = initialize_app(None, vec![]).await;
    let mut state_tx = app
        .state
        .try_begin_transaction()
        .expect("state Arc should be present and unique");

    let alice = get_alice_signing_key();
    let bob_address = astria_address_from_hex_string(BOB_ADDRESS);
    state_tx
        .put_bridge_account_rollup_id(&bob_address, [0; 32].into())
        .unwrap();
    state_tx.put_allowed_fee_asset(&nria()).unwrap();
    state_tx
        .put_bridge_account_ibc_asset(&bob_address, nria())
        .unwrap();

    let action = BridgeLock {
        to: bob_address,
        amount: 1,
        asset: nria().into(),
        fee_asset: nria().into(),
        destination_chain_address: "test_chain_address".to_string(),
    };
    let tx = TransactionBody::builder()
        .actions(vec![action.into()])
        .chain_id("test")
        .try_build()
        .unwrap();
    let signed_tx = Arc::new(tx.sign(&alice));

    let expected_deposit = Deposit {
        bridge_address: bob_address,
        rollup_id: [0; 32].into(),
        amount: 1,
        asset: nria().into(),
        destination_chain_address: "test_chain_address".to_string(),
        source_transaction_id: signed_tx.id(),
        source_action_index: 0,
    };
    let expected_deposit_event = create_deposit_event(&expected_deposit);

    signed_tx.check_and_execute(&mut state_tx).await.unwrap();
    let events = &state_tx.apply().1;
    let event = events
        .iter()
        .find(|event| event.kind == "tx.deposit")
        .expect("should have deposit event");
    assert_eq!(*event, expected_deposit_event);
}

#[tokio::test]
async fn app_execute_transaction_ibc_sudo_change() {
    let alice = get_alice_signing_key();

    let mut app = initialize_app(Some(genesis_state()), vec![]).await;

    let new_address = astria_address_from_hex_string(BOB_ADDRESS);

    let tx = TransactionBody::builder()
        .actions(vec![Action::IbcSudoChange(IbcSudoChange {
            new_address,
        })])
        .chain_id("test")
        .try_build()
        .unwrap();

    let signed_tx = Arc::new(tx.sign(&alice));
    app.execute_transaction(signed_tx).await.unwrap();

    let ibc_sudo_address = app.state.get_ibc_sudo_address().await.unwrap();
    assert_eq!(ibc_sudo_address, new_address.bytes());
}

#[tokio::test]
async fn app_execute_transaction_ibc_sudo_change_error() {
    let alice = get_alice_signing_key();
    let alice_address = astria_address(&alice.address_bytes());
    let authority_sudo_address = astria_address_from_hex_string(CAROL_ADDRESS);

    let genesis_state = {
        let mut state = proto_genesis_state();
        state
            .authority_sudo_address
            .replace(authority_sudo_address.to_raw());
        state
            .ibc_sudo_address
            .replace(astria_address(&[0u8; 20]).to_raw());
        state
    }
    .try_into()
    .unwrap();
    let mut app = initialize_app(Some(genesis_state), vec![]).await;

    let tx = TransactionBody::builder()
        .actions(vec![Action::IbcSudoChange(IbcSudoChange {
            new_address: alice_address,
        })])
        .chain_id("test")
        .try_build()
        .unwrap();

    let signed_tx = Arc::new(tx.sign(&alice));
    let res = app
        .execute_transaction(signed_tx)
        .await
        .unwrap_err()
        .root_cause()
        .to_string();
    assert!(res.contains("signer is not the sudo key"));
}

#[tokio::test]
async fn transaction_execution_records_fee_event() {
    let mut app = initialize_app(None, vec![]).await;

    // transfer funds from Alice to Bob
    let alice = get_alice_signing_key();
    let bob_address = astria_address_from_hex_string(BOB_ADDRESS);
    let value = 333_333;
    let tx = TransactionBody::builder()
        .actions(vec![
            Transfer {
                to: bob_address,
                amount: value,
                asset: nria().into(),
                fee_asset: nria().into(),
            }
            .into(),
        ])
        .chain_id("test")
        .try_build()
        .unwrap();
    let signed_tx = Arc::new(tx.sign(&alice));
    let events = app.execute_transaction(signed_tx).await.unwrap();

    let event = events.first().unwrap();
    assert_eq!(event.kind, "tx.fees");
    assert_eq!(event.attributes[0].key, "actionName");
    assert_eq!(event.attributes[1].key, "asset");
    assert_eq!(event.attributes[2].key, "feeAmount");
    assert_eq!(event.attributes[3].key, "positionInTransaction");
}<|MERGE_RESOLUTION|>--- conflicted
+++ resolved
@@ -71,20 +71,7 @@
         StateWriteExt as _,
     },
     ibc::StateReadExt as _,
-<<<<<<< HEAD
-    test_utils::{
-        astria_address,
-        astria_address_from_hex_string,
-        calculate_rollup_data_submission_fee_from_state,
-        nria,
-        ASTRIA_PREFIX,
-=======
     test_utils::calculate_rollup_data_submission_fee_from_state,
-    transaction::{
-        InvalidChainId,
-        InvalidNonce,
->>>>>>> d9913bb2
-    },
     utils::create_deposit_event,
 };
 
