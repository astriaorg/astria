use std::sync::Arc;

use astria_core::{
    crypto::SigningKey,
    primitive::v1::{
        asset,
        RollupId,
    },
    protocol::{
        genesis::v1alpha1::GenesisAppState,
        transaction::v1alpha1::{
            action::{
                BridgeLockAction,
                BridgeUnlockAction,
                IbcRelayerChangeAction,
                SequenceAction,
                SudoAddressChangeAction,
                TransferAction,
                ValidatorUpdate,
            },
            Action,
            TransactionParams,
            UnsignedTransaction,
        },
    },
    sequencerblock::v1alpha1::block::Deposit,
    Protobuf as _,
};
use bytes::Bytes;
<<<<<<< HEAD
use cnidarium::StateDelta;
use tendermint::abci::EventAttributeIndexExt as _;
=======
use cnidarium::{
    ArcStateDeltaExt as _,
    StateDelta,
};
>>>>>>> a29c857e

use super::test_utils::get_alice_signing_key;
use crate::{
    accounts::StateReadExt as _,
    app::{
        test_utils::{
            calculate_fee_from_state,
            get_bridge_signing_key,
            initialize_app,
            BOB_ADDRESS,
            CAROL_ADDRESS,
        },
        ActionHandler as _,
    },
    assets::{
        StateReadExt as _,
        StateWriteExt as _,
    },
    authority::StateReadExt as _,
    bridge::{
        StateReadExt as _,
        StateWriteExt as _,
    },
    ibc::StateReadExt as _,
    test_utils::{
        astria_address,
        astria_address_from_hex_string,
        nria,
        ASTRIA_PREFIX,
    },
    transaction::{
        InvalidChainId,
        InvalidNonce,
    },
    utils::create_deposit_event,
};

fn proto_genesis_state() -> astria_core::generated::protocol::genesis::v1alpha1::GenesisAppState {
    astria_core::generated::protocol::genesis::v1alpha1::GenesisAppState {
        authority_sudo_address: Some(
            get_alice_signing_key()
                .try_address(ASTRIA_PREFIX)
                .unwrap()
                .to_raw(),
        ),
        ibc_sudo_address: Some(
            get_alice_signing_key()
                .try_address(ASTRIA_PREFIX)
                .unwrap()
                .to_raw(),
        ),
        ..crate::app::test_utils::proto_genesis_state()
    }
}

fn genesis_state() -> GenesisAppState {
    GenesisAppState::try_from_raw(proto_genesis_state()).unwrap()
}

fn test_asset() -> asset::Denom {
    "test".parse().unwrap()
}

#[tokio::test]
async fn app_execute_transaction_transfer() {
    let mut app = initialize_app(None, vec![]).await;

    // transfer funds from Alice to Bob
    let alice = get_alice_signing_key();
    let alice_address = astria_address(&alice.address_bytes());
    let bob_address = astria_address_from_hex_string(BOB_ADDRESS);
    let value = 333_333;
    let tx = UnsignedTransaction {
        params: TransactionParams::builder()
            .nonce(0)
            .chain_id("test")
            .build(),
        actions: vec![
            TransferAction {
                to: bob_address,
                amount: value,
                asset: crate::test_utils::nria().into(),
                fee_asset: crate::test_utils::nria().into(),
            }
            .into(),
        ],
    };

    let signed_tx = Arc::new(tx.into_signed(&alice));
    app.execute_transaction(signed_tx).await.unwrap();

    assert_eq!(
        app.state
            .get_account_balance(bob_address, nria())
            .await
            .unwrap(),
        value + 10u128.pow(19)
    );
    let transfer_fee = app.state.get_transfer_base_fee().await.unwrap();
    assert_eq!(
        app.state
            .get_account_balance(alice_address, nria())
            .await
            .unwrap(),
        10u128.pow(19) - (value + transfer_fee),
    );
    assert_eq!(app.state.get_account_nonce(bob_address).await.unwrap(), 0);
    assert_eq!(app.state.get_account_nonce(alice_address).await.unwrap(), 1);
}

#[tokio::test]
async fn app_execute_transaction_transfer_not_native_token() {
    use crate::accounts::StateWriteExt as _;

    let mut app = initialize_app(None, vec![]).await;

    // create some asset to be transferred and update Alice's balance of it
    let value = 333_333;
    let alice = get_alice_signing_key();
    let alice_address = astria_address(&alice.address_bytes());

    let mut state_tx = StateDelta::new(app.state.clone());
    state_tx
        .put_account_balance(alice_address, &test_asset(), value)
        .unwrap();
    app.apply(state_tx);

    // transfer funds from Alice to Bob; use native token for fee payment
    let bob_address = astria_address_from_hex_string(BOB_ADDRESS);
    let tx = UnsignedTransaction {
        params: TransactionParams::builder()
            .nonce(0)
            .chain_id("test")
            .build(),
        actions: vec![
            TransferAction {
                to: bob_address,
                amount: value,
                asset: test_asset(),
                fee_asset: nria().into(),
            }
            .into(),
        ],
    };

    let signed_tx = Arc::new(tx.into_signed(&alice));
    app.execute_transaction(signed_tx).await.unwrap();

    assert_eq!(
        app.state
            .get_account_balance(bob_address, nria())
            .await
            .unwrap(),
        10u128.pow(19), // genesis balance
    );
    assert_eq!(
        app.state
            .get_account_balance(bob_address, test_asset())
            .await
            .unwrap(),
        value, // transferred amount
    );

    let transfer_fee = app.state.get_transfer_base_fee().await.unwrap();
    assert_eq!(
        app.state
            .get_account_balance(alice_address, nria())
            .await
            .unwrap(),
        10u128.pow(19) - transfer_fee, // genesis balance - fee
    );
    assert_eq!(
        app.state
            .get_account_balance(alice_address, test_asset())
            .await
            .unwrap(),
        0, // 0 since all funds of `asset` were transferred
    );

    assert_eq!(app.state.get_account_nonce(bob_address).await.unwrap(), 0);
    assert_eq!(app.state.get_account_nonce(alice_address).await.unwrap(), 1);
}

#[tokio::test]
async fn app_execute_transaction_transfer_balance_too_low_for_fee() {
    use rand::rngs::OsRng;

    let mut app = initialize_app(None, vec![]).await;

    // create a new key; will have 0 balance
    let keypair = SigningKey::new(OsRng);
    let bob = astria_address_from_hex_string(BOB_ADDRESS);

    // 0-value transfer; only fee is deducted from sender
    let tx = UnsignedTransaction {
        params: TransactionParams::builder()
            .nonce(0)
            .chain_id("test")
            .build(),
        actions: vec![
            TransferAction {
                to: bob,
                amount: 0,
                asset: nria().into(),
                fee_asset: nria().into(),
            }
            .into(),
        ],
    };

    let signed_tx = Arc::new(tx.into_signed(&keypair));
    let res = app
        .execute_transaction(signed_tx)
        .await
        .unwrap_err()
        .root_cause()
        .to_string();
    assert!(res.contains("insufficient funds"));
}

#[tokio::test]
async fn app_execute_transaction_sequence() {
    use crate::sequence::StateWriteExt as _;

    let mut app = initialize_app(None, vec![]).await;
    let mut state_tx = StateDelta::new(app.state.clone());
    state_tx.put_sequence_action_base_fee(0);
    state_tx.put_sequence_action_byte_cost_multiplier(1);
    app.apply(state_tx);

    let alice = get_alice_signing_key();
    let alice_address = astria_address(&alice.address_bytes());
    let data = Bytes::from_static(b"hello world");
    let fee = calculate_fee_from_state(&data, &app.state).await.unwrap();

    let tx = UnsignedTransaction {
        params: TransactionParams::builder()
            .nonce(0)
            .chain_id("test")
            .build(),
        actions: vec![
            SequenceAction {
                rollup_id: RollupId::from_unhashed_bytes(b"testchainid"),
                data,
                fee_asset: nria().into(),
            }
            .into(),
        ],
    };

    let signed_tx = Arc::new(tx.into_signed(&alice));
    app.execute_transaction(signed_tx).await.unwrap();
    assert_eq!(app.state.get_account_nonce(alice_address).await.unwrap(), 1);

    assert_eq!(
        app.state
            .get_account_balance(alice_address, nria())
            .await
            .unwrap(),
        10u128.pow(19) - fee,
    );
}

#[tokio::test]
async fn app_execute_transaction_invalid_fee_asset() {
    let mut app = initialize_app(None, vec![]).await;

    let alice = get_alice_signing_key();
    let data = Bytes::from_static(b"hello world");

    let tx = UnsignedTransaction {
        params: TransactionParams::builder()
            .nonce(0)
            .chain_id("test")
            .build(),
        actions: vec![
            SequenceAction {
                rollup_id: RollupId::from_unhashed_bytes(b"testchainid"),
                data,
                fee_asset: test_asset(),
            }
            .into(),
        ],
    };

    let signed_tx = Arc::new(tx.into_signed(&alice));
    assert!(app.execute_transaction(signed_tx).await.is_err());
}

#[tokio::test]
async fn app_execute_transaction_validator_update() {
    let alice = get_alice_signing_key();
    let alice_address = astria_address(&alice.address_bytes());

    let mut app = initialize_app(Some(genesis_state()), vec![]).await;

    let update = ValidatorUpdate {
        power: 100,
        verification_key: crate::test_utils::verification_key(1),
    };

    let tx = UnsignedTransaction {
        params: TransactionParams::builder()
            .nonce(0)
            .chain_id("test")
            .build(),
        actions: vec![Action::ValidatorUpdate(update.clone())],
    };

    let signed_tx = Arc::new(tx.into_signed(&alice));
    app.execute_transaction(signed_tx).await.unwrap();
    assert_eq!(app.state.get_account_nonce(alice_address).await.unwrap(), 1);

    let validator_updates = app.state.get_validator_updates().await.unwrap();
    assert_eq!(validator_updates.len(), 1);
    assert_eq!(
        validator_updates.get(crate::test_utils::verification_key(1).address_bytes()),
        Some(&update)
    );
}

#[tokio::test]
async fn app_execute_transaction_ibc_relayer_change_addition() {
    let alice = get_alice_signing_key();
    let alice_address = astria_address(&alice.address_bytes());

    let mut app = initialize_app(Some(genesis_state()), vec![]).await;

    let tx = UnsignedTransaction {
        params: TransactionParams::builder()
            .nonce(0)
            .chain_id("test")
            .build(),
        actions: vec![IbcRelayerChangeAction::Addition(alice_address).into()],
    };

    let signed_tx = Arc::new(tx.into_signed(&alice));
    app.execute_transaction(signed_tx).await.unwrap();
    assert_eq!(app.state.get_account_nonce(alice_address).await.unwrap(), 1);
    assert!(app.state.is_ibc_relayer(alice_address).await.unwrap());
}

#[tokio::test]
async fn app_execute_transaction_ibc_relayer_change_deletion() {
    let alice = get_alice_signing_key();
    let alice_address = astria_address(&alice.address_bytes());

    let genesis_state = {
        let mut state = proto_genesis_state();
        state.ibc_relayer_addresses.push(alice_address.to_raw());
        state
    }
    .try_into()
    .unwrap();
    let mut app = initialize_app(Some(genesis_state), vec![]).await;

    let tx = UnsignedTransaction {
        params: TransactionParams::builder()
            .nonce(0)
            .chain_id("test")
            .build(),
        actions: vec![IbcRelayerChangeAction::Removal(alice_address).into()],
    };

    let signed_tx = Arc::new(tx.into_signed(&alice));
    app.execute_transaction(signed_tx).await.unwrap();
    assert_eq!(app.state.get_account_nonce(alice_address).await.unwrap(), 1);
    assert!(!app.state.is_ibc_relayer(alice_address).await.unwrap());
}

#[tokio::test]
async fn app_execute_transaction_ibc_relayer_change_invalid() {
    let alice = get_alice_signing_key();
    let alice_address = astria_address(&alice.address_bytes());
    let genesis_state = {
        let mut state = proto_genesis_state();
        state
            .ibc_sudo_address
            .replace(astria_address(&[0; 20]).to_raw());
        state.ibc_relayer_addresses.push(alice_address.to_raw());
        state
    }
    .try_into()
    .unwrap();
    let mut app = initialize_app(Some(genesis_state), vec![]).await;

    let tx = UnsignedTransaction {
        params: TransactionParams::builder()
            .nonce(0)
            .chain_id("test")
            .build(),
        actions: vec![IbcRelayerChangeAction::Removal(alice_address).into()],
    };

    let signed_tx = Arc::new(tx.into_signed(&alice));
    assert!(app.execute_transaction(signed_tx).await.is_err());
}

#[tokio::test]
async fn app_execute_transaction_sudo_address_change() {
    let alice = get_alice_signing_key();
    let alice_address = astria_address(&alice.address_bytes());

    let mut app = initialize_app(Some(genesis_state()), vec![]).await;

    let new_address = astria_address_from_hex_string(BOB_ADDRESS);

    let tx = UnsignedTransaction {
        params: TransactionParams::builder()
            .nonce(0)
            .chain_id("test")
            .build(),
        actions: vec![Action::SudoAddressChange(SudoAddressChangeAction {
            new_address,
        })],
    };

    let signed_tx = Arc::new(tx.into_signed(&alice));
    app.execute_transaction(signed_tx).await.unwrap();
    assert_eq!(app.state.get_account_nonce(alice_address).await.unwrap(), 1);

    let sudo_address = app.state.get_sudo_address().await.unwrap();
    assert_eq!(sudo_address, new_address.bytes());
}

#[tokio::test]
async fn app_execute_transaction_sudo_address_change_error() {
    let alice = get_alice_signing_key();
    let alice_address = astria_address(&alice.address_bytes());
    let authority_sudo_address = astria_address_from_hex_string(CAROL_ADDRESS);

    let genesis_state = {
        let mut state = proto_genesis_state();
        state
            .authority_sudo_address
            .replace(authority_sudo_address.to_raw());
        state
            .ibc_sudo_address
            .replace(astria_address(&[0u8; 20]).to_raw());
        state
    }
    .try_into()
    .unwrap();
    let mut app = initialize_app(Some(genesis_state), vec![]).await;

    let tx = UnsignedTransaction {
        params: TransactionParams::builder()
            .nonce(0)
            .chain_id("test")
            .build(),
        actions: vec![Action::SudoAddressChange(SudoAddressChangeAction {
            new_address: alice_address,
        })],
    };

    let signed_tx = Arc::new(tx.into_signed(&alice));
    let res = app
        .execute_transaction(signed_tx)
        .await
        .unwrap_err()
        .root_cause()
        .to_string();
    assert!(res.contains("signer is not the sudo key"));
}

#[tokio::test]
async fn app_execute_transaction_fee_asset_change_addition() {
    use astria_core::protocol::transaction::v1alpha1::action::FeeAssetChangeAction;

    let alice = get_alice_signing_key();
    let alice_address = astria_address(&alice.address_bytes());

    let mut app = initialize_app(Some(genesis_state()), vec![]).await;

    let tx = UnsignedTransaction {
        params: TransactionParams::builder()
            .nonce(0)
            .chain_id("test")
            .build(),
        actions: vec![Action::FeeAssetChange(FeeAssetChangeAction::Addition(
            test_asset(),
        ))],
    };

    let signed_tx = Arc::new(tx.into_signed(&alice));
    app.execute_transaction(signed_tx).await.unwrap();
    assert_eq!(app.state.get_account_nonce(alice_address).await.unwrap(), 1);

    assert!(app.state.is_allowed_fee_asset(&test_asset()).await.unwrap());
}

#[tokio::test]
async fn app_execute_transaction_fee_asset_change_removal() {
    use astria_core::protocol::transaction::v1alpha1::action::FeeAssetChangeAction;

    let alice = get_alice_signing_key();
    let alice_address = astria_address(&alice.address_bytes());

    let genesis_state = {
        let mut state = proto_genesis_state();
        state.allowed_fee_assets.push(test_asset().to_string());
        state
    }
    .try_into()
    .unwrap();
    let mut app = initialize_app(Some(genesis_state), vec![]).await;

    let tx = UnsignedTransaction {
        params: TransactionParams::builder()
            .nonce(0)
            .chain_id("test")
            .build(),
        actions: vec![Action::FeeAssetChange(FeeAssetChangeAction::Removal(
            test_asset(),
        ))],
    };

    let signed_tx = Arc::new(tx.into_signed(&alice));
    app.execute_transaction(signed_tx).await.unwrap();
    assert_eq!(app.state.get_account_nonce(alice_address).await.unwrap(), 1);

    assert!(!app.state.is_allowed_fee_asset(test_asset()).await.unwrap());
}

#[tokio::test]
async fn app_execute_transaction_fee_asset_change_invalid() {
    use astria_core::protocol::transaction::v1alpha1::action::FeeAssetChangeAction;

    let alice = get_alice_signing_key();

    let mut app = initialize_app(Some(genesis_state()), vec![]).await;

    let tx = UnsignedTransaction {
        params: TransactionParams::builder()
            .nonce(0)
            .chain_id("test")
            .build(),
        actions: vec![Action::FeeAssetChange(FeeAssetChangeAction::Removal(
            nria().into(),
        ))],
    };

    let signed_tx = Arc::new(tx.into_signed(&alice));
    let res = app
        .execute_transaction(signed_tx)
        .await
        .unwrap_err()
        .root_cause()
        .to_string();
    assert!(res.contains("cannot remove last allowed fee asset"));
}

#[tokio::test]
async fn app_execute_transaction_init_bridge_account_ok() {
    use astria_core::protocol::transaction::v1alpha1::action::InitBridgeAccountAction;

    let alice = get_alice_signing_key();
    let alice_address = astria_address(&alice.address_bytes());

    let mut app = initialize_app(None, vec![]).await;
    let mut state_tx = StateDelta::new(app.state.clone());
    let fee = 12; // arbitrary
    state_tx.put_init_bridge_account_base_fee(fee);
    app.apply(state_tx);

    let rollup_id = RollupId::from_unhashed_bytes(b"testchainid");
    let action = InitBridgeAccountAction {
        rollup_id,
        asset: nria().into(),
        fee_asset: nria().into(),
        sudo_address: None,
        withdrawer_address: None,
    };
    let tx = UnsignedTransaction {
        params: TransactionParams::builder()
            .nonce(0)
            .chain_id("test")
            .build(),
        actions: vec![action.into()],
    };

    let signed_tx = Arc::new(tx.into_signed(&alice));

    let before_balance = app
        .state
        .get_account_balance(alice_address, nria())
        .await
        .unwrap();
    app.execute_transaction(signed_tx).await.unwrap();
    assert_eq!(app.state.get_account_nonce(alice_address).await.unwrap(), 1);
    assert_eq!(
        app.state
            .get_bridge_account_rollup_id(alice_address)
            .await
            .unwrap()
            .unwrap(),
        rollup_id
    );
    assert_eq!(
        app.state
            .get_bridge_account_ibc_asset(alice_address)
            .await
            .unwrap(),
        nria().to_ibc_prefixed(),
    );
    assert_eq!(
        app.state
            .get_account_balance(alice_address, &nria())
            .await
            .unwrap(),
        before_balance - fee,
    );
}

#[tokio::test]
async fn app_execute_transaction_init_bridge_account_account_already_registered() {
    use astria_core::protocol::transaction::v1alpha1::action::InitBridgeAccountAction;

    let alice = get_alice_signing_key();
    let mut app = initialize_app(None, vec![]).await;

    let rollup_id = RollupId::from_unhashed_bytes(b"testchainid");
    let action = InitBridgeAccountAction {
        rollup_id,
        asset: nria().into(),
        fee_asset: nria().into(),
        sudo_address: None,
        withdrawer_address: None,
    };
    let tx = UnsignedTransaction {
        params: TransactionParams::builder()
            .nonce(0)
            .chain_id("test")
            .build(),

        actions: vec![action.into()],
    };

    let signed_tx = Arc::new(tx.into_signed(&alice));
    app.execute_transaction(signed_tx).await.unwrap();

    let action = InitBridgeAccountAction {
        rollup_id,
        asset: nria().into(),
        fee_asset: nria().into(),
        sudo_address: None,
        withdrawer_address: None,
    };
    let tx = UnsignedTransaction {
        params: TransactionParams::builder()
            .nonce(0)
            .chain_id("test")
            .build(),
        actions: vec![action.into()],
    };

    let signed_tx = Arc::new(tx.into_signed(&alice));
    assert!(app.execute_transaction(signed_tx).await.is_err());
}

#[tokio::test]
async fn app_execute_transaction_bridge_lock_action_ok() {
    let alice = get_alice_signing_key();
    let alice_address = astria_address(&alice.address_bytes());
    let mut app = initialize_app(None, vec![]).await;

    let bridge_address = astria_address(&[99; 20]);
    let rollup_id = RollupId::from_unhashed_bytes(b"testchainid");
    let starting_index_of_action = 0;

    let mut state_tx = StateDelta::new(app.state.clone());
    state_tx.put_bridge_account_rollup_id(bridge_address, &rollup_id);
    state_tx
        .put_bridge_account_ibc_asset(bridge_address, nria())
        .unwrap();
    app.apply(state_tx);

    let amount = 100;
    let action = BridgeLockAction {
        to: bridge_address,
        amount,
        asset: nria().into(),
        fee_asset: nria().into(),
        destination_chain_address: "nootwashere".to_string(),
    };
    let tx = UnsignedTransaction {
        params: TransactionParams::builder()
            .nonce(0)
            .chain_id("test")
            .build(),
        actions: vec![action.into()],
    };

    let signed_tx = Arc::new(tx.into_signed(&alice));

    let alice_before_balance = app
        .state
        .get_account_balance(alice_address, nria())
        .await
        .unwrap();
    let bridge_before_balance = app
        .state
        .get_account_balance(bridge_address, nria())
        .await
        .unwrap();

    app.execute_transaction(signed_tx.clone()).await.unwrap();
    assert_eq!(app.state.get_account_nonce(alice_address).await.unwrap(), 1);
    let transfer_fee = app.state.get_transfer_base_fee().await.unwrap();
    let expected_deposit = Deposit::new(
        bridge_address,
        rollup_id,
        amount,
        nria().into(),
        "nootwashere".to_string(),
        signed_tx.id(),
        starting_index_of_action,
    );

    let fee = transfer_fee
        + app
            .state
            .get_bridge_lock_byte_cost_multiplier()
            .await
            .unwrap()
            * crate::bridge::get_deposit_byte_len(&expected_deposit);
    assert_eq!(
        app.state
            .get_account_balance(alice_address, nria())
            .await
            .unwrap(),
        alice_before_balance - (amount + fee)
    );
    assert_eq!(
        app.state
            .get_account_balance(bridge_address, nria())
            .await
            .unwrap(),
        bridge_before_balance + amount
    );

    let deposits = app.state.get_deposit_events(&rollup_id).await.unwrap();
    assert_eq!(deposits.len(), 1);
    assert_eq!(deposits[0], expected_deposit);
}

#[tokio::test]
async fn app_execute_transaction_bridge_lock_action_invalid_for_eoa() {
    use astria_core::protocol::transaction::v1alpha1::action::BridgeLockAction;

    let alice = get_alice_signing_key();
    let mut app = initialize_app(None, vec![]).await;

    // don't actually register this address as a bridge address
    let bridge_address = astria_address(&[99; 20]);

    let amount = 100;
    let action = BridgeLockAction {
        to: bridge_address,
        amount,
        asset: nria().into(),
        fee_asset: nria().into(),
        destination_chain_address: "nootwashere".to_string(),
    };
    let tx = UnsignedTransaction {
        params: TransactionParams::builder()
            .nonce(0)
            .chain_id("test")
            .build(),
        actions: vec![action.into()],
    };

    let signed_tx = Arc::new(tx.into_signed(&alice));
    assert!(app.execute_transaction(signed_tx).await.is_err());
}

#[tokio::test]
async fn app_execute_transaction_invalid_nonce() {
    let mut app = initialize_app(None, vec![]).await;

    let alice = get_alice_signing_key();
    let alice_address = astria_address(&alice.address_bytes());

    // create tx with invalid nonce 1
    let data = Bytes::from_static(b"hello world");
    let tx = UnsignedTransaction {
        params: TransactionParams::builder()
            .nonce(1)
            .chain_id("test")
            .build(),
        actions: vec![
            SequenceAction {
                rollup_id: RollupId::from_unhashed_bytes(b"testchainid"),
                data,
                fee_asset: nria().into(),
            }
            .into(),
        ],
    };

    let signed_tx = Arc::new(tx.into_signed(&alice));
    let response = app.execute_transaction(signed_tx).await;

    // check that tx was not executed by checking nonce and balance are unchanged
    assert_eq!(app.state.get_account_nonce(alice_address).await.unwrap(), 0);
    assert_eq!(
        app.state
            .get_account_balance(alice_address, nria())
            .await
            .unwrap(),
        10u128.pow(19),
    );

    assert_eq!(
        response
            .unwrap_err()
            .downcast_ref::<InvalidNonce>()
            .map(|nonce_err| nonce_err.0)
            .unwrap(),
        1
    );
}

#[tokio::test]
async fn app_execute_transaction_invalid_chain_id() {
    let mut app = initialize_app(None, vec![]).await;

    let alice = get_alice_signing_key();
    let alice_address = astria_address(&alice.address_bytes());

    // create tx with invalid nonce 1
    let data = Bytes::from_static(b"hello world");
    let tx = UnsignedTransaction {
        params: TransactionParams::builder()
            .nonce(0)
            .chain_id("wrong-chain")
            .build(),
        actions: vec![
            SequenceAction {
                rollup_id: RollupId::from_unhashed_bytes(b"testchainid"),
                data,
                fee_asset: nria().into(),
            }
            .into(),
        ],
    };

    let signed_tx = Arc::new(tx.into_signed(&alice));
    let response = app.execute_transaction(signed_tx).await;

    // check that tx was not executed by checking nonce and balance are unchanged
    assert_eq!(app.state.get_account_nonce(alice_address).await.unwrap(), 0);
    assert_eq!(
        app.state
            .get_account_balance(alice_address, nria())
            .await
            .unwrap(),
        10u128.pow(19),
    );

    assert_eq!(
        response
            .unwrap_err()
            .downcast_ref::<InvalidChainId>()
            .map(|chain_id_err| &chain_id_err.0)
            .unwrap(),
        "wrong-chain"
    );
}

#[tokio::test]
async fn app_stateful_check_fails_insufficient_total_balance() {
    use rand::rngs::OsRng;

    let mut app = initialize_app(None, vec![]).await;

    let alice = get_alice_signing_key();

    // create a new key; will have 0 balance
    let keypair = SigningKey::new(OsRng);
    let keypair_address = astria_address(&keypair.verification_key().address_bytes());

    // figure out needed fee for a single transfer
    let data = Bytes::from_static(b"hello world");
    let fee = calculate_fee_from_state(&data, &app.state.clone())
        .await
        .unwrap();

    // transfer just enough to cover single sequence fee with data
    let signed_tx = UnsignedTransaction {
        params: TransactionParams::builder()
            .nonce(0)
            .chain_id("test")
            .build(),
        actions: vec![
            TransferAction {
                to: keypair_address,
                amount: fee,
                asset: nria().into(),
                fee_asset: nria().into(),
            }
            .into(),
        ],
    }
    .into_signed(&alice);

    // make transfer
    app.execute_transaction(Arc::new(signed_tx)).await.unwrap();

    // build double transfer exceeding balance
    let signed_tx_fail = UnsignedTransaction {
        params: TransactionParams::builder()
            .nonce(0)
            .chain_id("test")
            .build(),
        actions: vec![
            SequenceAction {
                rollup_id: RollupId::from_unhashed_bytes(b"testchainid"),
                data: data.clone(),
                fee_asset: nria().into(),
            }
            .into(),
            SequenceAction {
                rollup_id: RollupId::from_unhashed_bytes(b"testchainid"),
                data: data.clone(),
                fee_asset: nria().into(),
            }
            .into(),
        ],
    }
    .into_signed(&keypair);

    // try double, see fails stateful check
    let res = signed_tx_fail
        .check_and_execute(Arc::get_mut(&mut app.state).unwrap())
        .await
        .unwrap_err()
        .root_cause()
        .to_string();
    assert!(res.contains("insufficient funds for asset"));

    // build single transfer to see passes
    let signed_tx_pass = UnsignedTransaction {
        params: TransactionParams::builder()
            .nonce(0)
            .chain_id("test")
            .build(),
        actions: vec![
            SequenceAction {
                rollup_id: RollupId::from_unhashed_bytes(b"testchainid"),
                data,
                fee_asset: nria().into(),
            }
            .into(),
        ],
    }
    .into_signed(&keypair);

    signed_tx_pass
        .check_and_execute(Arc::get_mut(&mut app.state).unwrap())
        .await
        .expect("stateful check should pass since we transferred enough to cover fee");
}

#[tokio::test]
async fn app_execute_transaction_bridge_lock_unlock_action_ok() {
    use crate::accounts::StateWriteExt as _;

    let alice = get_alice_signing_key();
    let alice_address = astria_address(&alice.address_bytes());

    let mut app = initialize_app(None, vec![]).await;
    let mut state_tx = StateDelta::new(app.state.clone());

    let bridge = get_bridge_signing_key();
    let bridge_address = astria_address(&bridge.address_bytes());
    let rollup_id: RollupId = RollupId::from_unhashed_bytes(b"testchainid");

    // give bridge eoa funds so it can pay for the
    // unlock transfer action
    let transfer_fee = app.state.get_transfer_base_fee().await.unwrap();
    state_tx
        .put_account_balance(bridge_address, nria(), transfer_fee)
        .unwrap();

    // create bridge account
    state_tx.put_bridge_account_rollup_id(bridge_address, &rollup_id);
    state_tx
        .put_bridge_account_ibc_asset(bridge_address, nria())
        .unwrap();
    state_tx.put_bridge_account_withdrawer_address(bridge_address, bridge_address);
    app.apply(state_tx);

    let amount = 100;
    let action = BridgeLockAction {
        to: bridge_address,
        amount,
        asset: nria().into(),
        fee_asset: nria().into(),
        destination_chain_address: "nootwashere".to_string(),
    };
    let tx = UnsignedTransaction {
        params: TransactionParams::builder()
            .nonce(0)
            .chain_id("test")
            .build(),
        actions: vec![action.into()],
    };

    let signed_tx = Arc::new(tx.into_signed(&alice));

    app.execute_transaction(signed_tx).await.unwrap();
    assert_eq!(app.state.get_account_nonce(alice_address).await.unwrap(), 1);

    // see can unlock through bridge unlock
    let action = BridgeUnlockAction {
        to: alice_address,
        amount,
        fee_asset: nria().into(),
        memo: "{ \"msg\": \"lilywashere\" }".into(),
        bridge_address,
        rollup_block_number: 1,
        rollup_withdrawal_event_id: "id-from-rollup".to_string(),
    };

    let tx = UnsignedTransaction {
        params: TransactionParams::builder()
            .nonce(0)
            .chain_id("test")
            .build(),
        actions: vec![action.into()],
    };

    let signed_tx = Arc::new(tx.into_signed(&bridge));
    app.execute_transaction(signed_tx)
        .await
        .expect("executing bridge unlock action should succeed");
    assert_eq!(
        app.state
            .get_account_balance(bridge_address, nria())
            .await
            .expect("executing bridge unlock action should succeed"),
        0,
        "bridge should've transferred out whole balance"
    );
}

#[tokio::test]
<<<<<<< HEAD
async fn transaction_execution_records_fee_event() {
    let mut app = initialize_app(None, vec![]).await;

    // transfer funds from Alice to Bob
    let alice = get_alice_signing_key();
    let bob_address = astria_address_from_hex_string(BOB_ADDRESS);
    let value = 333_333;
=======
async fn app_execute_transaction_action_index_correctly_increments() {
    let alice = get_alice_signing_key();
    let alice_address = astria_address(&alice.address_bytes());
    let mut app = initialize_app(None, vec![]).await;

    let bridge_address = astria_address(&[99; 20]);
    let rollup_id = RollupId::from_unhashed_bytes(b"testchainid");
    let starting_index_of_action = 0;

    let mut state_tx = StateDelta::new(app.state.clone());
    state_tx.put_bridge_account_rollup_id(bridge_address, &rollup_id);
    state_tx
        .put_bridge_account_ibc_asset(bridge_address, nria())
        .unwrap();
    app.apply(state_tx);

    let amount = 100;
    let action = BridgeLockAction {
        to: bridge_address,
        amount,
        asset: nria().into(),
        fee_asset: nria().into(),
        destination_chain_address: "nootwashere".to_string(),
    };
    let tx = UnsignedTransaction {
        params: TransactionParams::builder()
            .nonce(0)
            .chain_id("test")
            .build(),
        actions: vec![action.clone().into(), action.into()],
    };

    let signed_tx = Arc::new(tx.into_signed(&alice));
    app.execute_transaction(signed_tx.clone()).await.unwrap();
    assert_eq!(app.state.get_account_nonce(alice_address).await.unwrap(), 1);

    let deposits = app.state.get_deposit_events(&rollup_id).await.unwrap();
    assert_eq!(deposits.len(), 2);
    assert_eq!(deposits[0].source_action_index(), starting_index_of_action);
    assert_eq!(
        deposits[1].source_action_index(),
        starting_index_of_action + 1
    );
}

#[tokio::test]
async fn transaction_execution_records_deposit_event() {
    let mut app = initialize_app(None, vec![]).await;
    let mut state_tx = app
        .state
        .try_begin_transaction()
        .expect("state Arc should be present and unique");

    let alice = get_alice_signing_key();
    let bob_address = astria_address_from_hex_string(BOB_ADDRESS);
    state_tx.put_bridge_account_rollup_id(bob_address, &[0; 32].into());
    state_tx.put_allowed_fee_asset(nria());
    state_tx
        .put_bridge_account_ibc_asset(bob_address, nria())
        .unwrap();
>>>>>>> a29c857e
    let tx = UnsignedTransaction {
        params: TransactionParams::builder()
            .nonce(0)
            .chain_id("test")
            .build(),
        actions: vec![
<<<<<<< HEAD
            TransferAction {
                to: bob_address,
                amount: value,
                asset: nria().into(),
                fee_asset: nria().into(),
=======
            BridgeLockAction {
                to: bob_address,
                amount: 1,
                asset: nria().into(),
                fee_asset: nria().into(),
                destination_chain_address: "test_chain_address".to_string(),
>>>>>>> a29c857e
            }
            .into(),
        ],
    };

    let signed_tx = Arc::new(tx.into_signed(&alice));

<<<<<<< HEAD
    let events = app.execute_transaction(signed_tx).await.unwrap();
    let transfer_fee = app.state.get_transfer_base_fee().await.unwrap();
    let event = events.first().unwrap();
    assert_eq!(event.kind, "tx.fees");
    assert_eq!(
        event.attributes[0],
        ("asset", nria().to_string()).index().into()
    );
    assert_eq!(
        event.attributes[1],
        ("feeAmount", transfer_fee.to_string()).index().into()
    );
    assert_eq!(
        event.attributes[2],
        ("actionType", "TransferAction").index().into()
    );
=======
    let expected_deposit = Deposit::new(
        bob_address,
        [0; 32].into(),
        1,
        nria().into(),
        "test_chain_address".to_string(),
        signed_tx.id(),
        0,
    );
    let expected_deposit_event = create_deposit_event(&expected_deposit);

    signed_tx.check_and_execute(&mut state_tx).await.unwrap();
    let events = &state_tx.apply().1;
    let event = events
        .iter()
        .find(|event| event.kind == "tx.deposit")
        .expect("should have deposit event");
    assert_eq!(*event, expected_deposit_event);
>>>>>>> a29c857e
}<|MERGE_RESOLUTION|>--- conflicted
+++ resolved
@@ -27,15 +27,11 @@
     Protobuf as _,
 };
 use bytes::Bytes;
-<<<<<<< HEAD
-use cnidarium::StateDelta;
-use tendermint::abci::EventAttributeIndexExt as _;
-=======
 use cnidarium::{
     ArcStateDeltaExt as _,
     StateDelta,
 };
->>>>>>> a29c857e
+use tendermint::abci::EventAttributeIndexExt as _;
 
 use super::test_utils::get_alice_signing_key;
 use crate::{
@@ -1084,15 +1080,6 @@
 }
 
 #[tokio::test]
-<<<<<<< HEAD
-async fn transaction_execution_records_fee_event() {
-    let mut app = initialize_app(None, vec![]).await;
-
-    // transfer funds from Alice to Bob
-    let alice = get_alice_signing_key();
-    let bob_address = astria_address_from_hex_string(BOB_ADDRESS);
-    let value = 333_333;
-=======
 async fn app_execute_transaction_action_index_correctly_increments() {
     let alice = get_alice_signing_key();
     let alice_address = astria_address(&alice.address_bytes());
@@ -1153,27 +1140,18 @@
     state_tx
         .put_bridge_account_ibc_asset(bob_address, nria())
         .unwrap();
->>>>>>> a29c857e
     let tx = UnsignedTransaction {
         params: TransactionParams::builder()
             .nonce(0)
             .chain_id("test")
             .build(),
         actions: vec![
-<<<<<<< HEAD
-            TransferAction {
-                to: bob_address,
-                amount: value,
-                asset: nria().into(),
-                fee_asset: nria().into(),
-=======
             BridgeLockAction {
                 to: bob_address,
                 amount: 1,
                 asset: nria().into(),
                 fee_asset: nria().into(),
                 destination_chain_address: "test_chain_address".to_string(),
->>>>>>> a29c857e
             }
             .into(),
         ],
@@ -1181,24 +1159,6 @@
 
     let signed_tx = Arc::new(tx.into_signed(&alice));
 
-<<<<<<< HEAD
-    let events = app.execute_transaction(signed_tx).await.unwrap();
-    let transfer_fee = app.state.get_transfer_base_fee().await.unwrap();
-    let event = events.first().unwrap();
-    assert_eq!(event.kind, "tx.fees");
-    assert_eq!(
-        event.attributes[0],
-        ("asset", nria().to_string()).index().into()
-    );
-    assert_eq!(
-        event.attributes[1],
-        ("feeAmount", transfer_fee.to_string()).index().into()
-    );
-    assert_eq!(
-        event.attributes[2],
-        ("actionType", "TransferAction").index().into()
-    );
-=======
     let expected_deposit = Deposit::new(
         bob_address,
         [0; 32].into(),
@@ -1217,5 +1177,48 @@
         .find(|event| event.kind == "tx.deposit")
         .expect("should have deposit event");
     assert_eq!(*event, expected_deposit_event);
->>>>>>> a29c857e
+}
+
+#[tokio::test]
+async fn transaction_execution_records_fee_event() {
+    let mut app = initialize_app(None, vec![]).await;
+
+    // transfer funds from Alice to Bob
+    let alice = get_alice_signing_key();
+    let bob_address = astria_address_from_hex_string(BOB_ADDRESS);
+    let value = 333_333;
+    let tx = UnsignedTransaction {
+        params: TransactionParams::builder()
+            .nonce(0)
+            .chain_id("test")
+            .build(),
+        actions: vec![
+            TransferAction {
+                to: bob_address,
+                amount: value,
+                asset: nria().into(),
+                fee_asset: nria().into(),
+            }
+            .into(),
+        ],
+    };
+
+    let signed_tx = Arc::new(tx.into_signed(&alice));
+
+    let events = app.execute_transaction(signed_tx).await.unwrap();
+    let transfer_fee = app.state.get_transfer_base_fee().await.unwrap();
+    let event = events.first().unwrap();
+    assert_eq!(event.kind, "tx.fees");
+    assert_eq!(
+        event.attributes[0],
+        ("asset", nria().to_string()).index().into()
+    );
+    assert_eq!(
+        event.attributes[1],
+        ("feeAmount", transfer_fee.to_string()).index().into()
+    );
+    assert_eq!(
+        event.attributes[2],
+        ("actionType", "TransferAction").index().into()
+    );
 }