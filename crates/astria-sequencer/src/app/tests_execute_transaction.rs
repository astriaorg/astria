--- conflicted
+++ resolved
@@ -32,11 +32,7 @@
                 RollupDataSubmission,
                 SudoAddressChange,
                 Transfer,
-<<<<<<< HEAD
-                UpdateMarketMapParams,
                 ValidatorName,
-=======
->>>>>>> 3204769b
                 ValidatorUpdate,
             },
             Action,
