use std::sync::Arc;

use astria_core::{
    crypto::SigningKey,
    primitive::v1::{
        asset,
        RollupId,
    },
    protocol::transaction::v1alpha1::{
        action::{
            BridgeLockAction,
            BridgeSudoChangeAction,
            BridgeUnlockAction,
            IbcRelayerChangeAction,
            InitBridgeAccountAction,
            SequenceAction,
            SudoAddressChangeAction,
            TransferAction,
            ValidatorUpdate,
        },
        Action,
        TransactionParams,
        UnsignedTransaction,
    },
    sequencer::{
        AddressPrefixes,
        GenesisState,
        UncheckedGenesisState,
    },
    sequencerblock::v1alpha1::block::Deposit,
};
use bytes::Bytes;
use cnidarium::StateDelta;
use penumbra_ibc::params::IBCParameters;
use tendermint::abci::EventAttributeIndexExt as _;

use crate::{
<<<<<<< HEAD
    accounts::{
        StateReadExt as _,
        StateWriteExt,
    },
=======
    accounts::StateReadExt as _,
>>>>>>> d47a3745
    app::{
        test_utils::*,
        ActionHandler as _,
    },
    assets::StateReadExt as _,
    authority::StateReadExt as _,
    bridge::{
        get_deposit_byte_len,
        StateReadExt as _,
        StateWriteExt as _,
    },
    ibc::StateReadExt as _,
    sequence::{
        calculate_fee_from_state,
        StateWriteExt as _,
    },
    test_utils::{
        astria_address,
        astria_address_from_hex_string,
        nria,
    },
    transaction::{
        InvalidChainId,
        InvalidNonce,
    },
};

/// XXX: This should be expressed in terms of `crate::app::test_utils::unchecked_genesis_state` to
/// be consistent everywhere. `get_alice_sining_key` already is, why not this??
fn unchecked_genesis_state() -> UncheckedGenesisState {
    let alice = get_alice_signing_key();
    UncheckedGenesisState {
        accounts: default_genesis_accounts(),
        address_prefixes: AddressPrefixes {
            base: crate::test_utils::ASTRIA_PREFIX.into(),
        },
        authority_sudo_address: crate::test_utils::astria_address(&alice.address_bytes()),
        ibc_sudo_address: crate::test_utils::astria_address(&alice.address_bytes()),
        ibc_relayer_addresses: vec![],
        native_asset_base_denomination: crate::test_utils::nria(),
        ibc_params: IBCParameters::default(),
        allowed_fee_assets: vec![crate::test_utils::nria().into()],
        fees: default_fees(),
    }
}

fn genesis_state() -> GenesisState {
    unchecked_genesis_state().try_into().unwrap()
}

fn test_asset() -> asset::Denom {
    "test".parse().unwrap()
}

#[tokio::test]
async fn app_execute_transaction_transfer() {
    let mut app = initialize_app(None, vec![]).await;

    // transfer funds from Alice to Bob
    let alice = get_alice_signing_key();
    let alice_address = astria_address(&alice.address_bytes());
    let bob_address = astria_address_from_hex_string(BOB_ADDRESS);
    let value = 333_333;
    let tx = UnsignedTransaction {
        params: TransactionParams::builder()
            .nonce(0)
            .chain_id("test")
            .build(),
        actions: vec![
            TransferAction {
                to: bob_address,
                amount: value,
                asset: crate::test_utils::nria().into(),
                fee_asset: crate::test_utils::nria().into(),
            }
            .into(),
        ],
    };

    let signed_tx = Arc::new(tx.into_signed(&alice));
    app.execute_transaction(signed_tx).await.unwrap();

    assert_eq!(
        app.state
            .get_account_balance(bob_address, nria())
            .await
            .unwrap(),
        value + 10u128.pow(19)
    );
    let transfer_fee = app.state.get_transfer_base_fee().await.unwrap();
    assert_eq!(
        app.state
            .get_account_balance(alice_address, nria())
            .await
            .unwrap(),
        10u128.pow(19) - (value + transfer_fee),
    );
    assert_eq!(app.state.get_account_nonce(bob_address).await.unwrap(), 0);
    assert_eq!(app.state.get_account_nonce(alice_address).await.unwrap(), 1);
}

#[tokio::test]
async fn app_execute_transaction_transfer_not_native_token() {
    use crate::accounts::StateWriteExt as _;

    let mut app = initialize_app(None, vec![]).await;

    // create some asset to be transferred and update Alice's balance of it
    let value = 333_333;
    let alice = get_alice_signing_key();
    let alice_address = astria_address(&alice.address_bytes());

    let mut state_tx = StateDelta::new(app.state.clone());
    state_tx
        .put_account_balance(alice_address, &test_asset(), value)
        .unwrap();
    app.apply(state_tx);

    // transfer funds from Alice to Bob; use native token for fee payment
    let bob_address = astria_address_from_hex_string(BOB_ADDRESS);
    let tx = UnsignedTransaction {
        params: TransactionParams::builder()
            .nonce(0)
            .chain_id("test")
            .build(),
        actions: vec![
            TransferAction {
                to: bob_address,
                amount: value,
                asset: test_asset(),
                fee_asset: nria().into(),
            }
            .into(),
        ],
    };

    let signed_tx = Arc::new(tx.into_signed(&alice));
    app.execute_transaction(signed_tx).await.unwrap();

    assert_eq!(
        app.state
            .get_account_balance(bob_address, nria())
            .await
            .unwrap(),
        10u128.pow(19), // genesis balance
    );
    assert_eq!(
        app.state
            .get_account_balance(bob_address, test_asset())
            .await
            .unwrap(),
        value, // transferred amount
    );

    let transfer_fee = app.state.get_transfer_base_fee().await.unwrap();
    assert_eq!(
        app.state
            .get_account_balance(alice_address, nria())
            .await
            .unwrap(),
        10u128.pow(19) - transfer_fee, // genesis balance - fee
    );
    assert_eq!(
        app.state
            .get_account_balance(alice_address, test_asset())
            .await
            .unwrap(),
        0, // 0 since all funds of `asset` were transferred
    );

    assert_eq!(app.state.get_account_nonce(bob_address).await.unwrap(), 0);
    assert_eq!(app.state.get_account_nonce(alice_address).await.unwrap(), 1);
}

#[tokio::test]
async fn app_execute_transaction_transfer_balance_too_low_for_fee() {
    use rand::rngs::OsRng;

    let mut app = initialize_app(None, vec![]).await;

    // create a new key; will have 0 balance
    let keypair = SigningKey::new(OsRng);
    let bob = astria_address_from_hex_string(BOB_ADDRESS);

    // 0-value transfer; only fee is deducted from sender
    let tx = UnsignedTransaction {
        params: TransactionParams::builder()
            .nonce(0)
            .chain_id("test")
            .build(),
        actions: vec![
            TransferAction {
                to: bob,
                amount: 0,
                asset: nria().into(),
                fee_asset: nria().into(),
            }
            .into(),
        ],
    };

    let signed_tx = Arc::new(tx.into_signed(&keypair));
    let res = app
        .execute_transaction(signed_tx)
        .await
        .unwrap_err()
        .root_cause()
        .to_string();
    assert!(res.contains("insufficient funds"));
}

#[tokio::test]
async fn app_execute_transaction_sequence() {
    use crate::sequence::StateWriteExt as _;

    let mut app = initialize_app(None, vec![]).await;
    let mut state_tx = StateDelta::new(app.state.clone());
    state_tx.put_sequence_action_base_fee(0);
    state_tx.put_sequence_action_byte_cost_multiplier(1);
    app.apply(state_tx);

    let alice = get_alice_signing_key();
    let alice_address = astria_address(&alice.address_bytes());
    let data = Bytes::from_static(b"hello world");
    let fee = calculate_fee_from_state(&data, &app.state).await.unwrap();

    let tx = UnsignedTransaction {
        params: TransactionParams::builder()
            .nonce(0)
            .chain_id("test")
            .build(),
        actions: vec![
            SequenceAction {
                rollup_id: RollupId::from_unhashed_bytes(b"testchainid"),
                data,
                fee_asset: nria().into(),
            }
            .into(),
        ],
    };

    let signed_tx = Arc::new(tx.into_signed(&alice));
    app.execute_transaction(signed_tx).await.unwrap();
    assert_eq!(app.state.get_account_nonce(alice_address).await.unwrap(), 1);

    assert_eq!(
        app.state
            .get_account_balance(alice_address, nria())
            .await
            .unwrap(),
        10u128.pow(19) - fee,
    );
}

#[tokio::test]
async fn app_execute_transaction_invalid_fee_asset() {
    let mut app = initialize_app(None, vec![]).await;

    let alice = get_alice_signing_key();
    let data = Bytes::from_static(b"hello world");

    let tx = UnsignedTransaction {
        params: TransactionParams::builder()
            .nonce(0)
            .chain_id("test")
            .build(),
        actions: vec![
            SequenceAction {
                rollup_id: RollupId::from_unhashed_bytes(b"testchainid"),
                data,
                fee_asset: test_asset(),
            }
            .into(),
        ],
    };

    let signed_tx = Arc::new(tx.into_signed(&alice));
    assert!(app.execute_transaction(signed_tx).await.is_err());
}

#[tokio::test]
async fn app_execute_transaction_validator_update() {
    let alice = get_alice_signing_key();
    let alice_address = astria_address(&alice.address_bytes());

    let mut app = initialize_app(Some(genesis_state()), vec![]).await;

    let update = ValidatorUpdate {
        power: 100,
        verification_key: crate::test_utils::verification_key(1),
    };

    let tx = UnsignedTransaction {
        params: TransactionParams::builder()
            .nonce(0)
            .chain_id("test")
            .build(),
        actions: vec![Action::ValidatorUpdate(update.clone())],
    };

    let signed_tx = Arc::new(tx.into_signed(&alice));
    app.execute_transaction(signed_tx).await.unwrap();
    assert_eq!(app.state.get_account_nonce(alice_address).await.unwrap(), 1);

    let validator_updates = app.state.get_validator_updates().await.unwrap();
    assert_eq!(validator_updates.len(), 1);
    assert_eq!(
        validator_updates.get(crate::test_utils::verification_key(1).address_bytes()),
        Some(&update)
    );
}

#[tokio::test]
async fn app_execute_transaction_ibc_relayer_change_addition() {
    let alice = get_alice_signing_key();
    let alice_address = astria_address(&alice.address_bytes());

    let mut app = initialize_app(Some(genesis_state()), vec![]).await;

    let tx = UnsignedTransaction {
        params: TransactionParams::builder()
            .nonce(0)
            .chain_id("test")
            .build(),
        actions: vec![IbcRelayerChangeAction::Addition(alice_address).into()],
    };

    let signed_tx = Arc::new(tx.into_signed(&alice));
    app.execute_transaction(signed_tx).await.unwrap();
    assert_eq!(app.state.get_account_nonce(alice_address).await.unwrap(), 1);
    assert!(app.state.is_ibc_relayer(alice_address).await.unwrap());
}

#[tokio::test]
async fn app_execute_transaction_ibc_relayer_change_deletion() {
    let alice = get_alice_signing_key();
    let alice_address = astria_address(&alice.address_bytes());

    let genesis_state = UncheckedGenesisState {
        ibc_relayer_addresses: vec![alice_address],
        ..unchecked_genesis_state()
    }
    .try_into()
    .unwrap();
    let mut app = initialize_app(Some(genesis_state), vec![]).await;

    let tx = UnsignedTransaction {
        params: TransactionParams::builder()
            .nonce(0)
            .chain_id("test")
            .build(),
        actions: vec![IbcRelayerChangeAction::Removal(alice_address).into()],
    };

    let signed_tx = Arc::new(tx.into_signed(&alice));
    app.execute_transaction(signed_tx).await.unwrap();
    assert_eq!(app.state.get_account_nonce(alice_address).await.unwrap(), 1);
    assert!(!app.state.is_ibc_relayer(alice_address).await.unwrap());
}

#[tokio::test]
async fn app_execute_transaction_ibc_relayer_change_invalid() {
    let alice = get_alice_signing_key();
    let alice_address = astria_address(&alice.address_bytes());
    let genesis_state = UncheckedGenesisState {
        ibc_sudo_address: astria_address(&[0; 20]),
        ibc_relayer_addresses: vec![alice_address],
        ..unchecked_genesis_state()
    }
    .try_into()
    .unwrap();
    let mut app = initialize_app(Some(genesis_state), vec![]).await;

    let tx = UnsignedTransaction {
        params: TransactionParams::builder()
            .nonce(0)
            .chain_id("test")
            .build(),
        actions: vec![IbcRelayerChangeAction::Removal(alice_address).into()],
    };

    let signed_tx = Arc::new(tx.into_signed(&alice));
    assert!(app.execute_transaction(signed_tx).await.is_err());
}

#[tokio::test]
async fn app_execute_transaction_sudo_address_change() {
    let alice = get_alice_signing_key();
    let alice_address = astria_address(&alice.address_bytes());

    let mut app = initialize_app(Some(genesis_state()), vec![]).await;

    let new_address = astria_address_from_hex_string(BOB_ADDRESS);

    let tx = UnsignedTransaction {
        params: TransactionParams::builder()
            .nonce(0)
            .chain_id("test")
            .build(),
        actions: vec![Action::SudoAddressChange(SudoAddressChangeAction {
            new_address,
        })],
    };

    let signed_tx = Arc::new(tx.into_signed(&alice));
    app.execute_transaction(signed_tx).await.unwrap();
    assert_eq!(app.state.get_account_nonce(alice_address).await.unwrap(), 1);

    let sudo_address = app.state.get_sudo_address().await.unwrap();
    assert_eq!(sudo_address, new_address.bytes());
}

#[tokio::test]
async fn app_execute_transaction_sudo_address_change_error() {
    let alice = get_alice_signing_key();
    let alice_address = astria_address(&alice.address_bytes());
    let authority_sudo_address = astria_address_from_hex_string(CAROL_ADDRESS);

    let genesis_state = UncheckedGenesisState {
        authority_sudo_address,
        ibc_sudo_address: astria_address(&[0u8; 20]),
        ..unchecked_genesis_state()
    }
    .try_into()
    .unwrap();
    let mut app = initialize_app(Some(genesis_state), vec![]).await;

    let tx = UnsignedTransaction {
        params: TransactionParams::builder()
            .nonce(0)
            .chain_id("test")
            .build(),
        actions: vec![Action::SudoAddressChange(SudoAddressChangeAction {
            new_address: alice_address,
        })],
    };

    let signed_tx = Arc::new(tx.into_signed(&alice));
    let res = app
        .execute_transaction(signed_tx)
        .await
        .unwrap_err()
        .root_cause()
        .to_string();
    assert!(res.contains("signer is not the sudo key"));
}

#[tokio::test]
async fn app_execute_transaction_fee_asset_change_addition() {
    use astria_core::protocol::transaction::v1alpha1::action::FeeAssetChangeAction;

    let alice = get_alice_signing_key();
    let alice_address = astria_address(&alice.address_bytes());

    let mut app = initialize_app(Some(genesis_state()), vec![]).await;

    let tx = UnsignedTransaction {
        params: TransactionParams::builder()
            .nonce(0)
            .chain_id("test")
            .build(),
        actions: vec![Action::FeeAssetChange(FeeAssetChangeAction::Addition(
            test_asset(),
        ))],
    };

    let signed_tx = Arc::new(tx.into_signed(&alice));
    app.execute_transaction(signed_tx).await.unwrap();
    assert_eq!(app.state.get_account_nonce(alice_address).await.unwrap(), 1);

    assert!(app.state.is_allowed_fee_asset(&test_asset()).await.unwrap());
}

#[tokio::test]
async fn app_execute_transaction_fee_asset_change_removal() {
    use astria_core::protocol::transaction::v1alpha1::action::FeeAssetChangeAction;

    let alice = get_alice_signing_key();
    let alice_address = astria_address(&alice.address_bytes());

    let genesis_state = UncheckedGenesisState {
        allowed_fee_assets: vec![nria().into(), test_asset()],
        ..unchecked_genesis_state()
    }
    .try_into()
    .unwrap();
    let mut app = initialize_app(Some(genesis_state), vec![]).await;

    let tx = UnsignedTransaction {
        params: TransactionParams::builder()
            .nonce(0)
            .chain_id("test")
            .build(),
        actions: vec![Action::FeeAssetChange(FeeAssetChangeAction::Removal(
            test_asset(),
        ))],
    };

    let signed_tx = Arc::new(tx.into_signed(&alice));
    app.execute_transaction(signed_tx).await.unwrap();
    assert_eq!(app.state.get_account_nonce(alice_address).await.unwrap(), 1);

    assert!(!app.state.is_allowed_fee_asset(test_asset()).await.unwrap());
}

#[tokio::test]
async fn app_execute_transaction_fee_asset_change_invalid() {
    use astria_core::protocol::transaction::v1alpha1::action::FeeAssetChangeAction;

    let alice = get_alice_signing_key();

    let mut app = initialize_app(Some(genesis_state()), vec![]).await;

    let tx = UnsignedTransaction {
        params: TransactionParams::builder()
            .nonce(0)
            .chain_id("test")
            .build(),
        actions: vec![Action::FeeAssetChange(FeeAssetChangeAction::Removal(
            nria().into(),
        ))],
    };

    let signed_tx = Arc::new(tx.into_signed(&alice));
    let res = app
        .execute_transaction(signed_tx)
        .await
        .unwrap_err()
        .root_cause()
        .to_string();
    assert!(res.contains("cannot remove last allowed fee asset"));
}

#[tokio::test]
async fn app_execute_transaction_init_bridge_account_ok() {
    use astria_core::protocol::transaction::v1alpha1::action::InitBridgeAccountAction;

    let alice = get_alice_signing_key();
    let alice_address = astria_address(&alice.address_bytes());

    let mut app = initialize_app(None, vec![]).await;
    let mut state_tx = StateDelta::new(app.state.clone());
    let fee = 12; // arbitrary
    state_tx.put_init_bridge_account_base_fee(fee);
    app.apply(state_tx);

    let rollup_id = RollupId::from_unhashed_bytes(b"testchainid");
    let action = InitBridgeAccountAction {
        rollup_id,
        asset: nria().into(),
        fee_asset: nria().into(),
        sudo_address: None,
        withdrawer_address: None,
    };
    let tx = UnsignedTransaction {
        params: TransactionParams::builder()
            .nonce(0)
            .chain_id("test")
            .build(),
        actions: vec![action.into()],
    };

    let signed_tx = Arc::new(tx.into_signed(&alice));

    let before_balance = app
        .state
        .get_account_balance(alice_address, nria())
        .await
        .unwrap();
    app.execute_transaction(signed_tx).await.unwrap();
    assert_eq!(app.state.get_account_nonce(alice_address).await.unwrap(), 1);
    assert_eq!(
        app.state
            .get_bridge_account_rollup_id(alice_address)
            .await
            .unwrap()
            .unwrap(),
        rollup_id
    );
    assert_eq!(
        app.state
            .get_bridge_account_ibc_asset(alice_address)
            .await
            .unwrap(),
        nria().to_ibc_prefixed(),
    );
    assert_eq!(
        app.state
            .get_account_balance(alice_address, &nria())
            .await
            .unwrap(),
        before_balance - fee,
    );
}

#[tokio::test]
async fn app_execute_transaction_init_bridge_account_account_already_registered() {
    use astria_core::protocol::transaction::v1alpha1::action::InitBridgeAccountAction;

    let alice = get_alice_signing_key();
    let mut app = initialize_app(None, vec![]).await;

    let rollup_id = RollupId::from_unhashed_bytes(b"testchainid");
    let action = InitBridgeAccountAction {
        rollup_id,
        asset: nria().into(),
        fee_asset: nria().into(),
        sudo_address: None,
        withdrawer_address: None,
    };
    let tx = UnsignedTransaction {
        params: TransactionParams::builder()
            .nonce(0)
            .chain_id("test")
            .build(),

        actions: vec![action.into()],
    };

    let signed_tx = Arc::new(tx.into_signed(&alice));
    app.execute_transaction(signed_tx).await.unwrap();

    let action = InitBridgeAccountAction {
        rollup_id,
        asset: nria().into(),
        fee_asset: nria().into(),
        sudo_address: None,
        withdrawer_address: None,
    };
    let tx = UnsignedTransaction {
        params: TransactionParams::builder()
            .nonce(0)
            .chain_id("test")
            .build(),
        actions: vec![action.into()],
    };

    let signed_tx = Arc::new(tx.into_signed(&alice));
    assert!(app.execute_transaction(signed_tx).await.is_err());
}

#[tokio::test]
async fn app_execute_transaction_bridge_lock_action_ok() {
    let alice = get_alice_signing_key();
    let alice_address = astria_address(&alice.address_bytes());
    let mut app = initialize_app(None, vec![]).await;

    let bridge_address = astria_address(&[99; 20]);
    let rollup_id = RollupId::from_unhashed_bytes(b"testchainid");

    let mut state_tx = StateDelta::new(app.state.clone());
    state_tx.put_bridge_account_rollup_id(bridge_address, &rollup_id);
    state_tx
        .put_bridge_account_ibc_asset(bridge_address, nria())
        .unwrap();
    app.apply(state_tx);

    let amount = 100;
    let action = BridgeLockAction {
        to: bridge_address,
        amount,
        asset: nria().into(),
        fee_asset: nria().into(),
        destination_chain_address: "nootwashere".to_string(),
    };
    let tx = UnsignedTransaction {
        params: TransactionParams::builder()
            .nonce(0)
            .chain_id("test")
            .build(),
        actions: vec![action.into()],
    };

    let signed_tx = Arc::new(tx.into_signed(&alice));

    let alice_before_balance = app
        .state
        .get_account_balance(alice_address, nria())
        .await
        .unwrap();
    let bridge_before_balance = app
        .state
        .get_account_balance(bridge_address, nria())
        .await
        .unwrap();

    app.execute_transaction(signed_tx).await.unwrap();
    assert_eq!(app.state.get_account_nonce(alice_address).await.unwrap(), 1);
    let transfer_fee = app.state.get_transfer_base_fee().await.unwrap();
    let expected_deposit = Deposit::new(
        bridge_address,
        rollup_id,
        amount,
        nria().into(),
        "nootwashere".to_string(),
    );

    let fee = transfer_fee
        + app
            .state
            .get_bridge_lock_byte_cost_multiplier()
            .await
            .unwrap()
            * crate::bridge::get_deposit_byte_len(&expected_deposit);
    assert_eq!(
        app.state
            .get_account_balance(alice_address, nria())
            .await
            .unwrap(),
        alice_before_balance - (amount + fee)
    );
    assert_eq!(
        app.state
            .get_account_balance(bridge_address, nria())
            .await
            .unwrap(),
        bridge_before_balance + amount
    );

    let deposits = app.state.get_deposit_events(&rollup_id).await.unwrap();
    assert_eq!(deposits.len(), 1);
    assert_eq!(deposits[0], expected_deposit);
}

#[tokio::test]
async fn app_execute_transaction_bridge_lock_action_invalid_for_eoa() {
    use astria_core::protocol::transaction::v1alpha1::action::BridgeLockAction;

    let alice = get_alice_signing_key();
    let mut app = initialize_app(None, vec![]).await;

    // don't actually register this address as a bridge address
    let bridge_address = astria_address(&[99; 20]);

    let amount = 100;
    let action = BridgeLockAction {
        to: bridge_address,
        amount,
        asset: nria().into(),
        fee_asset: nria().into(),
        destination_chain_address: "nootwashere".to_string(),
    };
    let tx = UnsignedTransaction {
        params: TransactionParams::builder()
            .nonce(0)
            .chain_id("test")
            .build(),
        actions: vec![action.into()],
    };

    let signed_tx = Arc::new(tx.into_signed(&alice));
    assert!(app.execute_transaction(signed_tx).await.is_err());
}

#[tokio::test]
async fn app_execute_transaction_invalid_nonce() {
    let mut app = initialize_app(None, vec![]).await;

    let alice = get_alice_signing_key();
    let alice_address = astria_address(&alice.address_bytes());

    // create tx with invalid nonce 1
    let data = Bytes::from_static(b"hello world");
    let tx = UnsignedTransaction {
        params: TransactionParams::builder()
            .nonce(1)
            .chain_id("test")
            .build(),
        actions: vec![
            SequenceAction {
                rollup_id: RollupId::from_unhashed_bytes(b"testchainid"),
                data,
                fee_asset: nria().into(),
            }
            .into(),
        ],
    };

    let signed_tx = Arc::new(tx.into_signed(&alice));
    let response = app.execute_transaction(signed_tx).await;

    // check that tx was not executed by checking nonce and balance are unchanged
    assert_eq!(app.state.get_account_nonce(alice_address).await.unwrap(), 0);
    assert_eq!(
        app.state
            .get_account_balance(alice_address, nria())
            .await
            .unwrap(),
        10u128.pow(19),
    );

    assert_eq!(
        response
            .unwrap_err()
            .downcast_ref::<InvalidNonce>()
            .map(|nonce_err| nonce_err.0)
            .unwrap(),
        1
    );
}

#[tokio::test]
async fn app_execute_transaction_invalid_chain_id() {
    let mut app = initialize_app(None, vec![]).await;

    let alice = get_alice_signing_key();
    let alice_address = astria_address(&alice.address_bytes());

    // create tx with invalid nonce 1
    let data = Bytes::from_static(b"hello world");
    let tx = UnsignedTransaction {
        params: TransactionParams::builder()
            .nonce(0)
            .chain_id("wrong-chain")
            .build(),
        actions: vec![
            SequenceAction {
                rollup_id: RollupId::from_unhashed_bytes(b"testchainid"),
                data,
                fee_asset: nria().into(),
            }
            .into(),
        ],
    };

    let signed_tx = Arc::new(tx.into_signed(&alice));
    let response = app.execute_transaction(signed_tx).await;

    // check that tx was not executed by checking nonce and balance are unchanged
    assert_eq!(app.state.get_account_nonce(alice_address).await.unwrap(), 0);
    assert_eq!(
        app.state
            .get_account_balance(alice_address, nria())
            .await
            .unwrap(),
        10u128.pow(19),
    );

    assert_eq!(
        response
            .unwrap_err()
            .downcast_ref::<InvalidChainId>()
            .map(|chain_id_err| &chain_id_err.0)
            .unwrap(),
        "wrong-chain"
    );
}

#[tokio::test]
async fn app_stateful_check_fails_insufficient_total_balance() {
    use rand::rngs::OsRng;

    let mut app = initialize_app(None, vec![]).await;

    let alice = get_alice_signing_key();

    // create a new key; will have 0 balance
    let keypair = SigningKey::new(OsRng);
    let keypair_address = astria_address(&keypair.verification_key().address_bytes());

    // figure out needed fee for a single transfer
    let data = Bytes::from_static(b"hello world");
    let fee = calculate_fee_from_state(&data, &app.state.clone())
        .await
        .unwrap();

    // transfer just enough to cover single sequence fee with data
    let signed_tx = UnsignedTransaction {
        params: TransactionParams::builder()
            .nonce(0)
            .chain_id("test")
            .build(),
        actions: vec![
            TransferAction {
                to: keypair_address,
                amount: fee,
                asset: nria().into(),
                fee_asset: nria().into(),
            }
            .into(),
        ],
    }
    .into_signed(&alice);

    // make transfer
    app.execute_transaction(Arc::new(signed_tx)).await.unwrap();

    // build double transfer exceeding balance
    let signed_tx_fail = UnsignedTransaction {
        params: TransactionParams::builder()
            .nonce(0)
            .chain_id("test")
            .build(),
        actions: vec![
            SequenceAction {
                rollup_id: RollupId::from_unhashed_bytes(b"testchainid"),
                data: data.clone(),
                fee_asset: nria().into(),
            }
            .into(),
            SequenceAction {
                rollup_id: RollupId::from_unhashed_bytes(b"testchainid"),
                data: data.clone(),
                fee_asset: nria().into(),
            }
            .into(),
        ],
    }
    .into_signed(&keypair);

    // try double, see fails stateful check
    let res = signed_tx_fail
        .check_and_execute(Arc::get_mut(&mut app.state).unwrap())
        .await
        .unwrap_err()
        .root_cause()
        .to_string();
    assert!(res.contains("insufficient funds for asset"));

    // build single transfer to see passes
    let signed_tx_pass = UnsignedTransaction {
        params: TransactionParams::builder()
            .nonce(0)
            .chain_id("test")
            .build(),
        actions: vec![
            SequenceAction {
                rollup_id: RollupId::from_unhashed_bytes(b"testchainid"),
                data,
                fee_asset: nria().into(),
            }
            .into(),
        ],
    }
    .into_signed(&keypair);

    signed_tx_pass
        .check_and_execute(Arc::get_mut(&mut app.state).unwrap())
        .await
        .expect("stateful check should pass since we transferred enough to cover fee");
}

#[tokio::test]
async fn app_execute_transaction_bridge_lock_unlock_action_ok() {
    use crate::accounts::StateWriteExt as _;

    let alice = get_alice_signing_key();
    let alice_address = astria_address(&alice.address_bytes());

    let mut app = initialize_app(None, vec![]).await;
    let mut state_tx = StateDelta::new(app.state.clone());

    let bridge = get_bridge_signing_key();
    let bridge_address = astria_address(&bridge.address_bytes());
    let rollup_id: RollupId = RollupId::from_unhashed_bytes(b"testchainid");

    // give bridge eoa funds so it can pay for the
    // unlock transfer action
    let transfer_fee = app.state.get_transfer_base_fee().await.unwrap();
    state_tx
        .put_account_balance(bridge_address, nria(), transfer_fee)
        .unwrap();

    // create bridge account
    state_tx.put_bridge_account_rollup_id(bridge_address, &rollup_id);
    state_tx
        .put_bridge_account_ibc_asset(bridge_address, nria())
        .unwrap();
    state_tx.put_bridge_account_withdrawer_address(bridge_address, bridge_address);
    app.apply(state_tx);

    let amount = 100;
    let action = BridgeLockAction {
        to: bridge_address,
        amount,
        asset: nria().into(),
        fee_asset: nria().into(),
        destination_chain_address: "nootwashere".to_string(),
    };
    let tx = UnsignedTransaction {
        params: TransactionParams::builder()
            .nonce(0)
            .chain_id("test")
            .build(),
        actions: vec![action.into()],
    };

    let signed_tx = Arc::new(tx.into_signed(&alice));

    app.execute_transaction(signed_tx).await.unwrap();
    assert_eq!(app.state.get_account_nonce(alice_address).await.unwrap(), 1);

    // see can unlock through bridge unlock
    let action = BridgeUnlockAction {
        to: alice_address,
        amount,
        fee_asset: nria().into(),
        memo: "{ \"msg\": \"lilywashere\" }".into(),
        bridge_address: None,
    };

    let tx = UnsignedTransaction {
        params: TransactionParams::builder()
            .nonce(0)
            .chain_id("test")
            .build(),
        actions: vec![action.into()],
    };

    let signed_tx = Arc::new(tx.into_signed(&bridge));
    app.execute_transaction(signed_tx)
        .await
        .expect("executing bridge unlock action should succeed");
    assert_eq!(
        app.state
            .get_account_balance(bridge_address, nria())
            .await
            .expect("executing bridge unlock action should succeed"),
        0,
        "bridge should've transferred out whole balance"
    );
}

#[tokio::test]
async fn transaction_execution_records_fee_event() {
    let mut app = initialize_app(None, vec![]).await;

    // transfer funds from Alice to Bob
    let alice = get_alice_signing_key();
    let bob_address = astria_address_from_hex_string(BOB_ADDRESS);
    let value = 333_333;
    let tx = UnsignedTransaction {
        params: TransactionParams::builder()
            .nonce(0)
            .chain_id("test")
            .build(),
        actions: vec![
            TransferAction {
                to: bob_address,
                amount: value,
                asset: nria().into(),
                fee_asset: nria().into(),
            }
            .into(),
        ],
    };

    let signed_tx = Arc::new(tx.into_signed(&alice));

    let events = app.execute_transaction(signed_tx).await.unwrap();
    let transfer_fee = app.state.get_transfer_base_fee().await.unwrap();
    let event = events.first().unwrap();
    assert_eq!(event.kind, "tx.fees");
    assert_eq!(
        event.attributes[0],
        ("asset", nria().to_string()).index().into()
    );
    assert_eq!(
        event.attributes[1],
        ("feeAmount", transfer_fee.to_string()).index().into()
    );
    assert_eq!(
        event.attributes[2],
        (
            "actionType",
            "astria.protocol.transactions.v1alpha1.TransferAction"
        )
            .index()
            .into()
    );
}

#[tokio::test]
async fn ensure_correct_block_fees_transfer() {
    let mut app = initialize_app(None, vec![]).await;
    let mut state_tx = StateDelta::new(app.state.clone());
    let transfer_base_fee = 1;
    state_tx.put_transfer_base_fee(transfer_base_fee).unwrap();
    app.apply(state_tx);

    let alice = get_alice_signing_key();
    let bob_address = astria_address_from_hex_string(BOB_ADDRESS);
    let actions = vec![
        TransferAction {
            to: bob_address,
            amount: 1000,
            asset: nria().into(),
            fee_asset: nria().into(),
        }
        .into(),
    ];

    let tx = UnsignedTransaction {
        params: TransactionParams::builder()
            .nonce(0)
            .chain_id("test")
            .build(),
        actions,
    };
    let signed_tx = Arc::new(tx.into_signed(&alice));
    app.execute_transaction(signed_tx).await.unwrap();

    let total_block_fees: u128 = app
        .state
        .get_block_fees()
        .await
        .unwrap()
        .into_iter()
        .map(|(_, fee)| fee)
        .sum();
    assert_eq!(total_block_fees, transfer_base_fee);
}

#[tokio::test]
async fn ensure_correct_block_fees_sequence() {
    let mut app = initialize_app(None, vec![]).await;
    let mut state_tx = StateDelta::new(app.state.clone());
    state_tx.put_sequence_action_base_fee(1);
    state_tx.put_sequence_action_byte_cost_multiplier(1);
    app.apply(state_tx);

    let alice = get_alice_signing_key();
    let data = b"hello world".to_vec();

    let actions = vec![
        SequenceAction {
            rollup_id: RollupId::from_unhashed_bytes(b"testchainid"),
            data: data.clone(),
            fee_asset: nria().into(),
        }
        .into(),
    ];

    let tx = UnsignedTransaction {
        params: TransactionParams::builder()
            .nonce(0)
            .chain_id("test")
            .build(),
        actions,
    };
    let signed_tx = Arc::new(tx.into_signed(&alice));
    app.execute_transaction(signed_tx).await.unwrap();

    let total_block_fees: u128 = app
        .state
        .get_block_fees()
        .await
        .unwrap()
        .into_iter()
        .map(|(_, fee)| fee)
        .sum();
    let expected_fees = calculate_fee_from_state(&data, &app.state).await.unwrap();
    assert_eq!(total_block_fees, expected_fees);
}

#[tokio::test]
async fn ensure_correct_block_fees_init_bridge_acct() {
    let mut app = initialize_app(None, vec![]).await;
    let mut state_tx = StateDelta::new(app.state.clone());
    let init_bridge_account_base_fee = 1;
    state_tx.put_init_bridge_account_base_fee(init_bridge_account_base_fee);
    app.apply(state_tx);

    let alice = get_alice_signing_key();

    let actions = vec![
        InitBridgeAccountAction {
            rollup_id: RollupId::from_unhashed_bytes(b"testchainid"),
            asset: nria().into(),
            fee_asset: nria().into(),
            sudo_address: None,
            withdrawer_address: None,
        }
        .into(),
    ];

    let tx = UnsignedTransaction {
        params: TransactionParams::builder()
            .nonce(0)
            .chain_id("test")
            .build(),
        actions,
    };
    let signed_tx = Arc::new(tx.into_signed(&alice));
    app.execute_transaction(signed_tx).await.unwrap();

    let total_block_fees: u128 = app
        .state
        .get_block_fees()
        .await
        .unwrap()
        .into_iter()
        .map(|(_, fee)| fee)
        .sum();
    assert_eq!(total_block_fees, init_bridge_account_base_fee);
}

#[tokio::test]
async fn ensure_correct_block_fees_bridge_lock() {
    let alice = get_alice_signing_key();
    let bridge = get_bridge_signing_key();
    let bridge_address = astria_address(&bridge.address_bytes());
    let rollup_id = RollupId::from_unhashed_bytes(b"testchainid");

    let mut app = initialize_app(None, vec![]).await;
    let mut state_tx = StateDelta::new(app.state.clone());

    let transfer_base_fee = 1;
    let bridge_lock_byte_cost_multiplier = 1;

    state_tx.put_transfer_base_fee(transfer_base_fee).unwrap();
    state_tx.put_bridge_lock_byte_cost_multiplier(bridge_lock_byte_cost_multiplier);
    state_tx.put_bridge_account_rollup_id(bridge_address, &rollup_id);
    state_tx
        .put_bridge_account_ibc_asset(bridge_address, nria())
        .unwrap();
    app.apply(state_tx);

    let actions = vec![
        BridgeLockAction {
            to: bridge_address,
            amount: 1,
            asset: nria().into(),
            fee_asset: nria().into(),
            destination_chain_address: rollup_id.to_string(),
        }
        .into(),
    ];

    let tx = UnsignedTransaction {
        params: TransactionParams::builder()
            .nonce(0)
            .chain_id("test")
            .build(),
        actions,
    };
    let signed_tx = Arc::new(tx.into_signed(&alice));
    app.execute_transaction(signed_tx).await.unwrap();

    let test_deposit = Deposit::new(
        bridge_address,
        rollup_id,
        1,
        nria().into(),
        rollup_id.to_string(),
    );

    let total_block_fees: u128 = app
        .state
        .get_block_fees()
        .await
        .unwrap()
        .into_iter()
        .map(|(_, fee)| fee)
        .sum();
    let expected_fees = transfer_base_fee
        + (get_deposit_byte_len(&test_deposit) * bridge_lock_byte_cost_multiplier);
    assert_eq!(total_block_fees, expected_fees);
}

#[tokio::test]
async fn ensure_correct_block_fees_bridge_sudo_change() {
    let alice = get_alice_signing_key();
    let alice_address = astria_address(&alice.address_bytes());
    let bridge = get_bridge_signing_key();
    let bridge_address = astria_address(&bridge.address_bytes());

    let mut app = initialize_app(None, vec![]).await;
    let mut state_tx = StateDelta::new(app.state.clone());

    let sudo_change_base_fee = 1;
    state_tx.put_bridge_sudo_change_base_fee(sudo_change_base_fee);
    state_tx.put_bridge_account_sudo_address(bridge_address, alice_address);
    state_tx
        .increase_balance(bridge_address, nria(), 1)
        .await
        .unwrap();
    app.apply(state_tx);

    let actions = vec![
        BridgeSudoChangeAction {
            bridge_address,
            new_sudo_address: None,
            new_withdrawer_address: None,
            fee_asset: nria().into(),
        }
        .into(),
    ];

    let tx = UnsignedTransaction {
        params: TransactionParams::builder()
            .nonce(0)
            .chain_id("test")
            .build(),
        actions,
    };
    let signed_tx = Arc::new(tx.into_signed(&alice));
    app.execute_transaction(signed_tx).await.unwrap();

    let total_block_fees: u128 = app
        .state
        .get_block_fees()
        .await
        .unwrap()
        .into_iter()
        .map(|(_, fee)| fee)
        .sum();
    assert_eq!(total_block_fees, sudo_change_base_fee);
}

// TODO: Add test to ensure correct block fees for ICS20 withdrawal<|MERGE_RESOLUTION|>--- conflicted
+++ resolved
@@ -35,14 +35,10 @@
 use tendermint::abci::EventAttributeIndexExt as _;
 
 use crate::{
-<<<<<<< HEAD
     accounts::{
         StateReadExt as _,
         StateWriteExt,
     },
-=======
-    accounts::StateReadExt as _,
->>>>>>> d47a3745
     app::{
         test_utils::*,
         ActionHandler as _,
