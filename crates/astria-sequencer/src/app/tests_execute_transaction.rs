use std::sync::Arc;

use astria_core::{
    crypto::SigningKey,
    primitive::v1::{
        asset,
        Address,
        RollupId,
    },
    protocol::{
<<<<<<< HEAD
        fees::v1::{
            InitBridgeAccountFeeComponents,
            RollupDataSubmissionFeeComponents,
            ValidatorUpdateFeeComponents,
        },
=======
        fees::v1::FeeComponents,
>>>>>>> 903e1f3c
        genesis::v1::GenesisAppState,
        transaction::v1::{
            action::{
                BridgeLock,
                BridgeUnlock,
                IbcRelayerChange,
                IbcSudoChange,
                RollupDataSubmission,
                SudoAddressChange,
                Transfer,
                ValidatorUpdate,
            },
            Action,
            TransactionBody,
        },
    },
    sequencerblock::v1::block::Deposit,
    Protobuf as _,
};
use bytes::Bytes;
use cnidarium::{
    ArcStateDeltaExt as _,
    StateDelta,
};

use super::test_utils::get_alice_signing_key;
use crate::{
    accounts::StateReadExt as _,
    action_handler::{
        impls::transaction::InvalidChainId,
        ActionHandler as _,
    },
    app::{
        benchmark_and_test_utils::{
            BOB_ADDRESS,
            CAROL_ADDRESS,
        },
        test_utils::{
            get_bridge_signing_key,
            initialize_app,
        },
        InvalidNonce,
    },
    authority::StateReadExt as _,
    benchmark_and_test_utils::{
        astria_address,
        astria_address_from_hex_string,
        nria,
        verification_key,
        ASTRIA_PREFIX,
    },
    bridge::{
        StateReadExt as _,
        StateWriteExt as _,
    },
    fees::{
        StateReadExt as _,
        StateWriteExt as _,
    },
    ibc::StateReadExt as _,
    test_utils::calculate_rollup_data_submission_fee_from_state,
    utils::create_deposit_event,
};

fn proto_genesis_state() -> astria_core::generated::astria::protocol::genesis::v1::GenesisAppState {
    astria_core::generated::astria::protocol::genesis::v1::GenesisAppState {
        authority_sudo_address: Some(
            Address::builder()
                .prefix(ASTRIA_PREFIX)
                .array(get_alice_signing_key().address_bytes())
                .try_build()
                .unwrap()
                .to_raw(),
        ),
        ibc_sudo_address: Some(
            Address::builder()
                .prefix(ASTRIA_PREFIX)
                .array(get_alice_signing_key().address_bytes())
                .try_build()
                .unwrap()
                .to_raw(),
        ),
        ..crate::app::benchmark_and_test_utils::proto_genesis_state()
    }
}

fn genesis_state() -> GenesisAppState {
    GenesisAppState::try_from_raw(proto_genesis_state()).unwrap()
}

fn test_asset() -> asset::Denom {
    "test".parse().unwrap()
}

#[tokio::test]
async fn app_execute_transaction_transfer() {
    let mut app = initialize_app(None, vec![]).await;

    // transfer funds from Alice to Bob
    let alice = get_alice_signing_key();
    let alice_address = astria_address(&alice.address_bytes());
    let bob_address = astria_address_from_hex_string(BOB_ADDRESS);
    let value = 333_333;
    let tx = TransactionBody::builder()
        .actions(vec![
            Transfer {
                to: bob_address,
                amount: value,
                asset: nria().into(),
                fee_asset: nria().into(),
            }
            .into(),
        ])
        .chain_id("test")
        .try_build()
        .unwrap();

    let signed_tx = Arc::new(tx.sign(&alice));
    app.execute_transaction(signed_tx).await.unwrap();

    assert_eq!(
        app.state
            .get_account_balance(&bob_address, &nria())
            .await
            .unwrap(),
        value + 10u128.pow(19)
    );
    let transfer_base = app
        .state
        .get_fees::<Transfer>()
        .await
        .expect("should not error fetching transfer fees")
        .expect("transfer fees should be stored")
        .base();
    assert_eq!(
        app.state
            .get_account_balance(&alice_address, &nria())
            .await
            .unwrap(),
        10u128.pow(19) - (value + transfer_base),
    );
    assert_eq!(app.state.get_account_nonce(&bob_address).await.unwrap(), 0);
    assert_eq!(
        app.state.get_account_nonce(&alice_address).await.unwrap(),
        1
    );
}

#[tokio::test]
async fn app_execute_transaction_transfer_not_native_token() {
    use crate::accounts::StateWriteExt as _;

    let mut app = initialize_app(None, vec![]).await;

    // create some asset to be transferred and update Alice's balance of it
    let value = 333_333;
    let alice = get_alice_signing_key();
    let alice_address = astria_address(&alice.address_bytes());

    let mut state_tx = StateDelta::new(app.state.clone());
    state_tx
        .put_account_balance(&alice_address, &test_asset(), value)
        .unwrap();
    app.apply(state_tx);

    // transfer funds from Alice to Bob; use native token for fee payment
    let bob_address = astria_address_from_hex_string(BOB_ADDRESS);
    let tx = TransactionBody::builder()
        .actions(vec![
            Transfer {
                to: bob_address,
                amount: value,
                asset: test_asset(),
                fee_asset: nria().into(),
            }
            .into(),
        ])
        .chain_id("test")
        .try_build()
        .unwrap();

    let signed_tx = Arc::new(tx.sign(&alice));
    app.execute_transaction(signed_tx).await.unwrap();

    assert_eq!(
        app.state
            .get_account_balance(&bob_address, &nria())
            .await
            .unwrap(),
        10u128.pow(19), // genesis balance
    );
    assert_eq!(
        app.state
            .get_account_balance(&bob_address, &test_asset())
            .await
            .unwrap(),
        value, // transferred amount
    );

    let transfer_base = app
        .state
        .get_fees::<Transfer>()
        .await
        .expect("should not error fetching transfer fees")
        .expect("transfer fees should be stored")
        .base();
    assert_eq!(
        app.state
            .get_account_balance(&alice_address, &nria())
            .await
            .unwrap(),
        10u128.pow(19) - transfer_base, // genesis balance - fee
    );
    assert_eq!(
        app.state
            .get_account_balance(&alice_address, &test_asset())
            .await
            .unwrap(),
        0, // 0 since all funds of `asset` were transferred
    );

    assert_eq!(app.state.get_account_nonce(&bob_address).await.unwrap(), 0);
    assert_eq!(
        app.state.get_account_nonce(&alice_address).await.unwrap(),
        1
    );
}

#[tokio::test]
async fn app_execute_transaction_transfer_balance_too_low_for_fee() {
    use rand::rngs::OsRng;

    let mut app = initialize_app(None, vec![]).await;

    // create a new key; will have 0 balance
    let keypair = SigningKey::new(OsRng);
    let bob = astria_address_from_hex_string(BOB_ADDRESS);

    // 0-value transfer; only fee is deducted from sender
    let tx = TransactionBody::builder()
        .actions(vec![
            Transfer {
                to: bob,
                amount: 0,
                asset: nria().into(),
                fee_asset: nria().into(),
            }
            .into(),
        ])
        .chain_id("test")
        .try_build()
        .unwrap();

    let signed_tx = Arc::new(tx.sign(&keypair));
    let res = app
        .execute_transaction(signed_tx)
        .await
        .unwrap_err()
        .root_cause()
        .to_string();
    assert!(res.contains("insufficient funds"));
}

#[tokio::test]
async fn app_execute_transaction_sequence() {
    let mut app = initialize_app(None, vec![]).await;
    let mut state_tx = StateDelta::new(app.state.clone());
    state_tx
        .put_fees(FeeComponents::<RollupDataSubmission>::new(0, 1))
        .unwrap();
    app.apply(state_tx);

    let alice = get_alice_signing_key();
    let alice_address = astria_address(&alice.address_bytes());
    let data = Bytes::from_static(b"hello world");
    let fee = calculate_rollup_data_submission_fee_from_state(&data, &app.state).await;

    let tx = TransactionBody::builder()
        .actions(vec![
            RollupDataSubmission {
                rollup_id: RollupId::from_unhashed_bytes(b"testchainid"),
                data,
                fee_asset: nria().into(),
            }
            .into(),
        ])
        .chain_id("test")
        .try_build()
        .unwrap();

    let signed_tx = Arc::new(tx.sign(&alice));
    app.execute_transaction(signed_tx).await.unwrap();
    assert_eq!(
        app.state.get_account_nonce(&alice_address).await.unwrap(),
        1
    );

    assert_eq!(
        app.state
            .get_account_balance(&alice_address, &nria())
            .await
            .unwrap(),
        10u128.pow(19) - fee,
    );
}

#[tokio::test]
async fn app_execute_transaction_invalid_fee_asset() {
    let mut app = initialize_app(None, vec![]).await;

    let alice = get_alice_signing_key();
    let data = Bytes::from_static(b"hello world");

    let tx = TransactionBody::builder()
        .actions(vec![
            RollupDataSubmission {
                rollup_id: RollupId::from_unhashed_bytes(b"testchainid"),
                data,
                fee_asset: test_asset(),
            }
            .into(),
        ])
        .chain_id("test")
        .try_build()
        .unwrap();

    let signed_tx = Arc::new(tx.sign(&alice));
    assert!(app.execute_transaction(signed_tx).await.is_err());
}

#[tokio::test]
async fn app_execute_transaction_validator_update() {
    let alice = get_alice_signing_key();
    let alice_address = astria_address(&alice.address_bytes());

    let mut app = initialize_app(Some(genesis_state()), vec![]).await;

    let update = ValidatorUpdate {
        name: String::new(),
        power: 100,
        verification_key: verification_key(1),
    };

    let tx = TransactionBody::builder()
        .actions(vec![Action::ValidatorUpdate(update.clone())])
        .chain_id("test")
        .try_build()
        .unwrap();

    let signed_tx = Arc::new(tx.sign(&alice));
    app.execute_transaction(signed_tx).await.unwrap();
    assert_eq!(
        app.state.get_account_nonce(&alice_address).await.unwrap(),
        1
    );

    let validator_updates = app.state.get_validator_updates().await.unwrap();
    assert_eq!(validator_updates.len(), 1);
    assert_eq!(
        validator_updates.get(verification_key(1).address_bytes()),
        Some(&update)
    );
}

#[tokio::test]
async fn app_execute_transaction_ibc_relayer_change_addition() {
    let alice = get_alice_signing_key();
    let alice_address = astria_address(&alice.address_bytes());

    let mut app = initialize_app(Some(genesis_state()), vec![]).await;

    let tx = TransactionBody::builder()
        .actions(vec![Action::IbcRelayerChange(IbcRelayerChange::Addition(
            alice_address,
        ))])
        .chain_id("test")
        .try_build()
        .unwrap();

    let signed_tx = Arc::new(tx.sign(&alice));
    app.execute_transaction(signed_tx).await.unwrap();
    assert_eq!(
        app.state.get_account_nonce(&alice_address).await.unwrap(),
        1
    );
    assert!(app.state.is_ibc_relayer(alice_address).await.unwrap());
}

#[tokio::test]
async fn app_execute_transaction_ibc_relayer_change_deletion() {
    let alice = get_alice_signing_key();
    let alice_address = astria_address(&alice.address_bytes());

    let genesis_state = {
        let mut state = proto_genesis_state();
        state.ibc_relayer_addresses.push(alice_address.to_raw());
        state
    }
    .try_into()
    .unwrap();
    let mut app = initialize_app(Some(genesis_state), vec![]).await;

    let tx = TransactionBody::builder()
        .actions(vec![IbcRelayerChange::Removal(alice_address).into()])
        .chain_id("test")
        .try_build()
        .unwrap();
    let signed_tx = Arc::new(tx.sign(&alice));
    app.execute_transaction(signed_tx).await.unwrap();
    assert_eq!(
        app.state.get_account_nonce(&alice_address).await.unwrap(),
        1
    );
    assert!(!app.state.is_ibc_relayer(alice_address).await.unwrap());
}

#[tokio::test]
async fn app_execute_transaction_ibc_relayer_change_invalid() {
    let alice = get_alice_signing_key();
    let alice_address = astria_address(&alice.address_bytes());
    let genesis_state = {
        let mut state = proto_genesis_state();
        state
            .ibc_sudo_address
            .replace(astria_address(&[0; 20]).to_raw());
        state.ibc_relayer_addresses.push(alice_address.to_raw());
        state
    }
    .try_into()
    .unwrap();
    let mut app = initialize_app(Some(genesis_state), vec![]).await;

    let tx = TransactionBody::builder()
        .actions(vec![IbcRelayerChange::Removal(alice_address).into()])
        .chain_id("test")
        .try_build()
        .unwrap();

    let signed_tx = Arc::new(tx.sign(&alice));
    assert!(app.execute_transaction(signed_tx).await.is_err());
}

#[tokio::test]
async fn app_execute_transaction_sudo_address_change() {
    let alice = get_alice_signing_key();
    let alice_address = astria_address(&alice.address_bytes());

    let mut app = initialize_app(Some(genesis_state()), vec![]).await;

    let new_address = astria_address_from_hex_string(BOB_ADDRESS);
    let tx = TransactionBody::builder()
        .actions(vec![Action::SudoAddressChange(SudoAddressChange {
            new_address,
        })])
        .chain_id("test")
        .try_build()
        .unwrap();

    let signed_tx = Arc::new(tx.sign(&alice));
    app.execute_transaction(signed_tx).await.unwrap();
    assert_eq!(
        app.state.get_account_nonce(&alice_address).await.unwrap(),
        1
    );

    let sudo_address = app.state.get_sudo_address().await.unwrap();
    assert_eq!(sudo_address, new_address.bytes());
}

#[tokio::test]
async fn app_execute_transaction_sudo_address_change_error() {
    let alice = get_alice_signing_key();
    let alice_address = astria_address(&alice.address_bytes());
    let authority_sudo_address = astria_address_from_hex_string(CAROL_ADDRESS);

    let genesis_state = {
        let mut state = proto_genesis_state();
        state
            .authority_sudo_address
            .replace(authority_sudo_address.to_raw());
        state
            .ibc_sudo_address
            .replace(astria_address(&[0u8; 20]).to_raw());
        state
    }
    .try_into()
    .unwrap();
    let mut app = initialize_app(Some(genesis_state), vec![]).await;
    let tx = TransactionBody::builder()
        .actions(vec![Action::SudoAddressChange(SudoAddressChange {
            new_address: alice_address,
        })])
        .chain_id("test")
        .try_build()
        .unwrap();

    let signed_tx = Arc::new(tx.sign(&alice));
    let res = app
        .execute_transaction(signed_tx)
        .await
        .unwrap_err()
        .root_cause()
        .to_string();
    assert!(res.contains("signer is not the sudo key"));
}

#[tokio::test]
async fn app_execute_transaction_fee_asset_change_addition() {
    use astria_core::protocol::transaction::v1::action::FeeAssetChange;

    let alice = get_alice_signing_key();
    let alice_address = astria_address(&alice.address_bytes());

    let mut app = initialize_app(Some(genesis_state()), vec![]).await;

    let tx = TransactionBody::builder()
        .actions(vec![Action::FeeAssetChange(FeeAssetChange::Addition(
            test_asset(),
        ))])
        .chain_id("test")
        .try_build()
        .unwrap();

    let signed_tx = Arc::new(tx.sign(&alice));
    app.execute_transaction(signed_tx).await.unwrap();
    assert_eq!(
        app.state.get_account_nonce(&alice_address).await.unwrap(),
        1
    );

    assert!(app.state.is_allowed_fee_asset(&test_asset()).await.unwrap());
}

#[tokio::test]
async fn app_execute_transaction_fee_asset_change_removal() {
    use astria_core::protocol::transaction::v1::action::FeeAssetChange;

    let alice = get_alice_signing_key();
    let alice_address = astria_address(&alice.address_bytes());

    let genesis_state = {
        let mut state = proto_genesis_state();
        state.allowed_fee_assets.push(test_asset().to_string());
        state
    }
    .try_into()
    .unwrap();
    let mut app = initialize_app(Some(genesis_state), vec![]).await;

    let tx = TransactionBody::builder()
        .actions(vec![Action::FeeAssetChange(FeeAssetChange::Removal(
            test_asset(),
        ))])
        .chain_id("test")
        .try_build()
        .unwrap();

    let signed_tx = Arc::new(tx.sign(&alice));
    app.execute_transaction(signed_tx).await.unwrap();
    assert_eq!(
        app.state.get_account_nonce(&alice_address).await.unwrap(),
        1
    );

    assert!(!app.state.is_allowed_fee_asset(&test_asset()).await.unwrap());
}

#[tokio::test]
async fn app_execute_transaction_fee_asset_change_invalid() {
    use astria_core::protocol::transaction::v1::action::FeeAssetChange;

    let alice = get_alice_signing_key();

    let mut app = initialize_app(Some(genesis_state()), vec![]).await;

    let tx = TransactionBody::builder()
        .actions(vec![Action::FeeAssetChange(FeeAssetChange::Removal(
            nria().into(),
        ))])
        .chain_id("test")
        .try_build()
        .unwrap();

    let signed_tx = Arc::new(tx.sign(&alice));
    let res = app
        .execute_transaction(signed_tx)
        .await
        .unwrap_err()
        .root_cause()
        .to_string();
    assert!(res.contains("cannot remove last allowed fee asset"));
}

#[tokio::test]
async fn app_execute_transaction_init_bridge_account_ok() {
    use astria_core::protocol::transaction::v1::action::InitBridgeAccount;

    let alice = get_alice_signing_key();
    let alice_address = astria_address(&alice.address_bytes());

    let mut app = initialize_app(None, vec![]).await;
    let mut state_tx = StateDelta::new(app.state.clone());
    let fee = 12; // arbitrary
    state_tx
        .put_fees(FeeComponents::<InitBridgeAccount>::new(fee, 0))
        .unwrap();
    app.apply(state_tx);

    let rollup_id = RollupId::from_unhashed_bytes(b"testchainid");
    let action = InitBridgeAccount {
        rollup_id,
        asset: nria().into(),
        fee_asset: nria().into(),
        sudo_address: None,
        withdrawer_address: None,
    };

    let tx = TransactionBody::builder()
        .actions(vec![action.into()])
        .chain_id("test")
        .try_build()
        .unwrap();

    let signed_tx = Arc::new(tx.sign(&alice));

    let before_balance = app
        .state
        .get_account_balance(&alice_address, &nria())
        .await
        .unwrap();
    app.execute_transaction(signed_tx).await.unwrap();
    assert_eq!(
        app.state.get_account_nonce(&alice_address).await.unwrap(),
        1
    );
    assert_eq!(
        app.state
            .get_bridge_account_rollup_id(&alice_address)
            .await
            .unwrap()
            .unwrap(),
        rollup_id
    );
    assert_eq!(
        app.state
            .get_bridge_account_ibc_asset(&alice_address)
            .await
            .unwrap(),
        nria().to_ibc_prefixed(),
    );
    assert_eq!(
        app.state
            .get_account_balance(&alice_address, &nria())
            .await
            .unwrap(),
        before_balance - fee,
    );
}

#[tokio::test]
async fn app_execute_transaction_init_bridge_account_account_already_registered() {
    use astria_core::protocol::transaction::v1::action::InitBridgeAccount;

    let alice = get_alice_signing_key();
    let mut app = initialize_app(None, vec![]).await;

    let rollup_id = RollupId::from_unhashed_bytes(b"testchainid");
    let action = InitBridgeAccount {
        rollup_id,
        asset: nria().into(),
        fee_asset: nria().into(),
        sudo_address: None,
        withdrawer_address: None,
    };
    let tx = TransactionBody::builder()
        .actions(vec![action.into()])
        .chain_id("test")
        .try_build()
        .unwrap();

    let signed_tx = Arc::new(tx.sign(&alice));
    app.execute_transaction(signed_tx).await.unwrap();

    let action = InitBridgeAccount {
        rollup_id,
        asset: nria().into(),
        fee_asset: nria().into(),
        sudo_address: None,
        withdrawer_address: None,
    };

    let tx = TransactionBody::builder()
        .actions(vec![action.into()])
        .chain_id("test")
        .try_build()
        .unwrap();

    let signed_tx = Arc::new(tx.sign(&alice));
    assert!(app.execute_transaction(signed_tx).await.is_err());
}

#[tokio::test]
async fn app_execute_transaction_bridge_lock_action_ok() {
    let alice = get_alice_signing_key();
    let alice_address = astria_address(&alice.address_bytes());
    let mut app = initialize_app(None, vec![]).await;

    let bridge_address = astria_address(&[99; 20]);
    let rollup_id = RollupId::from_unhashed_bytes(b"testchainid");
    let starting_index_of_action = 0;

    let mut state_tx = StateDelta::new(app.state.clone());
    state_tx
        .put_bridge_account_rollup_id(&bridge_address, rollup_id)
        .unwrap();
    state_tx
        .put_bridge_account_ibc_asset(&bridge_address, nria())
        .unwrap();
    app.apply(state_tx);

    let amount = 100;
    let action = BridgeLock {
        to: bridge_address,
        amount,
        asset: nria().into(),
        fee_asset: nria().into(),
        destination_chain_address: "nootwashere".to_string(),
    };
    let tx = TransactionBody::builder()
        .actions(vec![action.into()])
        .chain_id("test")
        .try_build()
        .unwrap();

    let signed_tx = Arc::new(tx.sign(&alice));

    let bridge_before_balance = app
        .state
        .get_account_balance(&bridge_address, &nria())
        .await
        .unwrap();

    app.execute_transaction(signed_tx.clone()).await.unwrap();
    assert_eq!(
        app.state.get_account_nonce(&alice_address).await.unwrap(),
        1
    );
    let expected_deposit = Deposit {
        bridge_address,
        rollup_id,
        amount,
        asset: nria().into(),
        destination_chain_address: "nootwashere".to_string(),
        source_transaction_id: signed_tx.id(),
        source_action_index: starting_index_of_action,
    };

    assert_eq!(
        app.state
            .get_account_balance(&bridge_address, &nria())
            .await
            .unwrap(),
        bridge_before_balance + amount
    );

    let all_deposits = app.state.get_cached_block_deposits();
    let deposits = all_deposits.get(&rollup_id).unwrap();
    assert_eq!(deposits.len(), 1);
    assert_eq!(deposits[0], expected_deposit);
}

#[tokio::test]
async fn app_execute_transaction_bridge_lock_action_invalid_for_eoa() {
    use astria_core::protocol::transaction::v1::action::BridgeLock;

    let alice = get_alice_signing_key();
    let mut app = initialize_app(None, vec![]).await;

    // don't actually register this address as a bridge address
    let bridge_address = astria_address(&[99; 20]);

    let amount = 100;
    let action = BridgeLock {
        to: bridge_address,
        amount,
        asset: nria().into(),
        fee_asset: nria().into(),
        destination_chain_address: "nootwashere".to_string(),
    };
    let tx = TransactionBody::builder()
        .actions(vec![action.into()])
        .chain_id("test")
        .try_build()
        .unwrap();

    let signed_tx = Arc::new(tx.sign(&alice));
    assert!(app.execute_transaction(signed_tx).await.is_err());
}

#[tokio::test]
async fn app_execute_transaction_invalid_nonce() {
    let mut app = initialize_app(None, vec![]).await;

    let alice = get_alice_signing_key();
    let alice_address = astria_address(&alice.address_bytes());

    // create tx with invalid nonce 1
    let data = Bytes::from_static(b"hello world");

    let tx = TransactionBody::builder()
        .actions(vec![
            RollupDataSubmission {
                rollup_id: RollupId::from_unhashed_bytes(b"testchainid"),
                data,
                fee_asset: nria().into(),
            }
            .into(),
        ])
        .nonce(1)
        .chain_id("test")
        .try_build()
        .unwrap();

    let signed_tx = Arc::new(tx.sign(&alice));
    let response = app.execute_transaction(signed_tx).await;

    // check that tx was not executed by checking nonce and balance are unchanged
    assert_eq!(
        app.state.get_account_nonce(&alice_address).await.unwrap(),
        0
    );
    assert_eq!(
        app.state
            .get_account_balance(&alice_address, &nria())
            .await
            .unwrap(),
        10u128.pow(19),
    );

    assert_eq!(
        response
            .unwrap_err()
            .downcast_ref::<InvalidNonce>()
            .map(|nonce_err| nonce_err.0)
            .unwrap(),
        1
    );
}

#[tokio::test]
async fn app_execute_transaction_invalid_chain_id() {
    let mut app = initialize_app(None, vec![]).await;

    let alice = get_alice_signing_key();
    let alice_address = astria_address(&alice.address_bytes());

    // create tx with invalid nonce 1
    let data = Bytes::from_static(b"hello world");
    let tx = TransactionBody::builder()
        .actions(vec![
            RollupDataSubmission {
                rollup_id: RollupId::from_unhashed_bytes(b"testchainid"),
                data,
                fee_asset: nria().into(),
            }
            .into(),
        ])
        .chain_id("wrong-chain")
        .try_build()
        .unwrap();
    let signed_tx = Arc::new(tx.sign(&alice));
    let response = app.execute_transaction(signed_tx).await;

    // check that tx was not executed by checking nonce and balance are unchanged
    assert_eq!(
        app.state.get_account_nonce(&alice_address).await.unwrap(),
        0
    );
    assert_eq!(
        app.state
            .get_account_balance(&alice_address, &nria())
            .await
            .unwrap(),
        10u128.pow(19),
    );

    assert_eq!(
        response
            .unwrap_err()
            .downcast_ref::<InvalidChainId>()
            .map(|chain_id_err| &chain_id_err.0)
            .unwrap(),
        "wrong-chain"
    );
}

#[tokio::test]
async fn app_stateful_check_fails_insufficient_total_balance() {
    use rand::rngs::OsRng;

    let mut app = initialize_app(None, vec![]).await;

    let alice = get_alice_signing_key();

    // create a new key; will have 0 balance
    let keypair = SigningKey::new(OsRng);
    let keypair_address = astria_address(keypair.verification_key().address_bytes());

    // figure out needed fee for a single transfer
    let data = Bytes::from_static(b"hello world");
    let fee = calculate_rollup_data_submission_fee_from_state(&data, &app.state.clone()).await;

    // transfer just enough to cover single sequence fee with data
    let signed_tx = TransactionBody::builder()
        .actions(vec![
            Transfer {
                to: keypair_address,
                amount: fee,
                asset: nria().into(),
                fee_asset: nria().into(),
            }
            .into(),
        ])
        .chain_id("test")
        .try_build()
        .unwrap()
        .sign(&alice);
    app.execute_transaction(Arc::new(signed_tx)).await.unwrap();

    // build double transfer exceeding balance
    let signed_tx_fail = TransactionBody::builder()
        .actions(vec![
            RollupDataSubmission {
                rollup_id: RollupId::from_unhashed_bytes(b"testchainid"),
                data: data.clone(),
                fee_asset: nria().into(),
            }
            .into(),
            RollupDataSubmission {
                rollup_id: RollupId::from_unhashed_bytes(b"testchainid"),
                data: data.clone(),
                fee_asset: nria().into(),
            }
            .into(),
        ])
        .chain_id("test")
        .try_build()
        .unwrap()
        .sign(&keypair);
    // try double, see fails stateful check
    let res = signed_tx_fail
        .check_and_execute(Arc::get_mut(&mut app.state).unwrap())
        .await
        .unwrap_err()
        .root_cause()
        .to_string();
    assert!(res.contains("insufficient funds for asset"));

    // build single transfer to see passes
    let signed_tx_pass = TransactionBody::builder()
        .actions(vec![
            RollupDataSubmission {
                rollup_id: RollupId::from_unhashed_bytes(b"testchainid"),
                data,
                fee_asset: nria().into(),
            }
            .into(),
        ])
        .chain_id("test")
        .try_build()
        .unwrap()
        .sign(&keypair);

    signed_tx_pass
        .check_and_execute(Arc::get_mut(&mut app.state).unwrap())
        .await
        .expect("stateful check should pass since we transferred enough to cover fee");
}

#[tokio::test]
async fn app_execute_transaction_bridge_lock_unlock_action_ok() {
    use crate::accounts::StateWriteExt as _;

    let alice = get_alice_signing_key();
    let alice_address = astria_address(&alice.address_bytes());

    let mut app = initialize_app(None, vec![]).await;
    let mut state_tx = StateDelta::new(app.state.clone());

    let bridge = get_bridge_signing_key();
    let bridge_address = astria_address(&bridge.address_bytes());
    let rollup_id: RollupId = RollupId::from_unhashed_bytes(b"testchainid");

    // give bridge eoa funds so it can pay for the
    // unlock transfer action
    let transfer_base = app
        .state
        .get_fees::<Transfer>()
        .await
        .expect("should not error fetching transfer fees")
        .expect("transfer fees should be stored")
        .base();
    state_tx
        .put_account_balance(&bridge_address, &nria(), transfer_base)
        .unwrap();

    // create bridge account
    state_tx
        .put_bridge_account_rollup_id(&bridge_address, rollup_id)
        .unwrap();
    state_tx
        .put_bridge_account_ibc_asset(&bridge_address, nria())
        .unwrap();
    state_tx
        .put_bridge_account_withdrawer_address(&bridge_address, bridge_address)
        .unwrap();
    app.apply(state_tx);

    let amount = 100;
    let action = BridgeLock {
        to: bridge_address,
        amount,
        asset: nria().into(),
        fee_asset: nria().into(),
        destination_chain_address: "nootwashere".to_string(),
    };
    let tx = TransactionBody::builder()
        .actions(vec![action.into()])
        .chain_id("test")
        .try_build()
        .unwrap();

    let signed_tx = Arc::new(tx.sign(&alice));

    app.execute_transaction(signed_tx).await.unwrap();
    assert_eq!(
        app.state.get_account_nonce(&alice_address).await.unwrap(),
        1
    );

    // see can unlock through bridge unlock
    let action = BridgeUnlock {
        to: alice_address,
        amount,
        fee_asset: nria().into(),
        memo: "{ \"msg\": \"lilywashere\" }".into(),
        bridge_address,
        rollup_block_number: 1,
        rollup_withdrawal_event_id: "id-from-rollup".to_string(),
    };

    let tx = TransactionBody::builder()
        .actions(vec![action.into()])
        .chain_id("test")
        .try_build()
        .unwrap();

    let signed_tx = Arc::new(tx.sign(&bridge));
    app.execute_transaction(signed_tx)
        .await
        .expect("executing bridge unlock action should succeed");
    assert_eq!(
        app.state
            .get_account_balance(&bridge_address, &nria())
            .await
            .expect("executing bridge unlock action should succeed"),
        0,
        "bridge should've transferred out whole balance"
    );
}

#[tokio::test]
async fn app_execute_transaction_action_index_correctly_increments() {
    let alice = get_alice_signing_key();
    let alice_address = astria_address(&alice.address_bytes());
    let mut app = initialize_app(None, vec![]).await;

    let bridge_address = astria_address(&[99; 20]);
    let rollup_id = RollupId::from_unhashed_bytes(b"testchainid");
    let starting_index_of_action = 0;

    let mut state_tx = StateDelta::new(app.state.clone());
    state_tx
        .put_bridge_account_rollup_id(&bridge_address, rollup_id)
        .unwrap();
    state_tx
        .put_bridge_account_ibc_asset(&bridge_address, nria())
        .unwrap();
    app.apply(state_tx);

    let amount = 100;
    let action = BridgeLock {
        to: bridge_address,
        amount,
        asset: nria().into(),
        fee_asset: nria().into(),
        destination_chain_address: "nootwashere".to_string(),
    };

    let tx = TransactionBody::builder()
        .actions(vec![action.clone().into(), action.into()])
        .chain_id("test")
        .try_build()
        .unwrap();

    let signed_tx = Arc::new(tx.sign(&alice));
    app.execute_transaction(signed_tx.clone()).await.unwrap();
    assert_eq!(
        app.state.get_account_nonce(&alice_address).await.unwrap(),
        1
    );

    let all_deposits = app.state.get_cached_block_deposits();
    let deposits = all_deposits.get(&rollup_id).unwrap();
    assert_eq!(deposits.len(), 2);
    assert_eq!(deposits[0].source_action_index, starting_index_of_action);
    assert_eq!(
        deposits[1].source_action_index,
        starting_index_of_action + 1
    );
}

#[tokio::test]
async fn transaction_execution_records_deposit_event() {
    let mut app = initialize_app(None, vec![]).await;
    let mut state_tx = app
        .state
        .try_begin_transaction()
        .expect("state Arc should be present and unique");

    let alice = get_alice_signing_key();
    let bob_address = astria_address_from_hex_string(BOB_ADDRESS);
    state_tx
        .put_bridge_account_rollup_id(&bob_address, [0; 32].into())
        .unwrap();
    state_tx.put_allowed_fee_asset(&nria()).unwrap();
    state_tx
        .put_bridge_account_ibc_asset(&bob_address, nria())
        .unwrap();

    let action = BridgeLock {
        to: bob_address,
        amount: 1,
        asset: nria().into(),
        fee_asset: nria().into(),
        destination_chain_address: "test_chain_address".to_string(),
    };
    let tx = TransactionBody::builder()
        .actions(vec![action.into()])
        .chain_id("test")
        .try_build()
        .unwrap();
    let signed_tx = Arc::new(tx.sign(&alice));

    let expected_deposit = Deposit {
        bridge_address: bob_address,
        rollup_id: [0; 32].into(),
        amount: 1,
        asset: nria().into(),
        destination_chain_address: "test_chain_address".to_string(),
        source_transaction_id: signed_tx.id(),
        source_action_index: 0,
    };
    let expected_deposit_event = create_deposit_event(&expected_deposit);

    signed_tx.check_and_execute(&mut state_tx).await.unwrap();
    let events = &state_tx.apply().1;
    let event = events
        .iter()
        .find(|event| event.kind == "tx.deposit")
        .expect("should have deposit event");
    assert_eq!(*event, expected_deposit_event);
}

#[tokio::test]
async fn app_execute_transaction_ibc_sudo_change() {
    let alice = get_alice_signing_key();

    let mut app = initialize_app(Some(genesis_state()), vec![]).await;

    let new_address = astria_address_from_hex_string(BOB_ADDRESS);

    let tx = TransactionBody::builder()
        .actions(vec![Action::IbcSudoChange(IbcSudoChange {
            new_address,
        })])
        .chain_id("test")
        .try_build()
        .unwrap();

    let signed_tx = Arc::new(tx.sign(&alice));
    app.execute_transaction(signed_tx).await.unwrap();

    let ibc_sudo_address = app.state.get_ibc_sudo_address().await.unwrap();
    assert_eq!(ibc_sudo_address, new_address.bytes());
}

#[tokio::test]
async fn app_execute_transaction_ibc_sudo_change_error() {
    let alice = get_alice_signing_key();
    let alice_address = astria_address(&alice.address_bytes());
    let authority_sudo_address = astria_address_from_hex_string(CAROL_ADDRESS);

    let genesis_state = {
        let mut state = proto_genesis_state();
        state
            .authority_sudo_address
            .replace(authority_sudo_address.to_raw());
        state
            .ibc_sudo_address
            .replace(astria_address(&[0u8; 20]).to_raw());
        state
    }
    .try_into()
    .unwrap();
    let mut app = initialize_app(Some(genesis_state), vec![]).await;

    let tx = TransactionBody::builder()
        .actions(vec![Action::IbcSudoChange(IbcSudoChange {
            new_address: alice_address,
        })])
        .chain_id("test")
        .try_build()
        .unwrap();

    let signed_tx = Arc::new(tx.sign(&alice));
    let res = app
        .execute_transaction(signed_tx)
        .await
        .unwrap_err()
        .root_cause()
        .to_string();
    assert!(res.contains("signer is not the sudo key"));
}

#[tokio::test]
async fn transaction_execution_records_fee_event() {
    let mut app = initialize_app(None, vec![]).await;

    // transfer funds from Alice to Bob
    let alice = get_alice_signing_key();
    let bob_address = astria_address_from_hex_string(BOB_ADDRESS);
    let value = 333_333;
    let tx = TransactionBody::builder()
        .actions(vec![
            Transfer {
                to: bob_address,
                amount: value,
                asset: nria().into(),
                fee_asset: nria().into(),
            }
            .into(),
        ])
        .chain_id("test")
        .try_build()
        .unwrap();
    let signed_tx = Arc::new(tx.sign(&alice));
    let events = app.execute_transaction(signed_tx).await.unwrap();

    let event = events.first().unwrap();
    assert_eq!(event.kind, "tx.fees");
    assert_eq!(event.attributes[0].key, "actionName");
    assert_eq!(event.attributes[1].key, "asset");
    assert_eq!(event.attributes[2].key, "feeAmount");
    assert_eq!(event.attributes[3].key, "positionInTransaction");
}

#[tokio::test]
async fn ensure_all_event_attributes_are_indexed() {
    let mut app = initialize_app(None, vec![]).await;
    let mut state_tx = StateDelta::new(app.state.clone());

    let alice = get_alice_signing_key();
    let bob_address = astria_address_from_hex_string(BOB_ADDRESS);
    let value = 333_333;
    state_tx
        .put_bridge_account_rollup_id(&bob_address, [0; 32].into())
        .unwrap();
    state_tx.put_allowed_fee_asset(&nria()).unwrap();
    state_tx
        .put_bridge_account_ibc_asset(&bob_address, nria())
        .unwrap();
    app.apply(state_tx);

    let transfer_action = Transfer {
        to: bob_address,
        amount: value,
        asset: nria().into(),
        fee_asset: nria().into(),
    };
    let bridge_lock_action = BridgeLock {
        to: bob_address,
        amount: 1,
        asset: nria().into(),
        fee_asset: nria().into(),
        destination_chain_address: "test_chain_address".to_string(),
    };
    let tx = TransactionBody::builder()
        .actions(vec![transfer_action.into(), bridge_lock_action.into()])
        .chain_id("test")
        .try_build()
        .unwrap();

    let signed_tx = Arc::new(tx.sign(&alice));
    let events = app.execute_transaction(signed_tx).await.unwrap();

    events
        .iter()
        .flat_map(|event| &event.attributes)
        .for_each(|attribute| {
            assert!(
                attribute.index,
                "attribute {} is not indexed",
                attribute.key,
            );
        });
}

#[tokio::test]
async fn app_execute_transaction_validator_update_with_name() {
    let alice = get_alice_signing_key();
    let alice_address = astria_address(&alice.address_bytes());

    let mut app = initialize_app(Some(genesis_state()), vec![]).await;
    let verification_key = crate::benchmark_and_test_utils::verification_key(1);

    let validator_update_fees = ValidatorUpdateFeeComponents {
        base: 0,
        multiplier: 0,
    };

    let mut state_tx = StateDelta::new(app.state.clone());
    state_tx
        .put_validator_update_fees(validator_update_fees)
        .unwrap();
    app.apply(state_tx);

    let update = ValidatorUpdate {
        name: "test".to_string(),
        power: 100,
        verification_key: verification_key.clone(),
    };

    let update_without_name = ValidatorUpdate {
        name: String::new(),
        power: update.power,
        verification_key: update.verification_key.clone(),
    };

    let tx = TransactionBody::builder()
        .actions(vec![Action::ValidatorUpdate(update.clone())])
        .chain_id("test")
        .try_build()
        .unwrap();

    let signed_tx = Arc::new(tx.sign(&alice));
    app.execute_transaction(signed_tx).await.unwrap();
    assert_eq!(
        app.state.get_account_nonce(&alice_address).await.unwrap(),
        1
    );

    let validator_updates = app.state.get_validator_updates().await.unwrap();
    assert_eq!(validator_updates.len(), 1);
    assert_eq!(
        validator_updates.get(&verification_key),
        Some(&update_without_name)
    );
    let validator_name = app
        .state
        .get_validator_name(verification_key.address_bytes())
        .await
        .unwrap();
    assert_eq!(validator_name, Some(update.name));
}<|MERGE_RESOLUTION|>--- conflicted
+++ resolved
@@ -8,15 +8,7 @@
         RollupId,
     },
     protocol::{
-<<<<<<< HEAD
-        fees::v1::{
-            InitBridgeAccountFeeComponents,
-            RollupDataSubmissionFeeComponents,
-            ValidatorUpdateFeeComponents,
-        },
-=======
         fees::v1::FeeComponents,
->>>>>>> 903e1f3c
         genesis::v1::GenesisAppState,
         transaction::v1::{
             action::{
@@ -1343,15 +1335,10 @@
     let mut app = initialize_app(Some(genesis_state()), vec![]).await;
     let verification_key = crate::benchmark_and_test_utils::verification_key(1);
 
-    let validator_update_fees = ValidatorUpdateFeeComponents {
-        base: 0,
-        multiplier: 0,
-    };
+    let validator_update_fees = FeeComponents::<ValidatorUpdate>::new(0, 0);
 
     let mut state_tx = StateDelta::new(app.state.clone());
-    state_tx
-        .put_validator_update_fees(validator_update_fees)
-        .unwrap();
+    state_tx.put_fees(validator_update_fees).unwrap();
     app.apply(state_tx);
 
     let update = ValidatorUpdate {
