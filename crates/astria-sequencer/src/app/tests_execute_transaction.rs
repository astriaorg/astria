use std::{
    collections::HashSet,
    str::FromStr,
    sync::Arc,
};

use astria_core::{
<<<<<<< HEAD
=======
    connect::{
        market_map::v2::{
            Market,
            MarketMap,
            Params,
        },
        types::v2::CurrencyPair,
    },
>>>>>>> f2046c63
    crypto::SigningKey,
    oracles::price_feed::types::v2::CurrencyPair,
    primitive::v1::{
        asset,
        Address,
        RollupId,
    },
    protocol::{
        fees::v1::FeeComponents,
        genesis::v1::GenesisAppState,
        transaction::v1::{
            action::{
                BridgeLock,
                BridgeUnlock,
                ChangeMarkets,
                CurrencyPairsChange,
                IbcRelayerChange,
                IbcSudoChange,
                MarketMapChange,
                PriceFeed,
                RollupDataSubmission,
                SudoAddressChange,
                Transfer,
                UpdateMarketMapParams,
                ValidatorUpdate,
            },
            Action,
            TransactionBody,
        },
    },
    sequencerblock::v1::block::Deposit,
    Protobuf as _,
};
use bytes::Bytes;
use cnidarium::{
    ArcStateDeltaExt as _,
    StateDelta,
};
use futures::StreamExt as _;
use indexmap::IndexMap;

use super::test_utils::get_alice_signing_key;
use crate::{
    accounts::StateReadExt as _,
    action_handler::{
        impls::transaction::InvalidChainId,
        ActionHandler as _,
    },
    app::{
        benchmark_and_test_utils::{
            AppInitializer,
            ALICE_ADDRESS,
            BOB_ADDRESS,
            CAROL_ADDRESS,
        },
        test_utils::get_bridge_signing_key,
        App,
        InvalidNonce,
    },
    authority::{
        StateReadExt as _,
        StateWriteExt,
    },
    benchmark_and_test_utils::{
        astria_address,
        astria_address_from_hex_string,
        nria,
        verification_key,
        ASTRIA_PREFIX,
    },
    bridge::{
        StateReadExt as _,
        StateWriteExt as _,
    },
<<<<<<< HEAD
=======
    connect::{
        market_map::state_ext::{
            StateReadExt as _,
            StateWriteExt as _,
        },
        oracle::state_ext::StateReadExt,
    },
>>>>>>> f2046c63
    fees::{
        StateReadExt as _,
        StateWriteExt as _,
    },
    ibc::StateReadExt as _,
<<<<<<< HEAD
    oracles::price_feed::oracle::state_ext::StateReadExt,
    test_utils::calculate_rollup_data_submission_fee_from_state,
=======
    test_utils::{
        calculate_rollup_data_submission_fee_from_state,
        example_ticker_from_currency_pair,
        example_ticker_with_metadata,
    },
>>>>>>> f2046c63
    utils::create_deposit_event,
};

fn proto_genesis_state() -> astria_core::generated::astria::protocol::genesis::v1::GenesisAppState {
    astria_core::generated::astria::protocol::genesis::v1::GenesisAppState {
        authority_sudo_address: Some(
            Address::builder()
                .prefix(ASTRIA_PREFIX)
                .array(get_alice_signing_key().address_bytes())
                .try_build()
                .unwrap()
                .to_raw(),
        ),
        ibc_sudo_address: Some(
            Address::builder()
                .prefix(ASTRIA_PREFIX)
                .array(get_alice_signing_key().address_bytes())
                .try_build()
                .unwrap()
                .to_raw(),
        ),
        ..crate::app::benchmark_and_test_utils::proto_genesis_state()
    }
}

fn genesis_state() -> GenesisAppState {
    GenesisAppState::try_from_raw(proto_genesis_state()).unwrap()
}

fn test_asset() -> asset::Denom {
    "test".parse().unwrap()
}

async fn initialize_app(genesis_state: Option<GenesisAppState>) -> App {
    let mut app_initializer = AppInitializer::new();
    if let Some(genesis_state) = genesis_state {
        app_initializer = app_initializer.with_genesis_state(genesis_state);
    }
    app_initializer.init().await.0
}

#[tokio::test]
async fn app_execute_transaction_transfer() {
    let mut app = initialize_app(None).await;

    // transfer funds from Alice to Bob
    let alice = get_alice_signing_key();
    let alice_address = astria_address(&alice.address_bytes());
    let bob_address = astria_address_from_hex_string(BOB_ADDRESS);
    let value = 333_333;
    let tx = TransactionBody::builder()
        .actions(vec![Transfer {
            to: bob_address,
            amount: value,
            asset: nria().into(),
            fee_asset: nria().into(),
        }
        .into()])
        .chain_id("test")
        .try_build()
        .unwrap();

    let signed_tx = Arc::new(tx.sign(&alice));
    app.execute_transaction(signed_tx).await.unwrap();

    assert_eq!(
        app.state
            .get_account_balance(&bob_address, &nria())
            .await
            .unwrap(),
        value + 10u128.pow(19)
    );
    let transfer_base = app
        .state
        .get_fees::<Transfer>()
        .await
        .expect("should not error fetching transfer fees")
        .expect("transfer fees should be stored")
        .base();
    assert_eq!(
        app.state
            .get_account_balance(&alice_address, &nria())
            .await
            .unwrap(),
        10u128.pow(19) - (value + transfer_base),
    );
    assert_eq!(app.state.get_account_nonce(&bob_address).await.unwrap(), 0);
    assert_eq!(
        app.state.get_account_nonce(&alice_address).await.unwrap(),
        1
    );
}

#[tokio::test]
async fn app_execute_transaction_transfer_not_native_token() {
    use crate::accounts::StateWriteExt as _;

    let mut app = initialize_app(None).await;

    // create some asset to be transferred and update Alice's balance of it
    let value = 333_333;
    let alice = get_alice_signing_key();
    let alice_address = astria_address(&alice.address_bytes());

    let mut state_tx = StateDelta::new(app.state.clone());
    state_tx
        .put_account_balance(&alice_address, &test_asset(), value)
        .unwrap();
    app.apply(state_tx);

    // transfer funds from Alice to Bob; use native token for fee payment
    let bob_address = astria_address_from_hex_string(BOB_ADDRESS);
    let tx = TransactionBody::builder()
        .actions(vec![Transfer {
            to: bob_address,
            amount: value,
            asset: test_asset(),
            fee_asset: nria().into(),
        }
        .into()])
        .chain_id("test")
        .try_build()
        .unwrap();

    let signed_tx = Arc::new(tx.sign(&alice));
    app.execute_transaction(signed_tx).await.unwrap();

    assert_eq!(
        app.state
            .get_account_balance(&bob_address, &nria())
            .await
            .unwrap(),
        10u128.pow(19), // genesis balance
    );
    assert_eq!(
        app.state
            .get_account_balance(&bob_address, &test_asset())
            .await
            .unwrap(),
        value, // transferred amount
    );

    let transfer_base = app
        .state
        .get_fees::<Transfer>()
        .await
        .expect("should not error fetching transfer fees")
        .expect("transfer fees should be stored")
        .base();
    assert_eq!(
        app.state
            .get_account_balance(&alice_address, &nria())
            .await
            .unwrap(),
        10u128.pow(19) - transfer_base, // genesis balance - fee
    );
    assert_eq!(
        app.state
            .get_account_balance(&alice_address, &test_asset())
            .await
            .unwrap(),
        0, // 0 since all funds of `asset` were transferred
    );

    assert_eq!(app.state.get_account_nonce(&bob_address).await.unwrap(), 0);
    assert_eq!(
        app.state.get_account_nonce(&alice_address).await.unwrap(),
        1
    );
}

#[tokio::test]
async fn app_execute_transaction_transfer_balance_too_low_for_fee() {
    use rand::rngs::OsRng;

    let mut app = initialize_app(None).await;

    // create a new key; will have 0 balance
    let keypair = SigningKey::new(OsRng);
    let bob = astria_address_from_hex_string(BOB_ADDRESS);

    // 0-value transfer; only fee is deducted from sender
    let tx = TransactionBody::builder()
        .actions(vec![Transfer {
            to: bob,
            amount: 0,
            asset: nria().into(),
            fee_asset: nria().into(),
        }
        .into()])
        .chain_id("test")
        .try_build()
        .unwrap();

    let signed_tx = Arc::new(tx.sign(&keypair));
    let res = app
        .execute_transaction(signed_tx)
        .await
        .unwrap_err()
        .root_cause()
        .to_string();
    assert!(res.contains("insufficient funds"));
}

#[tokio::test]
async fn app_execute_transaction_sequence() {
    let mut app = initialize_app(None).await;
    let mut state_tx = StateDelta::new(app.state.clone());
    state_tx
        .put_fees(FeeComponents::<RollupDataSubmission>::new(0, 1))
        .unwrap();
    app.apply(state_tx);

    let alice = get_alice_signing_key();
    let alice_address = astria_address(&alice.address_bytes());
    let data = Bytes::from_static(b"hello world");
    let fee = calculate_rollup_data_submission_fee_from_state(&data, &app.state).await;

    let tx = TransactionBody::builder()
        .actions(vec![RollupDataSubmission {
            rollup_id: RollupId::from_unhashed_bytes(b"testchainid"),
            data,
            fee_asset: nria().into(),
        }
        .into()])
        .chain_id("test")
        .try_build()
        .unwrap();

    let signed_tx = Arc::new(tx.sign(&alice));
    app.execute_transaction(signed_tx).await.unwrap();
    assert_eq!(
        app.state.get_account_nonce(&alice_address).await.unwrap(),
        1
    );

    assert_eq!(
        app.state
            .get_account_balance(&alice_address, &nria())
            .await
            .unwrap(),
        10u128.pow(19) - fee,
    );
}

#[tokio::test]
async fn app_execute_transaction_invalid_fee_asset() {
    let mut app = initialize_app(None).await;

    let alice = get_alice_signing_key();
    let data = Bytes::from_static(b"hello world");

    let tx = TransactionBody::builder()
        .actions(vec![RollupDataSubmission {
            rollup_id: RollupId::from_unhashed_bytes(b"testchainid"),
            data,
            fee_asset: test_asset(),
        }
        .into()])
        .chain_id("test")
        .try_build()
        .unwrap();

    let signed_tx = Arc::new(tx.sign(&alice));
    assert!(app.execute_transaction(signed_tx).await.is_err());
}

#[tokio::test]
async fn app_execute_transaction_validator_update() {
    let alice = get_alice_signing_key();
    let alice_address = astria_address(&alice.address_bytes());

    let mut app = initialize_app(Some(genesis_state())).await;

    let update = ValidatorUpdate {
        power: 100,
        verification_key: verification_key(1),
    };

    let tx = TransactionBody::builder()
        .actions(vec![Action::ValidatorUpdate(update.clone())])
        .chain_id("test")
        .try_build()
        .unwrap();

    let signed_tx = Arc::new(tx.sign(&alice));
    app.execute_transaction(signed_tx).await.unwrap();
    assert_eq!(
        app.state.get_account_nonce(&alice_address).await.unwrap(),
        1
    );

    let validator_updates = app.state.get_validator_updates().await.unwrap();
    assert_eq!(validator_updates.len(), 1);
    assert_eq!(
        validator_updates.get(verification_key(1).address_bytes()),
        Some(&update)
    );
}

#[tokio::test]
async fn app_execute_transaction_ibc_relayer_change_addition() {
    let alice = get_alice_signing_key();
    let alice_address = astria_address(&alice.address_bytes());

    let mut app = initialize_app(Some(genesis_state())).await;

    let tx = TransactionBody::builder()
        .actions(vec![Action::IbcRelayerChange(IbcRelayerChange::Addition(
            alice_address,
        ))])
        .chain_id("test")
        .try_build()
        .unwrap();

    let signed_tx = Arc::new(tx.sign(&alice));
    app.execute_transaction(signed_tx).await.unwrap();
    assert_eq!(
        app.state.get_account_nonce(&alice_address).await.unwrap(),
        1
    );
    assert!(app.state.is_ibc_relayer(alice_address).await.unwrap());
}

#[tokio::test]
async fn app_execute_transaction_ibc_relayer_change_deletion() {
    let alice = get_alice_signing_key();
    let alice_address = astria_address(&alice.address_bytes());

    let genesis_state = {
        let mut state = proto_genesis_state();
        state.ibc_relayer_addresses.push(alice_address.to_raw());
        state
    }
    .try_into()
    .unwrap();
    let mut app = initialize_app(Some(genesis_state)).await;

    let tx = TransactionBody::builder()
        .actions(vec![IbcRelayerChange::Removal(alice_address).into()])
        .chain_id("test")
        .try_build()
        .unwrap();
    let signed_tx = Arc::new(tx.sign(&alice));
    app.execute_transaction(signed_tx).await.unwrap();
    assert_eq!(
        app.state.get_account_nonce(&alice_address).await.unwrap(),
        1
    );
    assert!(!app.state.is_ibc_relayer(alice_address).await.unwrap());
}

#[tokio::test]
async fn app_execute_transaction_ibc_relayer_change_invalid() {
    let alice = get_alice_signing_key();
    let alice_address = astria_address(&alice.address_bytes());
    let genesis_state = {
        let mut state = proto_genesis_state();
        state
            .ibc_sudo_address
            .replace(astria_address(&[0; 20]).to_raw());
        state.ibc_relayer_addresses.push(alice_address.to_raw());
        state
    }
    .try_into()
    .unwrap();
    let mut app = initialize_app(Some(genesis_state)).await;

    let tx = TransactionBody::builder()
        .actions(vec![IbcRelayerChange::Removal(alice_address).into()])
        .chain_id("test")
        .try_build()
        .unwrap();

    let signed_tx = Arc::new(tx.sign(&alice));
    assert!(app.execute_transaction(signed_tx).await.is_err());
}

#[tokio::test]
async fn app_execute_transaction_sudo_address_change() {
    let alice = get_alice_signing_key();
    let alice_address = astria_address(&alice.address_bytes());

    let mut app = initialize_app(Some(genesis_state())).await;

    let new_address = astria_address_from_hex_string(BOB_ADDRESS);
    let tx = TransactionBody::builder()
        .actions(vec![Action::SudoAddressChange(SudoAddressChange {
            new_address,
        })])
        .chain_id("test")
        .try_build()
        .unwrap();

    let signed_tx = Arc::new(tx.sign(&alice));
    app.execute_transaction(signed_tx).await.unwrap();
    assert_eq!(
        app.state.get_account_nonce(&alice_address).await.unwrap(),
        1
    );

    let sudo_address = app.state.get_sudo_address().await.unwrap();
    assert_eq!(sudo_address, new_address.bytes());
}

#[tokio::test]
async fn app_execute_transaction_sudo_address_change_error() {
    let alice = get_alice_signing_key();
    let alice_address = astria_address(&alice.address_bytes());
    let authority_sudo_address = astria_address_from_hex_string(CAROL_ADDRESS);

    let genesis_state = {
        let mut state = proto_genesis_state();
        state
            .authority_sudo_address
            .replace(authority_sudo_address.to_raw());
        state
            .ibc_sudo_address
            .replace(astria_address(&[0u8; 20]).to_raw());
        state
    }
    .try_into()
    .unwrap();
    let mut app = initialize_app(Some(genesis_state)).await;
    let tx = TransactionBody::builder()
        .actions(vec![Action::SudoAddressChange(SudoAddressChange {
            new_address: alice_address,
        })])
        .chain_id("test")
        .try_build()
        .unwrap();

    let signed_tx = Arc::new(tx.sign(&alice));
    let res = app
        .execute_transaction(signed_tx)
        .await
        .unwrap_err()
        .root_cause()
        .to_string();
    assert!(res.contains("signer is not the sudo key"));
}

#[tokio::test]
async fn app_execute_transaction_fee_asset_change_addition() {
    use astria_core::protocol::transaction::v1::action::FeeAssetChange;

    let alice = get_alice_signing_key();
    let alice_address = astria_address(&alice.address_bytes());

    let mut app = initialize_app(Some(genesis_state())).await;

    let tx = TransactionBody::builder()
        .actions(vec![Action::FeeAssetChange(FeeAssetChange::Addition(
            test_asset(),
        ))])
        .chain_id("test")
        .try_build()
        .unwrap();

    let signed_tx = Arc::new(tx.sign(&alice));
    app.execute_transaction(signed_tx).await.unwrap();
    assert_eq!(
        app.state.get_account_nonce(&alice_address).await.unwrap(),
        1
    );

    assert!(app.state.is_allowed_fee_asset(&test_asset()).await.unwrap());
}

#[tokio::test]
async fn app_execute_transaction_fee_asset_change_removal() {
    use astria_core::protocol::transaction::v1::action::FeeAssetChange;

    let alice = get_alice_signing_key();
    let alice_address = astria_address(&alice.address_bytes());

    let genesis_state = {
        let mut state = proto_genesis_state();
        state.allowed_fee_assets.push(test_asset().to_string());
        state
    }
    .try_into()
    .unwrap();
    let mut app = initialize_app(Some(genesis_state)).await;

    let tx = TransactionBody::builder()
        .actions(vec![Action::FeeAssetChange(FeeAssetChange::Removal(
            test_asset(),
        ))])
        .chain_id("test")
        .try_build()
        .unwrap();

    let signed_tx = Arc::new(tx.sign(&alice));
    app.execute_transaction(signed_tx).await.unwrap();
    assert_eq!(
        app.state.get_account_nonce(&alice_address).await.unwrap(),
        1
    );

    assert!(!app.state.is_allowed_fee_asset(&test_asset()).await.unwrap());
}

#[tokio::test]
async fn app_execute_transaction_fee_asset_change_invalid() {
    use astria_core::protocol::transaction::v1::action::FeeAssetChange;

    let alice = get_alice_signing_key();

    let mut app = initialize_app(Some(genesis_state())).await;

    let tx = TransactionBody::builder()
        .actions(vec![Action::FeeAssetChange(FeeAssetChange::Removal(
            nria().into(),
        ))])
        .chain_id("test")
        .try_build()
        .unwrap();

    let signed_tx = Arc::new(tx.sign(&alice));
    let res = app
        .execute_transaction(signed_tx)
        .await
        .unwrap_err()
        .root_cause()
        .to_string();
    assert!(res.contains("cannot remove last allowed fee asset"));
}

#[tokio::test]
async fn app_execute_transaction_init_bridge_account_ok() {
    use astria_core::protocol::transaction::v1::action::InitBridgeAccount;

    let alice = get_alice_signing_key();
    let alice_address = astria_address(&alice.address_bytes());

    let mut app = initialize_app(None).await;
    let mut state_tx = StateDelta::new(app.state.clone());
    let fee = 12; // arbitrary
    state_tx
        .put_fees(FeeComponents::<InitBridgeAccount>::new(fee, 0))
        .unwrap();
    app.apply(state_tx);

    let rollup_id = RollupId::from_unhashed_bytes(b"testchainid");
    let action = InitBridgeAccount {
        rollup_id,
        asset: nria().into(),
        fee_asset: nria().into(),
        sudo_address: None,
        withdrawer_address: None,
    };

    let tx = TransactionBody::builder()
        .actions(vec![action.into()])
        .chain_id("test")
        .try_build()
        .unwrap();

    let signed_tx = Arc::new(tx.sign(&alice));

    let before_balance = app
        .state
        .get_account_balance(&alice_address, &nria())
        .await
        .unwrap();
    app.execute_transaction(signed_tx).await.unwrap();
    assert_eq!(
        app.state.get_account_nonce(&alice_address).await.unwrap(),
        1
    );
    assert_eq!(
        app.state
            .get_bridge_account_rollup_id(&alice_address)
            .await
            .unwrap()
            .unwrap(),
        rollup_id
    );
    assert_eq!(
        app.state
            .get_bridge_account_ibc_asset(&alice_address)
            .await
            .unwrap(),
        nria().to_ibc_prefixed(),
    );
    assert_eq!(
        app.state
            .get_account_balance(&alice_address, &nria())
            .await
            .unwrap(),
        before_balance - fee,
    );
}

#[tokio::test]
async fn app_execute_transaction_init_bridge_account_account_already_registered() {
    use astria_core::protocol::transaction::v1::action::InitBridgeAccount;

    let alice = get_alice_signing_key();
    let mut app = initialize_app(None).await;

    let rollup_id = RollupId::from_unhashed_bytes(b"testchainid");
    let action = InitBridgeAccount {
        rollup_id,
        asset: nria().into(),
        fee_asset: nria().into(),
        sudo_address: None,
        withdrawer_address: None,
    };
    let tx = TransactionBody::builder()
        .actions(vec![action.into()])
        .chain_id("test")
        .try_build()
        .unwrap();

    let signed_tx = Arc::new(tx.sign(&alice));
    app.execute_transaction(signed_tx).await.unwrap();

    let action = InitBridgeAccount {
        rollup_id,
        asset: nria().into(),
        fee_asset: nria().into(),
        sudo_address: None,
        withdrawer_address: None,
    };

    let tx = TransactionBody::builder()
        .actions(vec![action.into()])
        .chain_id("test")
        .try_build()
        .unwrap();

    let signed_tx = Arc::new(tx.sign(&alice));
    assert!(app.execute_transaction(signed_tx).await.is_err());
}

#[tokio::test]
async fn app_execute_transaction_bridge_lock_action_ok() {
    let alice = get_alice_signing_key();
    let alice_address = astria_address(&alice.address_bytes());
    let mut app = initialize_app(None).await;

    let bridge_address = astria_address(&[99; 20]);
    let rollup_id = RollupId::from_unhashed_bytes(b"testchainid");
    let starting_index_of_action = 0;

    let mut state_tx = StateDelta::new(app.state.clone());
    state_tx
        .put_bridge_account_rollup_id(&bridge_address, rollup_id)
        .unwrap();
    state_tx
        .put_bridge_account_ibc_asset(&bridge_address, nria())
        .unwrap();
    app.apply(state_tx);

    let amount = 100;
    let action = BridgeLock {
        to: bridge_address,
        amount,
        asset: nria().into(),
        fee_asset: nria().into(),
        destination_chain_address: "nootwashere".to_string(),
    };
    let tx = TransactionBody::builder()
        .actions(vec![action.into()])
        .chain_id("test")
        .try_build()
        .unwrap();

    let signed_tx = Arc::new(tx.sign(&alice));

    let bridge_before_balance = app
        .state
        .get_account_balance(&bridge_address, &nria())
        .await
        .unwrap();

    app.execute_transaction(signed_tx.clone()).await.unwrap();
    assert_eq!(
        app.state.get_account_nonce(&alice_address).await.unwrap(),
        1
    );
    let expected_deposit = Deposit {
        bridge_address,
        rollup_id,
        amount,
        asset: nria().into(),
        destination_chain_address: "nootwashere".to_string(),
        source_transaction_id: signed_tx.id(),
        source_action_index: starting_index_of_action,
    };

    assert_eq!(
        app.state
            .get_account_balance(&bridge_address, &nria())
            .await
            .unwrap(),
        bridge_before_balance + amount
    );

    let all_deposits = app.state.get_cached_block_deposits();
    let deposits = all_deposits.get(&rollup_id).unwrap();
    assert_eq!(deposits.len(), 1);
    assert_eq!(deposits[0], expected_deposit);
}

#[tokio::test]
async fn app_execute_transaction_bridge_lock_action_invalid_for_eoa() {
    use astria_core::protocol::transaction::v1::action::BridgeLock;

    let alice = get_alice_signing_key();
    let mut app = initialize_app(None).await;

    // don't actually register this address as a bridge address
    let bridge_address = astria_address(&[99; 20]);

    let amount = 100;
    let action = BridgeLock {
        to: bridge_address,
        amount,
        asset: nria().into(),
        fee_asset: nria().into(),
        destination_chain_address: "nootwashere".to_string(),
    };
    let tx = TransactionBody::builder()
        .actions(vec![action.into()])
        .chain_id("test")
        .try_build()
        .unwrap();

    let signed_tx = Arc::new(tx.sign(&alice));
    assert!(app.execute_transaction(signed_tx).await.is_err());
}

#[tokio::test]
async fn app_execute_transaction_invalid_nonce() {
    let mut app = initialize_app(None).await;

    let alice = get_alice_signing_key();
    let alice_address = astria_address(&alice.address_bytes());

    // create tx with invalid nonce 1
    let data = Bytes::from_static(b"hello world");

    let tx = TransactionBody::builder()
        .actions(vec![RollupDataSubmission {
            rollup_id: RollupId::from_unhashed_bytes(b"testchainid"),
            data,
            fee_asset: nria().into(),
        }
        .into()])
        .nonce(1)
        .chain_id("test")
        .try_build()
        .unwrap();

    let signed_tx = Arc::new(tx.sign(&alice));
    let response = app.execute_transaction(signed_tx).await;

    // check that tx was not executed by checking nonce and balance are unchanged
    assert_eq!(
        app.state.get_account_nonce(&alice_address).await.unwrap(),
        0
    );
    assert_eq!(
        app.state
            .get_account_balance(&alice_address, &nria())
            .await
            .unwrap(),
        10u128.pow(19),
    );

    assert_eq!(
        response
            .unwrap_err()
            .downcast_ref::<InvalidNonce>()
            .map(|nonce_err| nonce_err.0)
            .unwrap(),
        1
    );
}

#[tokio::test]
async fn app_execute_transaction_invalid_chain_id() {
    let mut app = initialize_app(None).await;

    let alice = get_alice_signing_key();
    let alice_address = astria_address(&alice.address_bytes());

    // create tx with invalid nonce 1
    let data = Bytes::from_static(b"hello world");
    let tx = TransactionBody::builder()
        .actions(vec![RollupDataSubmission {
            rollup_id: RollupId::from_unhashed_bytes(b"testchainid"),
            data,
            fee_asset: nria().into(),
        }
        .into()])
        .chain_id("wrong-chain")
        .try_build()
        .unwrap();
    let signed_tx = Arc::new(tx.sign(&alice));
    let response = app.execute_transaction(signed_tx).await;

    // check that tx was not executed by checking nonce and balance are unchanged
    assert_eq!(
        app.state.get_account_nonce(&alice_address).await.unwrap(),
        0
    );
    assert_eq!(
        app.state
            .get_account_balance(&alice_address, &nria())
            .await
            .unwrap(),
        10u128.pow(19),
    );

    assert_eq!(
        response
            .unwrap_err()
            .downcast_ref::<InvalidChainId>()
            .map(|chain_id_err| &chain_id_err.0)
            .unwrap(),
        "wrong-chain"
    );
}

#[tokio::test]
async fn app_stateful_check_fails_insufficient_total_balance() {
    use rand::rngs::OsRng;

    let mut app = initialize_app(None).await;

    let alice = get_alice_signing_key();

    // create a new key; will have 0 balance
    let keypair = SigningKey::new(OsRng);
    let keypair_address = astria_address(keypair.verification_key().address_bytes());

    // figure out needed fee for a single transfer
    let data = Bytes::from_static(b"hello world");
    let fee = calculate_rollup_data_submission_fee_from_state(&data, &app.state.clone()).await;

    // transfer just enough to cover single sequence fee with data
    let signed_tx = TransactionBody::builder()
        .actions(vec![Transfer {
            to: keypair_address,
            amount: fee,
            asset: nria().into(),
            fee_asset: nria().into(),
        }
        .into()])
        .chain_id("test")
        .try_build()
        .unwrap()
        .sign(&alice);
    app.execute_transaction(Arc::new(signed_tx)).await.unwrap();

    // build double transfer exceeding balance
    let signed_tx_fail = TransactionBody::builder()
        .actions(vec![
            RollupDataSubmission {
                rollup_id: RollupId::from_unhashed_bytes(b"testchainid"),
                data: data.clone(),
                fee_asset: nria().into(),
            }
            .into(),
            RollupDataSubmission {
                rollup_id: RollupId::from_unhashed_bytes(b"testchainid"),
                data: data.clone(),
                fee_asset: nria().into(),
            }
            .into(),
        ])
        .chain_id("test")
        .try_build()
        .unwrap()
        .sign(&keypair);
    // try double, see fails stateful check
    let res = signed_tx_fail
        .check_and_execute(Arc::get_mut(&mut app.state).unwrap())
        .await
        .unwrap_err()
        .root_cause()
        .to_string();
    assert!(res.contains("insufficient funds for asset"));

    // build single transfer to see passes
    let signed_tx_pass = TransactionBody::builder()
        .actions(vec![RollupDataSubmission {
            rollup_id: RollupId::from_unhashed_bytes(b"testchainid"),
            data,
            fee_asset: nria().into(),
        }
        .into()])
        .chain_id("test")
        .try_build()
        .unwrap()
        .sign(&keypair);

    signed_tx_pass
        .check_and_execute(Arc::get_mut(&mut app.state).unwrap())
        .await
        .expect("stateful check should pass since we transferred enough to cover fee");
}

#[tokio::test]
async fn app_execute_transaction_bridge_lock_unlock_action_ok() {
    use crate::accounts::StateWriteExt as _;

    let alice = get_alice_signing_key();
    let alice_address = astria_address(&alice.address_bytes());

    let mut app = initialize_app(None).await;
    let mut state_tx = StateDelta::new(app.state.clone());

    let bridge = get_bridge_signing_key();
    let bridge_address = astria_address(&bridge.address_bytes());
    let rollup_id: RollupId = RollupId::from_unhashed_bytes(b"testchainid");

    // give bridge eoa funds so it can pay for the
    // unlock transfer action
    let transfer_base = app
        .state
        .get_fees::<Transfer>()
        .await
        .expect("should not error fetching transfer fees")
        .expect("transfer fees should be stored")
        .base();
    state_tx
        .put_account_balance(&bridge_address, &nria(), transfer_base)
        .unwrap();

    // create bridge account
    state_tx
        .put_bridge_account_rollup_id(&bridge_address, rollup_id)
        .unwrap();
    state_tx
        .put_bridge_account_ibc_asset(&bridge_address, nria())
        .unwrap();
    state_tx
        .put_bridge_account_withdrawer_address(&bridge_address, bridge_address)
        .unwrap();
    app.apply(state_tx);

    let amount = 100;
    let action = BridgeLock {
        to: bridge_address,
        amount,
        asset: nria().into(),
        fee_asset: nria().into(),
        destination_chain_address: "nootwashere".to_string(),
    };
    let tx = TransactionBody::builder()
        .actions(vec![action.into()])
        .chain_id("test")
        .try_build()
        .unwrap();

    let signed_tx = Arc::new(tx.sign(&alice));

    app.execute_transaction(signed_tx).await.unwrap();
    assert_eq!(
        app.state.get_account_nonce(&alice_address).await.unwrap(),
        1
    );

    // see can unlock through bridge unlock
    let action = BridgeUnlock {
        to: alice_address,
        amount,
        fee_asset: nria().into(),
        memo: "{ \"msg\": \"lilywashere\" }".into(),
        bridge_address,
        rollup_block_number: 1,
        rollup_withdrawal_event_id: "id-from-rollup".to_string(),
    };

    let tx = TransactionBody::builder()
        .actions(vec![action.into()])
        .chain_id("test")
        .try_build()
        .unwrap();

    let signed_tx = Arc::new(tx.sign(&bridge));
    app.execute_transaction(signed_tx)
        .await
        .expect("executing bridge unlock action should succeed");
    assert_eq!(
        app.state
            .get_account_balance(&bridge_address, &nria())
            .await
            .expect("executing bridge unlock action should succeed"),
        0,
        "bridge should've transferred out whole balance"
    );
}

#[tokio::test]
async fn app_execute_transaction_action_index_correctly_increments() {
    let alice = get_alice_signing_key();
    let alice_address = astria_address(&alice.address_bytes());
    let mut app = initialize_app(None).await;

    let bridge_address = astria_address(&[99; 20]);
    let rollup_id = RollupId::from_unhashed_bytes(b"testchainid");
    let starting_index_of_action = 0;

    let mut state_tx = StateDelta::new(app.state.clone());
    state_tx
        .put_bridge_account_rollup_id(&bridge_address, rollup_id)
        .unwrap();
    state_tx
        .put_bridge_account_ibc_asset(&bridge_address, nria())
        .unwrap();
    app.apply(state_tx);

    let amount = 100;
    let action = BridgeLock {
        to: bridge_address,
        amount,
        asset: nria().into(),
        fee_asset: nria().into(),
        destination_chain_address: "nootwashere".to_string(),
    };

    let tx = TransactionBody::builder()
        .actions(vec![action.clone().into(), action.into()])
        .chain_id("test")
        .try_build()
        .unwrap();

    let signed_tx = Arc::new(tx.sign(&alice));
    app.execute_transaction(signed_tx.clone()).await.unwrap();
    assert_eq!(
        app.state.get_account_nonce(&alice_address).await.unwrap(),
        1
    );

    let all_deposits = app.state.get_cached_block_deposits();
    let deposits = all_deposits.get(&rollup_id).unwrap();
    assert_eq!(deposits.len(), 2);
    assert_eq!(deposits[0].source_action_index, starting_index_of_action);
    assert_eq!(
        deposits[1].source_action_index,
        starting_index_of_action + 1
    );
}

#[tokio::test]
async fn transaction_execution_records_deposit_event() {
    let mut app = initialize_app(None).await;
    let mut state_tx = app
        .state
        .try_begin_transaction()
        .expect("state Arc should be present and unique");

    let alice = get_alice_signing_key();
    let bob_address = astria_address_from_hex_string(BOB_ADDRESS);
    state_tx
        .put_bridge_account_rollup_id(&bob_address, [0; 32].into())
        .unwrap();
    state_tx.put_allowed_fee_asset(&nria()).unwrap();
    state_tx
        .put_bridge_account_ibc_asset(&bob_address, nria())
        .unwrap();

    let action = BridgeLock {
        to: bob_address,
        amount: 1,
        asset: nria().into(),
        fee_asset: nria().into(),
        destination_chain_address: "test_chain_address".to_string(),
    };
    let tx = TransactionBody::builder()
        .actions(vec![action.into()])
        .chain_id("test")
        .try_build()
        .unwrap();
    let signed_tx = Arc::new(tx.sign(&alice));

    let expected_deposit = Deposit {
        bridge_address: bob_address,
        rollup_id: [0; 32].into(),
        amount: 1,
        asset: nria().into(),
        destination_chain_address: "test_chain_address".to_string(),
        source_transaction_id: signed_tx.id(),
        source_action_index: 0,
    };
    let expected_deposit_event = create_deposit_event(&expected_deposit);

    signed_tx.check_and_execute(&mut state_tx).await.unwrap();
    let events = &state_tx.apply().1;
    let event = events
        .iter()
        .find(|event| event.kind == "tx.deposit")
        .expect("should have deposit event");
    assert_eq!(*event, expected_deposit_event);
}

#[tokio::test]
async fn app_execute_transaction_ibc_sudo_change() {
    let alice = get_alice_signing_key();

    let mut app = initialize_app(Some(genesis_state())).await;

    let new_address = astria_address_from_hex_string(BOB_ADDRESS);

    let tx = TransactionBody::builder()
        .actions(vec![Action::IbcSudoChange(IbcSudoChange {
            new_address,
        })])
        .chain_id("test")
        .try_build()
        .unwrap();

    let signed_tx = Arc::new(tx.sign(&alice));
    app.execute_transaction(signed_tx).await.unwrap();

    let ibc_sudo_address = app.state.get_ibc_sudo_address().await.unwrap();
    assert_eq!(ibc_sudo_address, new_address.bytes());
}

#[tokio::test]
async fn app_execute_transaction_ibc_sudo_change_error() {
    let alice = get_alice_signing_key();
    let alice_address = astria_address(&alice.address_bytes());
    let authority_sudo_address = astria_address_from_hex_string(CAROL_ADDRESS);

    let genesis_state = {
        let mut state = proto_genesis_state();
        state
            .authority_sudo_address
            .replace(authority_sudo_address.to_raw());
        state
            .ibc_sudo_address
            .replace(astria_address(&[0u8; 20]).to_raw());
        state
    }
    .try_into()
    .unwrap();
    let mut app = initialize_app(Some(genesis_state)).await;

    let tx = TransactionBody::builder()
        .actions(vec![Action::IbcSudoChange(IbcSudoChange {
            new_address: alice_address,
        })])
        .chain_id("test")
        .try_build()
        .unwrap();

    let signed_tx = Arc::new(tx.sign(&alice));
    let res = app
        .execute_transaction(signed_tx)
        .await
        .unwrap_err()
        .root_cause()
        .to_string();
    assert!(res.contains("signer is not the sudo key"));
}

#[tokio::test]
async fn transaction_execution_records_fee_event() {
    let mut app = initialize_app(None).await;

    // transfer funds from Alice to Bob
    let alice = get_alice_signing_key();
    let bob_address = astria_address_from_hex_string(BOB_ADDRESS);
    let value = 333_333;
    let tx = TransactionBody::builder()
        .actions(vec![Transfer {
            to: bob_address,
            amount: value,
            asset: nria().into(),
            fee_asset: nria().into(),
        }
        .into()])
        .chain_id("test")
        .try_build()
        .unwrap();
    let signed_tx = Arc::new(tx.sign(&alice));
    let events = app.execute_transaction(signed_tx).await.unwrap();

    let event = events.first().unwrap();
    assert_eq!(event.kind, "tx.fees");
    assert_eq!(event.attributes[0].key, "actionName");
    assert_eq!(event.attributes[1].key, "asset");
    assert_eq!(event.attributes[2].key, "feeAmount");
    assert_eq!(event.attributes[3].key, "positionInTransaction");
}

#[tokio::test]
async fn ensure_all_event_attributes_are_indexed() {
    let mut app = initialize_app(None).await;
    let mut state_tx = StateDelta::new(app.state.clone());

    let alice = get_alice_signing_key();
    let bob_address = astria_address_from_hex_string(BOB_ADDRESS);
    let value = 333_333;
    state_tx
        .put_bridge_account_rollup_id(&bob_address, [0; 32].into())
        .unwrap();
    state_tx.put_allowed_fee_asset(&nria()).unwrap();
    state_tx
        .put_bridge_account_ibc_asset(&bob_address, nria())
        .unwrap();
    app.apply(state_tx);

    let transfer_action = Transfer {
        to: bob_address,
        amount: value,
        asset: nria().into(),
        fee_asset: nria().into(),
    };
    let bridge_lock_action = BridgeLock {
        to: bob_address,
        amount: 1,
        asset: nria().into(),
        fee_asset: nria().into(),
        destination_chain_address: "test_chain_address".to_string(),
    };
    let tx = TransactionBody::builder()
        .actions(vec![transfer_action.into(), bridge_lock_action.into()])
        .chain_id("test")
        .try_build()
        .unwrap();

    let signed_tx = Arc::new(tx.sign(&alice));
    let events = app.execute_transaction(signed_tx).await.unwrap();

    events
        .iter()
        .flat_map(|event| &event.attributes)
        .for_each(|attribute| {
            assert!(
                attribute.index,
                "attribute {} is not indexed",
                attribute.key,
            );
        });
}

#[tokio::test]
async fn test_app_execute_transaction_add_and_remove_currency_pairs() {
    let alice = get_alice_signing_key();

    let mut app = initialize_app(Some(genesis_state())).await;

    // The default test genesis state contains two currency pairs: BTC/USD and ETH/USD. We'll use a
    // different one:
    let currency_pair = CurrencyPair::from_str("TIA/USD").unwrap();
    let default_currency_pairs = app
        .state
        .currency_pairs()
        .map(Result::unwrap)
        .collect::<HashSet<_>>()
        .await;
    assert!(!default_currency_pairs.contains(&currency_pair));

    let tx = TransactionBody::builder()
        .actions(vec![PriceFeed::Oracle(CurrencyPairsChange::Addition(
            vec![currency_pair.clone()],
        ))
        .into()])
        .chain_id("test")
        .try_build()
        .unwrap();

    let signed_tx = Arc::new(tx.sign(&alice));
    app.execute_transaction(signed_tx).await.unwrap();

    let currency_pairs = app
        .state
        .currency_pairs()
        .map(Result::unwrap)
        .collect::<HashSet<_>>()
        .await;
    assert_eq!(currency_pairs.len(), default_currency_pairs.len() + 1);
    assert!(currency_pairs.contains(&currency_pair));

    let tx = TransactionBody::builder()
        .actions(vec![PriceFeed::Oracle(CurrencyPairsChange::Removal(vec![
            currency_pair.clone(),
        ]))
        .into()])
        .chain_id("test")
        .nonce(1)
        .try_build()
        .unwrap();

    let signed_tx = Arc::new(tx.sign(&alice));
    app.execute_transaction(signed_tx).await.unwrap();

    let currency_pairs = app
        .state
        .currency_pairs()
        .map(Result::unwrap)
        .collect::<HashSet<_>>()
        .await;
    assert_eq!(currency_pairs, default_currency_pairs);
}

#[tokio::test]
async fn create_markets_executes_as_expected() {
    let mut app = initialize_app(Some(genesis_state())).await;

    let ticker_1 = example_ticker_from_currency_pair("USDC", "BTC", "create market 1".to_string());
    let market_1 = Market {
        ticker: ticker_1.clone(),
        provider_configs: vec![],
    };

    let ticker_2 = example_ticker_from_currency_pair("USDC", "TIA", "create market 2".to_string());
    let market_2 = Market {
        ticker: ticker_2.clone(),
        provider_configs: vec![],
    };

    // Assert these pairs don't exist in the current market map.
    let market_map_before = app.state.get_market_map().await.unwrap().unwrap();
    assert!(!market_map_before
        .markets
        .contains_key(&ticker_1.currency_pair.to_string()));
    assert!(!market_map_before
        .markets
        .contains_key(&ticker_2.currency_pair.to_string()));

    let create_markets_action =
        PriceFeed::MarketMap(MarketMapChange::Markets(ChangeMarkets::Create(vec![
            market_1.clone(),
            market_2.clone(),
        ])));

    let tx = TransactionBody::builder()
        .actions(vec![create_markets_action.into()])
        .chain_id("test")
        .try_build()
        .unwrap();

    let signed_tx = Arc::new(tx.sign(&get_alice_signing_key()));
    app.execute_transaction(signed_tx).await.unwrap();

    let market_map = app.state.get_market_map().await.unwrap().unwrap();
    assert_eq!(
        market_map.markets.len(),
        market_map_before.markets.len() + 2
    );
    assert_eq!(
        market_map.markets.get(&ticker_1.currency_pair.to_string()),
        Some(&market_1)
    );
    assert_eq!(
        market_map.markets.get(&ticker_2.currency_pair.to_string()),
        Some(&market_2)
    );
}

#[tokio::test]
async fn update_markets_executes_as_expected() {
    let mut app = initialize_app(Some(genesis_state())).await;
    let mut state_tx = StateDelta::new(app.state.clone());

    let alice_signing_key = get_alice_signing_key();

    let ticker_1 = example_ticker_with_metadata("create market 1".to_string());
    let market_1 = Market {
        ticker: ticker_1.clone(),
        provider_configs: vec![],
    };
    let ticker_2 = example_ticker_from_currency_pair("USDC", "TIA", "create market 2".to_string());
    let market_2 = Market {
        ticker: ticker_2.clone(),
        provider_configs: vec![],
    };

    let mut market_map = MarketMap {
        markets: IndexMap::new(),
    };

    market_map
        .markets
        .insert(ticker_1.currency_pair.to_string(), market_1);
    market_map
        .markets
        .insert(ticker_2.currency_pair.to_string(), market_2.clone());

    state_tx.put_market_map(market_map).unwrap();
    app.apply(state_tx);

    // market_3 should replace market_1, since they share the same currency pair
    let ticker_3 = example_ticker_with_metadata("update market 1 to market 2".to_string());
    let market_3 = Market {
        ticker: ticker_3.clone(),
        provider_configs: vec![],
    };

    let update_markets_action =
        PriceFeed::MarketMap(MarketMapChange::Markets(ChangeMarkets::Update(vec![
            market_3.clone(),
        ])));

    let tx = TransactionBody::builder()
        .actions(vec![update_markets_action.into()])
        .chain_id("test")
        .try_build()
        .unwrap();

    let signed_tx = Arc::new(tx.sign(&alice_signing_key));
    app.execute_transaction(signed_tx).await.unwrap();

    let market_map = app.state.get_market_map().await.unwrap().unwrap();
    assert_eq!(market_map.markets.len(), 2);
    assert_eq!(
        market_map.markets.get(&ticker_1.currency_pair.to_string()),
        Some(&market_3)
    );
    assert_eq!(
        market_map.markets.get(&ticker_2.currency_pair.to_string()),
        Some(&market_2)
    );
    assert_eq!(
        market_map.markets.get(&ticker_3.currency_pair.to_string()),
        Some(&market_3)
    );
}

#[tokio::test]
async fn remove_markets_executes_as_expected() {
    let mut app = initialize_app(Some(genesis_state())).await;
    let mut state_tx = StateDelta::new(app.state.clone());

    let alice_signing_key = get_alice_signing_key();

    let ticker_1 = example_ticker_with_metadata("create market 1".to_string());
    let market_1 = Market {
        ticker: ticker_1.clone(),
        provider_configs: vec![],
    };
    let ticker_2 = example_ticker_from_currency_pair("USDC", "TIA", "create market 2".to_string());
    let market_2 = Market {
        ticker: ticker_2.clone(),
        provider_configs: vec![],
    };

    let mut market_map = MarketMap {
        markets: IndexMap::new(),
    };

    market_map
        .markets
        .insert(ticker_1.currency_pair.to_string(), market_1);
    market_map
        .markets
        .insert(ticker_2.currency_pair.to_string(), market_2.clone());

    state_tx.put_market_map(market_map).unwrap();
    app.apply(state_tx);

    let remove_markets_action =
        PriceFeed::MarketMap(MarketMapChange::Markets(ChangeMarkets::Remove(vec![
            Market {
                ticker: ticker_1.clone(),
                provider_configs: vec![],
            },
        ])));

    let tx = TransactionBody::builder()
        .actions(vec![remove_markets_action.into()])
        .chain_id("test")
        .try_build()
        .unwrap();

    let signed_tx = Arc::new(tx.sign(&alice_signing_key));
    app.execute_transaction(signed_tx).await.unwrap();

    let market_map = app.state.get_market_map().await.unwrap().unwrap();
    assert_eq!(market_map.markets.len(), 1);
    assert!(market_map
        .markets
        .get(&ticker_1.currency_pair.to_string())
        .is_none());
    assert_eq!(
        market_map.markets.get(&ticker_2.currency_pair.to_string()),
        Some(&market_2)
    );
}

#[tokio::test]
async fn update_market_map_params_executes_as_expected() {
    let mut app = initialize_app(Some(genesis_state())).await;
    let mut state_tx = StateDelta::new(app.state.clone());

    let alice_signing_key = get_alice_signing_key();
    let alice_address = astria_address_from_hex_string(ALICE_ADDRESS);
    let bob_address = astria_address_from_hex_string(BOB_ADDRESS);
    let carol_address = astria_address_from_hex_string(CAROL_ADDRESS);

    let params_1 = Params {
        market_authorities: vec![alice_address, bob_address],
        admin: alice_address,
    };
    state_tx.put_params(params_1.clone()).unwrap();
    state_tx.put_sudo_address(alice_address).unwrap();
    app.apply(state_tx);

    let params_2 = Params {
        market_authorities: vec![bob_address, carol_address],
        admin: alice_address,
    };
    let update_market_map_params_action =
        PriceFeed::MarketMap(MarketMapChange::Params(UpdateMarketMapParams {
            params: params_2.clone(),
        }));

    let tx = TransactionBody::builder()
        .actions(vec![update_market_map_params_action.into()])
        .chain_id("test")
        .try_build()
        .unwrap();

    let signed_tx = Arc::new(tx.sign(&alice_signing_key));
    app.execute_transaction(signed_tx).await.unwrap();

    let params = app.state.get_params().await.unwrap().unwrap();
    assert_ne!(params, params_1);
    assert_eq!(params, params_2);
}<|MERGE_RESOLUTION|>--- conflicted
+++ resolved
@@ -5,9 +5,8 @@
 };
 
 use astria_core::{
-<<<<<<< HEAD
-=======
-    connect::{
+    crypto::SigningKey,
+    oracles::price_feed::{
         market_map::v2::{
             Market,
             MarketMap,
@@ -15,9 +14,6 @@
         },
         types::v2::CurrencyPair,
     },
->>>>>>> f2046c63
-    crypto::SigningKey,
-    oracles::price_feed::types::v2::CurrencyPair,
     primitive::v1::{
         asset,
         Address,
@@ -90,31 +86,23 @@
         StateReadExt as _,
         StateWriteExt as _,
     },
-<<<<<<< HEAD
-=======
-    connect::{
+    fees::{
+        StateReadExt as _,
+        StateWriteExt as _,
+    },
+    ibc::StateReadExt as _,
+    oracles::price_feed::{
         market_map::state_ext::{
             StateReadExt as _,
             StateWriteExt as _,
         },
         oracle::state_ext::StateReadExt,
     },
->>>>>>> f2046c63
-    fees::{
-        StateReadExt as _,
-        StateWriteExt as _,
-    },
-    ibc::StateReadExt as _,
-<<<<<<< HEAD
-    oracles::price_feed::oracle::state_ext::StateReadExt,
-    test_utils::calculate_rollup_data_submission_fee_from_state,
-=======
     test_utils::{
         calculate_rollup_data_submission_fee_from_state,
         example_ticker_from_currency_pair,
         example_ticker_with_metadata,
     },
->>>>>>> f2046c63
     utils::create_deposit_event,
 };
 
