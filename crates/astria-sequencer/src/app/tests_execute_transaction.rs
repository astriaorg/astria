--- conflicted
+++ resolved
@@ -1117,76 +1117,9 @@
 
     let deposits = app.state.get_deposit_events(&rollup_id).await.unwrap();
     assert_eq!(deposits.len(), 2);
-<<<<<<< HEAD
-    assert_eq!(
-        deposits[0].position_in_source_transaction(),
-        starting_index_of_action
-    );
-    assert_eq!(
-        deposits[1].position_in_source_transaction(),
-        starting_index_of_action + 1
-    );
-}
-
-#[tokio::test]
-async fn transaction_execution_records_deposit_event() {
-    let mut app = initialize_app(None, vec![]).await;
-    let mut state_tx = app
-        .state
-        .try_begin_transaction()
-        .expect("state Arc should be present and unique");
-
-    let alice = get_alice_signing_key();
-    let bob_address = astria_address_from_hex_string(BOB_ADDRESS);
-    state_tx.put_bridge_account_rollup_id(bob_address, &[0; 32].into());
-    state_tx.put_allowed_fee_asset(nria());
-    state_tx
-        .put_bridge_account_ibc_asset(bob_address, nria())
-        .unwrap();
-    let tx = UnsignedTransaction {
-        params: TransactionParams::builder()
-            .nonce(0)
-            .chain_id("test")
-            .build(),
-        actions: vec![
-            BridgeLockAction {
-                to: bob_address,
-                amount: 1,
-                asset: nria().into(),
-                fee_asset: nria().into(),
-                destination_chain_address: "test_chain_address".to_string(),
-            }
-            .into(),
-        ],
-    };
-
-    let signed_tx = Arc::new(tx.into_signed(&alice));
-
-    let expected_deposit = Deposit::new(
-        bob_address,
-        [0; 32].into(),
-        1,
-        nria().into(),
-        "test_chain_address".to_string(),
-        signed_tx.id(),
-        0,
-    );
-    let expected_deposit_event = create_deposit_event(&expected_deposit);
-
-    signed_tx.check_and_execute(&mut state_tx).await.unwrap();
-    let events = &state_tx.apply().1;
-    for event in events {
-        if event.kind == "tx.deposit" {
-            assert_eq!(*event, expected_deposit_event);
-            return;
-        }
-    }
-    panic!("no deposit event found in events");
-=======
     assert_eq!(deposits[0].source_action_index(), starting_index_of_action);
     assert_eq!(
         deposits[1].source_action_index(),
         starting_index_of_action + 1
     );
->>>>>>> f5432228
 }