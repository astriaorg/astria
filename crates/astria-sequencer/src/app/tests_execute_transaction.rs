--- conflicted
+++ resolved
@@ -4,15 +4,14 @@
 };
 
 use astria_core::{
-<<<<<<< HEAD
-    connect::market_map::v2::{
-        Market,
-        MarketMap,
-        Params,
+    connect::{
+        market_map::v2::{
+            Market,
+            MarketMap,
+            Params,
+        },
+        types::v2::CurrencyPair,
     },
-=======
-    connect::types::v2::CurrencyPair,
->>>>>>> 0a03d83b
     crypto::SigningKey,
     primitive::v1::{
         asset,
@@ -30,11 +29,8 @@
                 ChangeMarkets,
                 IbcRelayerChange,
                 IbcSudoChange,
-<<<<<<< HEAD
+                RemoveCurrencyPairs,
                 RemoveMarketAuthorities,
-=======
-                RemoveCurrencyPairs,
->>>>>>> 0a03d83b
                 RollupDataSubmission,
                 SudoAddressChange,
                 Transfer,
@@ -53,11 +49,8 @@
     ArcStateDeltaExt as _,
     StateDelta,
 };
-<<<<<<< HEAD
+use futures::StreamExt as _;
 use indexmap::IndexMap;
-=======
-use futures::StreamExt as _;
->>>>>>> 0a03d83b
 
 use super::test_utils::get_alice_signing_key;
 use crate::{
@@ -93,14 +86,13 @@
         StateReadExt as _,
         StateWriteExt as _,
     },
-<<<<<<< HEAD
-    connect::market_map::state_ext::{
-        StateReadExt as _,
-        StateWriteExt as _,
+    connect::{
+        market_map::state_ext::{
+            StateReadExt as _,
+            StateWriteExt as _,
+        },
+        oracle::state_ext::StateReadExt,
     },
-=======
-    connect::oracle::state_ext::StateReadExt,
->>>>>>> 0a03d83b
     fees::{
         StateReadExt as _,
         StateWriteExt as _,
@@ -1368,29 +1360,6 @@
 }
 
 #[tokio::test]
-<<<<<<< HEAD
-async fn create_markets_executes_as_expected() {
-    let mut app = initialize_app(None, vec![]).await;
-
-    let alice_signing_key = get_alice_signing_key();
-
-    let ticker_1 = example_ticker_with_metadata("create market 1".to_string());
-    let market_1 = Market {
-        ticker: ticker_1.clone(),
-        provider_configs: vec![],
-    };
-
-    let ticker_2 = example_ticker_from_currency_pair("USDC", "TIA", "create market 2".to_string());
-    let market_2 = Market {
-        ticker: ticker_2.clone(),
-        provider_configs: vec![],
-    };
-
-    let create_markets_action = ChangeMarkets::Create(vec![market_1.clone(), market_2.clone()]);
-
-    let tx = TransactionBody::builder()
-        .actions(vec![create_markets_action.into()])
-=======
 async fn test_app_execute_transaction_add_and_remove_currency_pairs() {
     let alice = get_alice_signing_key();
     let alice_address = astria_address(&alice.address_bytes());
@@ -1406,12 +1375,72 @@
             }
             .into(),
         ])
->>>>>>> 0a03d83b
-        .chain_id("test")
-        .try_build()
-        .unwrap();
-
-<<<<<<< HEAD
+        .chain_id("test")
+        .try_build()
+        .unwrap();
+
+    let signed_tx = Arc::new(tx.sign(&alice));
+    app.execute_transaction(signed_tx).await.unwrap();
+    assert_eq!(
+        app.state.get_account_nonce(&alice_address).await.unwrap(),
+        1
+    );
+
+    let currency_pairs: Vec<astria_eyre::eyre::Result<CurrencyPair>> =
+        app.state.currency_pairs().collect().await;
+    assert_eq!(currency_pairs.len(), 1);
+    assert_eq!(currency_pairs[0].as_ref().unwrap(), &currency_pair);
+
+    let tx = TransactionBody::builder()
+        .actions(vec![
+            RemoveCurrencyPairs {
+                pairs: vec![currency_pair.clone()],
+            }
+            .into(),
+        ])
+        .chain_id("test")
+        .nonce(1)
+        .try_build()
+        .unwrap();
+
+    let signed_tx = Arc::new(tx.sign(&alice));
+    app.execute_transaction(signed_tx).await.unwrap();
+    assert_eq!(
+        app.state.get_account_nonce(&alice_address).await.unwrap(),
+        2
+    );
+
+    let currency_pairs: Vec<astria_eyre::eyre::Result<CurrencyPair>> =
+        app.state.currency_pairs().collect().await;
+    assert_eq!(currency_pairs.len(), 0);
+}
+
+#[tokio::test]
+async fn create_markets_executes_as_expected() {
+    let mut app = initialize_app(None, vec![]).await;
+
+    let alice_signing_key = get_alice_signing_key();
+
+    let ticker_1 = example_ticker_with_metadata("create market 1".to_string());
+    let market_1 = Market {
+        ticker: ticker_1.clone(),
+        provider_configs: vec![],
+    };
+
+    let ticker_2 = example_ticker_from_currency_pair("USDC", "TIA", "create market 2".to_string());
+    let market_2 = Market {
+        ticker: ticker_2.clone(),
+        provider_configs: vec![],
+    };
+
+    let create_markets_action = ChangeMarkets::Create(vec![market_1.clone(), market_2.clone()]);
+
+    let tx = TransactionBody::builder()
+        .actions(vec![create_markets_action.into()])
+        .chain_id("test")
+        .try_build()
+        .unwrap();
+
     let signed_tx = Arc::new(tx.sign(&alice_signing_key));
     app.execute_transaction(signed_tx).await.unwrap();
 
@@ -1626,40 +1655,4 @@
     let params = app.state.get_params().await.unwrap().unwrap();
     assert_ne!(params, params_1);
     assert_eq!(params, params_2);
-=======
-    let signed_tx = Arc::new(tx.sign(&alice));
-    app.execute_transaction(signed_tx).await.unwrap();
-    assert_eq!(
-        app.state.get_account_nonce(&alice_address).await.unwrap(),
-        1
-    );
-
-    let currency_pairs: Vec<astria_eyre::eyre::Result<CurrencyPair>> =
-        app.state.currency_pairs().collect().await;
-    assert_eq!(currency_pairs.len(), 1);
-    assert_eq!(currency_pairs[0].as_ref().unwrap(), &currency_pair);
-
-    let tx = TransactionBody::builder()
-        .actions(vec![
-            RemoveCurrencyPairs {
-                pairs: vec![currency_pair.clone()],
-            }
-            .into(),
-        ])
-        .chain_id("test")
-        .nonce(1)
-        .try_build()
-        .unwrap();
-
-    let signed_tx = Arc::new(tx.sign(&alice));
-    app.execute_transaction(signed_tx).await.unwrap();
-    assert_eq!(
-        app.state.get_account_nonce(&alice_address).await.unwrap(),
-        2
-    );
-
-    let currency_pairs: Vec<astria_eyre::eyre::Result<CurrencyPair>> =
-        app.state.currency_pairs().collect().await;
-    assert_eq!(currency_pairs.len(), 0);
->>>>>>> 0a03d83b
 }