use cnidarium::StateWrite;

use crate::app::fee_handler::FeeHandler;

#[async_trait::async_trait]
<<<<<<< HEAD
pub(crate) trait ActionHandler: FeeHandler {
    // Commenting out for the time being as this is currentl nonot being used. Leaving this in
=======
pub(crate) trait ActionHandler {
    // Commenting out for the time being as this is currently not being used. Leaving this in
>>>>>>> 6d9eb288
    // for reference as this is copied from cnidarium_component.
    // ```
    // type CheckStatelessContext: Clone + Send + Sync + 'static;
    // async fn check_stateless(&self, context: Self::CheckStatelessContext) -> anyhow::Result<()>;
    // async fn check_historical<S: StateRead + 'static>(&self, _state: Arc<S>) -> anyhow::Result<()> {
    //     Ok(())
    // }
    // ```

    async fn check_stateless(&self) -> astria_eyre::eyre::Result<()>;

    async fn check_execute_and_pay_fees<S: StateWrite>(
        &self,
        mut state: S,
    ) -> astria_eyre::eyre::Result<()> {
        self.check_and_execute(&mut state).await?;
        self.calculate_and_pay_fees(&mut state).await?;
        Ok(())
    }

    async fn check_and_execute<S: StateWrite>(&self, mut state: S)
    -> astria_eyre::eyre::Result<()>;
}<|MERGE_RESOLUTION|>--- conflicted
+++ resolved
@@ -3,13 +3,8 @@
 use crate::app::fee_handler::FeeHandler;
 
 #[async_trait::async_trait]
-<<<<<<< HEAD
 pub(crate) trait ActionHandler: FeeHandler {
-    // Commenting out for the time being as this is currentl nonot being used. Leaving this in
-=======
-pub(crate) trait ActionHandler {
     // Commenting out for the time being as this is currently not being used. Leaving this in
->>>>>>> 6d9eb288
     // for reference as this is copied from cnidarium_component.
     // ```
     // type CheckStatelessContext: Clone + Send + Sync + 'static;
