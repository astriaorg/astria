--- conflicted
+++ resolved
@@ -412,13 +412,8 @@
         .insert(
             checked_transfer_tx,
             0,
-<<<<<<< HEAD
-            dummy_balances(0, 0),
+            &dummy_balances(0, 0),
             dummy_tx_costs(0, 0, 0),
-=======
-            &mock_balances(0, 0),
-            mock_tx_cost(0, 0, 0),
->>>>>>> 20c9ad94
         )
         .await
         .unwrap();
@@ -440,13 +435,8 @@
         .insert(
             checked_validator_update_tx,
             0,
-<<<<<<< HEAD
-            dummy_balances(0, 0),
+            &dummy_balances(0, 0),
             dummy_tx_costs(0, 0, 0),
-=======
-            &mock_balances(0, 0),
-            mock_tx_cost(0, 0, 0),
->>>>>>> 20c9ad94
         )
         .await
         .unwrap();
@@ -532,13 +522,8 @@
         .insert(
             checked_transfer_tx,
             1,
-<<<<<<< HEAD
-            dummy_balances(0, 0),
+            &dummy_balances(0, 0),
             dummy_tx_costs(0, 0, 0),
-=======
-            &mock_balances(0, 0),
-            mock_tx_cost(0, 0, 0),
->>>>>>> 20c9ad94
         )
         .await
         .unwrap();
@@ -560,13 +545,8 @@
         .insert(
             checked_validator_update_tx,
             1,
-<<<<<<< HEAD
-            dummy_balances(0, 0),
+            &dummy_balances(0, 0),
             dummy_tx_costs(0, 0, 0),
-=======
-            &mock_balances(0, 0),
-            mock_tx_cost(0, 0, 0),
->>>>>>> 20c9ad94
         )
         .await
         .unwrap();
@@ -659,13 +639,8 @@
         .insert(
             checked_transfer_tx,
             2,
-<<<<<<< HEAD
-            dummy_balances(0, 0),
+            &dummy_balances(0, 0),
             dummy_tx_costs(0, 0, 0),
-=======
-            &mock_balances(0, 0),
-            mock_tx_cost(0, 0, 0),
->>>>>>> 20c9ad94
         )
         .await
         .unwrap();
@@ -687,13 +662,8 @@
         .insert(
             checked_validator_update_tx,
             2,
-<<<<<<< HEAD
-            dummy_balances(0, 0),
+            &dummy_balances(0, 0),
             dummy_tx_costs(0, 0, 0),
-=======
-            &mock_balances(0, 0),
-            mock_tx_cost(0, 0, 0),
->>>>>>> 20c9ad94
         )
         .await
         .unwrap();
@@ -795,13 +765,8 @@
         .insert(
             checked_transfer_tx,
             3,
-<<<<<<< HEAD
-            dummy_balances(0, 0),
+            &dummy_balances(0, 0),
             dummy_tx_costs(0, 0, 0),
-=======
-            &mock_balances(0, 0),
-            mock_tx_cost(0, 0, 0),
->>>>>>> 20c9ad94
         )
         .await
         .unwrap();
