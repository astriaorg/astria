use std::sync::Arc;

use astria_core::{
    crypto::SigningKey,
    oracles::price_feed::{
        abci::v2::OracleVoteExtension,
        oracle::v2::QuotePrice,
        types::v2::{
            CurrencyPairId,
            Price,
        },
    },
    protocol::transaction::v1::{
        action::{
            Transfer,
            ValidatorUpdate,
        },
        Transaction,
        TransactionBody,
    },
    sequencerblock::v1::block::ExpandedBlockData,
    upgrades::test_utils::UpgradesBuilder,
};
use astria_eyre::eyre::Result;
use bytes::Bytes;
use cnidarium::Storage;
use prost::Message as _;
use sha2::{
    Digest as _,
    Sha256,
};
use tendermint::{
    abci::{
        request::{
            FinalizeBlock,
            PrepareProposal,
            ProcessProposal,
            VerifyVoteExtension,
        },
        response,
        types::{
            BlockSignatureInfo,
            CommitInfo,
            ExtendedCommitInfo,
            ExtendedVoteInfo,
            Validator,
            VoteInfo,
        },
    },
    account,
    block,
    block::BlockIdFlag,
    Hash,
    Signature,
    Time,
};
use tendermint_proto::types::CanonicalVoteExtension;

use crate::{
    app::{
        benchmark_and_test_utils::{
            mock_balances,
            mock_tx_cost,
            proto_genesis_state,
            AppInitializer,
            BOB_ADDRESS,
        },
        test_utils::{
            get_alice_signing_key,
            get_judy_signing_key,
        },
        App,
        ShouldShutDown,
        StateReadExt as _,
    },
    authority::StateReadExt,
    benchmark_and_test_utils::{
        astria_address_from_hex_string,
        nria,
    },
    oracles::price_feed::oracle::state_ext::StateReadExt as _,
};

const PROPOSER_SEED: [u8; 32] = [1; 32];
const VALIDATOR_SEED: [u8; 32] = [2; 32];
const NON_VALIDATOR_SEED: [u8; 32] = [3; 32];
const NEW_CURRENCY_PAIR_0_PRICE: i128 = 1_000;
const NEW_CURRENCY_PAIR_1_PRICE: i128 = 1_001;

const TEST_VALIDATOR_UPDATE_SEED: [u8; 32] = [0; 32];
const TEST_VALIDATOR_UPDATE_NAME: &str = "test_validator";
const BLOCK_99_VALIDATOR_UPDATE_POWER: u32 = 10;
const BLOCK_100_VALIDATOR_UPDATE_POWER: u32 = 20;
const BLOCK_101_VALIDATOR_UPDATE_POWER: u32 = 0;

fn signed_transfer_tx(nonce: u32) -> Arc<Transaction> {
    let tx = TransactionBody::builder()
        .actions(vec![Transfer {
            to: astria_address_from_hex_string(BOB_ADDRESS),
            amount: 100_000,
            asset: nria().into(),
            fee_asset: nria().into(),
        }
        .into()])
        .chain_id("test")
        .nonce(nonce)
        .try_build()
        .unwrap();
    let alice = get_alice_signing_key();
    Arc::new(tx.sign(&alice))
}

fn signed_validator_update_tx(validator_update: ValidatorUpdate, nonce: u32) -> Arc<Transaction> {
    let tx = TransactionBody::builder()
        .actions(vec![validator_update.into()])
        .chain_id("test")
        .nonce(nonce)
        .try_build()
        .unwrap();
    let alice = get_judy_signing_key(); // Judy is the sudo address by default
    Arc::new(tx.sign(&alice))
}

struct PrepareProposalBuilder {
    local_last_commit: Option<ExtendedCommitInfo>,
    height: block::Height,
}

impl PrepareProposalBuilder {
    fn new() -> Self {
        Self {
            local_last_commit: None,
            height: block::Height::from(2_u8),
        }
    }

    fn with_extended_commit_info(mut self, value: ExtendedCommitInfo) -> Self {
        self.local_last_commit = Some(value);
        self
    }

    fn with_height<T: Into<block::Height>>(mut self, value: T) -> Self {
        self.height = value.into();
        self
    }

    fn build(self) -> PrepareProposal {
        PrepareProposal {
            max_tx_bytes: 22_019_254,
            txs: vec![],
            local_last_commit: self.local_last_commit,
            misbehavior: vec![],
            height: self.height,
            time: Time::from_unix_timestamp(1_736_692_723, 0).unwrap(),
            next_validators_hash: Hash::default(),
            proposer_address: account::Id::new(SigningKey::from(PROPOSER_SEED).address_bytes()),
        }
    }
}

fn create_block_hash(prepare_proposal_response: &response::PrepareProposal) -> Hash {
    let mut hasher = Sha256::new();
    for tx in &prepare_proposal_response.txs {
        hasher.update(tx.as_ref());
    }
    Hash::Sha256(hasher.finalize().into())
}

fn new_commit_info() -> CommitInfo {
    let votes = [PROPOSER_SEED, VALIDATOR_SEED]
        .into_iter()
        .map(|signing_key_seed| VoteInfo {
            validator: Validator {
                address: SigningKey::from(signing_key_seed).address_bytes(),
                power: 10_u8.into(),
            },
            sig_info: BlockSignatureInfo::Flag(BlockIdFlag::Commit),
        })
        .collect();
    CommitInfo {
        round: 0_u8.into(),
        votes,
    }
}

fn new_extended_commit_info(current_block_height: u32) -> ExtendedCommitInfo {
    let votes = [PROPOSER_SEED, VALIDATOR_SEED]
        .into_iter()
        .map(|signing_key_seed| {
            let signing_key = SigningKey::from(signing_key_seed);
            let vote_extension = new_vote_extension();
            // This is a vote extension from the previous block.
            let height = i64::from(current_block_height.saturating_sub(1));
            let canonical_vote_extension = CanonicalVoteExtension {
                extension: vote_extension.to_vec(),
                height,
                round: 0,
                chain_id: proto_genesis_state().chain_id.clone(),
            };
            let bytes_to_sign = canonical_vote_extension.encode_length_delimited_to_vec();
            let extension_signature = Some(
                Signature::try_from(signing_key.sign(&bytes_to_sign).to_bytes().as_ref()).unwrap(),
            );
            ExtendedVoteInfo {
                validator: Validator {
                    address: signing_key.address_bytes(),
                    power: 10_u8.into(),
                },
                sig_info: BlockSignatureInfo::Flag(BlockIdFlag::Commit),
                vote_extension,
                extension_signature,
            }
        })
        .collect();
    ExtendedCommitInfo {
        round: 0_u8.into(),
        votes,
    }
}

fn new_process_proposal(
    prepare_proposal_request: &PrepareProposal,
    prepare_proposal_response: &response::PrepareProposal,
) -> ProcessProposal {
    ProcessProposal {
        txs: prepare_proposal_response.txs.clone(),
        proposed_last_commit: Some(new_commit_info()),
        misbehavior: prepare_proposal_request.misbehavior.clone(),
        hash: create_block_hash(prepare_proposal_response),
        height: prepare_proposal_request.height,
        time: prepare_proposal_request.time,
        next_validators_hash: prepare_proposal_request.next_validators_hash,
        proposer_address: prepare_proposal_request.proposer_address,
    }
}

/// The app doesn't have a real oracle client for this test, and the `request::ExtendVote` arg is
/// ignored in `App::extend_vote` anyway, so we'll just create a fake `OracleVoteExtension` and
/// encode it as is done in `App::extend_vote`.
fn new_vote_extension() -> Bytes {
    let prices = [
        (
            CurrencyPairId::new(0),
            Price::new(NEW_CURRENCY_PAIR_0_PRICE),
        ),
        (
            CurrencyPairId::new(1),
            Price::new(NEW_CURRENCY_PAIR_1_PRICE),
        ),
    ]
    .into_iter()
    .collect();
    OracleVoteExtension {
        prices,
    }
    .into_raw()
    .encode_to_vec()
    .into()
}

fn new_verify_vote_extension(
    prepare_proposal_request: &PrepareProposal,
    prepare_proposal_response: &response::PrepareProposal,
    validator_address: [u8; 20],
) -> VerifyVoteExtension {
    VerifyVoteExtension {
        hash: create_block_hash(prepare_proposal_response),
        validator_address: account::Id::new(validator_address),
        height: prepare_proposal_request.height,
        vote_extension: new_vote_extension(),
    }
}

fn new_finalize_block(
    prepare_proposal_request: &PrepareProposal,
    prepare_proposal_response: &response::PrepareProposal,
) -> FinalizeBlock {
    FinalizeBlock {
        txs: prepare_proposal_response.txs.clone(),
        decided_last_commit: new_commit_info(),
        misbehavior: prepare_proposal_request.misbehavior.clone(),
        hash: create_block_hash(prepare_proposal_response),
        height: prepare_proposal_request.height,
        time: prepare_proposal_request.time,
        next_validators_hash: prepare_proposal_request.next_validators_hash,
        proposer_address: prepare_proposal_request.proposer_address,
    }
}

async fn latest_currency_pair_price(storage: Storage, index: usize) -> QuotePrice {
    let markets = UpgradesBuilder::new()
        .build()
        .aspen()
        .unwrap()
        .price_feed_change()
        .market_map_genesis()
        .market_map
        .markets
        .clone();
    assert!(index < markets.len());
    let currency_pair = markets
        .values()
        .skip(index)
        .map(|market| market.ticker.currency_pair.clone())
        .next()
        .unwrap();
    storage
        .latest_snapshot()
        .get_currency_pair_state(&currency_pair)
        .await
        .expect("should get currency pair state")
        .expect("currency pair state should be Some")
        .price
        .expect("price should be Some")
}

struct Node {
    app: App,
    storage: Storage,
    signing_key: SigningKey,
}

impl Node {
    async fn new(signing_key_seed: [u8; 32]) -> Self {
        let initial_validator_set = vec![
            ValidatorUpdate {
                power: 10,
                verification_key: SigningKey::from(PROPOSER_SEED).verification_key(),
                name: "test".to_string(),
            },
            ValidatorUpdate {
                power: 10,
                verification_key: SigningKey::from(VALIDATOR_SEED).verification_key(),
                name: "test".to_string(),
            },
        ];

        let (app, storage) = AppInitializer::new()
            .with_genesis_validators(initial_validator_set)
            .with_upgrades(UpgradesBuilder::new().set_aspen(Some(100)).build())
            .init()
            .await;
        Self {
            app,
            storage,
            signing_key: SigningKey::from(signing_key_seed),
        }
    }

    async fn prepare_proposal(
        &mut self,
        prepare_proposal: &PrepareProposal,
    ) -> Result<response::PrepareProposal> {
        self.app
            .prepare_proposal(prepare_proposal.clone(), self.storage.clone())
            .await
    }

    async fn process_proposal(&mut self, process_proposal: &ProcessProposal) -> Result<()> {
        self.app
            .process_proposal(process_proposal.clone(), self.storage.clone())
            .await
    }

    async fn verify_vote_extension(
        &mut self,
        verify_vote_extension: VerifyVoteExtension,
    ) -> Result<response::VerifyVoteExtension> {
        self.app.verify_vote_extension(verify_vote_extension).await
    }

    async fn finalize_block(
        &mut self,
        finalize_block: &FinalizeBlock,
    ) -> Result<response::FinalizeBlock> {
        self.app
            .finalize_block(finalize_block.clone(), self.storage.clone())
            .await
    }

    async fn commit(&mut self) -> Result<ShouldShutDown> {
        self.app.commit(self.storage.clone()).await
    }
}

/// Runs the abci calls for the execution of blocks at heights 99 through 102, where `Aspen` is
/// scheduled to activate at height 100.
///
/// There are three `App` instances, representing three separate nodes on the network.  The first
/// will be the proposer throughout.  The second is a validator, not used as a proposer.  The third
/// is a non-validating node, e.g. a validator that is syncing, or a "full node".
#[tokio::test]
async fn should_upgrade() {
    // Initialize `App`s with vote extensions disabled and with `Aspen` scheduled.
    let proposer = &mut Node::new(PROPOSER_SEED).await;
    let validator = &mut Node::new(VALIDATOR_SEED).await;
    let non_validator = &mut Node::new(NON_VALIDATOR_SEED).await;

    execute_block_99(proposer, validator, non_validator).await;
    execute_block_100(proposer, validator, non_validator).await;
    execute_block_101(proposer, validator, non_validator).await;
    execute_block_102(proposer, validator, non_validator).await;
}

/// Last block before upgrade - nothing special happens here.
async fn execute_block_99(proposer: &mut Node, validator: &mut Node, non_validator: &mut Node) {
    // Add transfer action
    proposer
        .app
        .mempool
        .insert(
            signed_transfer_tx(0),
            0,
            mock_balances(0, 0),
            mock_tx_cost(0, 0, 0),
        )
        .await
        .unwrap();
    // Add validator update action
    let block_99_validator_update = ValidatorUpdate {
        power: BLOCK_99_VALIDATOR_UPDATE_POWER,
        verification_key: SigningKey::from(TEST_VALIDATOR_UPDATE_SEED).verification_key(),
        name: TEST_VALIDATOR_UPDATE_NAME.to_string(),
    };
    proposer
        .app
        .mempool
        .insert(
            signed_validator_update_tx(block_99_validator_update.clone(), 0),
            0,
            mock_balances(0, 0),
            mock_tx_cost(0, 0, 0),
        )
        .await
        .unwrap();

    // Execute `PrepareProposal` for block 99 on the proposer.
    let prepare_proposal = PrepareProposalBuilder::new().with_height(99_u8).build();
    let prepare_proposal_response = proposer.prepare_proposal(&prepare_proposal).await.unwrap();
    // Check the response's `txs` are in the legacy form, i.e. not encoded `DataItem`s, and that the
    // tx inserted to the mempool has been added to the block.
    let expanded_block_data =
        ExpandedBlockData::new_from_untyped_data(&prepare_proposal_response.txs).unwrap();
    assert_eq!(2, expanded_block_data.user_submitted_transactions.len());

    // Execute `ProcessProposal` for block 99 on the proposer and on the non-proposing validator.
    let process_proposal = new_process_proposal(&prepare_proposal, &prepare_proposal_response);
    proposer.process_proposal(&process_proposal).await.unwrap();
    validator.process_proposal(&process_proposal).await.unwrap();

    // Execute `FinalizeBlock` for block 99 on all three nodes.
    let finalize_block = new_finalize_block(&prepare_proposal, &prepare_proposal_response);
    let finalize_block_response = proposer.finalize_block(&finalize_block).await.unwrap();
    assert_eq!(
        finalize_block_response,
        validator.finalize_block(&finalize_block).await.unwrap()
    );
    assert_eq!(
        finalize_block_response,
        non_validator.finalize_block(&finalize_block).await.unwrap()
    );
    // There should be four tx results: the two commitments and the two transactions.
    assert_eq!(4, finalize_block_response.tx_results.len());
    assert!(finalize_block_response.consensus_param_updates.is_none());

    // Execute `Commit` for block 99 on all three nodes.
    let _ = proposer.commit().await.unwrap();
    let _ = validator.commit().await.unwrap();
    let _ = non_validator.commit().await.unwrap();
    assert_eq!(proposer.app.app_hash, validator.app.app_hash);
    assert_eq!(proposer.app.app_hash, non_validator.app.app_hash);
    // There should be no currency pairs stored, and consensus params should not be in storage.
    let snapshot_99 = proposer.storage.latest_snapshot();
    assert_eq!(0, snapshot_99.get_num_currency_pairs().await.unwrap());
<<<<<<< HEAD
    assert_eq!(
        Some(block::Height::from(0_u8)),
        snapshot_99
            .get_consensus_params()
            .await
            .expect("should get consensus params")
            .expect("consensus params should be Some")
            .abci
            .vote_extensions_enable_height
    );
    // Check that validator has been correctly added, and that no name has been stored pre-upgrade
    let validator_set = snapshot_99
        .pre_aspen_get_validator_set()
        .await
        .expect("should get validator set");
    assert_eq!(
        3,
        validator_set.len(),
        "should be 3 validators in validator set"
    );
    let existing_validator_update = validator_set
        .get(block_99_validator_update.verification_key.address_bytes())
        .expect("test validator should be in state")
        .to_owned();
    assert_eq!(
        (
            existing_validator_update.verification_key,
            existing_validator_update.power
        ),
        (
            block_99_validator_update.verification_key,
            block_99_validator_update.power
        ),
    );
    assert_eq!(existing_validator_update.name, String::new(),);
=======
    assert!(snapshot_99
        .get_consensus_params()
        .await
        .expect("should get consensus params")
        .is_none());
>>>>>>> 4758776b
}

/// Upgrade should execute as part of this block, and the `vote_extensions_enable_height` should get
/// set to 101.
async fn execute_block_100(proposer: &mut Node, validator: &mut Node, non_validator: &mut Node) {
    // Add transfer action
    proposer
        .app
        .mempool
        .insert(
            signed_transfer_tx(1),
            1,
            mock_balances(0, 0),
            mock_tx_cost(0, 0, 0),
        )
        .await
        .unwrap();
    // Add validator update action
    let block_100_validator_update = ValidatorUpdate {
        power: BLOCK_100_VALIDATOR_UPDATE_POWER,
        verification_key: SigningKey::from(TEST_VALIDATOR_UPDATE_SEED).verification_key(),
        name: TEST_VALIDATOR_UPDATE_NAME.to_string(),
    };
    proposer
        .app
        .mempool
        .insert(
            signed_validator_update_tx(block_100_validator_update.clone(), 1),
            1,
            mock_balances(0, 0),
            mock_tx_cost(0, 0, 0),
        )
        .await
        .unwrap();

    // Execute `PrepareProposal` for block 100 on the proposer.
    let prepare_proposal = PrepareProposalBuilder::new().with_height(100_u8).build();
    let prepare_proposal_response = proposer.prepare_proposal(&prepare_proposal).await.unwrap();
    // Check the response's `txs` are in the new form, i.e. encoded `DataItem`s, that the upgrade
    // change hashes are included in them, and that the tx inserted to the mempool is also included.
    // Extended commit info will not be produced yet.
    let expanded_block_data =
        ExpandedBlockData::new_from_typed_data(&prepare_proposal_response.txs, false).unwrap();
    assert!(!expanded_block_data.upgrade_change_hashes.is_empty());
    assert_eq!(2, expanded_block_data.user_submitted_transactions.len());

    // Execute `ProcessProposal` for block 100 on the proposer and on the non-proposing validator.
    let process_proposal = new_process_proposal(&prepare_proposal, &prepare_proposal_response);
    proposer.process_proposal(&process_proposal).await.unwrap();
    validator.process_proposal(&process_proposal).await.unwrap();

    // Execute `FinalizeBlock` for block 100 on all three nodes.
    let finalize_block = new_finalize_block(&prepare_proposal, &prepare_proposal_response);
    let finalize_block_response = proposer.finalize_block(&finalize_block).await.unwrap();
    assert_eq!(
        finalize_block_response,
        validator.finalize_block(&finalize_block).await.unwrap()
    );
    assert_eq!(
        finalize_block_response,
        non_validator.finalize_block(&finalize_block).await.unwrap()
    );
    // There should be five tx results: the two commitments, the upgrade change hashes and the two
    // transactions.
    assert_eq!(5, finalize_block_response.tx_results.len());
    // The consensus params should be `Some`, with `vote_extensions_enable_height` set to 101.
    assert_eq!(
        Some(block::Height::from(101_u8)),
        finalize_block_response
            .consensus_param_updates
            .unwrap()
            .abci
            .vote_extensions_enable_height
    );

    // Execute `Commit` for block 100 on all three nodes.
    let _ = proposer.commit().await.unwrap();
    let _ = validator.commit().await.unwrap();
    let _ = non_validator.commit().await.unwrap();
    assert_eq!(proposer.app.app_hash, validator.app.app_hash);
    assert_eq!(proposer.app.app_hash, non_validator.app.app_hash);
    // There should be two currency pairs now stored, and `vote_extensions_enable_height` in storage
    // should be 101.
    let snapshot_100 = proposer.storage.latest_snapshot();
    assert_eq!(2, snapshot_100.get_num_currency_pairs().await.unwrap());
    assert_eq!(
        Some(block::Height::from(101_u8)),
        snapshot_100
            .get_consensus_params()
            .await
            .expect("should get consensus params")
            .expect("consensus params should be Some")
            .abci
            .vote_extensions_enable_height
    );

    // Check that validator set is no longer in use
    let _ = snapshot_100
        .pre_aspen_get_validator_set()
        .await
        .expect_err("validator set should no longer exist in state");

    // Check that validator has been correctly added, and that name has been stored post-upgrade
    let validator_in_state = snapshot_100
        .get_validator(block_100_validator_update.verification_key.address_bytes())
        .await
        .unwrap()
        .expect("test validator should be in state");
    assert_eq!(block_100_validator_update, validator_in_state);
    assert_eq!(snapshot_100.get_validator_count().await.unwrap(), 3);
}

/// This will be the first block where `ExtendVote` and `VerifyVoteExtension` will be called. No
/// vote extension will be available in `PrepareProposal` until the next block.
async fn execute_block_101(proposer: &mut Node, validator: &mut Node, non_validator: &mut Node) {
    // Add transfer action
    proposer
        .app
        .mempool
        .insert(
            signed_transfer_tx(2),
            2,
            mock_balances(0, 0),
            mock_tx_cost(0, 0, 0),
        )
        .await
        .unwrap();
    // Add validator update action
    let block_101_validator_update = ValidatorUpdate {
        power: BLOCK_101_VALIDATOR_UPDATE_POWER,
        verification_key: SigningKey::from(TEST_VALIDATOR_UPDATE_SEED).verification_key(),
        name: TEST_VALIDATOR_UPDATE_NAME.to_string(),
    };
    proposer
        .app
        .mempool
        .insert(
            signed_validator_update_tx(block_101_validator_update.clone(), 2),
            2,
            mock_balances(0, 0),
            mock_tx_cost(0, 0, 0),
        )
        .await
        .unwrap();

    // Execute `PrepareProposal` for block 101 on the proposer.
    let prepare_proposal = PrepareProposalBuilder::new().with_height(101_u8).build();
    let prepare_proposal_response = proposer.prepare_proposal(&prepare_proposal).await.unwrap();
    // Check the response's `txs` are in the new form, i.e. encoded `DataItem`s, that no extended
    // commit info is provided, and that the tx inserted to the mempool is also included.
    let expanded_block_data =
        ExpandedBlockData::new_from_typed_data(&prepare_proposal_response.txs, false).unwrap();
    assert!(expanded_block_data.upgrade_change_hashes.is_empty());
    assert_eq!(2, expanded_block_data.user_submitted_transactions.len());

    // Execute `ProcessProposal` for block 101 on the proposer and on the non-proposing validator.
    let process_proposal = new_process_proposal(&prepare_proposal, &prepare_proposal_response);
    proposer.process_proposal(&process_proposal).await.unwrap();
    validator.process_proposal(&process_proposal).await.unwrap();

    // `ExtendVote` for block 101 would be called at this stage on the proposer and on the
    // non-proposing validator.  We just use a fake vote extension since we don't have an oracle
    // client in the test.
    //
    // Execute `VerifyVoteExtension` for block 101 on the proposer using the non-proposing
    // validator's address and vice-versa.
    let verify_request = new_verify_vote_extension(
        &prepare_proposal,
        &prepare_proposal_response,
        validator.signing_key.address_bytes(),
    );
    let verify_response = proposer
        .verify_vote_extension(verify_request)
        .await
        .unwrap();
    assert_eq!(response::VerifyVoteExtension::Accept, verify_response);
    let verify_request = new_verify_vote_extension(
        &prepare_proposal,
        &prepare_proposal_response,
        proposer.signing_key.address_bytes(),
    );
    let verify_response = validator
        .verify_vote_extension(verify_request)
        .await
        .unwrap();
    assert_eq!(response::VerifyVoteExtension::Accept, verify_response);

    // Execute `FinalizeBlock` for block 101 on all three nodes.
    let finalize_block = new_finalize_block(&prepare_proposal, &prepare_proposal_response);
    let finalize_block_response = proposer.finalize_block(&finalize_block).await.unwrap();
    assert_eq!(
        finalize_block_response,
        validator.finalize_block(&finalize_block).await.unwrap()
    );
    assert_eq!(
        finalize_block_response,
        non_validator.finalize_block(&finalize_block).await.unwrap()
    );
    // There should be three tx results: the two commitments and the two transactions.
    assert_eq!(4, finalize_block_response.tx_results.len());
    // The consensus params should be `None`.
    assert!(finalize_block_response.consensus_param_updates.is_none());

    // Execute `Commit` for block 101 on all three nodes.
    let _ = proposer.commit().await.unwrap();
    let _ = validator.commit().await.unwrap();
    let _ = non_validator.commit().await.unwrap();
    assert_eq!(proposer.app.app_hash, validator.app.app_hash);
    assert_eq!(proposer.app.app_hash, non_validator.app.app_hash);

    // Check that validator has been correctly removed
    let snapshot_101 = proposer.storage.latest_snapshot();
    assert!(
        snapshot_101
            .get_validator(block_101_validator_update.verification_key.address_bytes())
            .await
            .unwrap()
            .is_none(),
        "test validator should be removed from state"
    );
    assert_eq!(snapshot_101.get_validator_count().await.unwrap(), 2);
}

/// This will be the first block where the previous block's vote extensions will be available in
/// `PrepareProposal`.
async fn execute_block_102(proposer: &mut Node, validator: &mut Node, non_validator: &mut Node) {
    // Fetch the two currency pairs' stored prices before executing this block.
    let currency_pair_0_price = latest_currency_pair_price(proposer.storage.clone(), 0).await;
    let currency_pair_1_price = latest_currency_pair_price(proposer.storage.clone(), 1).await;
    assert_ne!(NEW_CURRENCY_PAIR_0_PRICE, currency_pair_0_price.price.get());
    assert_ne!(NEW_CURRENCY_PAIR_1_PRICE, currency_pair_1_price.price.get());
    assert_eq!(0, currency_pair_0_price.block_height);
    assert_eq!(0, currency_pair_1_price.block_height);

    // Execute `PrepareProposal` for block 102 on the proposer.
    proposer
        .app
        .mempool
        .insert(
            signed_transfer_tx(3),
            3,
            mock_balances(0, 0),
            mock_tx_cost(0, 0, 0),
        )
        .await
        .unwrap();
    let prepare_proposal = PrepareProposalBuilder::new()
        .with_height(102_u8)
        .with_extended_commit_info(new_extended_commit_info(102))
        .build();
    let prepare_proposal_response = proposer.prepare_proposal(&prepare_proposal).await.unwrap();
    // Check the response's `txs` are in the new form, i.e. encoded `DataItem`s, that extended
    // commit info is provided, and that the tx inserted to the mempool is also included.
    let expanded_block_data =
        ExpandedBlockData::new_from_typed_data(&prepare_proposal_response.txs, true).unwrap();
    assert!(expanded_block_data.upgrade_change_hashes.is_empty());
    assert!(expanded_block_data
        .extended_commit_info_with_proof
        .is_some());
    assert_eq!(1, expanded_block_data.user_submitted_transactions.len());

    // Execute `ProcessProposal` for block 102 on the proposer and on the non-proposing validator.
    let process_proposal = new_process_proposal(&prepare_proposal, &prepare_proposal_response);
    proposer.process_proposal(&process_proposal).await.unwrap();
    validator.process_proposal(&process_proposal).await.unwrap();

    // `ExtendVote` and `VerifyVoteExtension` for block 102 would be called at this stage on the
    // proposer and on the non-proposing validator, but there's no need to do that here as this is
    // the last block of the test.
    //
    // Execute `FinalizeBlock` for block 102 on all three nodes.
    let finalize_block = new_finalize_block(&prepare_proposal, &prepare_proposal_response);
    let finalize_block_response = proposer.finalize_block(&finalize_block).await.unwrap();
    assert_eq!(
        finalize_block_response,
        validator.finalize_block(&finalize_block).await.unwrap()
    );
    assert_eq!(
        finalize_block_response,
        non_validator.finalize_block(&finalize_block).await.unwrap()
    );
    // There should be four tx results: the two commitments, the extended commit info and the
    // rollup tx.
    assert_eq!(4, finalize_block_response.tx_results.len());
    // The consensus params should be `None`.
    assert!(finalize_block_response.consensus_param_updates.is_none());

    // Execute `Commit` for block 102 on all three nodes.
    let _ = proposer.commit().await.unwrap();
    let _ = validator.commit().await.unwrap();
    let _ = non_validator.commit().await.unwrap();
    assert_eq!(proposer.app.app_hash, validator.app.app_hash);
    assert_eq!(proposer.app.app_hash, non_validator.app.app_hash);

    // Ensure the currency pair prices have been updated.
    let currency_pair_0_price = latest_currency_pair_price(proposer.storage.clone(), 0).await;
    let currency_pair_1_price = latest_currency_pair_price(proposer.storage.clone(), 1).await;
    assert_eq!(NEW_CURRENCY_PAIR_0_PRICE, currency_pair_0_price.price.get());
    assert_eq!(NEW_CURRENCY_PAIR_1_PRICE, currency_pair_1_price.price.get());
    assert_eq!(102, currency_pair_0_price.block_height);
    assert_eq!(102, currency_pair_1_price.block_height);
}<|MERGE_RESOLUTION|>--- conflicted
+++ resolved
@@ -472,17 +472,11 @@
     // There should be no currency pairs stored, and consensus params should not be in storage.
     let snapshot_99 = proposer.storage.latest_snapshot();
     assert_eq!(0, snapshot_99.get_num_currency_pairs().await.unwrap());
-<<<<<<< HEAD
-    assert_eq!(
-        Some(block::Height::from(0_u8)),
-        snapshot_99
-            .get_consensus_params()
-            .await
-            .expect("should get consensus params")
-            .expect("consensus params should be Some")
-            .abci
-            .vote_extensions_enable_height
-    );
+    assert!(snapshot_99
+        .get_consensus_params()
+        .await
+        .expect("should get consensus params")
+        .is_none());
     // Check that validator has been correctly added, and that no name has been stored pre-upgrade
     let validator_set = snapshot_99
         .pre_aspen_get_validator_set()
@@ -508,13 +502,6 @@
         ),
     );
     assert_eq!(existing_validator_update.name, String::new(),);
-=======
-    assert!(snapshot_99
-        .get_consensus_params()
-        .await
-        .expect("should get consensus params")
-        .is_none());
->>>>>>> 4758776b
 }
 
 /// Upgrade should execute as part of this block, and the `vote_extensions_enable_height` should get
