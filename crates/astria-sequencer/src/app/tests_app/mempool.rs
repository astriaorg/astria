--- conflicted
+++ resolved
@@ -387,13 +387,8 @@
 
     assert_eq!(
         res.txs.len(),
-<<<<<<< HEAD
         4,
         "only one transaction should've been valid (besides 3 generated txs)"
-=======
-        3,
-        "one transaction should've been valid (besides 2 generated txs)"
->>>>>>> ff6a66a3
     );
 
     // see transfer went through
