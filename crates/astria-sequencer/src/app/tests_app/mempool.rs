use std::collections::HashMap;

use astria_core::{
    protocol::{
        fees::v1::FeeComponents,
        genesis::v1::Account,
        transaction::v1::{
            action::{
                FeeChange,
                Transfer,
            },
            TransactionBody,
        },
    },
    Protobuf,
};
use benchmark_and_test_utils::{
    proto_genesis_state,
    ALICE_ADDRESS,
    CAROL_ADDRESS,
};
use tendermint::{
    abci::{
        self,
        types::CommitInfo,
    },
    account,
    block::{
        Height,
        Round,
    },
    Hash,
    Time,
};

use super::*;
use crate::{
    accounts::StateReadExt as _,
    app::{
        benchmark_and_test_utils::AppInitializer,
        test_utils::*,
    },
    benchmark_and_test_utils::{
        astria_address_from_hex_string,
        nria,
    },
};

#[tokio::test]
async fn trigger_cleaning() {
    // check that cleaning is triggered by the prepare, process, and finalize block flows
    let (mut app, storage) = AppInitializer::new().init().await;

    // create tx which will cause mempool cleaning flag to be set
    let tx_trigger = TransactionBody::builder()
        .actions(vec![FeeChange::Transfer(FeeComponents::<Transfer>::new(
            10, 0,
        ))
        .into()])
        .chain_id("test")
        .try_build()
        .unwrap()
        .sign(&get_judy_signing_key());

    app.mempool
        .insert(
            Arc::new(tx_trigger.clone()),
            0,
            mock_balances(0, 0),
            mock_tx_cost(0, 0, 0),
        )
        .await
        .unwrap();

    assert!(!app.recost_mempool, "flag should start out false");

    // trigger with prepare_proposal
    let prepare_args = abci::request::PrepareProposal {
        max_tx_bytes: 200_000,
        txs: vec![],
        local_last_commit: Some(ExtendedCommitInfo {
            votes: vec![],
            round: 0u16.into(),
        }),
        misbehavior: vec![],
        height: Height::default(),
        time: Time::now(),
        next_validators_hash: Hash::default(),
        proposer_address: account::Id::new([1u8; 20]),
    };

    app.prepare_proposal(prepare_args, storage.clone())
        .await
        .expect("fee change with correct signer should pass prepare proposal");
    assert!(app.recost_mempool, "flag should have been set");

    // manually reset to trigger again
    app.recost_mempool = false;
    assert!(!app.recost_mempool, "flag should start out false");

    // trigger with process_proposal
    let height = tendermint::block::Height::from(2_u8);
    let txs = transactions_with_extended_commit_info_and_commitments(
        height,
        &[Arc::new(tx_trigger)],
        None,
    );
    let process_proposal = abci::request::ProcessProposal {
        hash: Hash::try_from([99u8; 32].to_vec()).unwrap(),
        height,
        time: Time::now(),
        next_validators_hash: Hash::default(),
        proposer_address: [0u8; 20].to_vec().try_into().unwrap(),
        txs: txs.clone(),
        proposed_last_commit: Some(CommitInfo {
            votes: vec![],
            round: Round::default(),
        }),
        misbehavior: vec![],
    };

    app.process_proposal(process_proposal, storage.clone())
        .await
        .unwrap();
    assert!(app.recost_mempool, "flag should have been set");

    // trigger with finalize block
    app.recost_mempool = false;
    assert!(!app.recost_mempool, "flag should start out false");

    let finalize_block = abci::request::FinalizeBlock {
        hash: Hash::try_from([97u8; 32].to_vec()).unwrap(),
        height,
        time: Time::now(),
        next_validators_hash: Hash::default(),
        proposer_address: [0u8; 20].to_vec().try_into().unwrap(),
        txs,
        decided_last_commit: CommitInfo {
            votes: vec![],
            round: Round::default(),
        },
        misbehavior: vec![],
    };

    app.finalize_block(finalize_block, storage.clone())
        .await
        .unwrap();
    assert!(app.recost_mempool, "flag should have been set");
}

#[tokio::test]
async fn do_not_trigger_cleaning() {
    let (mut app, storage) = AppInitializer::new().init().await;

    // create tx which will fail execution and not trigger flag
    // (wrong sudo signer)
    let tx_fail = TransactionBody::builder()
        .actions(vec![FeeChange::Transfer(FeeComponents::<Transfer>::new(
            10, 0,
        ))
        .into()])
        .chain_id("test")
        .try_build()
        .unwrap()
        .sign(&get_alice_signing_key());

    app.mempool
        .insert(
            Arc::new(tx_fail.clone()),
            0,
            mock_balances(0, 0),
            mock_tx_cost(0, 0, 0),
        )
        .await
        .unwrap();

    // trigger with prepare_proposal
    let prepare_args = abci::request::PrepareProposal {
        max_tx_bytes: 200_000,
        txs: vec![],
        local_last_commit: Some(ExtendedCommitInfo {
            votes: vec![],
            round: 0u16.into(),
        }),
        misbehavior: vec![],
        height: Height::default(),
        time: Time::now(),
        next_validators_hash: Hash::default(),
        proposer_address: account::Id::new([1u8; 20]),
    };

    assert!(!app.recost_mempool, "flag should start out false");
    app.prepare_proposal(prepare_args, storage.clone())
        .await
        .expect("failing transaction should not cause block to fail");
    assert!(!app.recost_mempool, "flag should not have been set");
}

#[expect(clippy::too_many_lines, reason = "it's a test")]
#[tokio::test]
async fn maintenance_recosting_promotes() {
    // check that transaction promotion from recosting works
    let mut only_alice_funds_genesis_state = proto_genesis_state();
    only_alice_funds_genesis_state.accounts = vec![
        Account {
            address: astria_address_from_hex_string(ALICE_ADDRESS),
            balance: 10u128.pow(19),
        },
        Account {
            address: astria_address_from_hex_string(BOB_ADDRESS),
            balance: 11u128, // transfer fee is 12 at default
        },
    ]
    .into_iter()
    .map(Protobuf::into_raw)
    .collect();

    let (mut app, storage) = AppInitializer::new()
        .with_genesis_state(only_alice_funds_genesis_state.try_into().unwrap())
        .init()
        .await;

    // create tx which will not be included in block due to
    // having insufficient funds (transaction will be recosted to enable)
    let tx_fail_recost_funds = TransactionBody::builder()
        .actions(vec![Transfer {
            to: astria_address_from_hex_string(CAROL_ADDRESS),
            amount: 1u128,
            asset: nria().into(),
            fee_asset: nria().into(),
        }
        .into()])
        .chain_id("test")
        .try_build()
        .unwrap()
        .sign(&get_bob_signing_key());

    let mut bob_funds = HashMap::new();
    bob_funds.insert(nria().into(), 11);
    let mut tx_cost = HashMap::new();
    tx_cost.insert(nria().into(), 13);
    app.mempool
        .insert(
            Arc::new(tx_fail_recost_funds.clone()),
            0,
            bob_funds,
            tx_cost,
        )
        .await
        .unwrap();

    // create tx which will enable recost tx to pass
    let tx_recost = TransactionBody::builder()
        .actions(vec![FeeChange::Transfer(FeeComponents::<Transfer>::new(
            10, 0,
        ))
        .into()])
        .chain_id("test")
        .try_build()
        .unwrap()
        .sign(&get_judy_signing_key());

    let mut judy_funds = HashMap::new();
    judy_funds.insert(nria().into(), 0);
    let mut tx_cost = HashMap::new();
    tx_cost.insert(nria().into(), 0);
    app.mempool
        .insert(Arc::new(tx_recost.clone()), 0, judy_funds, tx_cost)
        .await
        .unwrap();
    assert_eq!(app.mempool.len().await, 2, "two txs in mempool");

    // create block with prepare_proposal
    let height = tendermint::block::Height::from(2_u8);
    let prepare_args = abci::request::PrepareProposal {
        max_tx_bytes: 200_000,
        txs: vec![],
        local_last_commit: Some(ExtendedCommitInfo {
            votes: vec![],
            round: 0u16.into(),
        }),
        misbehavior: vec![],
        height,
        time: Time::now(),
        next_validators_hash: Hash::default(),
        proposer_address: account::Id::new([1u8; 20]),
    };
    let res = app
        .prepare_proposal(prepare_args, storage.clone())
        .await
        .unwrap();

    assert_eq!(
        res.txs.len(),
        4,
        "only one transaction should've been valid (besides 3 generated txs)"
    );
    assert_eq!(
        app.mempool.len().await,
        2,
        "two txs in mempool; one included in proposal is not yet removed"
    );

    let hash = Hash::Sha256([97u8; 32]);
    let process_proposal = abci::request::ProcessProposal {
<<<<<<< HEAD
        hash: app.executed_proposal_hash,
        height,
=======
        hash,
        height: Height::default(),
>>>>>>> 5712bc66
        time: Time::now(),
        next_validators_hash: Hash::default(),
        proposer_address: [1u8; 20].to_vec().try_into().unwrap(),
        txs: res.txs.clone(),
        proposed_last_commit: Some(CommitInfo {
            votes: vec![],
            round: 0u16.into(),
        }),
        misbehavior: vec![],
    };
    app.process_proposal(process_proposal, storage.clone())
        .await
        .unwrap();
    assert_eq!(
        app.mempool.len().await,
        2,
        "two txs in mempool; one included in proposal is not
    yet removed"
    );

    // finalize with finalize block
    let finalize_block = abci::request::FinalizeBlock {
<<<<<<< HEAD
        hash: app.executed_proposal_hash,
        height,
=======
        hash,
        height: 1u32.into(),
>>>>>>> 5712bc66
        time: Time::now(),
        next_validators_hash: Hash::default(),
        proposer_address: [0u8; 20].to_vec().try_into().unwrap(),
        txs: res.txs,
        decided_last_commit: CommitInfo {
            votes: vec![],
            round: Round::default(),
        },
        misbehavior: vec![],
    };

    app.finalize_block(finalize_block.clone(), storage.clone())
        .await
        .unwrap();
    app.commit(storage.clone()).await.unwrap();
    assert_eq!(app.mempool.len().await, 1, "recosted tx should remain");

    // mempool re-costing should've occurred to allow other transaction to execute
    let next_height = tendermint::block::Height::from(3_u8);
    let prepare_args = abci::request::PrepareProposal {
        max_tx_bytes: 200_000,
        txs: vec![],
        local_last_commit: Some(ExtendedCommitInfo {
            votes: vec![],
            round: 0u16.into(),
        }),
        misbehavior: vec![],
        height: next_height,
        time: Time::now(),
        next_validators_hash: Hash::default(),
        proposer_address: account::Id::new([1u8; 20]),
    };
    let res = app
        .prepare_proposal(prepare_args, storage.clone())
        .await
        .expect("");

    assert_eq!(
        res.txs.len(),
        4,
        "only one transaction should've been valid (besides 3 generated txs)"
    );

    // see transfer went through
    assert_eq!(
        app.state
            .get_account_balance(&astria_address_from_hex_string(CAROL_ADDRESS), &nria())
            .await
            .unwrap(),
        1,
        "transfer should've worked"
    );
}

#[expect(clippy::too_many_lines, reason = "it's a test")]
#[tokio::test]
async fn maintenance_funds_added_promotes() {
    // check that transaction promotion from new funds works
    let mut only_alice_funds_genesis_state = proto_genesis_state();
    only_alice_funds_genesis_state.accounts = vec![Account {
        address: astria_address_from_hex_string(ALICE_ADDRESS),
        balance: 10u128.pow(19),
    }]
    .into_iter()
    .map(Protobuf::into_raw)
    .collect();

    let (mut app, storage) = AppInitializer::new()
        .with_genesis_state(only_alice_funds_genesis_state.try_into().unwrap())
        .init()
        .await;

    // create tx that will not be included in block due to
    // having no funds (will be sent transfer to then enable)
    let tx_fail_transfer_funds = TransactionBody::builder()
        .actions(vec![Transfer {
            to: astria_address_from_hex_string(BOB_ADDRESS),
            amount: 10u128,
            asset: nria().into(),
            fee_asset: nria().into(),
        }
        .into()])
        .chain_id("test")
        .try_build()
        .unwrap()
        .sign(&get_carol_signing_key());

    let mut carol_funds = HashMap::new();
    carol_funds.insert(nria().into(), 0);
    let mut tx_cost = HashMap::new();
    tx_cost.insert(nria().into(), 22);
    app.mempool
        .insert(
            Arc::new(tx_fail_transfer_funds.clone()),
            0,
            carol_funds,
            tx_cost,
        )
        .await
        .unwrap();

    // create tx which will enable no funds to pass
    let tx_fund = TransactionBody::builder()
        .actions(vec![Transfer {
            to: astria_address_from_hex_string(CAROL_ADDRESS),
            amount: 22u128,
            asset: nria().into(),
            fee_asset: nria().into(),
        }
        .into()])
        .chain_id("test")
        .try_build()
        .unwrap()
        .sign(&get_alice_signing_key());

    let mut alice_funds = HashMap::new();
    alice_funds.insert(nria().into(), 100);
    let mut tx_cost = HashMap::new();
    tx_cost.insert(nria().into(), 13);
    app.mempool
        .insert(Arc::new(tx_fund.clone()), 0, alice_funds, tx_cost)
        .await
        .unwrap();

    // create block with prepare_proposal
    let height = tendermint::block::Height::from(2_u8);
    let prepare_args = abci::request::PrepareProposal {
        max_tx_bytes: 200_000,
        txs: vec![],
        local_last_commit: Some(ExtendedCommitInfo {
            votes: vec![],
            round: 0u16.into(),
        }),
        misbehavior: vec![],
        height,
        time: Time::now(),
        next_validators_hash: Hash::default(),
        proposer_address: account::Id::new([1u8; 20]),
    };
    let res = app
        .prepare_proposal(prepare_args, storage.clone())
        .await
        .expect("");

    assert_eq!(
        res.txs.len(),
        4,
        "only one transactions should've been valid (besides 3 generated txs)"
    );

    let hash = Hash::Sha256([97u8; 32]);
    let process_proposal = abci::request::ProcessProposal {
<<<<<<< HEAD
        hash: app.executed_proposal_hash,
        height,
=======
        hash,
        height: Height::default(),
>>>>>>> 5712bc66
        time: Time::now(),
        next_validators_hash: Hash::default(),
        proposer_address: [1u8; 20].to_vec().try_into().unwrap(),
        txs: res.txs.clone(),
        proposed_last_commit: Some(CommitInfo {
            votes: vec![],
            round: 0u16.into(),
        }),
        misbehavior: vec![],
    };
    app.process_proposal(process_proposal, storage.clone())
        .await
        .unwrap();
    assert_eq!(
        app.mempool.len().await,
        2,
        "two txs in mempool; one included in proposal is not
    yet removed"
    );

    // finalize with finalize block
    let finalize_block = abci::request::FinalizeBlock {
<<<<<<< HEAD
        hash: app.executed_proposal_hash,
        height,
=======
        hash,
        height: 1u32.into(),
>>>>>>> 5712bc66
        time: Time::now(),
        next_validators_hash: Hash::default(),
        proposer_address: [0u8; 20].to_vec().try_into().unwrap(),
        txs: res.txs,
        decided_last_commit: CommitInfo {
            votes: vec![],
            round: Round::default(),
        },
        misbehavior: vec![],
    };
    app.finalize_block(finalize_block.clone(), storage.clone())
        .await
        .unwrap();
    app.commit(storage.clone()).await.unwrap();

    // transfer should've occurred to allow other transaction to execute
    let next_height = tendermint::block::Height::from(3_u8);
    let prepare_args = abci::request::PrepareProposal {
        max_tx_bytes: 200_000,
        txs: vec![],
        local_last_commit: Some(ExtendedCommitInfo {
            votes: vec![],
            round: 0u16.into(),
        }),
        misbehavior: vec![],
        height: next_height,
        time: Time::now(),
        next_validators_hash: Hash::default(),
        proposer_address: account::Id::new([1u8; 20]),
    };
    let res = app
        .prepare_proposal(prepare_args, storage.clone())
        .await
        .expect("");

    assert_eq!(
        res.txs.len(),
        4,
        "only one transactions should've been valid (besides 3 generated txs)"
    );

    // finalize with finalize block
    let finalize_block = abci::request::FinalizeBlock {
        hash: Hash::try_from([97u8; 32].to_vec()).unwrap(),
        height: next_height,
        time: Time::now(),
        next_validators_hash: Hash::default(),
        proposer_address: [0u8; 20].to_vec().try_into().unwrap(),
        txs: res.txs,
        decided_last_commit: CommitInfo {
            votes: vec![],
            round: Round::default(),
        },
        misbehavior: vec![],
    };
    app.finalize_block(finalize_block.clone(), storage.clone())
        .await
        .unwrap();
    app.commit(storage.clone()).await.unwrap();
    // see transfer went through
    assert_eq!(
        app.state
            .get_account_balance(&astria_address_from_hex_string(BOB_ADDRESS), &nria())
            .await
            .unwrap(),
        10,
        "transfer should've worked"
    );
}<|MERGE_RESOLUTION|>--- conflicted
+++ resolved
@@ -303,13 +303,8 @@
 
     let hash = Hash::Sha256([97u8; 32]);
     let process_proposal = abci::request::ProcessProposal {
-<<<<<<< HEAD
-        hash: app.executed_proposal_hash,
-        height,
-=======
         hash,
-        height: Height::default(),
->>>>>>> 5712bc66
+        height,
         time: Time::now(),
         next_validators_hash: Hash::default(),
         proposer_address: [1u8; 20].to_vec().try_into().unwrap(),
@@ -332,13 +327,8 @@
 
     // finalize with finalize block
     let finalize_block = abci::request::FinalizeBlock {
-<<<<<<< HEAD
-        hash: app.executed_proposal_hash,
-        height,
-=======
         hash,
-        height: 1u32.into(),
->>>>>>> 5712bc66
+        height,
         time: Time::now(),
         next_validators_hash: Hash::default(),
         proposer_address: [0u8; 20].to_vec().try_into().unwrap(),
@@ -491,13 +481,8 @@
 
     let hash = Hash::Sha256([97u8; 32]);
     let process_proposal = abci::request::ProcessProposal {
-<<<<<<< HEAD
-        hash: app.executed_proposal_hash,
-        height,
-=======
         hash,
-        height: Height::default(),
->>>>>>> 5712bc66
+        height,
         time: Time::now(),
         next_validators_hash: Hash::default(),
         proposer_address: [1u8; 20].to_vec().try_into().unwrap(),
@@ -520,13 +505,8 @@
 
     // finalize with finalize block
     let finalize_block = abci::request::FinalizeBlock {
-<<<<<<< HEAD
-        hash: app.executed_proposal_hash,
-        height,
-=======
         hash,
-        height: 1u32.into(),
->>>>>>> 5712bc66
+        height,
         time: Time::now(),
         next_validators_hash: Hash::default(),
         proposer_address: [0u8; 20].to_vec().try_into().unwrap(),
