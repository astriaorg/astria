--- conflicted
+++ resolved
@@ -14,15 +14,11 @@
     },
     Protobuf,
 };
-<<<<<<< HEAD
-=======
 use benchmark_and_test_utils::{
     proto_genesis_state,
     ALICE_ADDRESS,
     CAROL_ADDRESS,
 };
-use prost::Message as _;
->>>>>>> d9913bb2
 use tendermint::{
     abci::{
         self,
@@ -41,15 +37,10 @@
 use crate::{
     accounts::StateReadExt as _,
     app::test_utils::*,
-<<<<<<< HEAD
-    test_utils::{
-=======
     benchmark_and_test_utils::{
->>>>>>> d9913bb2
         astria_address_from_hex_string,
         nria,
     },
-    proposal::commitment::generate_rollup_datas_commitment,
 };
 
 #[tokio::test]
