--- conflicted
+++ resolved
@@ -5,16 +5,10 @@
         genesis::v1alpha1::Account,
         transaction::v1alpha1::{
             action::{
-<<<<<<< HEAD
-                FeeChangeAction,
+                FeeChange,
                 FeeComponents,
-                TransferAction,
+                Transfer,
                 TransferFeeComponents,
-=======
-                FeeChange,
-                FeeChangeKind,
-                Transfer,
->>>>>>> d8f2a2fe
             },
             UnsignedTransaction,
         },
@@ -57,17 +51,11 @@
     // create tx which will cause mempool cleaning flag to be set
     let tx_trigger = UnsignedTransaction::builder()
         .actions(vec![
-<<<<<<< HEAD
-            FeeChangeAction {
+            FeeChange {
                 fee_change: FeeComponents::TransferFeeComponents(TransferFeeComponents {
                     base_fee: 10,
                     computed_cost_multiplier: 0,
                 }),
-=======
-            FeeChange {
-                fee_change: FeeChangeKind::TransferBaseFee,
-                new_value: 10,
->>>>>>> d8f2a2fe
             }
             .into(),
         ])
@@ -161,17 +149,11 @@
     // (wrong sudo signer)
     let tx_fail = UnsignedTransaction::builder()
         .actions(vec![
-<<<<<<< HEAD
-            FeeChangeAction {
+            FeeChange {
                 fee_change: FeeComponents::TransferFeeComponents(TransferFeeComponents {
                     base_fee: 10,
                     computed_cost_multiplier: 0,
                 }),
-=======
-            FeeChange {
-                fee_change: FeeChangeKind::TransferBaseFee,
-                new_value: 10,
->>>>>>> d8f2a2fe
             }
             .into(),
         ])
@@ -270,17 +252,11 @@
     // create tx which will enable recost tx to pass
     let tx_recost = UnsignedTransaction::builder()
         .actions(vec![
-<<<<<<< HEAD
-            FeeChangeAction {
+            FeeChange {
                 fee_change: FeeComponents::TransferFeeComponents(TransferFeeComponents {
                     base_fee: 10,
                     computed_cost_multiplier: 0,
                 }),
-=======
-            FeeChange {
-                fee_change: FeeChangeKind::TransferBaseFee,
-                new_value: 10, // originally 12
->>>>>>> d8f2a2fe
             }
             .into(),
         ])
