--- conflicted
+++ resolved
@@ -12,16 +12,10 @@
         genesis::v1alpha1::Account,
         transaction::v1alpha1::{
             action::{
-<<<<<<< HEAD
-                BridgeLockAction,
-                SequenceAction,
-                SudoAddressChangeAction,
-                TransferAction,
-=======
+                SudoAddressChange,
                 BridgeLock,
                 Sequence,
                 Transfer,
->>>>>>> bb6c435d
             },
             UnsignedTransaction,
         },
