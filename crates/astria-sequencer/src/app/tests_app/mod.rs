mod mempool;
mod upgrades;

use std::collections::HashMap;

use astria_core::{
    generated::{
        astria::sequencerblock::v1::RollupData as RawRollupData,
        price_feed::abci::v2::OracleVoteExtension as RawOracleVoteExtension,
    },
    oracles::price_feed::{
        oracle::v2::CurrencyPairState,
        types::v2::{
            CurrencyPair,
            CurrencyPairId,
            CurrencyPairNonce,
            Price,
        },
    },
    primitive::v1::{
        asset::TracePrefixed,
        RollupId,
        TransactionId,
    },
    protocol::{
        genesis::v1::Account,
        price_feed::v1::{
            CurrencyPairInfo,
            ExtendedCommitInfoWithCurrencyPairMapping,
        },
        transaction::v1::{
            action::{
                BridgeLock,
                RollupDataSubmission,
                SudoAddressChange,
                Transfer,
            },
            TransactionBody,
        },
    },
<<<<<<< HEAD
    sequencerblock::v1::block::Deposit,
    upgrades::test_utils::UpgradesBuilder,
=======
    sequencerblock::v1::block::{
        Deposit,
        RollupData,
    },
>>>>>>> 4758776b
};
use benchmark_and_test_utils::{
    default_genesis_accounts,
    mock_balances,
    mock_tx_cost,
    BOB_ADDRESS,
    JUDY_ADDRESS,
};
use cnidarium::StateDelta;
use prost::{
    bytes::Bytes,
    Message as _,
};
use tendermint::{
    abci::{
        self,
        request::{
            PrepareProposal,
            ProcessProposal,
        },
        types::{
            BlockSignatureInfo,
            CommitInfo,
            ExtendedCommitInfo,
            ExtendedVoteInfo,
            Validator,
        },
    },
    account,
    block::{
        header::Version,
        BlockIdFlag,
        Header,
        Height,
        Round,
    },
    AppHash,
    Hash,
    Time,
};
use tendermint_proto::types::CanonicalVoteExtension;

use super::*;
use crate::{
    accounts::StateReadExt as _,
    app::{
        benchmark_and_test_utils::AppInitializer,
        test_utils::*,
    },
    assets::StateReadExt as _,
    authority::{
        StateReadExt as _,
        StateWriteExt as _,
        ValidatorSet,
    },
    benchmark_and_test_utils::{
        astria_address,
        astria_address_from_hex_string,
        nria,
        verification_key,
    },
    bridge::StateWriteExt as _,
    fees::StateReadExt as _,
    grpc::StateReadExt as _,
    oracles::price_feed::oracle::state_ext::StateWriteExt,
    proposal::commitment::generate_rollup_datas_commitment,
};

fn default_tendermint_header() -> Header {
    Header {
        app_hash: AppHash::try_from(vec![]).unwrap(),
        chain_id: "test".to_string().try_into().unwrap(),
        consensus_hash: Hash::default(),
        data_hash: Some(Hash::try_from([0u8; 32].to_vec()).unwrap()),
        evidence_hash: Some(Hash::default()),
        height: Height::from(2_u8),
        last_block_id: None,
        last_commit_hash: Some(Hash::default()),
        last_results_hash: Some(Hash::default()),
        next_validators_hash: Hash::default(),
        proposer_address: account::Id::try_from([0u8; 20].to_vec()).unwrap(),
        time: Time::now(),
        validators_hash: Hash::default(),
        version: Version {
            app: 0,
            block: 0,
        },
    }
}

#[tokio::test]
async fn app_genesis_and_init_chain() {
    let (app, _storage) = AppInitializer::new().init().await;
    assert_eq!(app.state.get_block_height().await.unwrap(), 0);

    for Account {
        address,
        balance,
    } in default_genesis_accounts()
    {
        assert_eq!(
            balance,
            app.state
                .get_account_balance(&address, &nria())
                .await
                .unwrap(),
        );
    }

    assert_eq!(
        app.state.get_native_asset().await.unwrap(),
        Some("nria".parse::<TracePrefixed>().unwrap()),
    );
}

#[tokio::test]
async fn app_pre_execute_transactions() {
    let (mut app, _storage) = AppInitializer::new().init().await;

    let block_data = BlockData {
        misbehavior: vec![],
        height: 1u8.into(),
        time: Time::now(),
        next_validators_hash: Hash::default(),
        proposer_address: account::Id::try_from([0u8; 20].to_vec()).unwrap(),
    };

    app.pre_execute_transactions(block_data.clone())
        .await
        .unwrap();
    assert_eq!(app.state.get_block_height().await.unwrap(), 1);
    assert_eq!(
        app.state.get_block_timestamp().await.unwrap(),
        block_data.time
    );
}

#[tokio::test]
async fn app_begin_block_remove_byzantine_validators() {
    use tendermint::abci::types;

    let initial_validator_set = vec![
        ValidatorUpdate {
            name: "test1".to_string(),
            power: 100u32,
            verification_key: verification_key(1),
        },
        ValidatorUpdate {
            name: "test2".to_string(),
            power: 1u32,
            verification_key: verification_key(2),
        },
    ];

    let (mut app, _storage) = AppInitializer::new()
        .with_genesis_validators(initial_validator_set.clone())
        .with_upgrades(UpgradesBuilder::new().set_aspen(Some(100)).build())
        .init()
        .await;

    let misbehavior = types::Misbehavior {
        kind: types::MisbehaviorKind::Unknown,
        validator: types::Validator {
            address: *verification_key(1).address_bytes(),
            power: 0u32.into(),
        },
        height: Height::default(),
        time: Time::now(),
        total_voting_power: 101u32.into(),
    };

    let mut begin_block = abci::request::BeginBlock {
        header: default_tendermint_header(),
        hash: Hash::default(),
        last_commit_info: CommitInfo {
            votes: vec![],
            round: Round::default(),
        },
        byzantine_validators: vec![misbehavior],
    };
    begin_block.header.height = 1u8.into();

    app.begin_block(&begin_block).await.unwrap();

    // assert that validator with pubkey_a is removed
    let validator_set = app.state.pre_aspen_get_validator_set().await.unwrap();
    assert_eq!(validator_set.len(), 1);
    assert_eq!(validator_set.get(&verification_key(2)).unwrap().power, 1,);
}

#[tokio::test]
async fn app_commit() {
    let (mut app, storage) = AppInitializer::new().init().await;
    assert_eq!(app.state.get_block_height().await.unwrap(), 0);

    for Account {
        address,
        balance,
    } in default_genesis_accounts()
    {
        assert_eq!(
            balance,
            app.state
                .get_account_balance(&address, &nria())
                .await
                .unwrap()
        );
    }

    // commit should write the changes to the underlying storage
    app.prepare_commit(storage.clone()).await.unwrap();
    app.commit(storage.clone()).await.unwrap();

    let snapshot = storage.latest_snapshot();
    assert_eq!(snapshot.get_block_height().await.unwrap(), 0);

    for Account {
        address,
        balance,
    } in default_genesis_accounts()
    {
        assert_eq!(
            snapshot
                .get_account_balance(&address, &nria())
                .await
                .unwrap(),
            balance
        );
    }
}

#[tokio::test]
async fn app_transfer_block_fees_to_sudo() {
    let (mut app, storage) = AppInitializer::new().init().await;
    let height = run_until_aspen_applied(&mut app, storage.clone()).await;

    let alice = get_alice_signing_key();

    // transfer funds from Alice to Bob; use native token for fee payment
    let bob_address = astria_address_from_hex_string(BOB_ADDRESS);
    let amount = 333_333;
    let tx = TransactionBody::builder()
        .actions(vec![Transfer {
            to: bob_address,
            amount,
            asset: nria().into(),
            fee_asset: nria().into(),
        }
        .into()])
        .chain_id("test")
        .try_build()
        .unwrap();

    let signed_tx = tx.sign(&alice);

    let proposer_address: tendermint::account::Id = [99u8; 20].to_vec().try_into().unwrap();
    let finalize_block = abci::request::FinalizeBlock {
        hash: Hash::try_from([0u8; 32].to_vec()).unwrap(),
        height,
        time: Time::now(),
        next_validators_hash: Hash::default(),
        proposer_address,
        txs: transactions_with_extended_commit_info_and_commitments(
            height,
            &[Arc::new(signed_tx)],
            None,
        ),
        decided_last_commit: CommitInfo {
            votes: vec![],
            round: Round::default(),
        },
        misbehavior: vec![],
    };
    app.finalize_block(finalize_block, storage.clone())
        .await
        .unwrap();
    app.commit(storage).await.unwrap();

    // assert that transaction fees were transferred to the block proposer
    let transfer_base_fee = app
        .state
        .get_fees::<Transfer>()
        .await
        .expect("should not error fetching transfer fees")
        .expect("transfer fees should be stored")
        .base();
    assert_eq!(
        app.state
            .get_account_balance(&astria_address_from_hex_string(JUDY_ADDRESS), &nria())
            .await
            .unwrap(),
        transfer_base_fee,
    );
    assert_eq!(app.state.get_block_fees().len(), 0);
}

#[tokio::test]
async fn app_create_sequencer_block_with_sequenced_data_and_deposits() {
    let alice = get_alice_signing_key();
    let (mut app, storage) = AppInitializer::new().init().await;
    let height = run_until_aspen_applied(&mut app, storage.clone()).await;

    let bridge_address = astria_address(&[99; 20]);
    let rollup_id = RollupId::from_unhashed_bytes(b"testchainid");
    let starting_index_of_action = 0;

    let mut state_tx = StateDelta::new(app.state.clone());
    state_tx
        .put_bridge_account_rollup_id(&bridge_address, rollup_id)
        .unwrap();
    state_tx
        .put_bridge_account_ibc_asset(&bridge_address, nria())
        .unwrap();
    // Put a deposit from a previous block to ensure it is not mixed in with deposits for this
    // block (it has a different amount and tx ID to the later deposit).
    let old_deposit = Deposit {
        bridge_address,
        rollup_id,
        amount: 99,
        asset: nria().into(),
        destination_chain_address: "nootwashere".to_string(),
        source_transaction_id: TransactionId::new([99; 32]),
        source_action_index: starting_index_of_action,
    };
    state_tx
        .put_deposits(
            &[32u8; 32],
            HashMap::from_iter([(rollup_id, vec![old_deposit])]),
        )
        .unwrap();
    app.apply(state_tx);
    app.prepare_commit(storage.clone()).await.unwrap();
    app.commit(storage.clone()).await.unwrap();

    let amount = 100;
    let lock_action = BridgeLock {
        to: bridge_address,
        amount,
        asset: nria().into(),
        fee_asset: nria().into(),
        destination_chain_address: "nootwashere".to_string(),
    };
    let rollup_data_submission = RollupDataSubmission {
        rollup_id,
        data: Bytes::from_static(b"hello world"),
        fee_asset: nria().into(),
    };

    let tx = TransactionBody::builder()
        .actions(vec![lock_action.into(), rollup_data_submission.into()])
        .chain_id("test")
        .try_build()
        .unwrap();

    let signed_tx = tx.sign(&alice);

    let expected_deposit = Deposit {
        bridge_address,
        rollup_id,
        amount,
        asset: nria().into(),
        destination_chain_address: "nootwashere".to_string(),
        source_transaction_id: signed_tx.id(),
        source_action_index: starting_index_of_action,
    };
    let deposits = HashMap::from_iter(vec![(rollup_id, vec![expected_deposit.clone()])]);

    let finalize_block = abci::request::FinalizeBlock {
        hash: Hash::try_from([0u8; 32].to_vec()).unwrap(),
        height,
        time: Time::now(),
        next_validators_hash: Hash::default(),
        proposer_address: [0u8; 20].to_vec().try_into().unwrap(),
        txs: transactions_with_extended_commit_info_and_commitments(
            height,
            &[Arc::new(signed_tx)],
            Some(deposits),
        ),
        decided_last_commit: CommitInfo {
            votes: vec![],
            round: Round::default(),
        },
        misbehavior: vec![],
    };
    app.finalize_block(finalize_block, storage.clone())
        .await
        .unwrap();
    app.commit(storage).await.unwrap();

    let block = app
        .state
        .get_sequencer_block_by_height(height.value())
        .await
        .unwrap();
    let mut deposits = vec![];
    for (_, rollup_data) in block.rollup_transactions() {
        for tx in rollup_data.transactions() {
            let rollup_data =
                RollupData::try_from_raw(RawRollupData::decode(tx.as_ref()).unwrap()).unwrap();
            if let RollupData::Deposit(deposit) = rollup_data {
                deposits.push(deposit);
            }
        }
    }
    assert_eq!(deposits.len(), 1);
    assert_eq!(*deposits[0], expected_deposit);
}

#[tokio::test]
#[expect(
    clippy::too_many_lines,
    reason = "it's a test, so allow a lot of lines"
)]
async fn app_execution_results_match_proposal_vs_after_proposal() {
    let alice = get_alice_signing_key();
    let (mut app, storage) = AppInitializer::new().init().await;
    let height = run_until_aspen_applied(&mut app, storage.clone()).await;

    let bridge_address = astria_address(&[99; 20]);
    let rollup_id = RollupId::from_unhashed_bytes(b"testchainid");
    let asset = nria().clone();
    let starting_index_of_action = 0;

    let mut state_tx = StateDelta::new(app.state.clone());
    state_tx
        .put_bridge_account_rollup_id(&bridge_address, rollup_id)
        .unwrap();
    state_tx
        .put_bridge_account_ibc_asset(&bridge_address, &asset)
        .unwrap();
    app.apply(state_tx);
    app.prepare_commit(storage.clone()).await.unwrap();
    app.commit(storage.clone()).await.unwrap();

    let amount = 100;
    let lock_action = BridgeLock {
        to: bridge_address,
        amount,
        asset: nria().into(),
        fee_asset: nria().into(),
        destination_chain_address: "nootwashere".to_string(),
    };
    let rollup_data_submission = RollupDataSubmission {
        rollup_id,
        data: Bytes::from_static(b"hello world"),
        fee_asset: nria().into(),
    };

    let tx = TransactionBody::builder()
        .actions(vec![lock_action.into(), rollup_data_submission.into()])
        .chain_id("test")
        .try_build()
        .unwrap();

    let signed_tx = Arc::new(tx.sign(&alice));

    let expected_deposit = Deposit {
        bridge_address,
        rollup_id,
        amount,
        asset: nria().into(),
        destination_chain_address: "nootwashere".to_string(),
        source_transaction_id: signed_tx.id(),
        source_action_index: starting_index_of_action,
    };
    let deposits = HashMap::from_iter(vec![(rollup_id, vec![expected_deposit.clone()])]);

    let timestamp = Time::now();
    let block_hash = Hash::Sha256([99u8; 32]);
    let finalize_block = abci::request::FinalizeBlock {
        hash: block_hash,
        height,
        time: timestamp,
        next_validators_hash: Hash::default(),
        proposer_address: [0u8; 20].to_vec().try_into().unwrap(),
        txs: transactions_with_extended_commit_info_and_commitments(
            height,
            &[signed_tx.clone()],
            Some(deposits),
        ),
        decided_last_commit: CommitInfo {
            votes: vec![],
            round: Round::default(),
        },
        misbehavior: vec![],
    };

    // call finalize_block with the given block data, which simulates executing a block
    // as a full node (non-validator node).
    let finalize_block_result = app
        .finalize_block(finalize_block.clone(), storage.clone())
        .await
        .unwrap();

    // don't commit the result, now call prepare_proposal with the same data.
    // this will reset the app state.
    // this simulates executing the same block as a validator (specifically the proposer).
    app.mempool
        .insert(signed_tx, 0, mock_balances(0, 0), mock_tx_cost(0, 0, 0))
        .await
        .unwrap();

    let proposer_address = [88u8; 20].to_vec().try_into().unwrap();
    let prepare_proposal = PrepareProposal {
        height,
        time: timestamp,
        next_validators_hash: Hash::default(),
        proposer_address,
        txs: vec![],
        max_tx_bytes: 1_000_000,
        local_last_commit: Some(ExtendedCommitInfo {
            votes: vec![],
            round: 0u16.into(),
        }),
        misbehavior: vec![],
    };

    let prepare_proposal_result = app
        .prepare_proposal(prepare_proposal, storage.clone())
        .await
        .unwrap();
    assert_eq!(prepare_proposal_result.txs, finalize_block.txs);

    app.mempool.run_maintenance(&app.state, false).await;

    assert_eq!(app.mempool.len().await, 0);

    // call process_proposal - should not re-execute anything.
    let process_proposal = abci::request::ProcessProposal {
        hash: block_hash,
        height,
        time: timestamp,
        next_validators_hash: Hash::default(),
        proposer_address,
        txs: finalize_block.txs.clone(),
        proposed_last_commit: Some(CommitInfo {
            votes: vec![],
            round: 0u16.into(),
        }),
        misbehavior: vec![],
    };

    app.process_proposal(process_proposal.clone(), storage.clone())
        .await
        .unwrap();

    let finalize_block_after_prepare_proposal_result = app
        .finalize_block(finalize_block.clone(), storage.clone())
        .await
        .unwrap();
    assert_eq!(
        finalize_block_after_prepare_proposal_result.app_hash,
        finalize_block_result.app_hash
    );

    // reset the app state and call process_proposal - should execute the block.
    // this simulates executing the block as a non-proposer validator.
    app.update_state_for_new_round(&storage);
    app.process_proposal(process_proposal, storage.clone())
        .await
        .unwrap();
    let finalize_block_after_process_proposal_result = app
        .finalize_block(finalize_block, storage.clone())
        .await
        .unwrap();

    assert_eq!(
        finalize_block_after_process_proposal_result.app_hash,
        finalize_block_result.app_hash
    );
}

#[tokio::test]
async fn app_prepare_proposal_cometbft_max_bytes_overflow_ok() {
    let (mut app, storage) = AppInitializer::new().init().await;
    let height = run_until_aspen_applied(&mut app, storage.clone()).await;

    // create txs which will cause cometBFT overflow
    let alice = get_alice_signing_key();
    let tx_pass = TransactionBody::builder()
        .actions(vec![RollupDataSubmission {
            rollup_id: RollupId::from([1u8; 32]),
            data: Bytes::copy_from_slice(&[1u8; 100_000]),
            fee_asset: nria().into(),
        }
        .into()])
        .chain_id("test")
        .try_build()
        .unwrap()
        .sign(&alice);

    let tx_overflow = TransactionBody::builder()
        .actions(vec![RollupDataSubmission {
            rollup_id: RollupId::from([1u8; 32]),
            data: Bytes::copy_from_slice(&[1u8; 100_000]),
            fee_asset: nria().into(),
        }
        .into()])
        .chain_id("test")
        .nonce(1)
        .try_build()
        .unwrap()
        .sign(&alice);

    app.mempool
        .insert(
            Arc::new(tx_pass),
            0,
            mock_balances(0, 0),
            mock_tx_cost(0, 0, 0),
        )
        .await
        .unwrap();
    app.mempool
        .insert(
            Arc::new(tx_overflow),
            0,
            mock_balances(0, 0),
            mock_tx_cost(0, 0, 0),
        )
        .await
        .unwrap();

    // send to prepare_proposal
    let prepare_args = abci::request::PrepareProposal {
        max_tx_bytes: 200_000,
        txs: vec![],
        local_last_commit: Some(ExtendedCommitInfo {
            votes: vec![],
            round: 0u16.into(),
        }),
        misbehavior: vec![],
        height,
        time: Time::now(),
        next_validators_hash: Hash::default(),
        proposer_address: account::Id::new([1u8; 20]),
    };

    let result = app
        .prepare_proposal(prepare_args, storage)
        .await
        .expect("too large transactions should not cause prepare proposal to fail");

    // run maintence to clear out transactions
    app.mempool.run_maintenance(&app.state, false).await;

    // see only first tx made it in
    assert_eq!(
        result.txs.len(),
        4,
        "total transaction length should be four, including the extended commit info, two \
         commitments and the one tx that fit"
    );
    assert_eq!(
        app.mempool.len().await,
        1,
        "mempool should have re-added the tx that was too large"
    );
}

#[tokio::test]
async fn app_prepare_proposal_sequencer_max_bytes_overflow_ok() {
    let (mut app, storage) = AppInitializer::new().init().await;
    let height = run_until_aspen_applied(&mut app, storage.clone()).await;

    // create txs which will cause sequencer overflow (max is currently 256_000 bytes)
    let alice = get_alice_signing_key();
    let tx_pass = TransactionBody::builder()
        .actions(vec![RollupDataSubmission {
            rollup_id: RollupId::from([1u8; 32]),
            data: Bytes::copy_from_slice(&[1u8; 200_000]),
            fee_asset: nria().into(),
        }
        .into()])
        .chain_id("test")
        .try_build()
        .unwrap()
        .sign(&alice);
    let tx_overflow = TransactionBody::builder()
        .actions(vec![RollupDataSubmission {
            rollup_id: RollupId::from([1u8; 32]),
            data: Bytes::copy_from_slice(&[1u8; 100_000]),
            fee_asset: nria().into(),
        }
        .into()])
        .nonce(1)
        .chain_id("test")
        .try_build()
        .unwrap()
        .sign(&alice);

    app.mempool
        .insert(
            Arc::new(tx_pass),
            0,
            mock_balances(0, 0),
            mock_tx_cost(0, 0, 0),
        )
        .await
        .unwrap();
    app.mempool
        .insert(
            Arc::new(tx_overflow),
            0,
            mock_balances(0, 0),
            mock_tx_cost(0, 0, 0),
        )
        .await
        .unwrap();

    // send to prepare_proposal
    let prepare_args = abci::request::PrepareProposal {
        max_tx_bytes: 600_000, // make large enough to overflow sequencer bytes first
        txs: vec![],
        local_last_commit: Some(ExtendedCommitInfo {
            votes: vec![],
            round: 0u16.into(),
        }),
        misbehavior: vec![],
        height,
        time: Time::now(),
        next_validators_hash: Hash::default(),
        proposer_address: account::Id::new([1u8; 20]),
    };

    let result = app
        .prepare_proposal(prepare_args, storage)
        .await
        .expect("too large transactions should not cause prepare proposal to fail");

    // run maintence to clear out transactions
    app.mempool.run_maintenance(&app.state, false).await;

    // see only first tx made it in
    assert_eq!(
        result.txs.len(),
        4,
        "total transaction length should be four, including the extended commit info, two \
         commitments and the one tx that fit"
    );
    assert_eq!(
        app.mempool.len().await,
        1,
        "mempool should have re-added the tx that was too large"
    );
}

#[tokio::test]
async fn app_process_proposal_sequencer_max_bytes_overflow_fail() {
    let (mut app, storage) = AppInitializer::new().init().await;
    let height = run_until_aspen_applied(&mut app, storage.clone()).await;

    // create txs which will cause sequencer overflow (max is currently 256_000 bytes)
    let alice = get_alice_signing_key();
    let tx_pass = TransactionBody::builder()
        .actions(vec![RollupDataSubmission {
            rollup_id: RollupId::from([1u8; 32]),
            data: Bytes::copy_from_slice(&[1u8; 200_000]),
            fee_asset: nria().into(),
        }
        .into()])
        .chain_id("test")
        .try_build()
        .unwrap()
        .sign(&alice);
    let tx_overflow = TransactionBody::builder()
        .actions(vec![RollupDataSubmission {
            rollup_id: RollupId::from([1u8; 32]),
            data: Bytes::copy_from_slice(&[1u8; 100_000]),
            fee_asset: nria().into(),
        }
        .into()])
        .nonce(1)
        .chain_id("test")
        .try_build()
        .unwrap()
        .sign(&alice);

    let txs = vec![Arc::new(tx_pass), Arc::new(tx_overflow)];

    let process_proposal = ProcessProposal {
        hash: Hash::default(),
        height,
        time: Time::now(),
        next_validators_hash: Hash::default(),
        proposer_address: [0u8; 20].to_vec().try_into().unwrap(),
        txs: transactions_with_extended_commit_info_and_commitments(height, &txs, None),
        proposed_last_commit: Some(CommitInfo {
            votes: vec![],
            round: 0u16.into(),
        }),
        misbehavior: vec![],
    };

    let result = app
        .process_proposal(process_proposal.clone(), storage.clone())
        .await
        .expect_err("expected max sequenced data limit error");

    assert!(
        format!("{result:?}").contains("max block sequenced data limit passed"),
        "process proposal should fail due to max sequenced data limit"
    );
}

#[tokio::test]
async fn app_process_proposal_transaction_fails_to_execute_fails() {
    let (mut app, storage) = AppInitializer::new().init().await;
    let height = run_until_aspen_applied(&mut app, storage.clone()).await;

    // create txs which will cause transaction execution failure
    let alice = get_alice_signing_key();
    let tx_fail = TransactionBody::builder()
        .actions(vec![SudoAddressChange {
            new_address: astria_address_from_hex_string(BOB_ADDRESS),
        }
        .into()])
        .chain_id("test")
        .try_build()
        .unwrap()
        .sign(&alice);

    let txs = vec![Arc::new(tx_fail)];

    let process_proposal = ProcessProposal {
        hash: Hash::default(),
        height,
        time: Time::now(),
        next_validators_hash: Hash::default(),
        proposer_address: [0u8; 20].to_vec().try_into().unwrap(),
        txs: transactions_with_extended_commit_info_and_commitments(height, &txs, None),
        proposed_last_commit: Some(CommitInfo {
            votes: vec![],
            round: 0u16.into(),
        }),
        misbehavior: vec![],
    };

    let result = app
        .process_proposal(process_proposal.clone(), storage.clone())
        .await
        .expect_err("expected transaction execution failure");

    assert!(
        format!("{result:?}").contains("transaction failed to execute"),
        "process proposal should fail due transaction execution failure"
    );
}

#[tokio::test]
async fn app_end_block_validator_updates() {
    let initial_validator_set = vec![
        ValidatorUpdate {
            name: "test1".to_string(),
            power: 100,
            verification_key: verification_key(1),
        },
        ValidatorUpdate {
            name: "test2".to_string(),
            power: 1,
            verification_key: verification_key(2),
        },
    ];

    let (mut app, _storage) = AppInitializer::new()
        .with_genesis_validators(initial_validator_set)
        .init()
        .await;
    let proposer_address = [0u8; 20];

    let validator_updates = vec![
        ValidatorUpdate {
            name: "test0".to_string(),
            power: 0,
            verification_key: verification_key(0),
        },
        ValidatorUpdate {
            name: "test1".to_string(),
            power: 100,
            verification_key: verification_key(1),
        },
        ValidatorUpdate {
            name: "test2".to_string(),
            power: 100,
            verification_key: verification_key(2),
        },
    ];

    let mut state_tx = StateDelta::new(app.state.clone());
    state_tx
        .put_block_validator_updates(ValidatorSet::new_from_updates(validator_updates.clone()))
        .unwrap();
    app.apply(state_tx);

    let resp = app.end_block(1, &proposer_address).await.unwrap();
    // we only assert length here as the ordering of the updates is not guaranteed
    // and validator::Update does not implement Ord
    assert_eq!(resp.validator_updates.len(), validator_updates.len());

    // validator with pubkey_a should be removed (power set to 0)
    // validator with pubkey_b should be updated
    // validator with pubkey_c should be added
    let validator_set = app.state.pre_aspen_get_validator_set().await.unwrap();
    assert_eq!(validator_set.len(), 2);
    let validator_b = validator_set
        .get(verification_key(1).address_bytes())
        .unwrap();
    assert_eq!(validator_b.verification_key, verification_key(1));
    assert_eq!(validator_b.power, 100);
    let validator_c = validator_set
        .get(verification_key(2).address_bytes())
        .unwrap();
    assert_eq!(validator_c.verification_key, verification_key(2));
    assert_eq!(validator_c.power, 100);
    assert_eq!(
        app.state.get_block_validator_updates().await.unwrap().len(),
        0
    );
}

#[tokio::test]
#[expect(
    clippy::too_many_lines,
    reason = "it's a test, so allow a lot of lines"
)]
async fn app_proposal_fingerprint_triggers_update() {
    let alice = get_alice_signing_key();
    let (mut app, storage) = AppInitializer::new().init().await;
    let height = run_until_aspen_applied(&mut app, storage.clone()).await;

    let bridge_address = astria_address(&[99; 20]);
    let rollup_id = RollupId::from_unhashed_bytes(b"testchainid");
    let asset = nria().clone();
    let starting_index_of_action = 0;

    let mut state_tx = StateDelta::new(app.state.clone());
    state_tx
        .put_bridge_account_rollup_id(&bridge_address, rollup_id)
        .unwrap();
    state_tx
        .put_bridge_account_ibc_asset(&bridge_address, &asset)
        .unwrap();
    app.apply(state_tx);
    app.prepare_commit(storage.clone()).await.unwrap();
    app.commit(storage.clone()).await.unwrap();

    // Commit should clear the fingerprint
    assert_eq!(*app.execution_state.data(), ExecutionState::Unset);

    let amount = 100;
    let lock_action = BridgeLock {
        to: bridge_address,
        amount,
        asset: nria().into(),
        fee_asset: nria().into(),
        destination_chain_address: "nootwashere".to_string(),
    };
    let rollup_data_submission = RollupDataSubmission {
        rollup_id,
        data: Bytes::from_static(b"hello world"),
        fee_asset: nria().into(),
    };

    let tx = TransactionBody::builder()
        .actions(vec![lock_action.into(), rollup_data_submission.into()])
        .chain_id("test")
        .try_build()
        .unwrap();

    let signed_tx = Arc::new(tx.sign(&alice));

    let expected_deposit = Deposit {
        bridge_address,
        rollup_id,
        amount,
        asset: nria().into(),
        destination_chain_address: "nootwashere".to_string(),
        source_transaction_id: signed_tx.id(),
        source_action_index: starting_index_of_action,
    };
    let deposits = HashMap::from_iter(vec![(rollup_id, vec![expected_deposit.clone()])]);

    let timestamp = Time::now();
    let raw_hash = [99u8; 32];
    let block_hash = Hash::Sha256(raw_hash);
    let txs = vec![signed_tx.to_raw().encode_to_vec().into()];
    let txs_with_commitments = transactions_with_extended_commit_info_and_commitments(
        height,
        &[signed_tx.clone()],
        Some(deposits.clone()),
    );

    // These two proposals match exactly, except for the proposer
    let prepare_proposal = PrepareProposal {
        max_tx_bytes: 1_000_000,
        height,
        time: timestamp,
        next_validators_hash: Hash::default(),
        proposer_address: [0u8; 20].to_vec().try_into().unwrap(),
        txs: txs.clone(),
        local_last_commit: Some(ExtendedCommitInfo {
            votes: vec![],
            round: 0u16.into(),
        }),
        misbehavior: vec![],
    };
    let match_process_proposal = ProcessProposal {
        hash: block_hash,
        height,
        time: timestamp,
        next_validators_hash: Hash::default(),
        proposer_address: [0u8; 20].to_vec().try_into().unwrap(),
        txs: txs_with_commitments.clone(),
        proposed_last_commit: Some(CommitInfo {
            votes: vec![],
            round: 0u16.into(),
        }),
        misbehavior: vec![],
    };
    let non_match_process_proposal = ProcessProposal {
        hash: block_hash,
        height,
        time: timestamp,
        next_validators_hash: Hash::default(),
        proposer_address: [1u8; 20].to_vec().try_into().unwrap(),
        txs: txs_with_commitments.clone(),
        proposed_last_commit: Some(CommitInfo {
            votes: vec![],
            round: 0u16.into(),
        }),
        misbehavior: vec![],
    };
    let finalize_block = abci::request::FinalizeBlock {
        hash: block_hash,
        height,
        time: timestamp,
        next_validators_hash: Hash::default(),
        proposer_address: [0u8; 20].to_vec().try_into().unwrap(),
        txs: txs_with_commitments.clone(),
        decided_last_commit: CommitInfo {
            votes: vec![],
            round: 0u16.into(),
        },
        misbehavior: vec![],
    };

    // Call PrepareProposal, then ProcessProposal where the proposals match
    // - fingerprint created during prepare_proposal
    // - after process_proposal, fingerprint should be updated to include the block hash indicating
    //   that the proposal execution data was utilized.
    // - the finalize block fingerprint should match
    app.mempool
        .insert(
            signed_tx.clone(),
            0,
            mock_balances(0, 0),
            mock_tx_cost(0, 0, 0),
        )
        .await
        .unwrap();
    app.prepare_proposal(prepare_proposal.clone(), storage.clone())
        .await
        .unwrap();
    let ExecutionState::Prepared(cached_proposal) = app.execution_state.data().clone() else {
        panic!("should be in prepared state")
    };
    app.process_proposal(match_process_proposal.clone(), storage.clone())
        .await
        .unwrap();
    let expected_state = ExecutionState::ExecutedBlock {
        cached_block_hash: raw_hash,
        cached_proposal: Some(cached_proposal),
    };
    assert_eq!(*app.execution_state.data(), expected_state);
    app.finalize_block(finalize_block.clone(), storage.clone())
        .await
        .unwrap();
    assert_eq!(*app.execution_state.data(), expected_state);

    // Call PrepareProposal, then ProcessProposal where the proposals do not match
    // - validate the prepared proposal fingerprint
    // - after process proposal should have a ExecuteBlock fingerprint w/ no prepare fingerprint
    //   data
    // - finalize block should not change the fingerprint
    app.prepare_proposal(prepare_proposal.clone(), storage.clone())
        .await
        .unwrap();
    app.process_proposal(non_match_process_proposal.clone(), storage.clone())
        .await
        .unwrap();
    let expected_state = ExecutionState::ExecutedBlock {
        cached_block_hash: raw_hash,
        cached_proposal: None,
    };
    assert_eq!(*app.execution_state.data(), expected_state);
    app.finalize_block(finalize_block.clone(), storage.clone())
        .await
        .unwrap();
    assert_eq!(*app.execution_state.data(), expected_state);

    // Cannot use fingerprint to jump from prepare proposal straight to finalize block
    // - the fingerprint at the end of finalize block should not have the prepare proposal data
    app.prepare_proposal(prepare_proposal.clone(), storage.clone())
        .await
        .unwrap();
    app.finalize_block(finalize_block.clone(), storage.clone())
        .await
        .unwrap();
    assert_eq!(*app.execution_state.data(), expected_state);

    // Calling update state for new round should reset key
    app.update_state_for_new_round(&storage);
    assert_eq!(*app.execution_state.data(), ExecutionState::Unset);
}

#[expect(
    clippy::too_many_lines,
    reason = "it's a test, so allow a lot of lines"
)]
#[tokio::test]
async fn app_oracle_price_update_events_in_finalize_block() {
    let alice_signing_key = get_alice_signing_key();
    let initial_validator_set = vec![ValidatorUpdate {
        power: 100,
        verification_key: alice_signing_key.verification_key(),
        name: "test".to_string(),
    }];
    let (mut app, storage) = AppInitializer::new()
        .with_genesis_validators(initial_validator_set)
        .init()
        .await;
    let height = run_until_aspen_applied(&mut app, storage.clone()).await;

    let currency_pair: CurrencyPair = "ETH/USD".parse().unwrap();
    let id = CurrencyPairId::new(0);
    let currency_pair_state = CurrencyPairState {
        price: None,
        nonce: CurrencyPairNonce::new(0),
        id,
    };
    let mut state_tx = StateDelta::new(app.state.clone());
    state_tx
        .put_currency_pair_state(currency_pair.clone(), currency_pair_state)
        .unwrap();
    app.apply(state_tx);
    app.prepare_commit(storage.clone()).await.unwrap();
    app.commit(storage.clone()).await.unwrap();

    let mut prices = std::collections::BTreeMap::new();
    let price = Price::new(10000i128);
    let price_bytes = price.get().to_be_bytes().to_vec();
    let id_to_currency_pair = indexmap::indexmap! {
        id => CurrencyPairInfo{
            currency_pair: currency_pair.clone(),
            decimals: 0,
        }
    };
    let _ = prices.insert(id.get(), price_bytes.into());
    let extension_bytes = RawOracleVoteExtension {
        prices,
    }
    .encode_to_vec();
    let message_to_sign = CanonicalVoteExtension {
        extension: extension_bytes.clone(),
        height: i64::try_from(height.value()).unwrap(),
        round: 1,
        chain_id: "test".to_string(),
    }
    .encode_length_delimited_to_vec();

    let vote = ExtendedVoteInfo {
        validator: Validator {
            address: *alice_signing_key.verification_key().address_bytes(),
            power: 100u32.into(),
        },
        sig_info: BlockSignatureInfo::Flag(BlockIdFlag::Commit),
        vote_extension: extension_bytes.into(),
        extension_signature: Some(
            alice_signing_key
                .sign(&message_to_sign)
                .to_bytes()
                .to_vec()
                .try_into()
                .unwrap(),
        ),
    };
    let extended_commit_info = ExtendedCommitInfo {
        round: 1u16.into(),
        votes: vec![vote],
    };
    let extended_commit_info = ExtendedCommitInfoWithCurrencyPairMapping {
        extended_commit_info,
        id_to_currency_pair,
    };
    let encoded_extended_commit_info =
        DataItem::ExtendedCommitInfo(extended_commit_info.into_raw().encode_to_vec().into())
            .encode();
    let commitments = generate_rollup_datas_commitment::<true>(&[], HashMap::new());
    let txs_with_commit_info: Vec<Bytes> = commitments
        .into_iter()
        .chain(std::iter::once(encoded_extended_commit_info))
        .collect();

    let proposer_address: account::Id = [99u8; 20].to_vec().try_into().unwrap();
    let finalize_block = abci::request::FinalizeBlock {
        hash: Hash::try_from([0u8; 32].to_vec()).unwrap(),
        height: height.increment(),
        time: Time::now(),
        next_validators_hash: Hash::default(),
        proposer_address,
        txs: txs_with_commit_info,
        decided_last_commit: CommitInfo {
            votes: vec![],
            round: Round::default(),
        },
        misbehavior: vec![],
    };
    let finalize_block = app
        .finalize_block(finalize_block, storage.clone())
        .await
        .unwrap();
    assert_eq!(finalize_block.events.len(), 1);

    let expected_event = Event::new(
        "price_update",
        [
            ("currency_pair", currency_pair.to_string()),
            ("price", price.to_string()),
        ],
    );
    assert_eq!(finalize_block.events[0], expected_event);
}<|MERGE_RESOLUTION|>--- conflicted
+++ resolved
@@ -38,15 +38,11 @@
             TransactionBody,
         },
     },
-<<<<<<< HEAD
-    sequencerblock::v1::block::Deposit,
-    upgrades::test_utils::UpgradesBuilder,
-=======
     sequencerblock::v1::block::{
         Deposit,
         RollupData,
     },
->>>>>>> 4758776b
+    upgrades::test_utils::UpgradesBuilder,
 };
 use benchmark_and_test_utils::{
     default_genesis_accounts,
