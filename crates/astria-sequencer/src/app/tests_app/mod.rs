mod mempool;

use std::collections::HashMap;

use astria_core::{
    primitive::v1::{
        asset::TracePrefixed,
        RollupId,
        TransactionId,
    },
    protocol::{
        genesis::v1::Account,
        transaction::v1::{
            action::{
                BridgeLock,
                RollupDataSubmission,
                SudoAddressChange,
                Transfer,
            },
            TransactionBody,
        },
    },
    sequencerblock::v1::block::Deposit,
};
use benchmark_and_test_utils::{
    default_genesis_accounts,
    initialize_app_with_storage,
    mock_balances,
    mock_tx_cost,
    BOB_ADDRESS,
    JUDY_ADDRESS,
};
use cnidarium::StateDelta;
use prost::{
    bytes::Bytes,
    Message as _,
};
use tendermint::{
    abci::{
        self,
        request::{
            PrepareProposal,
            ProcessProposal,
        },
        types::CommitInfo,
    },
    account,
    block::{
        header::Version,
        Header,
        Height,
        Round,
    },
    AppHash,
    Hash,
    Time,
};

use super::*;
use crate::{
    accounts::StateReadExt as _,
    app::test_utils::*,
    assets::StateReadExt as _,
    authority::{
        StateReadExt as _,
        StateWriteExt as _,
        ValidatorSet,
    },
<<<<<<< HEAD
    benchmark_and_test_utils::{
=======
    bridge::StateWriteExt as _,
    fees::StateReadExt as _,
    proposal::commitment::generate_rollup_datas_commitment,
    test_utils::{
>>>>>>> 93186502
        astria_address,
        astria_address_from_hex_string,
        nria,
        verification_key,
    },
    bridge::StateWriteExt as _,
    proposal::commitment::generate_rollup_datas_commitment,
};

fn default_tendermint_header() -> Header {
    Header {
        app_hash: AppHash::try_from(vec![]).unwrap(),
        chain_id: "test".to_string().try_into().unwrap(),
        consensus_hash: Hash::default(),
        data_hash: Some(Hash::try_from([0u8; 32].to_vec()).unwrap()),
        evidence_hash: Some(Hash::default()),
        height: Height::default(),
        last_block_id: None,
        last_commit_hash: Some(Hash::default()),
        last_results_hash: Some(Hash::default()),
        next_validators_hash: Hash::default(),
        proposer_address: account::Id::try_from([0u8; 20].to_vec()).unwrap(),
        time: Time::now(),
        validators_hash: Hash::default(),
        version: Version {
            app: 0,
            block: 0,
        },
    }
}

#[tokio::test]
async fn app_genesis_and_init_chain() {
    let app = initialize_app(None, vec![]).await;
    assert_eq!(app.state.get_block_height().await.unwrap(), 0);

    for Account {
        address,
        balance,
    } in default_genesis_accounts()
    {
        assert_eq!(
            balance,
            app.state
                .get_account_balance(&address, &nria())
                .await
                .unwrap(),
        );
    }

    assert_eq!(
        app.state.get_native_asset().await.unwrap(),
        "nria".parse::<TracePrefixed>().unwrap()
    );
}

#[tokio::test]
async fn app_pre_execute_transactions() {
    let mut app = initialize_app(None, vec![]).await;

    let block_data = BlockData {
        misbehavior: vec![],
        height: 1u8.into(),
        time: Time::now(),
        next_validators_hash: Hash::default(),
        proposer_address: account::Id::try_from([0u8; 20].to_vec()).unwrap(),
    };

    app.pre_execute_transactions(block_data.clone())
        .await
        .unwrap();
    assert_eq!(app.state.get_block_height().await.unwrap(), 1);
    assert_eq!(
        app.state.get_block_timestamp().await.unwrap(),
        block_data.time
    );
}

#[tokio::test]
async fn app_begin_block_remove_byzantine_validators() {
    use tendermint::abci::types;

    let initial_validator_set = vec![
        ValidatorUpdate {
            power: 100u32,
            verification_key: verification_key(1),
        },
        ValidatorUpdate {
            power: 1u32,
            verification_key: verification_key(2),
        },
    ];

    let mut app = initialize_app(None, initial_validator_set.clone()).await;

    let misbehavior = types::Misbehavior {
        kind: types::MisbehaviorKind::Unknown,
        validator: types::Validator {
            address: *verification_key(1).address_bytes(),
            power: 0u32.into(),
        },
        height: Height::default(),
        time: Time::now(),
        total_voting_power: 101u32.into(),
    };

    let mut begin_block = abci::request::BeginBlock {
        header: default_tendermint_header(),
        hash: Hash::default(),
        last_commit_info: CommitInfo {
            votes: vec![],
            round: Round::default(),
        },
        byzantine_validators: vec![misbehavior],
    };
    begin_block.header.height = 1u8.into();

    app.begin_block(&begin_block).await.unwrap();

    // assert that validator with pubkey_a is removed
    let validator_set = app.state.get_validator_set().await.unwrap();
    assert_eq!(validator_set.len(), 1);
    assert_eq!(validator_set.get(&verification_key(2)).unwrap().power, 1,);
}

#[tokio::test]
async fn app_commit() {
    let (mut app, storage) = initialize_app_with_storage(None, vec![]).await;
    assert_eq!(app.state.get_block_height().await.unwrap(), 0);

    for Account {
        address,
        balance,
    } in default_genesis_accounts()
    {
        assert_eq!(
            balance,
            app.state
                .get_account_balance(&address, &nria())
                .await
                .unwrap()
        );
    }

    // commit should write the changes to the underlying storage
    app.prepare_commit(storage.clone()).await.unwrap();
    app.commit(storage.clone()).await;

    let snapshot = storage.latest_snapshot();
    assert_eq!(snapshot.get_block_height().await.unwrap(), 0);

    for Account {
        address,
        balance,
    } in default_genesis_accounts()
    {
        assert_eq!(
            snapshot
                .get_account_balance(&address, &nria())
                .await
                .unwrap(),
            balance
        );
    }
}

#[tokio::test]
async fn app_transfer_block_fees_to_sudo() {
    let (mut app, storage) = initialize_app_with_storage(None, vec![]).await;

    let alice = get_alice_signing_key();

    // transfer funds from Alice to Bob; use native token for fee payment
    let bob_address = astria_address_from_hex_string(BOB_ADDRESS);
    let amount = 333_333;
    let tx = TransactionBody::builder()
        .actions(vec![
            Transfer {
                to: bob_address,
                amount,
                asset: nria().into(),
                fee_asset: nria().into(),
            }
            .into(),
        ])
        .chain_id("test")
        .try_build()
        .unwrap();

    let signed_tx = tx.sign(&alice);

    let proposer_address: tendermint::account::Id = [99u8; 20].to_vec().try_into().unwrap();

    let commitments = generate_rollup_datas_commitment(&[signed_tx.clone()], HashMap::new());

    let finalize_block = abci::request::FinalizeBlock {
        hash: Hash::try_from([0u8; 32].to_vec()).unwrap(),
        height: 1u32.into(),
        time: Time::now(),
        next_validators_hash: Hash::default(),
        proposer_address,
        txs: commitments.into_transactions(vec![signed_tx.to_raw().encode_to_vec().into()]),
        decided_last_commit: CommitInfo {
            votes: vec![],
            round: Round::default(),
        },
        misbehavior: vec![],
    };
    app.finalize_block(finalize_block, storage.clone())
        .await
        .unwrap();
    app.commit(storage).await;

    // assert that transaction fees were transferred to the block proposer
    let transfer_base_fee = app.state.get_transfer_fees().await.unwrap().base;
    assert_eq!(
        app.state
            .get_account_balance(&astria_address_from_hex_string(JUDY_ADDRESS), &nria())
            .await
            .unwrap(),
        transfer_base_fee,
    );
    assert_eq!(app.state.get_block_fees().len(), 0);
}

#[tokio::test]
async fn app_create_sequencer_block_with_sequenced_data_and_deposits() {
    use astria_core::{
        generated::sequencerblock::v1::RollupData as RawRollupData,
        sequencerblock::v1::block::RollupData,
    };

    use crate::grpc::StateReadExt as _;

    let alice = get_alice_signing_key();
    let (mut app, storage) = initialize_app_with_storage(None, vec![]).await;

    let bridge_address = astria_address(&[99; 20]);
    let rollup_id = RollupId::from_unhashed_bytes(b"testchainid");
    let starting_index_of_action = 0;

    let mut state_tx = StateDelta::new(app.state.clone());
    state_tx
        .put_bridge_account_rollup_id(&bridge_address, rollup_id)
        .unwrap();
    state_tx
        .put_bridge_account_ibc_asset(&bridge_address, nria())
        .unwrap();
    // Put a deposit from a previous block to ensure it is not mixed in with deposits for this
    // block (it has a different amount and tx ID to the later deposit).
    let old_deposit = Deposit {
        bridge_address,
        rollup_id,
        amount: 99,
        asset: nria().into(),
        destination_chain_address: "nootwashere".to_string(),
        source_transaction_id: TransactionId::new([99; 32]),
        source_action_index: starting_index_of_action,
    };
    state_tx
        .put_deposits(
            &[32u8; 32],
            HashMap::from_iter([(rollup_id, vec![old_deposit])]),
        )
        .unwrap();
    app.apply(state_tx);
    app.prepare_commit(storage.clone()).await.unwrap();
    app.commit(storage.clone()).await;

    let amount = 100;
    let lock_action = BridgeLock {
        to: bridge_address,
        amount,
        asset: nria().into(),
        fee_asset: nria().into(),
        destination_chain_address: "nootwashere".to_string(),
    };
    let rollup_data_submission = RollupDataSubmission {
        rollup_id,
        data: Bytes::from_static(b"hello world"),
        fee_asset: nria().into(),
    };

    let tx = TransactionBody::builder()
        .actions(vec![lock_action.into(), rollup_data_submission.into()])
        .chain_id("test")
        .try_build()
        .unwrap();

    let signed_tx = tx.sign(&alice);

    let expected_deposit = Deposit {
        bridge_address,
        rollup_id,
        amount,
        asset: nria().into(),
        destination_chain_address: "nootwashere".to_string(),
        source_transaction_id: signed_tx.id(),
        source_action_index: starting_index_of_action,
    };
    let deposits = HashMap::from_iter(vec![(rollup_id, vec![expected_deposit.clone()])]);
    let commitments = generate_rollup_datas_commitment(&[signed_tx.clone()], deposits.clone());

    let finalize_block = abci::request::FinalizeBlock {
        hash: Hash::try_from([0u8; 32].to_vec()).unwrap(),
        height: 1u32.into(),
        time: Time::now(),
        next_validators_hash: Hash::default(),
        proposer_address: [0u8; 20].to_vec().try_into().unwrap(),
        txs: commitments.into_transactions(vec![signed_tx.to_raw().encode_to_vec().into()]),
        decided_last_commit: CommitInfo {
            votes: vec![],
            round: Round::default(),
        },
        misbehavior: vec![],
    };
    app.finalize_block(finalize_block, storage.clone())
        .await
        .unwrap();
    app.commit(storage).await;

    let block = app.state.get_sequencer_block_by_height(1).await.unwrap();
    let mut deposits = vec![];
    for (_, rollup_data) in block.rollup_transactions() {
        for tx in rollup_data.transactions() {
            let rollup_data =
                RollupData::try_from_raw(RawRollupData::decode(tx.as_ref()).unwrap()).unwrap();
            if let RollupData::Deposit(deposit) = rollup_data {
                deposits.push(deposit);
            }
        }
    }
    assert_eq!(deposits.len(), 1);
    assert_eq!(*deposits[0], expected_deposit);
}

#[tokio::test]
#[expect(
    clippy::too_many_lines,
    reason = "it's a test, so allow a lot of lines"
)]
async fn app_execution_results_match_proposal_vs_after_proposal() {
    let alice = get_alice_signing_key();
    let (mut app, storage) = initialize_app_with_storage(None, vec![]).await;

    let bridge_address = astria_address(&[99; 20]);
    let rollup_id = RollupId::from_unhashed_bytes(b"testchainid");
    let asset = nria().clone();
    let starting_index_of_action = 0;

    let mut state_tx = StateDelta::new(app.state.clone());
    state_tx
        .put_bridge_account_rollup_id(&bridge_address, rollup_id)
        .unwrap();
    state_tx
        .put_bridge_account_ibc_asset(&bridge_address, &asset)
        .unwrap();
    app.apply(state_tx);
    app.prepare_commit(storage.clone()).await.unwrap();
    app.commit(storage.clone()).await;

    let amount = 100;
    let lock_action = BridgeLock {
        to: bridge_address,
        amount,
        asset: nria().into(),
        fee_asset: nria().into(),
        destination_chain_address: "nootwashere".to_string(),
    };
    let rollup_data_submission = RollupDataSubmission {
        rollup_id,
        data: Bytes::from_static(b"hello world"),
        fee_asset: nria().into(),
    };

    let tx = TransactionBody::builder()
        .actions(vec![lock_action.into(), rollup_data_submission.into()])
        .chain_id("test")
        .try_build()
        .unwrap();

    let signed_tx = tx.sign(&alice);

    let expected_deposit = Deposit {
        bridge_address,
        rollup_id,
        amount,
        asset: nria().into(),
        destination_chain_address: "nootwashere".to_string(),
        source_transaction_id: signed_tx.id(),
        source_action_index: starting_index_of_action,
    };
    let deposits = HashMap::from_iter(vec![(rollup_id, vec![expected_deposit.clone()])]);
    let commitments = generate_rollup_datas_commitment(&[signed_tx.clone()], deposits.clone());

    let timestamp = Time::now();
    let block_hash = Hash::try_from([99u8; 32].to_vec()).unwrap();
    let finalize_block = abci::request::FinalizeBlock {
        hash: block_hash,
        height: 1u32.into(),
        time: timestamp,
        next_validators_hash: Hash::default(),
        proposer_address: [0u8; 20].to_vec().try_into().unwrap(),
        txs: commitments.into_transactions(vec![signed_tx.to_raw().encode_to_vec().into()]),
        decided_last_commit: CommitInfo {
            votes: vec![],
            round: Round::default(),
        },
        misbehavior: vec![],
    };

    // call finalize_block with the given block data, which simulates executing a block
    // as a full node (non-validator node).
    let finalize_block_result = app
        .finalize_block(finalize_block.clone(), storage.clone())
        .await
        .unwrap();

    // don't commit the result, now call prepare_proposal with the same data.
    // this will reset the app state.
    // this simulates executing the same block as a validator (specifically the proposer).
    app.mempool
        .insert(
            Arc::new(signed_tx),
            0,
            mock_balances(0, 0),
            mock_tx_cost(0, 0, 0),
        )
        .await
        .unwrap();

    let proposer_address = [88u8; 20].to_vec().try_into().unwrap();
    let prepare_proposal = PrepareProposal {
        height: 1u32.into(),
        time: timestamp,
        next_validators_hash: Hash::default(),
        proposer_address,
        txs: vec![],
        max_tx_bytes: 1_000_000,
        local_last_commit: None,
        misbehavior: vec![],
    };
    let proposal_fingerprint = prepare_proposal.clone().into();

    let prepare_proposal_result = app
        .prepare_proposal(prepare_proposal, storage.clone())
        .await
        .unwrap();
    assert_eq!(prepare_proposal_result.txs, finalize_block.txs);
    assert_eq!(app.executed_proposal_hash, Hash::default());
    assert_eq!(
        app.executed_proposal_fingerprint,
        Some(proposal_fingerprint)
    );

    app.mempool.run_maintenance(&app.state, false).await;

    assert_eq!(app.mempool.len().await, 0);

    // call process_proposal - should not re-execute anything.
    let process_proposal = abci::request::ProcessProposal {
        hash: block_hash,
        height: 1u32.into(),
        time: timestamp,
        next_validators_hash: Hash::default(),
        proposer_address: [0u8; 20].to_vec().try_into().unwrap(),
        txs: finalize_block.txs.clone(),
        proposed_last_commit: None,
        misbehavior: vec![],
    };

    app.process_proposal(process_proposal.clone(), storage.clone())
        .await
        .unwrap();
    assert_eq!(app.executed_proposal_hash, block_hash);
    assert!(app.executed_proposal_fingerprint.is_none());

    let finalize_block_after_prepare_proposal_result = app
        .finalize_block(finalize_block.clone(), storage.clone())
        .await
        .unwrap();

    assert_eq!(
        finalize_block_after_prepare_proposal_result.app_hash,
        finalize_block_result.app_hash
    );

    // reset the app state and call process_proposal - should execute the block.
    // this simulates executing the block as a non-proposer validator.
    app.update_state_for_new_round(&storage);
    app.process_proposal(process_proposal, storage.clone())
        .await
        .unwrap();
    assert_eq!(app.executed_proposal_hash, block_hash);
    assert!(app.executed_proposal_fingerprint.is_none());
    let finalize_block_after_process_proposal_result = app
        .finalize_block(finalize_block, storage.clone())
        .await
        .unwrap();

    assert_eq!(
        finalize_block_after_process_proposal_result.app_hash,
        finalize_block_result.app_hash
    );
}

#[tokio::test]
async fn app_prepare_proposal_cometbft_max_bytes_overflow_ok() {
    let (mut app, storage) = initialize_app_with_storage(None, vec![]).await;
    app.prepare_commit(storage.clone()).await.unwrap();
    app.commit(storage.clone()).await;

    // create txs which will cause cometBFT overflow
    let alice = get_alice_signing_key();
    let tx_pass = TransactionBody::builder()
        .actions(vec![
            RollupDataSubmission {
                rollup_id: RollupId::from([1u8; 32]),
                data: Bytes::copy_from_slice(&[1u8; 100_000]),
                fee_asset: nria().into(),
            }
            .into(),
        ])
        .chain_id("test")
        .try_build()
        .unwrap()
        .sign(&alice);

    let tx_overflow = TransactionBody::builder()
        .actions(vec![
            RollupDataSubmission {
                rollup_id: RollupId::from([1u8; 32]),
                data: Bytes::copy_from_slice(&[1u8; 100_000]),
                fee_asset: nria().into(),
            }
            .into(),
        ])
        .chain_id("test")
        .nonce(1)
        .try_build()
        .unwrap()
        .sign(&alice);

    app.mempool
        .insert(
            Arc::new(tx_pass),
            0,
            mock_balances(0, 0),
            mock_tx_cost(0, 0, 0),
        )
        .await
        .unwrap();
    app.mempool
        .insert(
            Arc::new(tx_overflow),
            0,
            mock_balances(0, 0),
            mock_tx_cost(0, 0, 0),
        )
        .await
        .unwrap();

    // send to prepare_proposal
    let prepare_args = abci::request::PrepareProposal {
        max_tx_bytes: 200_000,
        txs: vec![],
        local_last_commit: None,
        misbehavior: vec![],
        height: Height::default(),
        time: Time::now(),
        next_validators_hash: Hash::default(),
        proposer_address: account::Id::new([1u8; 20]),
    };

    let result = app
        .prepare_proposal(prepare_args, storage)
        .await
        .expect("too large transactions should not cause prepare proposal to fail");

    // run maintence to clear out transactions
    app.mempool.run_maintenance(&app.state, false).await;

    // see only first tx made it in
    assert_eq!(
        result.txs.len(),
        3,
        "total transaction length should be three, including the two commitments and the one tx \
         that fit"
    );
    assert_eq!(
        app.mempool.len().await,
        1,
        "mempool should have re-added the tx that was too large"
    );
}

#[tokio::test]
async fn app_prepare_proposal_sequencer_max_bytes_overflow_ok() {
    let (mut app, storage) = initialize_app_with_storage(None, vec![]).await;
    app.prepare_commit(storage.clone()).await.unwrap();
    app.commit(storage.clone()).await;

    // create txs which will cause sequencer overflow (max is currently 256_000 bytes)
    let alice = get_alice_signing_key();
    let tx_pass = TransactionBody::builder()
        .actions(vec![
            RollupDataSubmission {
                rollup_id: RollupId::from([1u8; 32]),
                data: Bytes::copy_from_slice(&[1u8; 200_000]),
                fee_asset: nria().into(),
            }
            .into(),
        ])
        .chain_id("test")
        .try_build()
        .unwrap()
        .sign(&alice);
    let tx_overflow = TransactionBody::builder()
        .actions(vec![
            RollupDataSubmission {
                rollup_id: RollupId::from([1u8; 32]),
                data: Bytes::copy_from_slice(&[1u8; 100_000]),
                fee_asset: nria().into(),
            }
            .into(),
        ])
        .nonce(1)
        .chain_id("test")
        .try_build()
        .unwrap()
        .sign(&alice);

    app.mempool
        .insert(
            Arc::new(tx_pass),
            0,
            mock_balances(0, 0),
            mock_tx_cost(0, 0, 0),
        )
        .await
        .unwrap();
    app.mempool
        .insert(
            Arc::new(tx_overflow),
            0,
            mock_balances(0, 0),
            mock_tx_cost(0, 0, 0),
        )
        .await
        .unwrap();

    // send to prepare_proposal
    let prepare_args = abci::request::PrepareProposal {
        max_tx_bytes: 600_000, // make large enough to overflow sequencer bytes first
        txs: vec![],
        local_last_commit: None,
        misbehavior: vec![],
        height: Height::default(),
        time: Time::now(),
        next_validators_hash: Hash::default(),
        proposer_address: account::Id::new([1u8; 20]),
    };

    let result = app
        .prepare_proposal(prepare_args, storage)
        .await
        .expect("too large transactions should not cause prepare proposal to fail");

    // run maintence to clear out transactions
    app.mempool.run_maintenance(&app.state, false).await;

    // see only first tx made it in
    assert_eq!(
        result.txs.len(),
        3,
        "total transaction length should be three, including the two commitments and the one tx \
         that fit"
    );
    assert_eq!(
        app.mempool.len().await,
        1,
        "mempool should have re-added the tx that was too large"
    );
}

#[tokio::test]
async fn app_process_proposal_sequencer_max_bytes_overflow_fail() {
    let (mut app, storage) = initialize_app_with_storage(None, vec![]).await;
    app.prepare_commit(storage.clone()).await.unwrap();
    app.commit(storage.clone()).await;

    // create txs which will cause sequencer overflow (max is currently 256_000 bytes)
    let alice = get_alice_signing_key();
    let tx_pass = TransactionBody::builder()
        .actions(vec![
            RollupDataSubmission {
                rollup_id: RollupId::from([1u8; 32]),
                data: Bytes::copy_from_slice(&[1u8; 200_000]),
                fee_asset: nria().into(),
            }
            .into(),
        ])
        .chain_id("test")
        .try_build()
        .unwrap()
        .sign(&alice);
    let tx_overflow = TransactionBody::builder()
        .actions(vec![
            RollupDataSubmission {
                rollup_id: RollupId::from([1u8; 32]),
                data: Bytes::copy_from_slice(&[1u8; 100_000]),
                fee_asset: nria().into(),
            }
            .into(),
        ])
        .nonce(1)
        .chain_id("test")
        .try_build()
        .unwrap()
        .sign(&alice);

    let txs: Vec<Transaction> = vec![tx_pass, tx_overflow];
    let generated_commitment = generate_rollup_datas_commitment(&txs, HashMap::new());
    let txs = generated_commitment.into_transactions(
        txs.into_iter()
            .map(|tx| tx.to_raw().encode_to_vec().into())
            .collect(),
    );

    let process_proposal = ProcessProposal {
        hash: Hash::default(),
        height: 1u32.into(),
        time: Time::now(),
        next_validators_hash: Hash::default(),
        proposer_address: [0u8; 20].to_vec().try_into().unwrap(),
        txs,
        proposed_last_commit: None,
        misbehavior: vec![],
    };

    let result = app
        .process_proposal(process_proposal.clone(), storage.clone())
        .await
        .expect_err("expected max sequenced data limit error");

    assert!(
        format!("{result:?}").contains("max block sequenced data limit passed"),
        "process proposal should fail due to max sequenced data limit"
    );
}

#[tokio::test]
async fn app_process_proposal_transaction_fails_to_execute_fails() {
    let (mut app, storage) = initialize_app_with_storage(None, vec![]).await;
    app.prepare_commit(storage.clone()).await.unwrap();
    app.commit(storage.clone()).await;

    // create txs which will cause transaction execution failure
    let alice = get_alice_signing_key();
    let tx_fail = TransactionBody::builder()
        .actions(vec![
            SudoAddressChange {
                new_address: astria_address_from_hex_string(BOB_ADDRESS),
            }
            .into(),
        ])
        .chain_id("test")
        .try_build()
        .unwrap()
        .sign(&alice);

    let txs: Vec<Transaction> = vec![tx_fail];
    let generated_commitment = generate_rollup_datas_commitment(&txs, HashMap::new());
    let txs = generated_commitment.into_transactions(
        txs.into_iter()
            .map(|tx| tx.to_raw().encode_to_vec().into())
            .collect(),
    );

    let process_proposal = ProcessProposal {
        hash: Hash::default(),
        height: 1u32.into(),
        time: Time::now(),
        next_validators_hash: Hash::default(),
        proposer_address: [0u8; 20].to_vec().try_into().unwrap(),
        txs,
        proposed_last_commit: None,
        misbehavior: vec![],
    };

    let result = app
        .process_proposal(process_proposal.clone(), storage.clone())
        .await
        .expect_err("expected transaction execution failure");

    assert!(
        format!("{result:?}").contains("transaction failed to execute"),
        "process proposal should fail due transaction execution failure"
    );
}

#[tokio::test]
async fn app_end_block_validator_updates() {
    let initial_validator_set = vec![
        ValidatorUpdate {
            power: 100,
            verification_key: verification_key(1),
        },
        ValidatorUpdate {
            power: 1,
            verification_key: verification_key(2),
        },
    ];

    let mut app = initialize_app(None, initial_validator_set).await;
    let proposer_address = [0u8; 20];

    let validator_updates = vec![
        ValidatorUpdate {
            power: 0,
            verification_key: verification_key(0),
        },
        ValidatorUpdate {
            power: 100,
            verification_key: verification_key(1),
        },
        ValidatorUpdate {
            power: 100,
            verification_key: verification_key(2),
        },
    ];

    let mut state_tx = StateDelta::new(app.state.clone());
    state_tx
        .put_validator_updates(ValidatorSet::new_from_updates(validator_updates.clone()))
        .unwrap();
    app.apply(state_tx);

    let resp = app.end_block(1, &proposer_address).await.unwrap();
    // we only assert length here as the ordering of the updates is not guaranteed
    // and validator::Update does not implement Ord
    assert_eq!(resp.validator_updates.len(), validator_updates.len());

    // validator with pubkey_a should be removed (power set to 0)
    // validator with pubkey_b should be updated
    // validator with pubkey_c should be added
    let validator_set = app.state.get_validator_set().await.unwrap();
    assert_eq!(validator_set.len(), 2);
    let validator_b = validator_set
        .get(verification_key(1).address_bytes())
        .unwrap();
    assert_eq!(validator_b.verification_key, verification_key(1));
    assert_eq!(validator_b.power, 100);
    let validator_c = validator_set
        .get(verification_key(2).address_bytes())
        .unwrap();
    assert_eq!(validator_c.verification_key, verification_key(2));
    assert_eq!(validator_c.power, 100);
    assert_eq!(app.state.get_validator_updates().await.unwrap().len(), 0);
}<|MERGE_RESOLUTION|>--- conflicted
+++ resolved
@@ -66,20 +66,14 @@
         StateWriteExt as _,
         ValidatorSet,
     },
-<<<<<<< HEAD
     benchmark_and_test_utils::{
-=======
-    bridge::StateWriteExt as _,
-    fees::StateReadExt as _,
-    proposal::commitment::generate_rollup_datas_commitment,
-    test_utils::{
->>>>>>> 93186502
         astria_address,
         astria_address_from_hex_string,
         nria,
         verification_key,
     },
     bridge::StateWriteExt as _,
+    fees::StateReadExt as _,
     proposal::commitment::generate_rollup_datas_commitment,
 };
 
