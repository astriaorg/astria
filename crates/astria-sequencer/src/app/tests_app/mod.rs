mod mempool;

use std::collections::HashMap;

use astria_core::{
    primitive::v1::{
        asset::TracePrefixed,
        RollupId,
        TransactionId,
    },
    protocol::{
        genesis::v1::Account,
        transaction::v1::{
            action::{
                BridgeLock,
                RollupDataSubmission,
                SudoAddressChange,
                Transfer,
            },
            TransactionBody,
        },
    },
    sequencerblock::v1::block::Deposit,
};
use cnidarium::StateDelta;
use prost::{
    bytes::Bytes,
    Message as _,
};
use tendermint::{
    abci::{
        self,
<<<<<<< HEAD
        request::PrepareProposal,
        types::{
            CommitInfo,
            ExtendedCommitInfo,
        },
=======
        request::{
            PrepareProposal,
            ProcessProposal,
        },
        types::CommitInfo,
>>>>>>> ff6a66a3
    },
    account,
    block::{
        header::Version,
        Header,
        Height,
        Round,
    },
    AppHash,
    Hash,
    Time,
};

use super::*;
use crate::{
    accounts::StateReadExt as _,
    app::test_utils::*,
    assets::StateReadExt as _,
    authority::{
        StateReadExt as _,
        StateWriteExt as _,
        ValidatorSet,
    },
    bridge::StateWriteExt as _,
    fees::StateReadExt as _,
    proposal::commitment::generate_rollup_datas_commitment,
    test_utils::{
        astria_address,
        astria_address_from_hex_string,
        nria,
        verification_key,
    },
};

fn default_tendermint_header() -> Header {
    Header {
        app_hash: AppHash::try_from(vec![]).unwrap(),
        chain_id: "test".to_string().try_into().unwrap(),
        consensus_hash: Hash::default(),
        data_hash: Some(Hash::try_from([0u8; 32].to_vec()).unwrap()),
        evidence_hash: Some(Hash::default()),
        height: Height::default(),
        last_block_id: None,
        last_commit_hash: Some(Hash::default()),
        last_results_hash: Some(Hash::default()),
        next_validators_hash: Hash::default(),
        proposer_address: account::Id::try_from([0u8; 20].to_vec()).unwrap(),
        time: Time::now(),
        validators_hash: Hash::default(),
        version: Version {
            app: 0,
            block: 0,
        },
    }
}

#[tokio::test]
async fn app_genesis_and_init_chain() {
    let app = initialize_app(None, vec![]).await;
    assert_eq!(app.state.get_block_height().await.unwrap(), 0);

    for Account {
        address,
        balance,
    } in default_genesis_accounts()
    {
        assert_eq!(
            balance,
            app.state
                .get_account_balance(&address, &nria())
                .await
                .unwrap(),
        );
    }

    assert_eq!(
        app.state.get_native_asset().await.unwrap(),
        Some("nria".parse::<TracePrefixed>().unwrap()),
    );
}

#[tokio::test]
async fn app_pre_execute_transactions() {
    let mut app = initialize_app(None, vec![]).await;

    let block_data = BlockData {
        misbehavior: vec![],
        height: 1u8.into(),
        time: Time::now(),
        next_validators_hash: Hash::default(),
        proposer_address: account::Id::try_from([0u8; 20].to_vec()).unwrap(),
    };

    app.pre_execute_transactions(block_data.clone())
        .await
        .unwrap();
    assert_eq!(app.state.get_block_height().await.unwrap(), 1);
    assert_eq!(
        app.state.get_block_timestamp().await.unwrap(),
        block_data.time
    );
}

#[tokio::test]
async fn app_begin_block_remove_byzantine_validators() {
    use tendermint::abci::types;

    let initial_validator_set = vec![
        ValidatorUpdate {
            power: 100u32,
            verification_key: verification_key(1),
        },
        ValidatorUpdate {
            power: 1u32,
            verification_key: verification_key(2),
        },
    ];

    let mut app = initialize_app(None, initial_validator_set.clone()).await;

    let misbehavior = types::Misbehavior {
        kind: types::MisbehaviorKind::Unknown,
        validator: types::Validator {
            address: *crate::test_utils::verification_key(1).address_bytes(),
            power: 0u32.into(),
        },
        height: Height::default(),
        time: Time::now(),
        total_voting_power: 101u32.into(),
    };

    let mut begin_block = abci::request::BeginBlock {
        header: default_tendermint_header(),
        hash: Hash::default(),
        last_commit_info: CommitInfo {
            votes: vec![],
            round: Round::default(),
        },
        byzantine_validators: vec![misbehavior],
    };
    begin_block.header.height = 1u8.into();

    app.begin_block(&begin_block).await.unwrap();

    // assert that validator with pubkey_a is removed
    let validator_set = app.state.get_validator_set().await.unwrap();
    assert_eq!(validator_set.len(), 1);
    assert_eq!(validator_set.get(&verification_key(2)).unwrap().power, 1,);
}

#[tokio::test]
async fn app_commit() {
    let (mut app, storage) = initialize_app_with_storage(None, vec![]).await;
    assert_eq!(app.state.get_block_height().await.unwrap(), 0);

    for Account {
        address,
        balance,
    } in default_genesis_accounts()
    {
        assert_eq!(
            balance,
            app.state
                .get_account_balance(&address, &nria())
                .await
                .unwrap()
        );
    }

    // commit should write the changes to the underlying storage
    app.prepare_commit(storage.clone()).await.unwrap();
    app.commit(storage.clone()).await;

    let snapshot = storage.latest_snapshot();
    assert_eq!(snapshot.get_block_height().await.unwrap(), 0);

    for Account {
        address,
        balance,
    } in default_genesis_accounts()
    {
        assert_eq!(
            snapshot
                .get_account_balance(&address, &nria())
                .await
                .unwrap(),
            balance
        );
    }
}

#[tokio::test]
async fn app_transfer_block_fees_to_sudo() {
    let (mut app, storage) = initialize_app_with_storage(None, vec![]).await;

    let alice = get_alice_signing_key();

    // transfer funds from Alice to Bob; use native token for fee payment
    let bob_address = astria_address_from_hex_string(BOB_ADDRESS);
    let amount = 333_333;
    let tx = TransactionBody::builder()
        .actions(vec![
            Transfer {
                to: bob_address,
                amount,
                asset: nria().into(),
                fee_asset: nria().into(),
            }
            .into(),
        ])
        .chain_id("test")
        .try_build()
        .unwrap();

    let signed_tx = tx.sign(&alice);

    let proposer_address: tendermint::account::Id = [99u8; 20].to_vec().try_into().unwrap();

    let commitments = generate_rollup_datas_commitment(&[signed_tx.clone()], HashMap::new());
    let extended_commit_info: tendermint_proto::abci::ExtendedCommitInfo = ExtendedCommitInfo {
        round: 0u16.into(),
        votes: vec![],
    }
    .into();

    let txs_with_commit_info: Vec<Bytes> =
        std::iter::once(extended_commit_info.encode_to_vec().into())
            .chain(
                commitments
                    .into_iter()
                    .chain(vec![signed_tx.to_raw().encode_to_vec().into()]),
            )
            .collect();

    let finalize_block = abci::request::FinalizeBlock {
        hash: Hash::try_from([0u8; 32].to_vec()).unwrap(),
        height: 1u32.into(),
        time: Time::now(),
        next_validators_hash: Hash::default(),
        proposer_address,
        txs: txs_with_commit_info,
        decided_last_commit: CommitInfo {
            votes: vec![],
            round: Round::default(),
        },
        misbehavior: vec![],
    };
    app.finalize_block(finalize_block, storage.clone())
        .await
        .unwrap();
    app.commit(storage).await;

    // assert that transaction fees were transferred to the block proposer
    let transfer_base_fee = app
        .state
        .get_transfer_fees()
        .await
        .expect("should not error fetching transfer fees")
        .expect("transfer fees should be stored")
        .base;
    assert_eq!(
        app.state
            .get_account_balance(&astria_address_from_hex_string(JUDY_ADDRESS), &nria())
            .await
            .unwrap(),
        transfer_base_fee,
    );
    assert_eq!(app.state.get_block_fees().len(), 0);
}

#[allow(clippy::too_many_lines)]
#[tokio::test]
async fn app_create_sequencer_block_with_sequenced_data_and_deposits() {
    use astria_core::{
        generated::sequencerblock::v1::RollupData as RawRollupData,
        sequencerblock::v1::block::RollupData,
    };

    use crate::grpc::StateReadExt as _;

    let alice = get_alice_signing_key();
    let (mut app, storage) = initialize_app_with_storage(None, vec![]).await;

    let bridge_address = astria_address(&[99; 20]);
    let rollup_id = RollupId::from_unhashed_bytes(b"testchainid");
    let starting_index_of_action = 0;

    let mut state_tx = StateDelta::new(app.state.clone());
    state_tx
        .put_bridge_account_rollup_id(&bridge_address, rollup_id)
        .unwrap();
    state_tx
        .put_bridge_account_ibc_asset(&bridge_address, nria())
        .unwrap();
    // Put a deposit from a previous block to ensure it is not mixed in with deposits for this
    // block (it has a different amount and tx ID to the later deposit).
    let old_deposit = Deposit {
        bridge_address,
        rollup_id,
        amount: 99,
        asset: nria().into(),
        destination_chain_address: "nootwashere".to_string(),
        source_transaction_id: TransactionId::new([99; 32]),
        source_action_index: starting_index_of_action,
    };
    state_tx
        .put_deposits(
            &[32u8; 32],
            HashMap::from_iter([(rollup_id, vec![old_deposit])]),
        )
        .unwrap();
    app.apply(state_tx);
    app.prepare_commit(storage.clone()).await.unwrap();
    app.commit(storage.clone()).await;

    let amount = 100;
    let lock_action = BridgeLock {
        to: bridge_address,
        amount,
        asset: nria().into(),
        fee_asset: nria().into(),
        destination_chain_address: "nootwashere".to_string(),
    };
    let rollup_data_submission = RollupDataSubmission {
        rollup_id,
        data: Bytes::from_static(b"hello world"),
        fee_asset: nria().into(),
    };

    let tx = TransactionBody::builder()
        .actions(vec![lock_action.into(), rollup_data_submission.into()])
        .chain_id("test")
        .try_build()
        .unwrap();

    let signed_tx = tx.sign(&alice);

    let expected_deposit = Deposit {
        bridge_address,
        rollup_id,
        amount,
        asset: nria().into(),
        destination_chain_address: "nootwashere".to_string(),
        source_transaction_id: signed_tx.id(),
        source_action_index: starting_index_of_action,
    };
    let deposits = HashMap::from_iter(vec![(rollup_id, vec![expected_deposit.clone()])]);
    let commitments = generate_rollup_datas_commitment(&[signed_tx.clone()], deposits.clone());
    let extended_commit_info: tendermint_proto::abci::ExtendedCommitInfo = ExtendedCommitInfo {
        round: 0u16.into(),
        votes: vec![],
    }
    .into();
    let txs_with_commit_info: Vec<Bytes> =
        std::iter::once(extended_commit_info.encode_to_vec().into())
            .chain(
                commitments
                    .into_iter()
                    .chain(vec![signed_tx.to_raw().encode_to_vec().into()]),
            )
            .collect();

    let finalize_block = abci::request::FinalizeBlock {
        hash: Hash::try_from([0u8; 32].to_vec()).unwrap(),
        height: 1u32.into(),
        time: Time::now(),
        next_validators_hash: Hash::default(),
        proposer_address: [0u8; 20].to_vec().try_into().unwrap(),
        txs: txs_with_commit_info,
        decided_last_commit: CommitInfo {
            votes: vec![],
            round: Round::default(),
        },
        misbehavior: vec![],
    };
    app.finalize_block(finalize_block, storage.clone())
        .await
        .unwrap();
    app.commit(storage).await;

    let block = app.state.get_sequencer_block_by_height(1).await.unwrap();
    let mut deposits = vec![];
    for (_, rollup_data) in block.rollup_transactions() {
        for tx in rollup_data.transactions() {
            let rollup_data =
                RollupData::try_from_raw(RawRollupData::decode(tx.as_ref()).unwrap()).unwrap();
            if let RollupData::Deposit(deposit) = rollup_data {
                deposits.push(deposit);
            }
        }
    }
    assert_eq!(deposits.len(), 1);
    assert_eq!(*deposits[0], expected_deposit);
}

#[tokio::test]
#[expect(
    clippy::too_many_lines,
    reason = "it's a test, so allow a lot of lines"
)]
async fn app_execution_results_match_proposal_vs_after_proposal() {
    let alice = get_alice_signing_key();
    let (mut app, storage) = initialize_app_with_storage(None, vec![]).await;

    let bridge_address = astria_address(&[99; 20]);
    let rollup_id = RollupId::from_unhashed_bytes(b"testchainid");
    let asset = nria().clone();
    let starting_index_of_action = 0;

    let mut state_tx = StateDelta::new(app.state.clone());
    state_tx
        .put_bridge_account_rollup_id(&bridge_address, rollup_id)
        .unwrap();
    state_tx
        .put_bridge_account_ibc_asset(&bridge_address, &asset)
        .unwrap();
    app.apply(state_tx);
    app.prepare_commit(storage.clone()).await.unwrap();
    app.commit(storage.clone()).await;

    let amount = 100;
    let lock_action = BridgeLock {
        to: bridge_address,
        amount,
        asset: nria().into(),
        fee_asset: nria().into(),
        destination_chain_address: "nootwashere".to_string(),
    };
    let rollup_data_submission = RollupDataSubmission {
        rollup_id,
        data: Bytes::from_static(b"hello world"),
        fee_asset: nria().into(),
    };

    let tx = TransactionBody::builder()
        .actions(vec![lock_action.into(), rollup_data_submission.into()])
        .chain_id("test")
        .try_build()
        .unwrap();

    let signed_tx = tx.sign(&alice);

    let expected_deposit = Deposit {
        bridge_address,
        rollup_id,
        amount,
        asset: nria().into(),
        destination_chain_address: "nootwashere".to_string(),
        source_transaction_id: signed_tx.id(),
        source_action_index: starting_index_of_action,
    };
    let deposits = HashMap::from_iter(vec![(rollup_id, vec![expected_deposit.clone()])]);
    let commitments = generate_rollup_datas_commitment(&[signed_tx.clone()], deposits.clone());
    let extended_commit_info: tendermint_proto::abci::ExtendedCommitInfo = ExtendedCommitInfo {
        round: 0u16.into(),
        votes: vec![],
    }
    .into();
    let txs_with_commit_info: Vec<Bytes> =
        std::iter::once(extended_commit_info.encode_to_vec().into())
            .chain(
                commitments
                    .into_iter()
                    .chain(vec![signed_tx.to_raw().encode_to_vec().into()]),
            )
            .collect();

    let timestamp = Time::now();
    let block_hash = Hash::try_from([99u8; 32].to_vec()).unwrap();
    let finalize_block = abci::request::FinalizeBlock {
        hash: block_hash,
        height: 1u32.into(),
        time: timestamp,
        next_validators_hash: Hash::default(),
        proposer_address: [0u8; 20].to_vec().try_into().unwrap(),
        txs: txs_with_commit_info,
        decided_last_commit: CommitInfo {
            votes: vec![],
            round: Round::default(),
        },
        misbehavior: vec![],
    };

    // call finalize_block with the given block data, which simulates executing a block
    // as a full node (non-validator node).
    let finalize_block_result = app
        .finalize_block(finalize_block.clone(), storage.clone())
        .await
        .unwrap();

    // don't commit the result, now call prepare_proposal with the same data.
    // this will reset the app state.
    // this simulates executing the same block as a validator (specifically the proposer).
    app.mempool
        .insert(
            Arc::new(signed_tx),
            0,
            mock_balances(0, 0),
            mock_tx_cost(0, 0, 0),
        )
        .await
        .unwrap();

    let proposer_address = [88u8; 20].to_vec().try_into().unwrap();
    let prepare_proposal = PrepareProposal {
        height: 1u32.into(),
        time: timestamp,
        next_validators_hash: Hash::default(),
        proposer_address,
        txs: vec![],
        max_tx_bytes: 1_000_000,
        local_last_commit: Some(ExtendedCommitInfo {
            votes: vec![],
            round: 0u16.into(),
        }),
        misbehavior: vec![],
    };
    let proposal_fingerprint = prepare_proposal.clone().into();

    let prepare_proposal_result = app
        .prepare_proposal(prepare_proposal, storage.clone())
        .await
        .unwrap();
    assert_eq!(prepare_proposal_result.txs, finalize_block.txs);
    assert_eq!(app.executed_proposal_hash, Hash::default());
    assert_eq!(
        app.executed_proposal_fingerprint,
        Some(proposal_fingerprint)
    );

    app.mempool.run_maintenance(&app.state, false).await;

    assert_eq!(app.mempool.len().await, 0);

    // call process_proposal - should not re-execute anything.
    let process_proposal = abci::request::ProcessProposal {
        hash: block_hash,
        height: 1u32.into(),
        time: timestamp,
        next_validators_hash: Hash::default(),
        proposer_address: [0u8; 20].to_vec().try_into().unwrap(),
        txs: finalize_block.txs.clone(),
        proposed_last_commit: Some(CommitInfo {
            votes: vec![],
            round: 0u16.into(),
        }),
        misbehavior: vec![],
    };

    app.process_proposal(process_proposal.clone(), storage.clone())
        .await
        .unwrap();
    assert_eq!(app.executed_proposal_hash, block_hash);
    assert!(app.executed_proposal_fingerprint.is_none());

    let finalize_block_after_prepare_proposal_result = app
        .finalize_block(finalize_block.clone(), storage.clone())
        .await
        .unwrap();

    assert_eq!(
        finalize_block_after_prepare_proposal_result.app_hash,
        finalize_block_result.app_hash
    );

    // reset the app state and call process_proposal - should execute the block.
    // this simulates executing the block as a non-proposer validator.
    app.update_state_for_new_round(&storage);
    app.process_proposal(process_proposal, storage.clone())
        .await
        .unwrap();
    assert_eq!(app.executed_proposal_hash, block_hash);
    assert!(app.executed_proposal_fingerprint.is_none());
    let finalize_block_after_process_proposal_result = app
        .finalize_block(finalize_block, storage.clone())
        .await
        .unwrap();

    assert_eq!(
        finalize_block_after_process_proposal_result.app_hash,
        finalize_block_result.app_hash
    );
}

#[tokio::test]
async fn app_prepare_proposal_cometbft_max_bytes_overflow_ok() {
    let (mut app, storage) = initialize_app_with_storage(None, vec![]).await;
    app.prepare_commit(storage.clone()).await.unwrap();
    app.commit(storage.clone()).await;

    // create txs which will cause cometBFT overflow
    let alice = get_alice_signing_key();
    let tx_pass = TransactionBody::builder()
        .actions(vec![
            RollupDataSubmission {
                rollup_id: RollupId::from([1u8; 32]),
                data: Bytes::copy_from_slice(&[1u8; 100_000]),
                fee_asset: nria().into(),
            }
            .into(),
        ])
        .chain_id("test")
        .try_build()
        .unwrap()
        .sign(&alice);

    let tx_overflow = TransactionBody::builder()
        .actions(vec![
            RollupDataSubmission {
                rollup_id: RollupId::from([1u8; 32]),
                data: Bytes::copy_from_slice(&[1u8; 100_000]),
                fee_asset: nria().into(),
            }
            .into(),
        ])
        .chain_id("test")
        .nonce(1)
        .try_build()
        .unwrap()
        .sign(&alice);

    app.mempool
        .insert(
            Arc::new(tx_pass),
            0,
            mock_balances(0, 0),
            mock_tx_cost(0, 0, 0),
        )
        .await
        .unwrap();
    app.mempool
        .insert(
            Arc::new(tx_overflow),
            0,
            mock_balances(0, 0),
            mock_tx_cost(0, 0, 0),
        )
        .await
        .unwrap();

    // send to prepare_proposal
    let prepare_args = abci::request::PrepareProposal {
        max_tx_bytes: 200_000,
        txs: vec![],
        local_last_commit: Some(ExtendedCommitInfo {
            votes: vec![],
            round: 0u16.into(),
        }),
        misbehavior: vec![],
        height: Height::default(),
        time: Time::now(),
        next_validators_hash: Hash::default(),
        proposer_address: account::Id::new([1u8; 20]),
    };

    let result = app
        .prepare_proposal(prepare_args, storage)
        .await
        .expect("too large transactions should not cause prepare proposal to fail");

    // run maintence to clear out transactions
    app.mempool.run_maintenance(&app.state, false).await;

    // see only first tx made it in
    assert_eq!(
        result.txs.len(),
        4,
        "total transaction length should be four, including the extended commit info, two \
         commitments and the one tx that fit"
    );
    assert_eq!(
        app.mempool.len().await,
        1,
        "mempool should have re-added the tx that was too large"
    );
}

#[tokio::test]
async fn app_prepare_proposal_sequencer_max_bytes_overflow_ok() {
    let (mut app, storage) = initialize_app_with_storage(None, vec![]).await;
    app.prepare_commit(storage.clone()).await.unwrap();
    app.commit(storage.clone()).await;

    // create txs which will cause sequencer overflow (max is currently 256_000 bytes)
    let alice = get_alice_signing_key();
    let tx_pass = TransactionBody::builder()
        .actions(vec![
            RollupDataSubmission {
                rollup_id: RollupId::from([1u8; 32]),
                data: Bytes::copy_from_slice(&[1u8; 200_000]),
                fee_asset: nria().into(),
            }
            .into(),
        ])
        .chain_id("test")
        .try_build()
        .unwrap()
        .sign(&alice);
    let tx_overflow = TransactionBody::builder()
        .actions(vec![
            RollupDataSubmission {
                rollup_id: RollupId::from([1u8; 32]),
                data: Bytes::copy_from_slice(&[1u8; 100_000]),
                fee_asset: nria().into(),
            }
            .into(),
        ])
        .nonce(1)
        .chain_id("test")
        .try_build()
        .unwrap()
        .sign(&alice);

    app.mempool
        .insert(
            Arc::new(tx_pass),
            0,
            mock_balances(0, 0),
            mock_tx_cost(0, 0, 0),
        )
        .await
        .unwrap();
    app.mempool
        .insert(
            Arc::new(tx_overflow),
            0,
            mock_balances(0, 0),
            mock_tx_cost(0, 0, 0),
        )
        .await
        .unwrap();

    // send to prepare_proposal
    let prepare_args = abci::request::PrepareProposal {
        max_tx_bytes: 600_000, // make large enough to overflow sequencer bytes first
        txs: vec![],
        local_last_commit: Some(ExtendedCommitInfo {
            votes: vec![],
            round: 0u16.into(),
        }),
        misbehavior: vec![],
        height: Height::default(),
        time: Time::now(),
        next_validators_hash: Hash::default(),
        proposer_address: account::Id::new([1u8; 20]),
    };

    let result = app
        .prepare_proposal(prepare_args, storage)
        .await
        .expect("too large transactions should not cause prepare proposal to fail");

    // run maintence to clear out transactions
    app.mempool.run_maintenance(&app.state, false).await;

    // see only first tx made it in
    assert_eq!(
        result.txs.len(),
        4,
        "total transaction length should be four, including the extended commit info, two \
         commitments and the one tx that fit"
    );
    assert_eq!(
        app.mempool.len().await,
        1,
        "mempool should have re-added the tx that was too large"
    );
}

#[tokio::test]
async fn app_process_proposal_sequencer_max_bytes_overflow_fail() {
    let (mut app, storage) = initialize_app_with_storage(None, vec![]).await;
    app.prepare_commit(storage.clone()).await.unwrap();
    app.commit(storage.clone()).await;

    // create txs which will cause sequencer overflow (max is currently 256_000 bytes)
    let alice = get_alice_signing_key();
    let tx_pass = TransactionBody::builder()
        .actions(vec![
            RollupDataSubmission {
                rollup_id: RollupId::from([1u8; 32]),
                data: Bytes::copy_from_slice(&[1u8; 200_000]),
                fee_asset: nria().into(),
            }
            .into(),
        ])
        .chain_id("test")
        .try_build()
        .unwrap()
        .sign(&alice);
    let tx_overflow = TransactionBody::builder()
        .actions(vec![
            RollupDataSubmission {
                rollup_id: RollupId::from([1u8; 32]),
                data: Bytes::copy_from_slice(&[1u8; 100_000]),
                fee_asset: nria().into(),
            }
            .into(),
        ])
        .nonce(1)
        .chain_id("test")
        .try_build()
        .unwrap()
        .sign(&alice);

    let txs: Vec<Transaction> = vec![tx_pass, tx_overflow];
    let generated_commitment = generate_rollup_datas_commitment(&txs, HashMap::new());
    let txs = generated_commitment.into_transactions(
        txs.into_iter()
            .map(|tx| tx.to_raw().encode_to_vec().into())
            .collect(),
    );

    let process_proposal = ProcessProposal {
        hash: Hash::default(),
        height: 1u32.into(),
        time: Time::now(),
        next_validators_hash: Hash::default(),
        proposer_address: [0u8; 20].to_vec().try_into().unwrap(),
        txs,
        proposed_last_commit: None,
        misbehavior: vec![],
    };

    let result = app
        .process_proposal(process_proposal.clone(), storage.clone())
        .await
        .expect_err("expected max sequenced data limit error");

    assert!(
        format!("{result:?}").contains("max block sequenced data limit passed"),
        "process proposal should fail due to max sequenced data limit"
    );
}

#[tokio::test]
async fn app_process_proposal_transaction_fails_to_execute_fails() {
    let (mut app, storage) = initialize_app_with_storage(None, vec![]).await;
    app.prepare_commit(storage.clone()).await.unwrap();
    app.commit(storage.clone()).await;

    // create txs which will cause transaction execution failure
    let alice = get_alice_signing_key();
    let tx_fail = TransactionBody::builder()
        .actions(vec![
            SudoAddressChange {
                new_address: astria_address_from_hex_string(BOB_ADDRESS),
            }
            .into(),
        ])
        .chain_id("test")
        .try_build()
        .unwrap()
        .sign(&alice);

    let txs: Vec<Transaction> = vec![tx_fail];
    let generated_commitment = generate_rollup_datas_commitment(&txs, HashMap::new());
    let txs = generated_commitment.into_transactions(
        txs.into_iter()
            .map(|tx| tx.to_raw().encode_to_vec().into())
            .collect(),
    );

    let process_proposal = ProcessProposal {
        hash: Hash::default(),
        height: 1u32.into(),
        time: Time::now(),
        next_validators_hash: Hash::default(),
        proposer_address: [0u8; 20].to_vec().try_into().unwrap(),
        txs,
        proposed_last_commit: None,
        misbehavior: vec![],
    };

    let result = app
        .process_proposal(process_proposal.clone(), storage.clone())
        .await
        .expect_err("expected transaction execution failure");

    assert!(
        format!("{result:?}").contains("transaction failed to execute"),
        "process proposal should fail due transaction execution failure"
    );
}

#[tokio::test]
async fn app_end_block_validator_updates() {
    let initial_validator_set = vec![
        ValidatorUpdate {
            power: 100,
            verification_key: crate::test_utils::verification_key(1),
        },
        ValidatorUpdate {
            power: 1,
            verification_key: crate::test_utils::verification_key(2),
        },
    ];

    let mut app = initialize_app(None, initial_validator_set).await;
    let proposer_address = [0u8; 20];

    let validator_updates = vec![
        ValidatorUpdate {
            power: 0,
            verification_key: verification_key(0),
        },
        ValidatorUpdate {
            power: 100,
            verification_key: verification_key(1),
        },
        ValidatorUpdate {
            power: 100,
            verification_key: verification_key(2),
        },
    ];

    let mut state_tx = StateDelta::new(app.state.clone());
    state_tx
        .put_validator_updates(ValidatorSet::new_from_updates(validator_updates.clone()))
        .unwrap();
    app.apply(state_tx);

    let resp = app.end_block(1, &proposer_address).await.unwrap();
    // we only assert length here as the ordering of the updates is not guaranteed
    // and validator::Update does not implement Ord
    assert_eq!(resp.validator_updates.len(), validator_updates.len());

    // validator with pubkey_a should be removed (power set to 0)
    // validator with pubkey_b should be updated
    // validator with pubkey_c should be added
    let validator_set = app.state.get_validator_set().await.unwrap();
    assert_eq!(validator_set.len(), 2);
    let validator_b = validator_set
        .get(verification_key(1).address_bytes())
        .unwrap();
    assert_eq!(validator_b.verification_key, verification_key(1));
    assert_eq!(validator_b.power, 100);
    let validator_c = validator_set
        .get(verification_key(2).address_bytes())
        .unwrap();
    assert_eq!(validator_c.verification_key, verification_key(2));
    assert_eq!(validator_c.power, 100);
    assert_eq!(app.state.get_validator_updates().await.unwrap().len(), 0);
}<|MERGE_RESOLUTION|>--- conflicted
+++ resolved
@@ -30,19 +30,14 @@
 use tendermint::{
     abci::{
         self,
-<<<<<<< HEAD
-        request::PrepareProposal,
+        request::{
+            PrepareProposal,
+            ProcessProposal,
+        },
         types::{
             CommitInfo,
             ExtendedCommitInfo,
         },
-=======
-        request::{
-            PrepareProposal,
-            ProcessProposal,
-        },
-        types::CommitInfo,
->>>>>>> ff6a66a3
     },
     account,
     block::{
@@ -849,12 +844,11 @@
         .sign(&alice);
 
     let txs: Vec<Transaction> = vec![tx_pass, tx_overflow];
-    let generated_commitment = generate_rollup_datas_commitment(&txs, HashMap::new());
-    let txs = generated_commitment.into_transactions(
-        txs.into_iter()
-            .map(|tx| tx.to_raw().encode_to_vec().into())
-            .collect(),
-    );
+    let generated_commitments = generate_rollup_datas_commitment(&txs, HashMap::new());
+    let txs = generated_commitments
+        .into_iter()
+        .chain(txs.into_iter().map(|tx| tx.to_raw().encode_to_vec().into()))
+        .collect();
 
     let process_proposal = ProcessProposal {
         hash: Hash::default(),
@@ -899,12 +893,11 @@
         .sign(&alice);
 
     let txs: Vec<Transaction> = vec![tx_fail];
-    let generated_commitment = generate_rollup_datas_commitment(&txs, HashMap::new());
-    let txs = generated_commitment.into_transactions(
-        txs.into_iter()
-            .map(|tx| tx.to_raw().encode_to_vec().into())
-            .collect(),
-    );
+    let generated_commitments = generate_rollup_datas_commitment(&txs, HashMap::new());
+    let txs = generated_commitments
+        .into_iter()
+        .chain(txs.into_iter().map(|tx| tx.to_raw().encode_to_vec().into()))
+        .collect();
 
     let process_proposal = ProcessProposal {
         hash: Hash::default(),
