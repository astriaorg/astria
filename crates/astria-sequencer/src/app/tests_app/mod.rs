--- conflicted
+++ resolved
@@ -69,13 +69,7 @@
         StateWriteExt as _,
         ValidatorSet,
     },
-<<<<<<< HEAD
-    bridge::StateWriteExt as _,
-    fees::StateReadExt as _,
-    test_utils::{
-=======
     benchmark_and_test_utils::{
->>>>>>> d9913bb2
         astria_address,
         astria_address_from_hex_string,
         nria,
@@ -83,7 +77,6 @@
     },
     bridge::StateWriteExt as _,
     fees::StateReadExt as _,
-    proposal::commitment::generate_rollup_datas_commitment,
 };
 
 fn default_tendermint_header() -> Header {
