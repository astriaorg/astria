--- conflicted
+++ resolved
@@ -248,17 +248,9 @@
         0
     );
 
-<<<<<<< HEAD
-    // commit should write the changes to the underlying storage
-    app.prepare_commit(storage.clone(), Vec::new())
-        .await
-        .unwrap();
-    app.commit(storage.clone()).await.unwrap();
-=======
     // Write block height 1 to the App's state delta.
     fixture.app.state_mut().put_block_height(1).unwrap();
     assert_eq!(fixture.app.state().get_block_height().await.unwrap(), 1);
->>>>>>> 5f428a93
 
     // The latest snapshot should still have block height 0.
     assert_eq!(
@@ -274,7 +266,7 @@
     // Commit should write the changes to the underlying storage.
     fixture
         .app
-        .prepare_commit(fixture.storage(), HashSet::new())
+        .prepare_commit(fixture.storage(), Vec::new())
         .await
         .unwrap();
     fixture.app.commit(fixture.storage()).await.unwrap();
@@ -384,14 +376,9 @@
             HashMap::from_iter([(rollup_id, vec![old_deposit])]),
         )
         .unwrap();
-<<<<<<< HEAD
-    app.apply(state_tx);
-    app.prepare_commit(storage.clone(), Vec::new())
-=======
-    fixture
-        .app
-        .prepare_commit(fixture.storage(), HashSet::new())
->>>>>>> 5f428a93
+    fixture
+        .app
+        .prepare_commit(fixture.storage(), Vec::new())
         .await
         .unwrap();
     fixture.app.commit(fixture.storage()).await.unwrap();
@@ -487,14 +474,9 @@
         .state_mut()
         .put_bridge_account_ibc_asset(&bridge_address, &asset)
         .unwrap();
-<<<<<<< HEAD
-    app.apply(state_tx);
-    app.prepare_commit(storage.clone(), Vec::new())
-=======
-    fixture
-        .app
-        .prepare_commit(fixture.storage(), HashSet::new())
->>>>>>> 5f428a93
+    fixture
+        .app
+        .prepare_commit(fixture.storage(), Vec::new())
         .await
         .unwrap();
     fixture.app.commit(fixture.storage()).await.unwrap();
@@ -591,13 +573,8 @@
         .unwrap();
     assert_eq!(prepare_proposal_result.txs, finalize_block.txs);
 
-<<<<<<< HEAD
-    app.mempool
-        .run_maintenance(&app.state, false, HashMap::new(), 0)
-=======
     mempool
-        .run_maintenance(fixture.state(), false, &HashSet::new(), 0)
->>>>>>> 5f428a93
+        .run_maintenance(fixture.state(), false, HashMap::new(), 0)
         .await;
 
     assert_eq!(mempool.len().await, 0);
@@ -718,15 +695,9 @@
         .await
         .expect("too large transactions should not cause prepare proposal to fail");
 
-<<<<<<< HEAD
-    // run maintence to clear out transactions
-    app.mempool
-        .run_maintenance(&app.state, false, HashMap::new(), 0)
-=======
     // run maintenance to clear out transactions
     mempool
-        .run_maintenance(fixture.state(), false, &HashSet::new(), 0)
->>>>>>> 5f428a93
+        .run_maintenance(fixture.state(), false, HashMap::new(), 0)
         .await;
 
     // see only first tx made it in
@@ -807,15 +778,9 @@
         .await
         .expect("too large transactions should not cause prepare proposal to fail");
 
-<<<<<<< HEAD
-    // run maintence to clear out transactions
-    app.mempool
-        .run_maintenance(&app.state, false, HashMap::new(), 0)
-=======
     // run maintenance to clear out transactions
     mempool
-        .run_maintenance(fixture.state(), false, &HashSet::new(), 0)
->>>>>>> 5f428a93
+        .run_maintenance(fixture.state(), false, HashMap::new(), 0)
         .await;
 
     // see only first tx made it in
@@ -1023,29 +988,11 @@
     let height = fixture.block_height().await.increment();
     let bridge_address = astria_address(&[99; 20]);
     let rollup_id = RollupId::from_unhashed_bytes(b"testchainid");
-<<<<<<< HEAD
-    let asset = nria().clone();
-    let starting_index_of_action = 0;
-
-    let mut state_tx = StateDelta::new(app.state.clone());
-    state_tx
-        .put_bridge_account_rollup_id(&bridge_address, rollup_id)
-        .unwrap();
-    state_tx
-        .put_bridge_account_ibc_asset(&bridge_address, &asset)
-        .unwrap();
-    app.apply(state_tx);
-    app.prepare_commit(storage.clone(), Vec::new())
-        .await
-        .unwrap();
-    app.commit(storage.clone()).await.unwrap();
-=======
     fixture
         .bridge_initializer(bridge_address)
         .with_rollup_id(rollup_id)
         .init()
         .await;
->>>>>>> 5f428a93
 
     // Commit after `chain_init` should clear the fingerprint
     assert_eq!(*fixture.app.execution_state.data(), ExecutionState::Unset);
@@ -1250,14 +1197,9 @@
         .state_mut()
         .put_currency_pair_state(currency_pair.clone(), currency_pair_state)
         .unwrap();
-<<<<<<< HEAD
-    app.apply(state_tx);
-    app.prepare_commit(storage.clone(), Vec::new())
-=======
-    fixture
-        .app
-        .prepare_commit(fixture.storage(), HashSet::new())
->>>>>>> 5f428a93
+    fixture
+        .app
+        .prepare_commit(fixture.storage(), Vec::new())
         .await
         .unwrap();
     fixture.app.commit(fixture.storage()).await.unwrap();
