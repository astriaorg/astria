mod mempool;
mod upgrades;

use std::collections::HashMap;

use astria_core::{
    generated::{
        astria::sequencerblock::v1::RollupData as RawRollupData,
        price_feed::abci::v2::OracleVoteExtension as RawOracleVoteExtension,
    },
    oracles::price_feed::{
        oracle::v2::CurrencyPairState,
        types::v2::{
            CurrencyPair,
            CurrencyPairId,
            CurrencyPairNonce,
            Price,
        },
    },
    primitive::v1::{
        asset::TracePrefixed,
        RollupId,
        TransactionId,
    },
    protocol::{
        genesis::v1::Account,
        price_feed::v1::{
            CurrencyPairInfo,
            ExtendedCommitInfoWithCurrencyPairMapping,
        },
        transaction::v1::action::{
            BridgeLock,
            RollupDataSubmission,
            SudoAddressChange,
            Transfer,
        },
    },
    sequencerblock::v1::block::{
        Deposit,
        RollupData,
    },
    upgrades::test_utils::UpgradesBuilder,
};
use prost::{
    bytes::Bytes,
    Message as _,
};
use tendermint::{
    abci::{
        self,
        request::{
            PrepareProposal,
            ProcessProposal,
        },
        types::{
            BlockSignatureInfo,
            CommitInfo,
            ExtendedCommitInfo,
            ExtendedVoteInfo,
            Validator,
        },
    },
    account,
    block::{
        header::Version,
        BlockIdFlag,
        Header,
        Height,
        Round,
    },
    AppHash,
    Hash,
    Time,
};
use tendermint_proto::types::CanonicalVoteExtension;

use super::*;
use crate::{
    accounts::StateReadExt as _,
    assets::StateReadExt as _,
    authority::{
        StateReadExt as _,
        StateWriteExt as _,
        ValidatorSet,
    },
    bridge::StateWriteExt as _,
    fees::StateReadExt as _,
    grpc::StateReadExt as _,
    oracles::price_feed::oracle::state_ext::StateWriteExt as _,
    proposal::commitment::generate_rollup_datas_commitment,
    test_utils::{
        astria_address,
        dummy_balances,
        dummy_tx_costs,
        nria,
        transactions_with_extended_commit_info_and_commitments,
        Fixture,
        ALICE,
        ALICE_ADDRESS_BYTES,
        BOB,
        BOB_ADDRESS,
        BOB_ADDRESS_BYTES,
        CAROL,
        CAROL_ADDRESS_BYTES,
        SUDO,
        SUDO_ADDRESS_BYTES,
    },
};

fn default_tendermint_header() -> Header {
    Header {
        app_hash: AppHash::try_from(vec![]).unwrap(),
        chain_id: "test".to_string().try_into().unwrap(),
        consensus_hash: Hash::default(),
        data_hash: Some(Hash::try_from([0u8; 32].to_vec()).unwrap()),
        evidence_hash: Some(Hash::default()),
        height: Height::from(2_u8),
        last_block_id: None,
        last_commit_hash: Some(Hash::default()),
        last_results_hash: Some(Hash::default()),
        next_validators_hash: Hash::default(),
        proposer_address: account::Id::try_from([0u8; 20].to_vec()).unwrap(),
        time: Time::now(),
        validators_hash: Hash::default(),
        version: Version {
            app: 0,
            block: 0,
        },
    }
}

#[tokio::test]
async fn app_genesis_and_init_chain() {
    let mut fixture = Fixture::uninitialized(None).await;
    fixture.chain_initializer().init().await;
    assert_eq!(fixture.state().get_block_height().await.unwrap(), 0);

    for Account {
        address,
        balance,
    } in fixture.genesis_app_state().accounts()
    {
        assert_eq!(*balance, fixture.get_nria_balance(address).await);
    }

    assert_eq!(
        fixture.state().get_native_asset().await.unwrap(),
        Some("nria".parse::<TracePrefixed>().unwrap()),
    );
}

#[tokio::test]
async fn app_pre_execute_transactions() {
    let mut fixture = Fixture::uninitialized(None).await;
    fixture.chain_initializer().init().await;

    let block_data = BlockData {
        misbehavior: vec![],
        height: 1u8.into(),
        time: Time::now(),
        next_validators_hash: Hash::default(),
        proposer_address: account::Id::try_from([0u8; 20].to_vec()).unwrap(),
    };

    fixture
        .app
        .pre_execute_transactions(block_data.clone())
        .await
        .unwrap();
    assert_eq!(fixture.state().get_block_height().await.unwrap(), 1);
    assert_eq!(
        fixture.state().get_block_timestamp().await.unwrap(),
        block_data.time
    );
}

#[tokio::test]
async fn app_begin_block_remove_byzantine_validators() {
    use tendermint::abci::types;

    let upgrades = Some(UpgradesBuilder::new().set_aspen(Some(100)).build());
    let mut fixture = Fixture::uninitialized(upgrades).await;
    fixture.chain_initializer().init().await;

    let validator_set = fixture
        .app
        .state
        .pre_aspen_get_validator_set()
        .await
        .unwrap();
    assert_eq!(validator_set.len(), 3);
    let mut total_voting_power = validator_set.get(&*ALICE_ADDRESS_BYTES).unwrap().power;
    total_voting_power = total_voting_power
        .checked_add(validator_set.get(&*BOB_ADDRESS_BYTES).unwrap().power)
        .unwrap();
    total_voting_power = total_voting_power
        .checked_add(validator_set.get(&*CAROL_ADDRESS_BYTES).unwrap().power)
        .unwrap();

    let misbehavior = types::Misbehavior {
        kind: types::MisbehaviorKind::Unknown,
        validator: Validator {
            address: *CAROL_ADDRESS_BYTES,
            power: 0_u32.into(),
        },
        height: Height::default(),
        time: Time::now(),
        total_voting_power: total_voting_power.into(),
    };

    let mut begin_block = abci::request::BeginBlock {
        header: default_tendermint_header(),
        hash: Hash::default(),
        last_commit_info: CommitInfo {
            votes: vec![],
            round: Round::default(),
        },
        byzantine_validators: vec![misbehavior],
    };
    begin_block.header.height = 1u8.into();

    fixture.app.begin_block(&begin_block).await.unwrap();

    // assert that Carol is removed
    let validator_set = fixture
        .app
        .state
        .pre_aspen_get_validator_set()
        .await
        .unwrap();
    assert_eq!(validator_set.len(), 2);
    assert!(validator_set.get(&*CAROL_ADDRESS_BYTES).is_none());
}

#[tokio::test]
async fn app_commit() {
    let mut fixture = Fixture::uninitialized(None).await;
    fixture.chain_initializer().init().await;

    assert_eq!(
        fixture
            .storage()
            .latest_snapshot()
            .get_block_height()
            .await
            .unwrap(),
        0
    );

<<<<<<< HEAD
    // Write block height 1 to the App's state delta.
    fixture.app.state_mut().put_block_height(1).unwrap();
    assert_eq!(fixture.app.state().get_block_height().await.unwrap(), 1);
=======
    // commit should write the changes to the underlying storage
    app.prepare_commit(storage.clone(), HashSet::new())
        .await
        .unwrap();
    app.commit(storage.clone()).await.unwrap();
>>>>>>> 20c9ad94

    // The latest snapshot should still have block height 0.
    assert_eq!(
        fixture
            .storage()
            .latest_snapshot()
            .get_block_height()
            .await
            .unwrap(),
        0
    );

    // Commit should write the changes to the underlying storage.
    fixture.app.prepare_commit(fixture.storage()).await.unwrap();
    fixture.app.commit(fixture.storage()).await.unwrap();
    assert_eq!(
        fixture
            .storage()
            .latest_snapshot()
            .get_block_height()
            .await
            .unwrap(),
        1
    );
}

#[tokio::test]
async fn app_transfer_block_fees_to_sudo() {
    let mut fixture = Fixture::default_initialized().await;
    let height = fixture.block_height().await.increment();

    // transfer funds from Alice to Bob; use native token for fee payment
    let amount = 333_333;
    let tx = fixture
        .checked_tx_builder()
        .with_action(Transfer {
            to: *BOB_ADDRESS,
            amount,
            asset: nria().into(),
            fee_asset: nria().into(),
        })
        .with_signer(ALICE.clone())
        .build()
        .await;

    let proposer_address: account::Id = [99u8; 20].to_vec().try_into().unwrap();
    let finalize_block = abci::request::FinalizeBlock {
        hash: Hash::try_from([0u8; 32].to_vec()).unwrap(),
        height,
        time: Time::now(),
        next_validators_hash: Hash::default(),
        proposer_address,
        txs: transactions_with_extended_commit_info_and_commitments(height, &[tx], None),
        decided_last_commit: CommitInfo {
            votes: vec![],
            round: Round::default(),
        },
        misbehavior: vec![],
    };
    fixture
        .app
        .finalize_block(finalize_block, fixture.storage())
        .await
        .unwrap();
    fixture.app.commit(fixture.storage()).await.unwrap();

    // assert that transaction fees were transferred to the block proposer
    let transfer_base_fee = fixture
        .state()
        .get_fees::<Transfer>()
        .await
        .expect("should not error fetching transfer fees")
        .expect("transfer fees should be stored")
        .base();
    assert_eq!(
        fixture
            .state()
            .get_account_balance(&*SUDO_ADDRESS_BYTES, &nria())
            .await
            .unwrap(),
        transfer_base_fee,
    );
    assert_eq!(fixture.state().get_block_fees().len(), 0);
}

#[tokio::test]
async fn app_create_sequencer_block_with_sequenced_data_and_deposits() {
    let mut fixture = Fixture::default_initialized().await;
    let height = fixture.block_height().await.increment();

    let bridge_address = astria_address(&[99; 20]);
    let rollup_id = RollupId::from_unhashed_bytes(b"testchainid");
    let starting_index_of_action = 0;

    fixture
        .state_mut()
        .put_bridge_account_rollup_id(&bridge_address, rollup_id)
        .unwrap();
    fixture
        .state_mut()
        .put_bridge_account_ibc_asset(&bridge_address, nria())
        .unwrap();
    // Put a deposit from a previous block to ensure it is not mixed in with deposits for this
    // block (it has a different amount and tx ID to the later deposit).
    let old_deposit = Deposit {
        bridge_address,
        rollup_id,
        amount: 99,
        asset: nria().into(),
        destination_chain_address: "nootwashere".to_string(),
        source_transaction_id: TransactionId::new([99; 32]),
        source_action_index: starting_index_of_action,
    };
    fixture
        .state_mut()
        .put_deposits(
            &[32u8; 32],
            HashMap::from_iter([(rollup_id, vec![old_deposit])]),
        )
        .unwrap();
<<<<<<< HEAD
    fixture.app.prepare_commit(fixture.storage()).await.unwrap();
    fixture.app.commit(fixture.storage()).await.unwrap();
=======
    app.apply(state_tx);
    app.prepare_commit(storage.clone(), HashSet::new())
        .await
        .unwrap();
    app.commit(storage.clone()).await.unwrap();
>>>>>>> 20c9ad94

    let amount = 100;
    let lock_action = BridgeLock {
        to: bridge_address,
        amount,
        asset: nria().into(),
        fee_asset: nria().into(),
        destination_chain_address: "nootwashere".to_string(),
    };
    let rollup_data_submission = RollupDataSubmission {
        rollup_id,
        data: Bytes::from_static(b"hello world"),
        fee_asset: nria().into(),
    };

    let tx = fixture
        .checked_tx_builder()
        .with_action(lock_action)
        .with_action(rollup_data_submission)
        .with_signer(ALICE.clone())
        .build()
        .await;

    let expected_deposit = Deposit {
        bridge_address,
        rollup_id,
        amount,
        asset: nria().into(),
        destination_chain_address: "nootwashere".to_string(),
        source_transaction_id: *tx.id(),
        source_action_index: starting_index_of_action,
    };
    let deposits = HashMap::from_iter(vec![(rollup_id, vec![expected_deposit.clone()])]);

    let finalize_block = abci::request::FinalizeBlock {
        hash: Hash::try_from([0u8; 32].to_vec()).unwrap(),
        height,
        time: Time::now(),
        next_validators_hash: Hash::default(),
        proposer_address: [0u8; 20].to_vec().try_into().unwrap(),
        txs: transactions_with_extended_commit_info_and_commitments(height, &[tx], Some(deposits)),
        decided_last_commit: CommitInfo {
            votes: vec![],
            round: Round::default(),
        },
        misbehavior: vec![],
    };
    fixture
        .app
        .finalize_block(finalize_block, fixture.storage())
        .await
        .unwrap();
    fixture.app.commit(fixture.storage()).await.unwrap();

    let block = fixture
        .state()
        .get_sequencer_block_by_height(height.value())
        .await
        .unwrap();
    let mut deposits = vec![];
    for (_, rollup_data) in block.rollup_transactions() {
        for tx in rollup_data.transactions() {
            let rollup_data =
                RollupData::try_from_raw(RawRollupData::decode(tx.as_ref()).unwrap()).unwrap();
            if let RollupData::Deposit(deposit) = rollup_data {
                deposits.push(deposit);
            }
        }
    }
    assert_eq!(deposits.len(), 1);
    assert_eq!(*deposits[0], expected_deposit);
}

#[tokio::test]
#[expect(
    clippy::too_many_lines,
    reason = "it's a test, so allow a lot of lines"
)]
async fn app_execution_results_match_proposal_vs_after_proposal() {
    let mut fixture = Fixture::default_initialized().await;
    let height = fixture.block_height().await.increment();

    let bridge_address = astria_address(&[99; 20]);
    let rollup_id = RollupId::from_unhashed_bytes(b"testchainid");
    let asset = nria().clone();
    let starting_index_of_action = 0;

    fixture
        .state_mut()
        .put_bridge_account_rollup_id(&bridge_address, rollup_id)
        .unwrap();
    fixture
        .state_mut()
        .put_bridge_account_ibc_asset(&bridge_address, &asset)
        .unwrap();
<<<<<<< HEAD
    fixture.app.prepare_commit(fixture.storage()).await.unwrap();
    fixture.app.commit(fixture.storage()).await.unwrap();
=======
    app.apply(state_tx);
    app.prepare_commit(storage.clone(), HashSet::new())
        .await
        .unwrap();
    app.commit(storage.clone()).await.unwrap();
>>>>>>> 20c9ad94

    let amount = 100;
    let lock_action = BridgeLock {
        to: bridge_address,
        amount,
        asset: nria().into(),
        fee_asset: nria().into(),
        destination_chain_address: "nootwashere".to_string(),
    };
    let rollup_data_submission = RollupDataSubmission {
        rollup_id,
        data: Bytes::from_static(b"hello world"),
        fee_asset: nria().into(),
    };

    let tx = fixture
        .checked_tx_builder()
        .with_action(lock_action)
        .with_action(rollup_data_submission)
        .with_signer(ALICE.clone())
        .build()
        .await;

    let expected_deposit = Deposit {
        bridge_address,
        rollup_id,
        amount,
        asset: nria().into(),
        destination_chain_address: "nootwashere".to_string(),
        source_transaction_id: *tx.id(),
        source_action_index: starting_index_of_action,
    };
    let deposits = HashMap::from_iter(vec![(rollup_id, vec![expected_deposit.clone()])]);

    let timestamp = Time::now();
    let block_hash = Hash::Sha256([99u8; 32]);
    let finalize_block = abci::request::FinalizeBlock {
        hash: block_hash,
        height,
        time: timestamp,
        next_validators_hash: Hash::default(),
        proposer_address: [0u8; 20].to_vec().try_into().unwrap(),
        txs: transactions_with_extended_commit_info_and_commitments(
            height,
            &[tx.clone()],
            Some(deposits),
        ),
        decided_last_commit: CommitInfo {
            votes: vec![],
            round: Round::default(),
        },
        misbehavior: vec![],
    };

    // call finalize_block with the given block data, which simulates executing a block
    // as a full node (non-validator node).
    let finalize_block_result = fixture
        .app
        .finalize_block(finalize_block.clone(), fixture.storage())
        .await
        .unwrap();

    // don't commit the result, now call prepare_proposal with the same data.
    // this will reset the app state.
    // this simulates executing the same block as a validator (specifically the proposer).
<<<<<<< HEAD
    let mempool = fixture.mempool();
    mempool
        .insert(tx, 0, dummy_balances(0, 0), dummy_tx_costs(0, 0, 0))
=======
    app.mempool
        .insert(signed_tx, 0, &mock_balances(0, 0), mock_tx_cost(0, 0, 0))
>>>>>>> 20c9ad94
        .await
        .unwrap();

    let proposer_address = [88u8; 20].to_vec().try_into().unwrap();
    let prepare_proposal = PrepareProposal {
        height,
        time: timestamp,
        next_validators_hash: Hash::default(),
        proposer_address,
        txs: vec![],
        max_tx_bytes: 1_000_000,
        local_last_commit: Some(ExtendedCommitInfo {
            votes: vec![],
            round: 0u16.into(),
        }),
        misbehavior: vec![],
    };

    let prepare_proposal_result = fixture
        .app
        .prepare_proposal(prepare_proposal, fixture.storage())
        .await
        .unwrap();
    assert_eq!(prepare_proposal_result.txs, finalize_block.txs);

<<<<<<< HEAD
    mempool.run_maintenance(fixture.state(), false).await;
=======
    app.mempool
        .run_maintenance(&app.state, false, HashSet::new(), 0)
        .await;
>>>>>>> 20c9ad94

    assert_eq!(mempool.len().await, 0);

    // call process_proposal - should not re-execute anything.
    let process_proposal = abci::request::ProcessProposal {
        hash: block_hash,
        height,
        time: timestamp,
        next_validators_hash: Hash::default(),
        proposer_address,
        txs: finalize_block.txs.clone(),
        proposed_last_commit: Some(CommitInfo {
            votes: vec![],
            round: 0u16.into(),
        }),
        misbehavior: vec![],
    };

    fixture
        .app
        .process_proposal(process_proposal.clone(), fixture.storage())
        .await
        .unwrap();

    let finalize_block_after_prepare_proposal_result = fixture
        .app
        .finalize_block(finalize_block.clone(), fixture.storage())
        .await
        .unwrap();
    assert_eq!(
        finalize_block_after_prepare_proposal_result.app_hash,
        finalize_block_result.app_hash
    );

    // reset the app state and call process_proposal - should execute the block.
    // this simulates executing the block as a non-proposer validator.
    fixture.app.update_state_for_new_round(&fixture.storage());
    fixture
        .app
        .process_proposal(process_proposal, fixture.storage())
        .await
        .unwrap();
    let finalize_block_after_process_proposal_result = fixture
        .app
        .finalize_block(finalize_block, fixture.storage())
        .await
        .unwrap();

    assert_eq!(
        finalize_block_after_process_proposal_result.app_hash,
        finalize_block_result.app_hash
    );
}

#[tokio::test]
async fn app_prepare_proposal_cometbft_max_bytes_overflow_ok() {
    let mut fixture = Fixture::default_initialized().await;
    let height = fixture.block_height().await.increment();

    // create txs which will cause cometBFT overflow
    let tx_pass = fixture
        .checked_tx_builder()
        .with_action(RollupDataSubmission {
            rollup_id: RollupId::from([1u8; 32]),
            data: Bytes::copy_from_slice(&[1u8; 100_000]),
            fee_asset: nria().into(),
        })
        .with_signer(ALICE.clone())
        .build()
        .await;

    let tx_overflow = fixture
        .checked_tx_builder()
        .with_action(RollupDataSubmission {
            rollup_id: RollupId::from([1u8; 32]),
            data: Bytes::copy_from_slice(&[1u8; 100_000]),
            fee_asset: nria().into(),
<<<<<<< HEAD
        })
        .with_nonce(1)
        .with_signer(ALICE.clone())
        .build()
        .await;

    let mempool = fixture.mempool();
    mempool
        .insert(tx_pass, 0, dummy_balances(0, 0), dummy_tx_costs(0, 0, 0))
=======
        }
        .into()])
        .chain_id("test")
        .nonce(1)
        .try_build()
        .unwrap()
        .sign(&alice);

    app.mempool
        .insert(
            Arc::new(tx_pass),
            0,
            &mock_balances(0, 0),
            mock_tx_cost(0, 0, 0),
        )
>>>>>>> 20c9ad94
        .await
        .unwrap();
    mempool
        .insert(
            tx_overflow,
            0,
<<<<<<< HEAD
            dummy_balances(0, 0),
            dummy_tx_costs(0, 0, 0),
=======
            &mock_balances(0, 0),
            mock_tx_cost(0, 0, 0),
>>>>>>> 20c9ad94
        )
        .await
        .unwrap();

    // send to prepare_proposal
    let prepare_args = PrepareProposal {
        max_tx_bytes: 200_000,
        txs: vec![],
        local_last_commit: Some(ExtendedCommitInfo {
            votes: vec![],
            round: 0u16.into(),
        }),
        misbehavior: vec![],
        height,
        time: Time::now(),
        next_validators_hash: Hash::default(),
        proposer_address: account::Id::new([1u8; 20]),
    };

    let result = fixture
        .app
        .prepare_proposal(prepare_args, fixture.storage())
        .await
        .expect("too large transactions should not cause prepare proposal to fail");

<<<<<<< HEAD
    // run maintenance to clear out transactions
    mempool.run_maintenance(fixture.state(), false).await;
=======
    // run maintence to clear out transactions
    app.mempool
        .run_maintenance(&app.state, false, HashSet::new(), 0)
        .await;
>>>>>>> 20c9ad94

    // see only first tx made it in
    assert_eq!(
        result.txs.len(),
        4,
        "total transaction length should be four, including the extended commit info, two \
         commitments and the one tx that fit"
    );
    assert_eq!(
        mempool.len().await,
        1,
        "mempool should have re-added the tx that was too large"
    );
}

#[tokio::test]
async fn app_prepare_proposal_sequencer_max_bytes_overflow_ok() {
    let mut fixture = Fixture::default_initialized().await;
    let height = fixture.block_height().await.increment();

    // create txs which will cause sequencer overflow (max is currently 256_000 bytes)
    let tx_pass = fixture
        .checked_tx_builder()
        .with_action(RollupDataSubmission {
            rollup_id: RollupId::from([1u8; 32]),
            data: Bytes::copy_from_slice(&[1u8; 200_000]),
            fee_asset: nria().into(),
        })
        .with_signer(ALICE.clone())
        .build()
        .await;
    let tx_overflow = fixture
        .checked_tx_builder()
        .with_action(RollupDataSubmission {
            rollup_id: RollupId::from([1u8; 32]),
            data: Bytes::copy_from_slice(&[1u8; 100_000]),
            fee_asset: nria().into(),
<<<<<<< HEAD
        })
        .with_nonce(1)
        .with_signer(ALICE.clone())
        .build()
        .await;

    let mempool = fixture.mempool();
    mempool
        .insert(tx_pass, 0, dummy_balances(0, 0), dummy_tx_costs(0, 0, 0))
=======
        }
        .into()])
        .nonce(1)
        .chain_id("test")
        .try_build()
        .unwrap()
        .sign(&alice);

    app.mempool
        .insert(
            Arc::new(tx_pass),
            0,
            &mock_balances(0, 0),
            mock_tx_cost(0, 0, 0),
        )
>>>>>>> 20c9ad94
        .await
        .unwrap();
    mempool
        .insert(
            tx_overflow,
            0,
<<<<<<< HEAD
            dummy_balances(0, 0),
            dummy_tx_costs(0, 0, 0),
=======
            &mock_balances(0, 0),
            mock_tx_cost(0, 0, 0),
>>>>>>> 20c9ad94
        )
        .await
        .unwrap();

    // send to prepare_proposal
    let prepare_args = PrepareProposal {
        max_tx_bytes: 600_000, // make large enough to overflow sequencer bytes first
        txs: vec![],
        local_last_commit: Some(ExtendedCommitInfo {
            votes: vec![],
            round: 0u16.into(),
        }),
        misbehavior: vec![],
        height,
        time: Time::now(),
        next_validators_hash: Hash::default(),
        proposer_address: account::Id::new([1u8; 20]),
    };

    let result = fixture
        .app
        .prepare_proposal(prepare_args, fixture.storage())
        .await
        .expect("too large transactions should not cause prepare proposal to fail");

<<<<<<< HEAD
    // run maintenance to clear out transactions
    mempool.run_maintenance(fixture.state(), false).await;
=======
    // run maintence to clear out transactions
    app.mempool
        .run_maintenance(&app.state, false, HashSet::new(), 0)
        .await;
>>>>>>> 20c9ad94

    // see only first tx made it in
    assert_eq!(
        result.txs.len(),
        4,
        "total transaction length should be four, including the extended commit info, two \
         commitments and the one tx that fit"
    );
    assert_eq!(
        mempool.len().await,
        1,
        "mempool should have re-added the tx that was too large"
    );
}

#[tokio::test]
async fn app_process_proposal_sequencer_max_bytes_overflow_fail() {
    let mut fixture = Fixture::default_initialized().await;
    let height = fixture.block_height().await.increment();

    // create txs which will cause sequencer overflow (max is currently 256_000 bytes)
    let tx_pass = fixture
        .checked_tx_builder()
        .with_action(RollupDataSubmission {
            rollup_id: RollupId::from([1u8; 32]),
            data: Bytes::copy_from_slice(&[1u8; 200_000]),
            fee_asset: nria().into(),
        })
        .with_signer(ALICE.clone())
        .build()
        .await;
    let tx_overflow = fixture
        .checked_tx_builder()
        .with_action(RollupDataSubmission {
            rollup_id: RollupId::from([1u8; 32]),
            data: Bytes::copy_from_slice(&[1u8; 100_000]),
            fee_asset: nria().into(),
        })
        .with_nonce(1)
        .with_signer(ALICE.clone())
        .build()
        .await;

    let txs = vec![tx_pass, tx_overflow];
    let process_proposal = ProcessProposal {
        hash: Hash::default(),
        height,
        time: Time::now(),
        next_validators_hash: Hash::default(),
        proposer_address: [0u8; 20].to_vec().try_into().unwrap(),
        txs: transactions_with_extended_commit_info_and_commitments(height, &txs, None),
        proposed_last_commit: Some(CommitInfo {
            votes: vec![],
            round: 0u16.into(),
        }),
        misbehavior: vec![],
    };

    let result = fixture
        .app
        .process_proposal(process_proposal.clone(), fixture.storage())
        .await
        .expect_err("expected max sequenced data limit error");

    assert!(
        format!("{result:?}").contains("max block sequenced data limit passed"),
        "process proposal should fail due to max sequenced data limit"
    );
}

#[tokio::test]
async fn app_process_proposal_transaction_fails_to_execute_fails() {
    let mut fixture = Fixture::default_initialized().await;
    let height = fixture.block_height().await.increment();

    // Create txs which will cause transaction execution failure.
    // Temporarily make Alice the sudo address to construct the checked tx.
    fixture
        .state_mut()
        .put_sudo_address(*ALICE_ADDRESS_BYTES)
        .unwrap();
    let tx_fail = fixture
        .checked_tx_builder()
        .with_action(SudoAddressChange {
            new_address: *BOB_ADDRESS,
        })
        .with_signer(ALICE.clone())
        .build()
        .await;
    fixture
        .state_mut()
        .put_sudo_address(*SUDO_ADDRESS_BYTES)
        .unwrap();

    let process_proposal = ProcessProposal {
        hash: Hash::default(),
        height,
        time: Time::now(),
        next_validators_hash: Hash::default(),
        proposer_address: [0u8; 20].to_vec().try_into().unwrap(),
        txs: transactions_with_extended_commit_info_and_commitments(height, &[tx_fail], None),
        proposed_last_commit: Some(CommitInfo {
            votes: vec![],
            round: 0u16.into(),
        }),
        misbehavior: vec![],
    };

    let result = fixture
        .app
        .process_proposal(process_proposal.clone(), fixture.storage())
        .await
        .expect_err("expected transaction execution failure");

    assert!(
        format!("{result:?}").contains("failed to execute transactions"),
        "process proposal should fail due transaction execution failure"
    );
}

#[tokio::test]
async fn app_end_block_validator_updates() {
    let mut fixture = Fixture::uninitialized(None).await;
    fixture
        .chain_initializer()
        .with_genesis_validators(vec![
            (ALICE.verification_key(), 100),
            (BOB.verification_key(), 1),
            (CAROL.verification_key(), 1),
        ])
        .init()
        .await;

    let proposer_address = [0u8; 20];
    let validator_updates = vec![
        ValidatorUpdate {
            power: 0,
            verification_key: ALICE.verification_key(),
            name: "Alice".parse().unwrap(),
        },
        ValidatorUpdate {
            power: 1,
            verification_key: BOB.verification_key(),
            name: "Bob".parse().unwrap(),
        },
        ValidatorUpdate {
            power: 100,
            verification_key: CAROL.verification_key(),
            name: "Carol".parse().unwrap(),
        },
        ValidatorUpdate {
            power: 100,
            verification_key: SUDO.verification_key(),
            name: "Sudo".parse().unwrap(),
        },
    ];

    fixture
        .state_mut()
        .put_block_validator_updates(ValidatorSet::new_from_updates(validator_updates.clone()))
        .unwrap();

    let resp = fixture.app.end_block(1, &proposer_address).await.unwrap();
    // we only assert length here as the ordering of the updates is not guaranteed
    // and validator::Update does not implement Ord
    assert_eq!(resp.validator_updates.len(), validator_updates.len());

    // Alice should be removed (power set to 0)
    // Bob should be unchanged
    // Carol's power should be updated
    // Sudo should be added
    let validator_set = fixture.state().pre_aspen_get_validator_set().await.unwrap();
    assert_eq!(validator_set.len(), 3);

    assert!(validator_set.get(&*ALICE_ADDRESS_BYTES).is_none());

    let bob = validator_set.get(&*BOB_ADDRESS_BYTES).unwrap();
    assert_eq!(bob.verification_key, BOB.verification_key());
    assert_eq!(bob.power, 1);

    let carol = validator_set.get(&*CAROL_ADDRESS_BYTES).unwrap();
    assert_eq!(carol.verification_key, CAROL.verification_key());
    assert_eq!(carol.power, 100);

    let sudo = validator_set.get(&*SUDO_ADDRESS_BYTES).unwrap();
    assert_eq!(sudo.verification_key, SUDO.verification_key());
    assert_eq!(sudo.power, 100);

    assert_eq!(
        fixture
            .state()
            .get_block_validator_updates()
            .await
            .unwrap()
            .len(),
        0
    );
}

#[tokio::test]
#[expect(
    clippy::too_many_lines,
    reason = "it's a test, so allow a lot of lines"
)]
async fn app_proposal_fingerprint_triggers_update() {
    let mut fixture = Fixture::default_initialized().await;
    let height = fixture.block_height().await.increment();
    let bridge_address = astria_address(&[99; 20]);
    let rollup_id = RollupId::from_unhashed_bytes(b"testchainid");
<<<<<<< HEAD
    fixture
        .bridge_initializer(bridge_address)
        .with_rollup_id(rollup_id)
        .init()
        .await;
=======
    let asset = nria().clone();
    let starting_index_of_action = 0;

    let mut state_tx = StateDelta::new(app.state.clone());
    state_tx
        .put_bridge_account_rollup_id(&bridge_address, rollup_id)
        .unwrap();
    state_tx
        .put_bridge_account_ibc_asset(&bridge_address, &asset)
        .unwrap();
    app.apply(state_tx);
    app.prepare_commit(storage.clone(), HashSet::new())
        .await
        .unwrap();
    app.commit(storage.clone()).await.unwrap();
>>>>>>> 20c9ad94

    // Commit after `chain_init` should clear the fingerprint
    assert_eq!(*fixture.app.execution_state.data(), ExecutionState::Unset);

    let amount = 100;
    let lock_action = BridgeLock {
        to: bridge_address,
        amount,
        asset: nria().into(),
        fee_asset: nria().into(),
        destination_chain_address: "nootwashere".to_string(),
    };
    let rollup_data_submission = RollupDataSubmission {
        rollup_id,
        data: Bytes::from_static(b"hello world"),
        fee_asset: nria().into(),
    };

    let tx = fixture
        .checked_tx_builder()
        .with_action(lock_action)
        .with_action(rollup_data_submission)
        .with_signer(ALICE.clone())
        .build()
        .await;

    let expected_deposit = Deposit {
        bridge_address,
        rollup_id,
        amount,
        asset: nria().into(),
        destination_chain_address: "nootwashere".to_string(),
        source_transaction_id: *tx.id(),
        source_action_index: 0,
    };
    let deposits = HashMap::from_iter(vec![(rollup_id, vec![expected_deposit])]);

    let timestamp = Time::now();
    let raw_hash = [99u8; 32];
    let block_hash = Hash::Sha256(raw_hash);
    let txs_with_commitments = transactions_with_extended_commit_info_and_commitments(
        height,
        &[tx.clone()],
        Some(deposits.clone()),
    );

    // These two proposals match exactly, except for the proposer
    let prepare_proposal = PrepareProposal {
        max_tx_bytes: 1_000_000,
        height,
        time: timestamp,
        next_validators_hash: Hash::default(),
        proposer_address: [0u8; 20].to_vec().try_into().unwrap(),
        txs: vec![],
        local_last_commit: Some(ExtendedCommitInfo {
            votes: vec![],
            round: 0u16.into(),
        }),
        misbehavior: vec![],
    };
    let match_process_proposal = ProcessProposal {
        hash: block_hash,
        height,
        time: timestamp,
        next_validators_hash: Hash::default(),
        proposer_address: [0u8; 20].to_vec().try_into().unwrap(),
        txs: txs_with_commitments.clone(),
        proposed_last_commit: Some(CommitInfo {
            votes: vec![],
            round: 0u16.into(),
        }),
        misbehavior: vec![],
    };
    let non_match_process_proposal = ProcessProposal {
        hash: block_hash,
        height,
        time: timestamp,
        next_validators_hash: Hash::default(),
        proposer_address: [1u8; 20].to_vec().try_into().unwrap(),
        txs: txs_with_commitments.clone(),
        proposed_last_commit: Some(CommitInfo {
            votes: vec![],
            round: 0u16.into(),
        }),
        misbehavior: vec![],
    };
    let finalize_block = abci::request::FinalizeBlock {
        hash: block_hash,
        height,
        time: timestamp,
        next_validators_hash: Hash::default(),
        proposer_address: [0u8; 20].to_vec().try_into().unwrap(),
        txs: txs_with_commitments,
        decided_last_commit: CommitInfo {
            votes: vec![],
            round: 0u16.into(),
        },
        misbehavior: vec![],
    };

    // Call PrepareProposal, then ProcessProposal where the proposals match
    // - fingerprint created during prepare_proposal
    // - after process_proposal, fingerprint should be updated to include the block hash indicating
    //   that the proposal execution data was utilized.
    // - the finalize block fingerprint should match
<<<<<<< HEAD
    fixture
        .mempool()
        .insert(tx, 0, dummy_balances(0, 0), dummy_tx_costs(0, 0, 0))
=======
    app.mempool
        .insert(
            signed_tx.clone(),
            0,
            &mock_balances(0, 0),
            mock_tx_cost(0, 0, 0),
        )
>>>>>>> 20c9ad94
        .await
        .unwrap();
    fixture
        .app
        .prepare_proposal(prepare_proposal.clone(), fixture.storage())
        .await
        .unwrap();
    let ExecutionState::Prepared(cached_proposal) = fixture.app.execution_state.data().clone()
    else {
        panic!("should be in prepared state")
    };
    fixture
        .app
        .process_proposal(match_process_proposal.clone(), fixture.storage())
        .await
        .unwrap();
    let expected_state = ExecutionState::ExecutedBlock {
        cached_block_hash: raw_hash,
        cached_proposal: Some(cached_proposal),
    };
    assert_eq!(*fixture.app.execution_state.data(), expected_state);
    fixture
        .app
        .finalize_block(finalize_block.clone(), fixture.storage())
        .await
        .unwrap();
    assert_eq!(*fixture.app.execution_state.data(), expected_state);

    // Call PrepareProposal, then ProcessProposal where the proposals do not match
    // - validate the prepared proposal fingerprint
    // - after process proposal should have a ExecuteBlock fingerprint w/ no prepare fingerprint
    //   data
    // - finalize block should not change the fingerprint
    fixture
        .app
        .prepare_proposal(prepare_proposal.clone(), fixture.storage())
        .await
        .unwrap();
    fixture
        .app
        .process_proposal(non_match_process_proposal.clone(), fixture.storage())
        .await
        .unwrap();
    let expected_state = ExecutionState::ExecutedBlock {
        cached_block_hash: raw_hash,
        cached_proposal: None,
    };
    assert_eq!(*fixture.app.execution_state.data(), expected_state);
    fixture
        .app
        .finalize_block(finalize_block.clone(), fixture.storage())
        .await
        .unwrap();
    assert_eq!(*fixture.app.execution_state.data(), expected_state);

    // Cannot use fingerprint to jump from prepare proposal straight to finalize block
    // - the fingerprint at the end of finalize block should not have the prepare proposal data
    fixture
        .app
        .prepare_proposal(prepare_proposal.clone(), fixture.storage())
        .await
        .unwrap();
    fixture
        .app
        .finalize_block(finalize_block.clone(), fixture.storage())
        .await
        .unwrap();
    assert_eq!(*fixture.app.execution_state.data(), expected_state);

    // Calling update state for new round should reset key
    fixture.app.update_state_for_new_round(&fixture.storage());
    assert_eq!(*fixture.app.execution_state.data(), ExecutionState::Unset);
}

#[expect(
    clippy::too_many_lines,
    reason = "it's a test, so allow a lot of lines"
)]
#[tokio::test]
async fn app_oracle_price_update_events_in_finalize_block() {
    let mut fixture = Fixture::uninitialized(None).await;
    fixture
        .chain_initializer()
        .with_genesis_validators(vec![(ALICE.verification_key(), 100)])
        .init()
        .await;
    let height = fixture.run_until_aspen_applied().await;

    let currency_pair: CurrencyPair = "ETH/USD".parse().unwrap();
    let id = CurrencyPairId::new(0);
    let currency_pair_state = CurrencyPairState {
        price: None,
        nonce: CurrencyPairNonce::new(0),
        id,
    };
    fixture
        .state_mut()
        .put_currency_pair_state(currency_pair.clone(), currency_pair_state)
        .unwrap();
<<<<<<< HEAD
    fixture.app.prepare_commit(fixture.storage()).await.unwrap();
    fixture.app.commit(fixture.storage()).await.unwrap();
=======
    app.apply(state_tx);
    app.prepare_commit(storage.clone(), HashSet::new())
        .await
        .unwrap();
    app.commit(storage.clone()).await.unwrap();
>>>>>>> 20c9ad94

    let mut prices = std::collections::BTreeMap::new();
    let price = Price::new(10000i128);
    let price_bytes = price.get().to_be_bytes().to_vec();
    let id_to_currency_pair = indexmap::indexmap! {
        id => CurrencyPairInfo{
            currency_pair: currency_pair.clone(),
            decimals: 0,
        }
    };
    let _ = prices.insert(id.get(), price_bytes.into());
    let extension_bytes = RawOracleVoteExtension {
        prices,
    }
    .encode_to_vec();
    let message_to_sign = CanonicalVoteExtension {
        extension: extension_bytes.clone(),
        height: i64::try_from(height.value()).unwrap(),
        round: 1,
        chain_id: "test".to_string(),
    }
    .encode_length_delimited_to_vec();

    let vote = ExtendedVoteInfo {
        validator: Validator {
            address: *ALICE_ADDRESS_BYTES,
            power: 100u32.into(),
        },
        sig_info: BlockSignatureInfo::Flag(BlockIdFlag::Commit),
        vote_extension: extension_bytes.into(),
        extension_signature: Some(
            ALICE
                .sign(&message_to_sign)
                .to_bytes()
                .to_vec()
                .try_into()
                .unwrap(),
        ),
    };
    let extended_commit_info = ExtendedCommitInfo {
        round: 1u16.into(),
        votes: vec![vote],
    };
    let extended_commit_info = ExtendedCommitInfoWithCurrencyPairMapping {
        extended_commit_info,
        id_to_currency_pair,
    };
    let encoded_extended_commit_info =
        DataItem::ExtendedCommitInfo(extended_commit_info.into_raw().encode_to_vec().into())
            .encode();
    let commitments = generate_rollup_datas_commitment::<true>(&[], HashMap::new());
    let txs_with_commit_info: Vec<Bytes> = commitments
        .into_iter()
        .chain(std::iter::once(encoded_extended_commit_info))
        .collect();

    let proposer_address: account::Id = [99u8; 20].to_vec().try_into().unwrap();
    let finalize_block = abci::request::FinalizeBlock {
        hash: Hash::try_from([0u8; 32].to_vec()).unwrap(),
        height: height.increment(),
        time: Time::now(),
        next_validators_hash: Hash::default(),
        proposer_address,
        txs: txs_with_commit_info,
        decided_last_commit: CommitInfo {
            votes: vec![],
            round: Round::default(),
        },
        misbehavior: vec![],
    };
    let finalize_block = fixture
        .app
        .finalize_block(finalize_block, fixture.storage())
        .await
        .unwrap();
    assert_eq!(finalize_block.events.len(), 1);

    let expected_event = Event::new(
        "price_update",
        [
            ("currency_pair", currency_pair.to_string()),
            ("price", price.to_string()),
        ],
    );
    assert_eq!(finalize_block.events[0], expected_event);
}

#[tokio::test]
async fn all_event_attributes_should_be_indexed() {
    let mut fixture = Fixture::default_initialized().await;
    fixture.bridge_initializer(*BOB_ADDRESS).init().await;

    let value = 333_333;

    let transfer_action = Transfer {
        to: *BOB_ADDRESS,
        amount: value,
        asset: nria().into(),
        fee_asset: nria().into(),
    };
    let bridge_lock_action = BridgeLock {
        to: *BOB_ADDRESS,
        amount: 1,
        asset: nria().into(),
        fee_asset: nria().into(),
        destination_chain_address: "test_chain_address".to_string(),
    };
    let tx = fixture
        .checked_tx_builder()
        .with_action(transfer_action)
        .with_action(bridge_lock_action)
        .with_signer(ALICE.clone())
        .build()
        .await;

    let events = fixture.app.execute_transaction(tx).await.unwrap();

    events
        .iter()
        .flat_map(|event| &event.attributes)
        .for_each(|attribute| {
            assert!(
                attribute.index(),
                "attribute {} is not indexed",
                String::from_utf8_lossy(attribute.key_bytes()),
            );
        });
}<|MERGE_RESOLUTION|>--- conflicted
+++ resolved
@@ -247,17 +247,9 @@
         0
     );
 
-<<<<<<< HEAD
     // Write block height 1 to the App's state delta.
     fixture.app.state_mut().put_block_height(1).unwrap();
     assert_eq!(fixture.app.state().get_block_height().await.unwrap(), 1);
-=======
-    // commit should write the changes to the underlying storage
-    app.prepare_commit(storage.clone(), HashSet::new())
-        .await
-        .unwrap();
-    app.commit(storage.clone()).await.unwrap();
->>>>>>> 20c9ad94
 
     // The latest snapshot should still have block height 0.
     assert_eq!(
@@ -271,7 +263,11 @@
     );
 
     // Commit should write the changes to the underlying storage.
-    fixture.app.prepare_commit(fixture.storage()).await.unwrap();
+    fixture
+        .app
+        .prepare_commit(fixture.storage(), HashSet::new())
+        .await
+        .unwrap();
     fixture.app.commit(fixture.storage()).await.unwrap();
     assert_eq!(
         fixture
@@ -343,6 +339,7 @@
     assert_eq!(fixture.state().get_block_fees().len(), 0);
 }
 
+#[expect(clippy::too_many_lines, reason = "it's a test")]
 #[tokio::test]
 async fn app_create_sequencer_block_with_sequenced_data_and_deposits() {
     let mut fixture = Fixture::default_initialized().await;
@@ -378,16 +375,12 @@
             HashMap::from_iter([(rollup_id, vec![old_deposit])]),
         )
         .unwrap();
-<<<<<<< HEAD
-    fixture.app.prepare_commit(fixture.storage()).await.unwrap();
+    fixture
+        .app
+        .prepare_commit(fixture.storage(), HashSet::new())
+        .await
+        .unwrap();
     fixture.app.commit(fixture.storage()).await.unwrap();
-=======
-    app.apply(state_tx);
-    app.prepare_commit(storage.clone(), HashSet::new())
-        .await
-        .unwrap();
-    app.commit(storage.clone()).await.unwrap();
->>>>>>> 20c9ad94
 
     let amount = 100;
     let lock_action = BridgeLock {
@@ -462,10 +455,7 @@
 }
 
 #[tokio::test]
-#[expect(
-    clippy::too_many_lines,
-    reason = "it's a test, so allow a lot of lines"
-)]
+#[expect(clippy::too_many_lines, reason = "it's a test")]
 async fn app_execution_results_match_proposal_vs_after_proposal() {
     let mut fixture = Fixture::default_initialized().await;
     let height = fixture.block_height().await.increment();
@@ -483,16 +473,12 @@
         .state_mut()
         .put_bridge_account_ibc_asset(&bridge_address, &asset)
         .unwrap();
-<<<<<<< HEAD
-    fixture.app.prepare_commit(fixture.storage()).await.unwrap();
+    fixture
+        .app
+        .prepare_commit(fixture.storage(), HashSet::new())
+        .await
+        .unwrap();
     fixture.app.commit(fixture.storage()).await.unwrap();
-=======
-    app.apply(state_tx);
-    app.prepare_commit(storage.clone(), HashSet::new())
-        .await
-        .unwrap();
-    app.commit(storage.clone()).await.unwrap();
->>>>>>> 20c9ad94
 
     let amount = 100;
     let lock_action = BridgeLock {
@@ -558,14 +544,9 @@
     // don't commit the result, now call prepare_proposal with the same data.
     // this will reset the app state.
     // this simulates executing the same block as a validator (specifically the proposer).
-<<<<<<< HEAD
     let mempool = fixture.mempool();
     mempool
-        .insert(tx, 0, dummy_balances(0, 0), dummy_tx_costs(0, 0, 0))
-=======
-    app.mempool
-        .insert(signed_tx, 0, &mock_balances(0, 0), mock_tx_cost(0, 0, 0))
->>>>>>> 20c9ad94
+        .insert(tx, 0, &dummy_balances(0, 0), dummy_tx_costs(0, 0, 0))
         .await
         .unwrap();
 
@@ -591,13 +572,9 @@
         .unwrap();
     assert_eq!(prepare_proposal_result.txs, finalize_block.txs);
 
-<<<<<<< HEAD
-    mempool.run_maintenance(fixture.state(), false).await;
-=======
-    app.mempool
-        .run_maintenance(&app.state, false, HashSet::new(), 0)
-        .await;
->>>>>>> 20c9ad94
+    mempool
+        .run_maintenance(fixture.state(), false, &HashSet::new(), 0)
+        .await;
 
     assert_eq!(mempool.len().await, 0);
 
@@ -675,7 +652,6 @@
             rollup_id: RollupId::from([1u8; 32]),
             data: Bytes::copy_from_slice(&[1u8; 100_000]),
             fee_asset: nria().into(),
-<<<<<<< HEAD
         })
         .with_nonce(1)
         .with_signer(ALICE.clone())
@@ -684,37 +660,15 @@
 
     let mempool = fixture.mempool();
     mempool
-        .insert(tx_pass, 0, dummy_balances(0, 0), dummy_tx_costs(0, 0, 0))
-=======
-        }
-        .into()])
-        .chain_id("test")
-        .nonce(1)
-        .try_build()
-        .unwrap()
-        .sign(&alice);
-
-    app.mempool
-        .insert(
-            Arc::new(tx_pass),
-            0,
-            &mock_balances(0, 0),
-            mock_tx_cost(0, 0, 0),
-        )
->>>>>>> 20c9ad94
+        .insert(tx_pass, 0, &dummy_balances(0, 0), dummy_tx_costs(0, 0, 0))
         .await
         .unwrap();
     mempool
         .insert(
             tx_overflow,
             0,
-<<<<<<< HEAD
-            dummy_balances(0, 0),
+            &dummy_balances(0, 0),
             dummy_tx_costs(0, 0, 0),
-=======
-            &mock_balances(0, 0),
-            mock_tx_cost(0, 0, 0),
->>>>>>> 20c9ad94
         )
         .await
         .unwrap();
@@ -740,15 +694,10 @@
         .await
         .expect("too large transactions should not cause prepare proposal to fail");
 
-<<<<<<< HEAD
     // run maintenance to clear out transactions
-    mempool.run_maintenance(fixture.state(), false).await;
-=======
-    // run maintence to clear out transactions
-    app.mempool
-        .run_maintenance(&app.state, false, HashSet::new(), 0)
-        .await;
->>>>>>> 20c9ad94
+    mempool
+        .run_maintenance(fixture.state(), false, &HashSet::new(), 0)
+        .await;
 
     // see only first tx made it in
     assert_eq!(
@@ -786,7 +735,6 @@
             rollup_id: RollupId::from([1u8; 32]),
             data: Bytes::copy_from_slice(&[1u8; 100_000]),
             fee_asset: nria().into(),
-<<<<<<< HEAD
         })
         .with_nonce(1)
         .with_signer(ALICE.clone())
@@ -795,37 +743,15 @@
 
     let mempool = fixture.mempool();
     mempool
-        .insert(tx_pass, 0, dummy_balances(0, 0), dummy_tx_costs(0, 0, 0))
-=======
-        }
-        .into()])
-        .nonce(1)
-        .chain_id("test")
-        .try_build()
-        .unwrap()
-        .sign(&alice);
-
-    app.mempool
-        .insert(
-            Arc::new(tx_pass),
-            0,
-            &mock_balances(0, 0),
-            mock_tx_cost(0, 0, 0),
-        )
->>>>>>> 20c9ad94
+        .insert(tx_pass, 0, &dummy_balances(0, 0), dummy_tx_costs(0, 0, 0))
         .await
         .unwrap();
     mempool
         .insert(
             tx_overflow,
             0,
-<<<<<<< HEAD
-            dummy_balances(0, 0),
+            &dummy_balances(0, 0),
             dummy_tx_costs(0, 0, 0),
-=======
-            &mock_balances(0, 0),
-            mock_tx_cost(0, 0, 0),
->>>>>>> 20c9ad94
         )
         .await
         .unwrap();
@@ -851,15 +777,10 @@
         .await
         .expect("too large transactions should not cause prepare proposal to fail");
 
-<<<<<<< HEAD
     // run maintenance to clear out transactions
-    mempool.run_maintenance(fixture.state(), false).await;
-=======
-    // run maintence to clear out transactions
-    app.mempool
-        .run_maintenance(&app.state, false, HashSet::new(), 0)
-        .await;
->>>>>>> 20c9ad94
+    mempool
+        .run_maintenance(fixture.state(), false, &HashSet::new(), 0)
+        .await;
 
     // see only first tx made it in
     assert_eq!(
@@ -1060,38 +981,17 @@
 }
 
 #[tokio::test]
-#[expect(
-    clippy::too_many_lines,
-    reason = "it's a test, so allow a lot of lines"
-)]
+#[expect(clippy::too_many_lines, reason = "it's a test")]
 async fn app_proposal_fingerprint_triggers_update() {
     let mut fixture = Fixture::default_initialized().await;
     let height = fixture.block_height().await.increment();
     let bridge_address = astria_address(&[99; 20]);
     let rollup_id = RollupId::from_unhashed_bytes(b"testchainid");
-<<<<<<< HEAD
     fixture
         .bridge_initializer(bridge_address)
         .with_rollup_id(rollup_id)
         .init()
         .await;
-=======
-    let asset = nria().clone();
-    let starting_index_of_action = 0;
-
-    let mut state_tx = StateDelta::new(app.state.clone());
-    state_tx
-        .put_bridge_account_rollup_id(&bridge_address, rollup_id)
-        .unwrap();
-    state_tx
-        .put_bridge_account_ibc_asset(&bridge_address, &asset)
-        .unwrap();
-    app.apply(state_tx);
-    app.prepare_commit(storage.clone(), HashSet::new())
-        .await
-        .unwrap();
-    app.commit(storage.clone()).await.unwrap();
->>>>>>> 20c9ad94
 
     // Commit after `chain_init` should clear the fingerprint
     assert_eq!(*fixture.app.execution_state.data(), ExecutionState::Unset);
@@ -1197,19 +1097,9 @@
     // - after process_proposal, fingerprint should be updated to include the block hash indicating
     //   that the proposal execution data was utilized.
     // - the finalize block fingerprint should match
-<<<<<<< HEAD
     fixture
         .mempool()
-        .insert(tx, 0, dummy_balances(0, 0), dummy_tx_costs(0, 0, 0))
-=======
-    app.mempool
-        .insert(
-            signed_tx.clone(),
-            0,
-            &mock_balances(0, 0),
-            mock_tx_cost(0, 0, 0),
-        )
->>>>>>> 20c9ad94
+        .insert(tx, 0, &dummy_balances(0, 0), dummy_tx_costs(0, 0, 0))
         .await
         .unwrap();
     fixture
@@ -1284,10 +1174,7 @@
     assert_eq!(*fixture.app.execution_state.data(), ExecutionState::Unset);
 }
 
-#[expect(
-    clippy::too_many_lines,
-    reason = "it's a test, so allow a lot of lines"
-)]
+#[expect(clippy::too_many_lines, reason = "it's a test")]
 #[tokio::test]
 async fn app_oracle_price_update_events_in_finalize_block() {
     let mut fixture = Fixture::uninitialized(None).await;
@@ -1309,16 +1196,12 @@
         .state_mut()
         .put_currency_pair_state(currency_pair.clone(), currency_pair_state)
         .unwrap();
-<<<<<<< HEAD
-    fixture.app.prepare_commit(fixture.storage()).await.unwrap();
+    fixture
+        .app
+        .prepare_commit(fixture.storage(), HashSet::new())
+        .await
+        .unwrap();
     fixture.app.commit(fixture.storage()).await.unwrap();
-=======
-    app.apply(state_tx);
-    app.prepare_commit(storage.clone(), HashSet::new())
-        .await
-        .unwrap();
-    app.commit(storage.clone()).await.unwrap();
->>>>>>> 20c9ad94
 
     let mut prices = std::collections::BTreeMap::new();
     let price = Price::new(10000i128);
