--- conflicted
+++ resolved
@@ -1,45 +1,5 @@
 ---
 source: crates/astria-sequencer/src/app/tests_breaking_changes.rs
-<<<<<<< HEAD
-assertion_line: 416
-expression: app.app_hash.as_bytes()
----
-[
-  103,
-  13,
-  179,
-  69,
-  237,
-  49,
-  29,
-  106,
-  55,
-  62,
-  20,
-  136,
-  131,
-  236,
-  155,
-  97,
-  56,
-  235,
-  14,
-  24,
-  177,
-  105,
-  30,
-  144,
-  26,
-  99,
-  132,
-  231,
-  223,
-  94,
-  112,
-  150
-]
-=======
 expression: "hex::encode(app.app_hash.as_bytes())"
 ---
-"98c35167569eba0c9cae0472a544c3a309d370e0e3eb6718307d453da62c9c2d"
->>>>>>> d91af388
+"af57521dc1ca30f1d4426b2498da27b02e206acd1422dca1c995a371c2dce6e4"