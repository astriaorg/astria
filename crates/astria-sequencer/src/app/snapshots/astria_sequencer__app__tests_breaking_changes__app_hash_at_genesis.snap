--- conflicted
+++ resolved
@@ -1,43 +1,5 @@
 ---
 source: crates/astria-sequencer/src/app/tests_breaking_changes.rs
-assertion_line: 103
 expression: "hex::encode(app.app_hash.as_bytes())"
 ---
-<<<<<<< HEAD
-[
-  156,
-  231,
-  88,
-  196,
-  202,
-  46,
-  74,
-  14,
-  247,
-  73,
-  14,
-  143,
-  163,
-  239,
-  241,
-  104,
-  133,
-  246,
-  94,
-  21,
-  30,
-  111,
-  124,
-  77,
-  215,
-  81,
-  253,
-  34,
-  41,
-  89,
-  101,
-  226
-]
-=======
-"c381c03f7d4b48beb711fd39ca3e7bdf68edcc3b443d6c44e9272032e0986b5d"
->>>>>>> d91af388
+"773b01d996aa99118a15b84b89c7585bc81a76bd86972fdfc747e4cbdb1f2707"