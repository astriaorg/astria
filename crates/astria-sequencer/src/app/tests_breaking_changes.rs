--- conflicted
+++ resolved
@@ -47,22 +47,6 @@
 };
 
 use crate::{
-<<<<<<< HEAD
-    app::test_utils::{
-        default_genesis_accounts,
-        get_alice_signing_key,
-        get_bridge_signing_key,
-        initialize_app,
-        initialize_app_with_storage,
-        proto_genesis_state,
-        transactions_with_extended_commit_info_and_commitments,
-        BOB_ADDRESS,
-        CAROL_ADDRESS,
-    },
-    authority::StateReadExt as _,
-    bridge::StateWriteExt as _,
-    test_utils::{
-=======
     app::{
         benchmark_and_test_utils::{
             default_genesis_accounts,
@@ -75,18 +59,17 @@
             get_alice_signing_key,
             get_bridge_signing_key,
             initialize_app,
+            transactions_with_extended_commit_info_and_commitments,
         },
     },
     authority::StateReadExt as _,
     benchmark_and_test_utils::{
->>>>>>> d9913bb2
         astria_address,
         astria_address_from_hex_string,
         nria,
         ASTRIA_PREFIX,
     },
     bridge::StateWriteExt as _,
-    proposal::commitment::generate_rollup_datas_commitment,
 };
 
 #[tokio::test]
