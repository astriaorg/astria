//! The tests in this file are snapshot tests that are expected to break
//! if breaking changes are made to the application, in particular,
//! any changes that can affect the state tree and thus the app hash.
//!
//! If these tests break due to snapshot mismatches, you can update the snapshots
//! with `cargo insta review`, but you MUST mark the respective PR as breaking.
//!
//! Note: there are two actions not tested here: `Ics20Withdrawal` and `IbcRelay`.
//! These are due to the extensive setup needed to test them.
//! If changes are made to the execution results of these actions, manual testing is required.

use std::{
    collections::HashMap,
    sync::Arc,
};

use astria_core::{
    primitive::v1::RollupId,
    protocol::{
        genesis::v1alpha1::Account,
        transaction::v1alpha1::{
            action::{
                BridgeLockAction,
                BridgeSudoChangeAction,
                BridgeUnlockAction,
                IbcRelayerChangeAction,
                SequenceAction,
                TransferAction,
                ValidatorUpdate,
            },
            Action,
            TransactionParams,
            UnsignedTransaction,
        },
    },
    sequencerblock::v1alpha1::block::Deposit,
<<<<<<< HEAD
    slinky::{
        market_map::v1::{
            GenesisState as MarketMapGenesisState,
            MarketMap,
            Params,
        },
        oracle::v1::GenesisState as OracleGenesisState,
    },
=======
    Protobuf,
>>>>>>> acff940a
};
use cnidarium::StateDelta;
use prost::{
    bytes::Bytes,
    Message as _,
};
use tendermint::{
    abci,
    abci::types::CommitInfo,
    block::Round,
    Hash,
    Time,
};

use crate::{
    app::test_utils::{
        default_genesis_accounts,
        get_alice_signing_key,
        get_bridge_signing_key,
        initialize_app,
        initialize_app_with_storage,
        proto_genesis_state,
        BOB_ADDRESS,
        CAROL_ADDRESS,
    },
    bridge::StateWriteExt as _,
    proposal::commitment::generate_rollup_datas_commitment,
    test_utils::{
        astria_address,
        astria_address_from_hex_string,
        nria,
        ASTRIA_PREFIX,
    },
};

<<<<<<< HEAD
/// XXX: This should be expressed in terms of `crate::app::test_utils::unchecked_genesis_state` to
/// be consistent everywhere. `get_alice_signing_key` already is, why not this?
fn unchecked_genesis_state() -> UncheckedGenesisState {
    let alice = get_alice_signing_key();
    let alice_address = astria_address(&alice.address_bytes());
    UncheckedGenesisState {
        accounts: vec![],
        address_prefixes: AddressPrefixes {
            base: ASTRIA_PREFIX.into(),
        },
        authority_sudo_address: alice_address,
        ibc_sudo_address: alice_address,
        ibc_relayer_addresses: vec![],
        native_asset_base_denomination: nria(),
        ibc_params: IBCParameters::default(),
        allowed_fee_assets: vec![nria().into()],
        fees: default_fees(),
        market_map: MarketMapGenesisState {
            market_map: MarketMap {
                markets: std::collections::HashMap::new(),
            },
            last_updated: 0,
            params: Params {
                market_authorities: vec![],
                admin: alice_address,
            },
        },
        oracle: OracleGenesisState {
            currency_pair_genesis: vec![],
            next_id: 0,
        },
    }
}

=======
>>>>>>> acff940a
#[tokio::test]
async fn app_genesis_snapshot() {
    let app = initialize_app(None, vec![]).await;
    insta::assert_json_snapshot!(app.app_hash.as_bytes());
}

#[tokio::test]
async fn app_finalize_block_snapshot() {
    let alice = get_alice_signing_key();
    let (mut app, storage) = initialize_app_with_storage(None, vec![]).await;

    let bridge_address = astria_address(&[99; 20]);
    let rollup_id = RollupId::from_unhashed_bytes(b"testchainid");

    let mut state_tx = StateDelta::new(app.state.clone());
    state_tx.put_bridge_account_rollup_id(bridge_address, &rollup_id);
    state_tx
        .put_bridge_account_ibc_asset(bridge_address, nria())
        .unwrap();
    app.apply(state_tx);

    // the state changes must be committed, as `finalize_block` will execute the
    // changes on the latest snapshot, not the app's `StateDelta`.
    app.prepare_commit(storage.clone()).await.unwrap();
    app.commit(storage.clone()).await;

    let amount = 100;
    let lock_action = BridgeLockAction {
        to: bridge_address,
        amount,
        asset: nria().into(),
        fee_asset: nria().into(),
        destination_chain_address: "nootwashere".to_string(),
    };
    let sequence_action = SequenceAction {
        rollup_id,
        data: Bytes::from_static(b"hello world"),
        fee_asset: nria().into(),
    };
    let tx = UnsignedTransaction {
        params: TransactionParams::builder()
            .nonce(0)
            .chain_id("test")
            .build(),
        actions: vec![lock_action.into(), sequence_action.into()],
    };

    let signed_tx = tx.into_signed(&alice);

    let expected_deposit = Deposit::new(
        bridge_address,
        rollup_id,
        amount,
        nria().into(),
        "nootwashere".to_string(),
    );
    let deposits = HashMap::from_iter(vec![(rollup_id, vec![expected_deposit.clone()])]);
    let commitments = generate_rollup_datas_commitment(&[signed_tx.clone()], deposits.clone());

    let extended_commit_info: tendermint_proto::abci::ExtendedCommitInfo =
        tendermint::abci::types::ExtendedCommitInfo {
            round: 0u16.into(),
            votes: vec![],
        }
        .into();
    let bytes = extended_commit_info.encode_to_vec();
    let mut txs_with_commit_info = vec![bytes.into()];
    txs_with_commit_info
        .extend(commitments.into_transactions(vec![signed_tx.to_raw().encode_to_vec().into()]));

    let timestamp = Time::unix_epoch();
    let block_hash = Hash::try_from([99u8; 32].to_vec()).unwrap();
    let finalize_block = abci::request::FinalizeBlock {
        hash: block_hash,
        height: 1u32.into(),
        time: timestamp,
        next_validators_hash: Hash::default(),
        proposer_address: [0u8; 20].to_vec().try_into().unwrap(),
        txs: txs_with_commit_info,
        decided_last_commit: CommitInfo {
            votes: vec![],
            round: Round::default(),
        },
        misbehavior: vec![],
    };

    app.finalize_block(finalize_block.clone(), storage.clone())
        .await
        .unwrap();
    app.commit(storage.clone()).await;
    insta::assert_json_snapshot!(app.app_hash.as_bytes());
}

// Note: this tests every action except for `Ics20Withdrawal` and `IbcRelay`.
//
// If new actions are added to the app, they must be added to this test,
// and the respective PR must be marked as breaking.
#[allow(clippy::too_many_lines)]
#[tokio::test]
async fn app_execute_transaction_with_every_action_snapshot() {
    use astria_core::protocol::transaction::v1alpha1::action::{
        FeeAssetChangeAction,
        InitBridgeAccountAction,
        SudoAddressChangeAction,
    };

    let alice = get_alice_signing_key();
    let bridge = get_bridge_signing_key();
    let bridge_address = astria_address(&bridge.address_bytes());
    let bob_address = astria_address_from_hex_string(BOB_ADDRESS);
    let carol_address = astria_address_from_hex_string(CAROL_ADDRESS);

    let accounts = {
        let mut acc = default_genesis_accounts();
        acc.push(Account {
            address: bridge_address,
            balance: 1_000_000_000,
        });
        acc.into_iter().map(Protobuf::into_raw).collect()
    };
    let genesis_state = astria_core::generated::protocol::genesis::v1alpha1::GenesisAppState {
        accounts,
        authority_sudo_address: Some(alice.try_address(ASTRIA_PREFIX).unwrap().to_raw()),
        ibc_sudo_address: Some(alice.try_address(ASTRIA_PREFIX).unwrap().to_raw()),
        ..proto_genesis_state()
    }
    .try_into()
    .unwrap();
    let (mut app, storage) = initialize_app_with_storage(Some(genesis_state), vec![]).await;

    // setup for ValidatorUpdate action
    let update = ValidatorUpdate {
        power: 100,
        verification_key: crate::test_utils::verification_key(1),
    };

    let rollup_id = RollupId::from_unhashed_bytes(b"testchainid");

    let tx = UnsignedTransaction {
        params: TransactionParams::builder()
            .nonce(0)
            .chain_id("test")
            .build(),
        actions: vec![
            TransferAction {
                to: bob_address,
                amount: 333_333,
                asset: nria().into(),
                fee_asset: nria().into(),
            }
            .into(),
            SequenceAction {
                rollup_id: RollupId::from_unhashed_bytes(b"testchainid"),
                data: Bytes::from_static(b"hello world"),
                fee_asset: nria().into(),
            }
            .into(),
            Action::ValidatorUpdate(update.clone()),
            IbcRelayerChangeAction::Addition(bob_address).into(),
            IbcRelayerChangeAction::Addition(carol_address).into(),
            IbcRelayerChangeAction::Removal(bob_address).into(),
            // TODO: should fee assets be stored in state?
            FeeAssetChangeAction::Addition("test-0".parse().unwrap()).into(),
            FeeAssetChangeAction::Addition("test-1".parse().unwrap()).into(),
            FeeAssetChangeAction::Removal("test-0".parse().unwrap()).into(),
            SudoAddressChangeAction {
                new_address: bob_address,
            }
            .into(),
        ],
    };

    let signed_tx = Arc::new(tx.into_signed(&alice));
    app.execute_transaction(signed_tx).await.unwrap();

    let tx = UnsignedTransaction {
        params: TransactionParams::builder()
            .nonce(0)
            .chain_id("test")
            .build(),
        actions: vec![
            InitBridgeAccountAction {
                rollup_id,
                asset: nria().into(),
                fee_asset: nria().into(),
                sudo_address: None,
                withdrawer_address: None,
            }
            .into(),
        ],
    };
    let signed_tx = Arc::new(tx.into_signed(&bridge));
    app.execute_transaction(signed_tx).await.unwrap();

    let tx = UnsignedTransaction {
        params: TransactionParams::builder()
            .chain_id("test")
            .nonce(1)
            .build(),
        actions: vec![
            BridgeLockAction {
                to: bridge_address,
                amount: 100,
                asset: nria().into(),
                fee_asset: nria().into(),
                destination_chain_address: "nootwashere".to_string(),
            }
            .into(),
            BridgeUnlockAction {
                to: bob_address,
                amount: 10,
                fee_asset: nria().into(),
                memo: "{}".into(),
                bridge_address: astria_address(&bridge.address_bytes()),
            }
            .into(),
            BridgeSudoChangeAction {
                bridge_address,
                new_sudo_address: Some(bob_address),
                new_withdrawer_address: Some(bob_address),
                fee_asset: nria().into(),
            }
            .into(),
        ],
    };

    let signed_tx = Arc::new(tx.into_signed(&bridge));
    app.execute_transaction(signed_tx).await.unwrap();

    app.prepare_commit(storage.clone()).await.unwrap();
    app.commit(storage.clone()).await;

    insta::assert_json_snapshot!(app.app_hash.as_bytes());
}<|MERGE_RESOLUTION|>--- conflicted
+++ resolved
@@ -34,18 +34,7 @@
         },
     },
     sequencerblock::v1alpha1::block::Deposit,
-<<<<<<< HEAD
-    slinky::{
-        market_map::v1::{
-            GenesisState as MarketMapGenesisState,
-            MarketMap,
-            Params,
-        },
-        oracle::v1::GenesisState as OracleGenesisState,
-    },
-=======
     Protobuf,
->>>>>>> acff940a
 };
 use cnidarium::StateDelta;
 use prost::{
@@ -81,43 +70,6 @@
     },
 };
 
-<<<<<<< HEAD
-/// XXX: This should be expressed in terms of `crate::app::test_utils::unchecked_genesis_state` to
-/// be consistent everywhere. `get_alice_signing_key` already is, why not this?
-fn unchecked_genesis_state() -> UncheckedGenesisState {
-    let alice = get_alice_signing_key();
-    let alice_address = astria_address(&alice.address_bytes());
-    UncheckedGenesisState {
-        accounts: vec![],
-        address_prefixes: AddressPrefixes {
-            base: ASTRIA_PREFIX.into(),
-        },
-        authority_sudo_address: alice_address,
-        ibc_sudo_address: alice_address,
-        ibc_relayer_addresses: vec![],
-        native_asset_base_denomination: nria(),
-        ibc_params: IBCParameters::default(),
-        allowed_fee_assets: vec![nria().into()],
-        fees: default_fees(),
-        market_map: MarketMapGenesisState {
-            market_map: MarketMap {
-                markets: std::collections::HashMap::new(),
-            },
-            last_updated: 0,
-            params: Params {
-                market_authorities: vec![],
-                admin: alice_address,
-            },
-        },
-        oracle: OracleGenesisState {
-            currency_pair_genesis: vec![],
-            next_id: 0,
-        },
-    }
-}
-
-=======
->>>>>>> acff940a
 #[tokio::test]
 async fn app_genesis_snapshot() {
     let app = initialize_app(None, vec![]).await;
