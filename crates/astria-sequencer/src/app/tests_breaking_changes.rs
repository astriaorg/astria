--- conflicted
+++ resolved
@@ -26,11 +26,8 @@
                 FeeChange,
                 FeeChangeAction,
                 IbcRelayerChangeAction,
-<<<<<<< HEAD
                 Ics20Withdrawal,
-=======
                 IbcSudoChangeAction,
->>>>>>> 2da3a488
                 SequenceAction,
                 TransferAction,
                 ValidatorUpdate,
@@ -236,7 +233,6 @@
             FeeAssetChangeAction::Addition("test-0".parse().unwrap()).into(),
             FeeAssetChangeAction::Addition("test-1".parse().unwrap()).into(),
             FeeAssetChangeAction::Removal("test-0".parse().unwrap()).into(),
-<<<<<<< HEAD
         ])
         .nonce(1)
         .chain_id("test")
@@ -245,12 +241,10 @@
 
     let tx_sudo = UnsignedTransaction::builder()
         .actions(vec![
-=======
             IbcSudoChangeAction {
                 new_address: bob_address,
             }
             .into(),
->>>>>>> 2da3a488
             SudoAddressChangeAction {
                 new_address: bob_address,
             }
