//! The tests in this file are snapshot tests that are expected to break
//! if breaking changes are made to the application, in particular,
//! any changes that can affect the state tree and thus the app hash.
//!
//! If these tests break due to snapshot mismatches, you can update the snapshots
//! with `cargo insta review`, but you MUST mark the respective PR as breaking.
//!
//! Note: there are two actions not tested here: `Ics20Withdrawal` and `IbcRelay`.
//! These are due to the extensive setup needed to test them.
//! If changes are made to the execution results of these actions, manual testing is required.

use std::{
    collections::HashMap,
    str::FromStr as _,
    sync::Arc,
};

use astria_core::{
    oracles::price_feed::{
        market_map::v2::Market,
        types::v2::CurrencyPair,
    },
    primitive::v1::{
        Address,
        RollupId,
    },
    protocol::{
        genesis::v1::Account,
        transaction::v1::{
            action::{
                BridgeLock,
                BridgeSudoChange,
                BridgeUnlock,
                CurrencyPairsChange,
                FeeAssetChange,
                IbcRelayerChange,
                IbcSudoChange,
<<<<<<< HEAD
                MarketsChange,
=======
                InitBridgeAccount,
                MarketMapChange,
                PriceFeed,
>>>>>>> d91af388
                RollupDataSubmission,
                SudoAddressChange,
                Transfer,
                ValidatorUpdate,
            },
            Action,
            TransactionBody,
        },
    },
    sequencerblock::v1::block::Deposit,
    Protobuf,
};
use cnidarium::StateDelta;
use prost::bytes::Bytes;
use tendermint::{
    abci,
    abci::types::CommitInfo,
    block::Round,
    Hash,
    Time,
};

use crate::{
    app::{
        benchmark_and_test_utils::{
            default_genesis_accounts,
            proto_genesis_state,
            AppInitializer,
            BOB_ADDRESS,
            CAROL_ADDRESS,
            JUDY_ADDRESS,
        },
        test_utils::{
            get_alice_signing_key,
            get_bridge_signing_key,
            get_judy_signing_key,
            run_until_aspen_applied,
            transactions_with_extended_commit_info_and_commitments,
        },
    },
    authority::StateReadExt as _,
    benchmark_and_test_utils::{
        astria_address,
        astria_address_from_hex_string,
        nria,
        ASTRIA_PREFIX,
    },
    bridge::StateWriteExt as _,
    test_utils::example_ticker_from_currency_pair,
};

#[tokio::test]
async fn app_genesis_snapshot() {
    let (app, _storage) = AppInitializer::new().init().await;
    insta::assert_json_snapshot!("app_hash_at_genesis", hex::encode(app.app_hash.as_bytes()));
}

#[tokio::test]
async fn app_finalize_block_snapshot() {
    let alice = get_alice_signing_key();
    let (mut app, storage) = AppInitializer::new().init().await;
    let height = run_until_aspen_applied(&mut app, storage.clone()).await;

    let bridge_address = astria_address(&[99; 20]);
    let rollup_id = RollupId::from_unhashed_bytes(b"testchainid");
    let starting_index_of_action = 0;

    let mut state_tx = StateDelta::new(app.state.clone());
    state_tx
        .put_bridge_account_rollup_id(&bridge_address, rollup_id)
        .unwrap();
    state_tx
        .put_bridge_account_ibc_asset(&bridge_address, nria())
        .unwrap();
    app.apply(state_tx);

    // the state changes must be committed, as `finalize_block` will execute the
    // changes on the latest snapshot, not the app's `StateDelta`.
    app.prepare_commit(storage.clone()).await.unwrap();
    app.commit(storage.clone()).await.unwrap();

    let amount = 100;
    let lock_action = BridgeLock {
        to: bridge_address,
        amount,
        asset: nria().into(),
        fee_asset: nria().into(),
        destination_chain_address: "nootwashere".to_string(),
    };
    let rollup_data_submission = RollupDataSubmission {
        rollup_id,
        data: Bytes::from_static(b"hello world"),
        fee_asset: nria().into(),
    };

    let tx = TransactionBody::builder()
        .actions(vec![lock_action.into(), rollup_data_submission.into()])
        .chain_id("test")
        .try_build()
        .unwrap();

    let signed_tx = tx.sign(&alice);

    let expected_deposit = Deposit {
        bridge_address,
        rollup_id,
        amount,
        asset: nria().into(),
        destination_chain_address: "nootwashere".to_string(),
        source_transaction_id: signed_tx.id(),
        source_action_index: starting_index_of_action,
    };
    let deposits = HashMap::from_iter(vec![(rollup_id, vec![expected_deposit.clone()])]);

    let timestamp = Time::unix_epoch();
    let block_hash = Hash::try_from([99u8; 32].to_vec()).unwrap();
    let finalize_block = abci::request::FinalizeBlock {
        hash: block_hash,
        height,
        time: timestamp,
        next_validators_hash: Hash::default(),
        proposer_address: [0u8; 20].to_vec().try_into().unwrap(),
        txs: transactions_with_extended_commit_info_and_commitments(
            height,
            &[Arc::new(signed_tx)],
            Some(deposits),
        ),
        decided_last_commit: CommitInfo {
            votes: vec![],
            round: Round::default(),
        },
        misbehavior: vec![],
    };

    app.finalize_block(finalize_block.clone(), storage.clone())
        .await
        .unwrap();
    app.commit(storage.clone()).await.unwrap();
    insta::assert_json_snapshot!(
        "app_hash_finalize_block",
        hex::encode(app.app_hash.as_bytes())
    );
}

// Note: this tests every action except for `Ics20Withdrawal` and `IbcRelay`.
//
// If new actions are added to the app, they must be added to this test,
// and the respective PR must be marked as breaking.
#[expect(clippy::too_many_lines, reason = "it's a test")]
#[tokio::test]
async fn app_execute_transaction_with_every_action_snapshot() {
    let alice = get_alice_signing_key();
    let bridge = get_bridge_signing_key();
    let bridge_withdrawer = get_judy_signing_key();
    let bridge_address = astria_address(&bridge.address_bytes());
    let bob_address = astria_address_from_hex_string(BOB_ADDRESS);
    let carol_address = astria_address_from_hex_string(CAROL_ADDRESS);
    let bridge_withdrawer_address = astria_address_from_hex_string(JUDY_ADDRESS);

    let accounts = {
        let mut acc = default_genesis_accounts();
        acc.push(Account {
            address: bridge_address,
            balance: 1_000_000_000,
        });
        acc.push(Account {
            address: bridge_withdrawer_address,
            balance: 1_000_000_000,
        });
        acc.into_iter().map(Protobuf::into_raw).collect()
    };
    let genesis_state = astria_core::generated::astria::protocol::genesis::v1::GenesisAppState {
        accounts,
        authority_sudo_address: Some(
            Address::builder()
                .prefix(ASTRIA_PREFIX)
                .array(alice.address_bytes())
                .try_build()
                .unwrap()
                .to_raw(),
        ),
        ibc_sudo_address: Some(
            Address::builder()
                .prefix(ASTRIA_PREFIX)
                .array(alice.address_bytes())
                .try_build()
                .unwrap()
                .to_raw(),
        ),
        ..proto_genesis_state()
    }
    .try_into()
    .unwrap();
    let (mut app, storage) = AppInitializer::new()
        .with_genesis_state(genesis_state)
        .init()
        .await;
    let height = run_until_aspen_applied(&mut app, storage.clone()).await;

    // setup for ValidatorUpdate action
    let update = ValidatorUpdate {
        power: 100,
        verification_key: crate::benchmark_and_test_utils::verification_key(1),
    };

    let rollup_id = RollupId::from_unhashed_bytes(b"testchainid");

    let tx_bundleable_general = TransactionBody::builder()
        .actions(vec![
            Transfer {
                to: bob_address,
                amount: 333_333,
                asset: nria().into(),
                fee_asset: nria().into(),
            }
            .into(),
            RollupDataSubmission {
                rollup_id: RollupId::from_unhashed_bytes(b"testchainid"),
                data: Bytes::from_static(b"hello world"),
                fee_asset: nria().into(),
            }
            .into(),
            Action::ValidatorUpdate(update.clone()),
        ])
        .chain_id("test")
        .try_build()
        .unwrap();

    let currency_pair_tia = CurrencyPair::from_str("TIA/USD").unwrap();
    let currency_pair_eth = CurrencyPair::from_str("ETH/USD").unwrap();
    let tx_bundleable_sudo = TransactionBody::builder()
        .actions(vec![
            IbcRelayerChange::Addition(bob_address).into(),
            IbcRelayerChange::Addition(carol_address).into(),
            IbcRelayerChange::Removal(bob_address).into(),
            FeeAssetChange::Addition("test-0".parse().unwrap()).into(),
            FeeAssetChange::Addition("test-1".parse().unwrap()).into(),
            FeeAssetChange::Removal("test-0".parse().unwrap()).into(),
            CurrencyPairsChange::Addition(vec![
                currency_pair_tia.clone(),
                currency_pair_eth.clone(),
            ])
            .into(),
            CurrencyPairsChange::Removal(vec![currency_pair_eth.clone()]).into(),
            MarketsChange::Creation(vec![Market {
                ticker: example_ticker_from_currency_pair(
                    "testAssetOne",
                    "testAssetTwo",
                    "create market".to_string(),
                ),
                provider_configs: vec![],
            }])
            .into(),
            MarketsChange::Update(vec![Market {
                ticker: example_ticker_from_currency_pair(
                    "testAssetOne",
                    "testAssetTwo",
                    "update market".to_string(),
                ),
                provider_configs: vec![],
            }])
            .into(),
            MarketsChange::Removal(vec![Market {
                ticker: example_ticker_from_currency_pair(
                    "testAssetOne",
                    "testAssetTwo",
                    "remove market".to_string(),
                ),
                provider_configs: vec![],
            }])
            .into(),
        ])
        .nonce(1)
        .chain_id("test")
        .try_build()
        .unwrap();

    let tx_sudo_ibc = TransactionBody::builder()
        .actions(vec![IbcSudoChange {
            new_address: bob_address,
        }
        .into()])
        .nonce(2)
        .chain_id("test")
        .try_build()
        .unwrap();

    let tx_sudo = TransactionBody::builder()
        .actions(vec![SudoAddressChange {
            new_address: bob_address,
        }
        .into()])
        .nonce(3)
        .chain_id("test")
        .try_build()
        .unwrap();

    let signed_tx_general_bundleable = Arc::new(tx_bundleable_general.sign(&alice));
    app.execute_transaction(signed_tx_general_bundleable)
        .await
        .unwrap();

    let signed_tx_sudo_bundleable = Arc::new(tx_bundleable_sudo.sign(&alice));
    app.execute_transaction(signed_tx_sudo_bundleable)
        .await
        .unwrap();

    let signed_tx_sudo_ibc = Arc::new(tx_sudo_ibc.sign(&alice));
    app.execute_transaction(signed_tx_sudo_ibc).await.unwrap();

    let signed_tx_sudo = Arc::new(tx_sudo.sign(&alice));
    app.execute_transaction(signed_tx_sudo).await.unwrap();

    let tx = TransactionBody::builder()
        .actions(vec![InitBridgeAccount {
            rollup_id,
            asset: nria().into(),
            fee_asset: nria().into(),
            sudo_address: None,
            withdrawer_address: Some(bridge_withdrawer_address),
        }
        .into()])
        .chain_id("test")
        .try_build()
        .unwrap();
    let signed_tx = Arc::new(tx.sign(&bridge));
    app.execute_transaction(signed_tx).await.unwrap();

    let tx_bridge_bundleable = TransactionBody::builder()
        .actions(vec![
            BridgeLock {
                to: bridge_address,
                amount: 100,
                asset: nria().into(),
                fee_asset: nria().into(),
                destination_chain_address: "nootwashere".to_string(),
            }
            .into(),
            BridgeUnlock {
                to: bob_address,
                amount: 10,
                fee_asset: nria().into(),
                memo: String::new(),
                bridge_address,
                rollup_block_number: 1,
                rollup_withdrawal_event_id: "a-rollup-defined-hash".to_string(),
            }
            .into(),
        ])
        .chain_id("test")
        .try_build()
        .unwrap();

    let signed_tx = Arc::new(tx_bridge_bundleable.sign(&bridge_withdrawer));
    app.execute_transaction(signed_tx).await.unwrap();

    let tx_bridge = TransactionBody::builder()
        .actions(vec![BridgeSudoChange {
            bridge_address,
            new_sudo_address: Some(bob_address),
            new_withdrawer_address: Some(bob_address),
            fee_asset: nria().into(),
        }
        .into()])
        .nonce(1)
        .chain_id("test")
        .try_build()
        .unwrap();

    let signed_tx = Arc::new(tx_bridge.sign(&bridge));
    app.execute_transaction(signed_tx).await.unwrap();

    let sudo_address = app.state.get_sudo_address().await.unwrap();
    app.end_block(height.value(), &sudo_address).await.unwrap();

    app.prepare_commit(storage.clone()).await.unwrap();
    app.commit(storage.clone()).await.unwrap();

    insta::assert_json_snapshot!(
        "app_hash_execute_every_action",
        hex::encode(app.app_hash.as_bytes())
    );
}<|MERGE_RESOLUTION|>--- conflicted
+++ resolved
@@ -35,13 +35,8 @@
                 FeeAssetChange,
                 IbcRelayerChange,
                 IbcSudoChange,
-<<<<<<< HEAD
+                InitBridgeAccount,
                 MarketsChange,
-=======
-                InitBridgeAccount,
-                MarketMapChange,
-                PriceFeed,
->>>>>>> d91af388
                 RollupDataSubmission,
                 SudoAddressChange,
                 Transfer,
