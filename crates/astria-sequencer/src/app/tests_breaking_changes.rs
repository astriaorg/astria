--- conflicted
+++ resolved
@@ -76,11 +76,7 @@
         test_utils::{
             get_alice_signing_key,
             get_bridge_signing_key,
-<<<<<<< HEAD
-=======
             get_judy_signing_key,
-            initialize_app,
->>>>>>> e252f79f
             transactions_with_extended_commit_info_and_commitments,
         },
     },
