--- conflicted
+++ resolved
@@ -97,15 +97,12 @@
 
     // the state changes must be committed, as `finalize_block` will execute the
     // changes on the latest snapshot, not the app's `StateDelta`.
-<<<<<<< HEAD
-    fixture.app.prepare_commit(fixture.storage()).await.unwrap();
+    fixture
+        .app
+        .prepare_commit(fixture.storage(), HashSet::new())
+        .await
+        .unwrap();
     fixture.app.commit(fixture.storage()).await.unwrap();
-=======
-    app.prepare_commit(storage.clone(), HashSet::new())
-        .await
-        .unwrap();
-    app.commit(storage.clone()).await.unwrap();
->>>>>>> 20c9ad94
 
     let amount = 100;
     let lock_action = BridgeLock {
@@ -363,15 +360,12 @@
         .await
         .unwrap();
 
-<<<<<<< HEAD
-    fixture.app.prepare_commit(fixture.storage()).await.unwrap();
+    fixture
+        .app
+        .prepare_commit(fixture.storage(), HashSet::new())
+        .await
+        .unwrap();
     fixture.app.commit(fixture.storage()).await.unwrap();
-=======
-    app.prepare_commit(storage.clone(), HashSet::new())
-        .await
-        .unwrap();
-    app.commit(storage.clone()).await.unwrap();
->>>>>>> 20c9ad94
 
     insta::assert_json_snapshot!(
         "app_hash_execute_every_action",
