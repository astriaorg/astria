--- conflicted
+++ resolved
@@ -128,13 +128,8 @@
     };
     let sequence_action = SequenceAction {
         rollup_id,
-<<<<<<< HEAD
         data: Bytes::from_static(b"hello world"),
-        fee_asset: asset.clone(),
-=======
-        data: b"hello world".to_vec(),
         fee_asset: nria().into(),
->>>>>>> be139d55
     };
     let tx = UnsignedTransaction {
         params: TransactionParams::builder()
@@ -234,13 +229,8 @@
             .into(),
             SequenceAction {
                 rollup_id: RollupId::from_unhashed_bytes(b"testchainid"),
-<<<<<<< HEAD
                 data: Bytes::from_static(b"hello world"),
-                fee_asset: asset.clone(),
-=======
-                data: b"hello world".to_vec(),
-                fee_asset: nria().into(),
->>>>>>> be139d55
+                fee_asset: nria().into(),
             }
             .into(),
             Action::ValidatorUpdate(update.clone()),
