--- conflicted
+++ resolved
@@ -227,17 +227,14 @@
             }
             .into(),
             Action::ValidatorUpdate(update.clone()),
-<<<<<<< HEAD
+        ])
+        .chain_id("test")
+        .try_build()
+        .unwrap();
+
+    let tx_bundleable_sudo = UnsignedTransaction::builder()
+        .actions(vec![
             Action::ValidatorUpdateWithName(update_with_name.clone()).into(),
-=======
-        ])
-        .chain_id("test")
-        .try_build()
-        .unwrap();
-
-    let tx_bundleable_sudo = UnsignedTransaction::builder()
-        .actions(vec![
->>>>>>> 6d9eb288
             IbcRelayerChangeAction::Addition(bob_address).into(),
             IbcRelayerChangeAction::Addition(carol_address).into(),
             IbcRelayerChangeAction::Removal(bob_address).into(),
