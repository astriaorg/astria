--- conflicted
+++ resolved
@@ -31,16 +31,8 @@
     Protobuf,
 };
 use astria_eyre::eyre::WrapErr as _;
-<<<<<<< HEAD
 use cnidarium::StateDelta;
-=======
-use cnidarium::{
-    Snapshot,
-    StateDelta,
-    Storage,
-};
 use penumbra_ibc::IbcRelay;
->>>>>>> 903e1f3c
 use telemetry::Metrics as _;
 
 use crate::{
@@ -281,215 +273,88 @@
         .unwrap();
 
     // setup tx fees
-<<<<<<< HEAD
-    // setup tx fees
-    let transfer_fees = TransferFeeComponents {
-        base: 0,
-        multiplier: 0,
-    };
-    state_delta
-        .put_transfer_fees(transfer_fees)
-        .wrap_err("failed to initiate transfer fee components")
-        .unwrap();
-
-    let rollup_data_submission_fees = RollupDataSubmissionFeeComponents {
-        base: MOCK_SEQUENCE_FEE,
-        multiplier: 0,
-    };
-    state_delta
-        .put_rollup_data_submission_fees(rollup_data_submission_fees)
-        .wrap_err("failed to initiate sequence action fee components")
-        .unwrap();
-
-    let ics20_withdrawal_fees = Ics20WithdrawalFeeComponents {
-        base: 0,
-        multiplier: 0,
-    };
-    state_delta
-        .put_ics20_withdrawal_fees(ics20_withdrawal_fees)
-        .wrap_err("failed to initiate ics20 withdrawal fee components")
-        .unwrap();
-
-    let init_bridge_account_fees = InitBridgeAccountFeeComponents {
-        base: 0,
-        multiplier: 0,
-    };
-    state_delta
-        .put_init_bridge_account_fees(init_bridge_account_fees)
-        .wrap_err("failed to initiate init bridge account fee components")
-        .unwrap();
-
-    let bridge_lock_fees = BridgeLockFeeComponents {
-        base: 0,
-        multiplier: 0,
-    };
-    state_delta
-        .put_bridge_lock_fees(bridge_lock_fees)
-        .wrap_err("failed to initiate bridge lock fee components")
-        .unwrap();
-
-    let bridge_unlock_fees = BridgeUnlockFeeComponents {
-        base: 0,
-        multiplier: 0,
-    };
-    state_delta
-        .put_bridge_unlock_fees(bridge_unlock_fees)
-        .wrap_err("failed to initiate bridge unlock fee components")
-        .unwrap();
-
-    let bridge_sudo_change_fees = BridgeSudoChangeFeeComponents {
-        base: 0,
-        multiplier: 0,
-    };
-    state_delta
-        .put_bridge_sudo_change_fees(bridge_sudo_change_fees)
-        .wrap_err("failed to initiate bridge sudo change fee components")
-        .unwrap();
-
-    let ibc_relay_fees = IbcRelayFeeComponents {
-        base: 0,
-        multiplier: 0,
-    };
-    state_delta
-        .put_ibc_relay_fees(ibc_relay_fees)
-        .wrap_err("failed to initiate ibc relay fee components")
-        .unwrap();
-
-    let validator_update_fees = ValidatorUpdateFeeComponents {
-        base: 0,
-        multiplier: 0,
-    };
-    state_delta
-        .put_validator_update_fees(validator_update_fees)
-        .wrap_err("failed to initiate validator update fee components")
-        .unwrap();
-
-    let fee_asset_change_fees = FeeAssetChangeFeeComponents {
-        base: 0,
-        multiplier: 0,
-    };
-    state_delta
-        .put_fee_asset_change_fees(fee_asset_change_fees)
-        .wrap_err("failed to initiate fee asset change fee components")
-        .unwrap();
-
-    let fee_change_fees = FeeChangeFeeComponents {
-        base: 0,
-        multiplier: 0,
-    };
-    state_delta
-        .put_fee_change_fees(fee_change_fees)
-        .wrap_err("failed to initiate fee change fees fee components")
-        .unwrap();
-
-    let ibc_relayer_change_fees = IbcRelayerChangeFeeComponents {
-        base: 0,
-        multiplier: 0,
-    };
-    state_delta
-        .put_ibc_relayer_change_fees(ibc_relayer_change_fees)
-        .wrap_err("failed to initiate ibc relayer change fee components")
-        .unwrap();
-
-    let sudo_address_change_fees = SudoAddressChangeFeeComponents {
-        base: 0,
-        multiplier: 0,
-    };
-    state_delta
-        .put_sudo_address_change_fees(sudo_address_change_fees)
-        .wrap_err("failed to initiate sudo address change fee components")
-        .unwrap();
-
-    let ibc_sudo_change_fees = IbcSudoChangeFeeComponents {
-        base: 0,
-        multiplier: 0,
-    };
-    state_delta
-        .put_ibc_sudo_change_fees(ibc_sudo_change_fees)
-=======
     let transfer_fees = FeeComponents::<Transfer>::new(0, 0);
-    state
+    state_delta
         .put_fees(transfer_fees)
         .wrap_err("failed to initiate transfer fee components")
         .unwrap();
 
     let rollup_data_submission_fees =
         FeeComponents::<RollupDataSubmission>::new(MOCK_SEQUENCE_FEE, 0);
-    state
+    state_delta
         .put_fees(rollup_data_submission_fees)
         .wrap_err("failed to initiate rollup data submission fee components")
         .unwrap();
 
     let ics20_withdrawal_fees = FeeComponents::<Ics20Withdrawal>::new(0, 0);
-    state
+    state_delta
         .put_fees(ics20_withdrawal_fees)
         .wrap_err("failed to initiate ics20 withdrawal fee components")
         .unwrap();
 
     let init_bridge_account_fees = FeeComponents::<InitBridgeAccount>::new(0, 0);
-    state
+    state_delta
         .put_fees(init_bridge_account_fees)
         .wrap_err("failed to initiate init bridge account fee components")
         .unwrap();
 
     let bridge_lock_fees = FeeComponents::<BridgeLock>::new(0, 0);
-    state
+    state_delta
         .put_fees(bridge_lock_fees)
         .wrap_err("failed to initiate bridge lock fee components")
         .unwrap();
 
     let bridge_unlock_fees = FeeComponents::<BridgeUnlock>::new(0, 0);
-    state
+    state_delta
         .put_fees(bridge_unlock_fees)
         .wrap_err("failed to initiate bridge unlock fee components")
         .unwrap();
 
     let bridge_sudo_change_fees = FeeComponents::<BridgeSudoChange>::new(0, 0);
-    state
+    state_delta
         .put_fees(bridge_sudo_change_fees)
         .wrap_err("failed to initiate bridge sudo change fee components")
         .unwrap();
 
     let ibc_relay_fees = FeeComponents::<IbcRelay>::new(0, 0);
-    state
+    state_delta
         .put_fees(ibc_relay_fees)
         .wrap_err("failed to initiate ibc relay fee components")
         .unwrap();
 
     let validator_update_fees = FeeComponents::<ValidatorUpdate>::new(0, 0);
-    state
+    state_delta
         .put_fees(validator_update_fees)
         .wrap_err("failed to initiate validator update fee components")
         .unwrap();
 
     let fee_asset_change_fees = FeeComponents::<FeeAssetChange>::new(0, 0);
-    state
+    state_delta
         .put_fees(fee_asset_change_fees)
         .wrap_err("failed to initiate fee asset change fee components")
         .unwrap();
 
     let fee_change_fees = FeeComponents::<FeeChange>::new(0, 0);
-    state
+    state_delta
         .put_fees(fee_change_fees)
         .wrap_err("failed to initiate fee change fees fee components")
         .unwrap();
 
     let ibc_relayer_change_fees = FeeComponents::<IbcRelayerChange>::new(0, 0);
-    state
+    state_delta
         .put_fees(ibc_relayer_change_fees)
         .wrap_err("failed to initiate ibc relayer change fee components")
         .unwrap();
 
     let sudo_address_change_fees = FeeComponents::<SudoAddressChange>::new(0, 0);
-    state
+    state_delta
         .put_fees(sudo_address_change_fees)
         .wrap_err("failed to initiate sudo address change fee components")
         .unwrap();
 
     let ibc_sudo_change_fees = FeeComponents::<IbcSudoChange>::new(0, 0);
-    state
+    state_delta
         .put_fees(ibc_sudo_change_fees)
->>>>>>> 903e1f3c
         .wrap_err("failed to initiate ibc sudo change fee components")
         .unwrap();
 
