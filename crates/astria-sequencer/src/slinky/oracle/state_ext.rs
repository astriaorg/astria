--- conflicted
+++ resolved
@@ -7,13 +7,6 @@
     },
 };
 
-<<<<<<< HEAD
-=======
-use anyhow::{
-    Context as _,
-    Result,
-};
->>>>>>> dca2e526
 use astria_core::slinky::{
     oracle::v1::{
         CurrencyPairState,
@@ -28,7 +21,6 @@
 use astria_eyre::{
     anyhow_to_eyre,
     eyre::{
-        bail,
         ContextCompat as _,
         Result,
         WrapErr as _,
@@ -50,7 +42,10 @@
 mod in_state {
     //! Contains all borsh datatypes that are written to/read from state.
 
-    use anyhow::Context as _;
+    use astria_eyre::eyre::{
+        Result,
+        WrapErr as _,
+    };
     use borsh::{
         BorshDeserialize,
         BorshSerialize,
@@ -93,9 +88,9 @@
     }
 
     impl TryFrom<CurrencyPair> for super::CurrencyPair {
-        type Error = anyhow::Error;
-
-        fn try_from(value: CurrencyPair) -> anyhow::Result<Self> {
+        type Error = astria_eyre::eyre::Error;
+
+        fn try_from(value: CurrencyPair) -> Result<Self> {
             Ok(Self::from_parts(
                 value.base.parse().with_context(|| {
                     format!(
@@ -255,7 +250,7 @@
 
 impl<St> Stream for CurrencyPairsWithIdsStream<St>
 where
-    St: Stream<Item = Result<(String, Vec<u8>)>>,
+    St: Stream<Item = astria_eyre::anyhow::Result<(String, Vec<u8>)>>,
 {
     type Item = Result<CurrencyPairWithId>;
 
@@ -264,7 +259,11 @@
         let (key, bytes) = match ready!(this.underlying.as_mut().poll_next(cx)) {
             Some(Ok(item)) => item,
             Some(Err(err)) => {
-                return Poll::Ready(Some(Err(err).wrap_err("failed reading from state")));
+                return Poll::Ready(Some(
+                    Err(err)
+                        .map_err(anyhow_to_eyre)
+                        .wrap_err("failed reading from state"),
+                ));
             }
             None => return Poll::Ready(None),
         };
@@ -296,7 +295,7 @@
 
 impl<St> Stream for CurrencyPairsStream<St>
 where
-    St: Stream<Item = Result<String>>,
+    St: Stream<Item = astria_eyre::anyhow::Result<String>>,
 {
     type Item = Result<CurrencyPair>;
 
@@ -305,7 +304,11 @@
         let key = match ready!(this.underlying.as_mut().poll_next(cx)) {
             Some(Ok(item)) => item,
             Some(Err(err)) => {
-                return Poll::Ready(Some(Err(err).wrap_err("failed reading from state")));
+                return Poll::Ready(Some(
+                    Err(err)
+                        .map_err(anyhow_to_eyre)
+                        .wrap_err("failed reading from state"),
+                ));
             }
             None => return Poll::Ready(None),
         };
@@ -343,14 +346,9 @@
         else {
             return Ok(None);
         };
-<<<<<<< HEAD
-        let Id(id) = Id::try_from_slice(&bytes).wrap_err("invalid currency pair id bytes")?;
-        Ok(id)
-=======
         in_state::CurrencyPairId::try_from_slice(&bytes)
-            .context("invalid currency pair id bytes")
+            .wrap_err("invalid currency pair id bytes")
             .map(|id| Some(id.into()))
->>>>>>> dca2e526
     }
 
     #[instrument(skip_all)]
@@ -358,28 +356,16 @@
         let Some(bytes) = self
             .get_raw(&id_to_currency_pair_storage_key(id))
             .await
-<<<<<<< HEAD
             .map_err(anyhow_to_eyre)
-            .wrap_err("failed to get currency pair from state")?;
-        match bytes {
-            Some(bytes) => {
-                let currency_pair = serde_json::from_slice(&bytes)
-                    .wrap_err("failed to deserialize currency pair")?;
-                Ok(Some(currency_pair))
-            }
-            None => Ok(None),
-        }
-=======
-            .context("failed reading currency pair from state")?
+            .wrap_err("failed reading currency pair from state")?
         else {
             return Ok(None);
         };
         let currency_pair = borsh::from_slice::<in_state::CurrencyPair>(&bytes)
-            .context("failed to deserialize bytes read from state as currency pair")?
+            .wrap_err("failed to deserialize bytes read from state as currency pair")?
             .try_into()
-            .context("failed converting in-state currency pair into domain type currency pair")?;
+            .wrap_err("failed converting in-state currency pair into domain type currency pair")?;
         Ok(Some(currency_pair))
->>>>>>> dca2e526
     }
 
     #[instrument(skip_all)]
@@ -434,27 +420,15 @@
         let bytes = self
             .get_raw(&currency_pair_state_storage_key(currency_pair))
             .await
-<<<<<<< HEAD
             .map_err(anyhow_to_eyre)
             .wrap_err("failed to get currency pair state from state")?;
-        match bytes {
-            Some(bytes) => {
-                let currency_pair_state = serde_json::from_slice(&bytes)
-                    .wrap_err("failed to deserialize currency pair state")?;
-                Ok(Some(currency_pair_state))
-            }
-            None => Ok(None),
-        }
-=======
-            .context("failed to get currency pair state from state")?;
         bytes
             .map(|bytes| {
                 borsh::from_slice::<in_state::CurrencyPairState>(&bytes)
-                    .context("failed to deserialize bytes read from state as currency pair state")
+                    .wrap_err("failed to deserialize bytes read from state as currency pair state")
                     .map(Into::into)
             })
             .transpose()
->>>>>>> dca2e526
     }
 
     #[instrument(skip_all)]
@@ -467,14 +441,9 @@
         else {
             return Ok(CurrencyPairId::new(0));
         };
-<<<<<<< HEAD
-        let Id(next_currency_pair_id) =
-            Id::try_from_slice(&bytes).wrap_err("invalid next currency pair id bytes")?;
-=======
         let next_currency_pair_id = in_state::CurrencyPairId::try_from_slice(&bytes)
-            .context("invalid next currency pair id bytes")?
+            .wrap_err("invalid next currency pair id bytes")?
             .into();
->>>>>>> dca2e526
         Ok(next_currency_pair_id)
     }
 }
@@ -484,32 +453,21 @@
 #[async_trait]
 pub(crate) trait StateWriteExt: StateWrite {
     #[instrument(skip_all)]
-<<<<<<< HEAD
-    fn put_currency_pair_id(&mut self, currency_pair: &CurrencyPair, id: u64) -> Result<()> {
-        let bytes = borsh::to_vec(&Id(id)).wrap_err("failed to serialize currency pair id")?;
-=======
     fn put_currency_pair_id(
         &mut self,
         currency_pair: &CurrencyPair,
         id: CurrencyPairId,
     ) -> Result<()> {
         let bytes = borsh::to_vec(&in_state::CurrencyPairId::from(id))
-            .context("failed to serialize currency pair id")?;
->>>>>>> dca2e526
+            .wrap_err("failed to serialize currency pair id")?;
         self.put_raw(currency_pair_to_id_storage_key(currency_pair), bytes);
         Ok(())
     }
 
     #[instrument(skip_all)]
-<<<<<<< HEAD
-    fn put_currency_pair(&mut self, id: u64, currency_pair: &CurrencyPair) -> Result<()> {
-        let bytes =
-            serde_json::to_vec(&currency_pair).wrap_err("failed to serialize currency pair")?;
-=======
     fn put_currency_pair(&mut self, id: CurrencyPairId, currency_pair: CurrencyPair) -> Result<()> {
         let bytes = borsh::to_vec(&in_state::CurrencyPair::from(currency_pair))
-            .context("failed to serialize currency pair")?;
->>>>>>> dca2e526
+            .wrap_err("failed to serialize currency pair")?;
         self.put_raw(id_to_currency_pair_storage_key(id), bytes);
         Ok(())
     }
@@ -536,38 +494,22 @@
         currency_pair: CurrencyPair,
         currency_pair_state: CurrencyPairState,
     ) -> Result<()> {
-<<<<<<< HEAD
-        let bytes = serde_json::to_vec(&currency_pair_state)
-            .wrap_err("failed to serialize currency pair state")?;
-        self.put_raw(currency_pair_state_storage_key(currency_pair), bytes);
-        self.put_currency_pair_id(currency_pair, currency_pair_state.id)
-            .wrap_err("failed to put currency pair id")?;
-        self.put_currency_pair(currency_pair_state.id, currency_pair)
-            .wrap_err("failed to put currency pair")?;
-=======
         let currency_pair_id = currency_pair_state.id;
         let bytes = borsh::to_vec(&in_state::CurrencyPairState::from(currency_pair_state))
-            .context("failed to serialize currency pair state")?;
+            .wrap_err("failed to serialize currency pair state")?;
         self.put_raw(currency_pair_state_storage_key(&currency_pair), bytes);
 
         self.put_currency_pair_id(&currency_pair, currency_pair_id)
-            .context("failed to put currency pair id")?;
+            .wrap_err("failed to put currency pair id")?;
         self.put_currency_pair(currency_pair_id, currency_pair)
-            .context("failed to put currency pair")?;
->>>>>>> dca2e526
-        Ok(())
-    }
-
-    #[instrument(skip_all)]
-<<<<<<< HEAD
-    fn put_next_currency_pair_id(&mut self, next_currency_pair_id: u64) -> Result<()> {
-        let bytes = borsh::to_vec(&Id(next_currency_pair_id))
-            .wrap_err("failed to serialize next currency pair id")?;
-=======
+            .wrap_err("failed to put currency pair")?;
+        Ok(())
+    }
+
+    #[instrument(skip_all)]
     fn put_next_currency_pair_id(&mut self, next_currency_pair_id: CurrencyPairId) -> Result<()> {
         let bytes = borsh::to_vec(&in_state::CurrencyPairId::from(next_currency_pair_id))
-            .context("failed to serialize next currency pair id")?;
->>>>>>> dca2e526
+            .wrap_err("failed to serialize next currency pair id")?;
         self.put_raw(NEXT_CURRENCY_PAIR_ID_KEY.to_string(), bytes);
         Ok(())
     }
@@ -584,20 +526,16 @@
             .wrap_err("failed to get currency pair state")?
         {
             state.price = price;
-<<<<<<< HEAD
-            state.nonce.checked_add(1).wrap_err("nonce overflow")?;
-=======
             state.nonce = state
                 .nonce
                 .increment()
-                .context("increment nonce overflowed")?;
->>>>>>> dca2e526
+                .wrap_err("increment nonce overflowed")?;
             state
         } else {
             let id = self
                 .get_next_currency_pair_id()
                 .await
-                .context("failed to read next currency pair ID")?;
+                .wrap_err("failed to read next currency pair ID")?;
             CurrencyPairState {
                 price,
                 nonce: CurrencyPairNonce::new(0),
