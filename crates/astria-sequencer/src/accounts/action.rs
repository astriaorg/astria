--- conflicted
+++ resolved
@@ -31,13 +31,7 @@
 
 #[async_trait::async_trait]
 impl ActionHandler for TransferAction {
-<<<<<<< HEAD
-    type CheckStatelessContext = ();
-
-    async fn check_stateless(&self, _context: Self::CheckStatelessContext) -> Result<()> {
-=======
     async fn check_stateless(&self) -> Result<()> {
->>>>>>> d47a3745
         Ok(())
     }
 
@@ -64,7 +58,6 @@
 }
 
 pub(crate) async fn execute_transfer<S: StateWrite>(
-<<<<<<< HEAD
     action: &TransferAction,
     from: [u8; ADDRESS_LEN],
     mut state: S,
@@ -118,61 +111,6 @@
 
 pub(crate) async fn check_transfer<S, TAddress>(
     action: &TransferAction,
-=======
-    action: &TransferAction,
-    from: [u8; ADDRESS_LEN],
-    mut state: S,
-) -> anyhow::Result<()> {
-    let fee = state
-        .get_transfer_base_fee()
-        .await
-        .context("failed to get transfer base fee")?;
-    state
-        .get_and_increase_block_fees(&action.fee_asset, fee, TransferAction::full_name())
-        .await
-        .context("failed to add to block fees")?;
-
-    // if fee payment asset is same asset as transfer asset, deduct fee
-    // from same balance as asset transferred
-    if action.asset.to_ibc_prefixed() == action.fee_asset.to_ibc_prefixed() {
-        // check_stateful should have already checked this arithmetic
-        let payment_amount = action
-            .amount
-            .checked_add(fee)
-            .expect("transfer amount plus fee should not overflow");
-
-        state
-            .decrease_balance(from, &action.asset, payment_amount)
-            .await
-            .context("failed decreasing `from` account balance")?;
-        state
-            .increase_balance(action.to, &action.asset, action.amount)
-            .await
-            .context("failed increasing `to` account balance")?;
-    } else {
-        // otherwise, just transfer the transfer asset and deduct fee from fee asset balance
-        // later
-        state
-            .decrease_balance(from, &action.asset, action.amount)
-            .await
-            .context("failed decreasing `from` account balance")?;
-        state
-            .increase_balance(action.to, &action.asset, action.amount)
-            .await
-            .context("failed increasing `to` account balance")?;
-
-        // deduct fee from fee asset balance
-        state
-            .decrease_balance(from, &action.fee_asset, fee)
-            .await
-            .context("failed decreasing `from` account balance for fee payment")?;
-    }
-    Ok(())
-}
-
-pub(crate) async fn check_transfer<S, TAddress>(
-    action: &TransferAction,
->>>>>>> d47a3745
     from: TAddress,
     state: &S,
 ) -> Result<()>
