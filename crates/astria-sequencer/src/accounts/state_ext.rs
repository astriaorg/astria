use std::{
    pin::Pin,
    task::{
        ready,
        Context,
        Poll,
    },
};

use anyhow::{
    Context as _,
    Result,
};
use astria_core::primitive::v1::asset;
use async_trait::async_trait;
use borsh::{
    BorshDeserialize,
    BorshSerialize,
};
use cnidarium::{
    StateRead,
    StateWrite,
};
use futures::Stream;
use pin_project_lite::pin_project;
use tracing::instrument;

use super::AddressBytes;

/// Newtype wrapper to read and write a u32 from rocksdb.
#[derive(BorshSerialize, BorshDeserialize, Debug)]
struct Nonce(u32);

/// Newtype wrapper to read and write a u128 from rocksdb.
#[derive(BorshSerialize, BorshDeserialize, Debug)]
struct Balance(u128);

/// Newtype wrapper to read and write a u128 from rocksdb.
#[derive(BorshSerialize, BorshDeserialize, Debug)]
struct Fee(u128);

const ACCOUNTS_PREFIX: &str = "accounts";
const TRANSFER_BASE_FEE_STORAGE_KEY: &str = "transferfee";

struct StorageKey<'a, T>(&'a T);
impl<'a, T: AddressBytes> std::fmt::Display for StorageKey<'a, T> {
    fn fmt(&self, f: &mut std::fmt::Formatter<'_>) -> std::fmt::Result {
        f.write_str(ACCOUNTS_PREFIX)?;
        f.write_str("/")?;
        for byte in self.0.address_bytes() {
            f.write_fmt(format_args!("{byte:02x}"))?;
        }
        Ok(())
    }
}

fn balance_storage_key<TAddress: AddressBytes, TAsset: Into<asset::IbcPrefixed>>(
    address: TAddress,
    asset: TAsset,
) -> String {
    format!(
        "{}/balance/{}",
        StorageKey(&address),
        crate::storage_keys::hunks::Asset::from(asset)
    )
}

fn nonce_storage_key<T: AddressBytes>(address: T) -> String {
    format!("{}/nonce", StorageKey(&address))
}

pin_project! {
    /// A stream of IBC prefixed assets for a given account.
    pub(crate) struct AccountAssetsStream<St> {
        #[pin]
        pub(crate) underlying: St,
    }
}

impl<St> Stream for AccountAssetsStream<St>
where
    St: Stream<Item = Result<String>>,
{
    type Item = Result<asset::IbcPrefixed>;

    fn poll_next(self: Pin<&mut Self>, cx: &mut Context<'_>) -> Poll<Option<Self::Item>> {
        let mut this = self.project();
        let key = match ready!(this.underlying.as_mut().poll_next(cx)) {
            Some(Ok(key)) => key,
            Some(Err(err)) => {
                return Poll::Ready(Some(Err(err).context("failed reading from state")));
            }
            None => return Poll::Ready(None),
        };
        Poll::Ready(Some(extract_asset_from_key(&key).with_context(|| {
            format!("failed to extract IBC prefixed asset from key `{key}`")
        })))
    }
}

#[derive(Clone, Copy, Debug)]
pub(crate) struct AssetBalance {
    pub(crate) asset: asset::IbcPrefixed,
    pub(crate) balance: u128,
}

pin_project! {
    /// A stream of IBC prefixed assets and their balances for a given account.
    pub(crate) struct AccountAssetBalancesStream<St> {
        #[pin]
        pub(crate) underlying: St,
    }
}

impl<St> Stream for AccountAssetBalancesStream<St>
where
    St: Stream<Item = Result<(String, Vec<u8>)>>,
{
    type Item = Result<AssetBalance>;

    fn poll_next(self: Pin<&mut Self>, cx: &mut Context<'_>) -> Poll<Option<Self::Item>> {
        let mut this = self.project();
        let (key, bytes) = match ready!(this.underlying.as_mut().poll_next(cx)) {
            Some(Ok(tup)) => tup,
            Some(Err(err)) => {
                return Poll::Ready(Some(Err(err).context("failed reading from state")));
            }
            None => return Poll::Ready(None),
        };
        let asset = match extract_asset_from_key(&key)
            .with_context(|| format!("failed to extract IBC prefixed asset from key `{key}`"))
        {
            Err(e) => return Poll::Ready(Some(Err(e))),
            Ok(asset) => asset,
        };
        let Balance(balance) = match Balance::try_from_slice(&bytes).with_context(|| {
            format!("failed decoding bytes read from state as balance for key `{key}`")
        }) {
            Err(e) => return Poll::Ready(Some(Err(e))),
            Ok(balance) => balance,
        };
        Poll::Ready(Some(Ok(AssetBalance {
            asset,
            balance,
        })))
    }
}

fn extract_asset_from_key(s: &str) -> Result<asset::IbcPrefixed> {
    Ok(s.strip_prefix("accounts/")
        .and_then(|s| s.split_once("/balance/").map(|(_, asset)| asset))
        .context("failed to strip prefix from account balance key")?
        .parse::<crate::storage_keys::hunks::Asset>()
        .context("failed to parse storage key suffix as address hunk")?
        .get())
}

#[async_trait]
pub(crate) trait StateReadExt: StateRead + crate::assets::StateReadExt {
<<<<<<< HEAD
    #[instrument(skip_all, err)]
    async fn get_account_balances(&self, address: Address) -> Result<Vec<AssetBalance>> {
=======
    #[instrument(skip_all)]
    fn account_asset_keys(
        &self,
        address: impl AddressBytes,
    ) -> AccountAssetsStream<Self::PrefixKeysStream> {
>>>>>>> b401e4fb
        let prefix = format!("{}/balance/", StorageKey(&address));
        AccountAssetsStream {
            underlying: self.prefix_keys(&prefix),
        }
    }

    #[instrument(skip_all)]
    fn account_asset_balances(
        &self,
        address: impl AddressBytes,
    ) -> AccountAssetBalancesStream<Self::PrefixRawStream> {
        let prefix = format!("{}/balance/", StorageKey(&address));
        AccountAssetBalancesStream {
            underlying: self.prefix_raw(&prefix),
        }
    }

    #[instrument(skip_all, err)]
    async fn get_account_balance<'a, TAddress, TAsset>(
        &self,
        address: TAddress,
        asset: TAsset,
    ) -> Result<u128>
    where
        TAddress: AddressBytes,
        TAsset: Into<asset::IbcPrefixed> + std::fmt::Display + Send,
    {
        let Some(bytes) = self
            .get_raw(&balance_storage_key(address, asset))
            .await
            .context("failed reading raw account balance from state")?
        else {
            return Ok(0);
        };
        let Balance(balance) = Balance::try_from_slice(&bytes).context("invalid balance bytes")?;
        Ok(balance)
    }

    #[instrument(skip_all, err)]
    async fn get_account_nonce<T: AddressBytes>(&self, address: T) -> Result<u32> {
        let bytes = self
            .get_raw(&nonce_storage_key(address))
            .await
            .context("failed reading raw account nonce from state")?;
        let Some(bytes) = bytes else {
            // the account has not yet been initialized; return 0
            return Ok(0);
        };

        let Nonce(nonce) = Nonce::try_from_slice(&bytes).context("invalid nonce bytes")?;
        Ok(nonce)
    }

    #[instrument(skip_all, err)]
    async fn get_transfer_base_fee(&self) -> Result<u128> {
        let bytes = self
            .get_raw(TRANSFER_BASE_FEE_STORAGE_KEY)
            .await
            .context("failed reading raw transfer base fee from state")?;
        let Some(bytes) = bytes else {
            return Err(anyhow::anyhow!("transfer base fee not set"));
        };

        let Fee(fee) = Fee::try_from_slice(&bytes).context("invalid fee bytes")?;
        Ok(fee)
    }
}

impl<T: StateRead + ?Sized> StateReadExt for T {}

#[async_trait]
pub(crate) trait StateWriteExt: StateWrite {
    #[instrument(skip_all, err)]
    fn put_account_balance<TAddress, TAsset>(
        &mut self,
        address: TAddress,
        asset: TAsset,
        balance: u128,
    ) -> Result<()>
    where
        TAddress: AddressBytes,
        TAsset: Into<asset::IbcPrefixed> + std::fmt::Display + Send,
    {
        let bytes = borsh::to_vec(&Balance(balance)).context("failed to serialize balance")?;
        self.put_raw(balance_storage_key(address, asset), bytes);
        Ok(())
    }

    #[instrument(skip_all, err)]
    fn put_account_nonce<T: AddressBytes>(&mut self, address: T, nonce: u32) -> Result<()> {
        let bytes = borsh::to_vec(&Nonce(nonce)).context("failed to serialize nonce")?;
        self.put_raw(nonce_storage_key(address), bytes);
        Ok(())
    }

    #[instrument(skip_all, err)]
    async fn increase_balance<TAddress, TAsset>(
        &mut self,
        address: TAddress,
        asset: TAsset,
        amount: u128,
    ) -> Result<()>
    where
        TAddress: AddressBytes,
        TAsset: Into<asset::IbcPrefixed> + std::fmt::Display + Send,
    {
        let asset = asset.into();
        let balance = self
            .get_account_balance(&address, asset)
            .await
            .context("failed to get account balance")?;
        self.put_account_balance(
            &address,
            asset,
            balance
                .checked_add(amount)
                .context("failed to update account balance due to overflow")?,
        )
        .context("failed to store updated account balance in database")?;
        Ok(())
    }

    #[instrument(skip_all, err)]
    async fn decrease_balance<TAddress, TAsset>(
        &mut self,
        address: TAddress,
        asset: TAsset,
        amount: u128,
    ) -> Result<()>
    where
        TAddress: AddressBytes,
        TAsset: Into<asset::IbcPrefixed> + std::fmt::Display + Send,
    {
        let asset = asset.into();
        let balance = self
            .get_account_balance(&address, asset)
            .await
            .context("failed to get account balance")?;
        self.put_account_balance(
            &address,
            asset,
            balance
                .checked_sub(amount)
                .context("subtracting from account balance failed due to insufficient funds")?,
        )
        .context("failed to store updated account balance in database")?;
        Ok(())
    }

    #[instrument(skip_all, err)]
    fn put_transfer_base_fee(&mut self, fee: u128) -> Result<()> {
        let bytes = borsh::to_vec(&Fee(fee)).context("failed to serialize fee")?;
        self.put_raw(TRANSFER_BASE_FEE_STORAGE_KEY.to_string(), bytes);
        Ok(())
    }
}

impl<T: StateWrite> StateWriteExt for T {}

#[cfg(test)]
mod tests {
    use astria_core::primitive::v1::Address;
    use cnidarium::StateDelta;
    use futures::TryStreamExt as _;
    use insta::assert_snapshot;

    use super::{
        StateReadExt as _,
        StateWriteExt as _,
    };
    use crate::{
        accounts::state_ext::{
            balance_storage_key,
            nonce_storage_key,
        },
        assets::{
            StateReadExt as _,
            StateWriteExt as _,
        },
        test_utils::{
            astria_address,
            nria,
        },
    };

    fn asset_0() -> astria_core::primitive::v1::asset::Denom {
        "asset_0".parse().unwrap()
    }

    fn asset_1() -> astria_core::primitive::v1::asset::Denom {
        "asset_1".parse().unwrap()
    }
    fn asset_2() -> astria_core::primitive::v1::asset::Denom {
        "asset_2".parse().unwrap()
    }

    #[tokio::test]
    async fn get_account_nonce_uninitialized_returns_zero() {
        let storage = cnidarium::TempStorage::new().await.unwrap();
        let snapshot = storage.latest_snapshot();
        let state = StateDelta::new(snapshot);

        // create needed variables
        let address = astria_address(&[42u8; 20]);
        let nonce_expected = 0u32;

        // uninitialized accounts return zero
        assert_eq!(
            state
                .get_account_nonce(address)
                .await
                .expect("getting a non-initialized account's nonce should not fail"),
            nonce_expected,
            "returned nonce for non-initialized address was not zero"
        );
    }

    #[tokio::test]
    async fn get_account_nonce_get_nonce_simple() {
        let storage = cnidarium::TempStorage::new().await.unwrap();
        let snapshot = storage.latest_snapshot();
        let mut state = StateDelta::new(snapshot);

        // create needed variables
        let address = astria_address(&[42u8; 20]);
        let nonce_expected = 0u32;

        // can write new
        state
            .put_account_nonce(address, nonce_expected)
            .expect("putting an account nonce should not fail");
        assert_eq!(
            state
                .get_account_nonce(address)
                .await
                .expect("a nonce was written and must exist inside the database"),
            nonce_expected,
            "stored nonce was not what was expected"
        );

        // can rewrite with new value
        let nonce_expected = 1u32;
        state
            .put_account_nonce(address, nonce_expected)
            .expect("putting an account nonce should not fail");
        assert_eq!(
            state
                .get_account_nonce(address)
                .await
                .expect("a new nonce was written and must exist inside the database"),
            nonce_expected,
            "updated nonce was not what was expected"
        );
    }

    #[tokio::test]
    async fn get_account_nonce_get_nonce_complex() {
        let storage = cnidarium::TempStorage::new().await.unwrap();
        let snapshot = storage.latest_snapshot();
        let mut state = StateDelta::new(snapshot);

        // create needed variables
        let address = astria_address(&[42u8; 20]);
        let nonce_expected = 2u32;

        // can write new
        state
            .put_account_nonce(address, nonce_expected)
            .expect("putting an account nonce should not fail");
        assert_eq!(
            state
                .get_account_nonce(address)
                .await
                .expect("a nonce was written and must exist inside the database"),
            nonce_expected,
            "stored nonce was not what was expected"
        );

        // writing additional account preserves first account's values
        let address_1 = astria_address(&[41u8; 20]);
        let nonce_expected_1 = 3u32;

        state
            .put_account_nonce(address_1, nonce_expected_1)
            .expect("putting an account nonce should not fail");
        assert_eq!(
            state
                .get_account_nonce(address_1)
                .await
                .expect("a new nonce was written and must exist inside the database"),
            nonce_expected_1,
            "additional account's nonce was not what was expected"
        );
        assert_eq!(
            state
                .get_account_nonce(address)
                .await
                .expect("a new nonce was written and must exist inside the database"),
            nonce_expected,
            "writing to a different account's nonce should not affect a different account's nonce"
        );
    }

    #[tokio::test]
    async fn get_account_balance_uninitialized_returns_zero() {
        let storage = cnidarium::TempStorage::new().await.unwrap();
        let snapshot = storage.latest_snapshot();
        let state = StateDelta::new(snapshot);

        // create needed variables
        let address = astria_address(&[42u8; 20]);
        let asset = asset_0();
        let amount_expected = 0u128;

        // non-initialized accounts return zero
        assert_eq!(
            state
                .get_account_balance(address, asset)
                .await
                .expect("getting a non-initialized asset balance should not fail"),
            amount_expected,
            "returned balance for non-initialized asset balance was not zero"
        );
    }

    #[tokio::test]
    async fn get_account_balance_simple() {
        let storage = cnidarium::TempStorage::new().await.unwrap();
        let snapshot = storage.latest_snapshot();
        let mut state = StateDelta::new(snapshot);

        // create needed variables
        let address = astria_address(&[42u8; 20]);
        let asset = asset_0();
        let mut amount_expected = 1u128;

        state
            .put_account_balance(address, &asset, amount_expected)
            .expect("putting an account balance should not fail");

        // can initialize
        assert_eq!(
            state
                .get_account_balance(address, &asset)
                .await
                .expect("getting an asset balance should not fail"),
            amount_expected,
            "returned balance for an asset balance did not match expected"
        );

        // can update balance
        amount_expected = 2u128;

        state
            .put_account_balance(address, &asset, amount_expected)
            .expect("putting an asset balance for an account should not fail");

        assert_eq!(
            state
                .get_account_balance(address, &asset)
                .await
                .expect("getting an asset balance should not fail"),
            amount_expected,
            "returned balance for an asset did not match expected"
        );
    }

    #[tokio::test]
    async fn get_account_balance_multiple_accounts() {
        let storage = cnidarium::TempStorage::new().await.unwrap();
        let snapshot = storage.latest_snapshot();
        let mut state = StateDelta::new(snapshot);

        // create needed variables
        let address = astria_address(&[42u8; 20]);
        let asset = asset_0();
        let amount_expected = 1u128;

        state
            .put_account_balance(address, &asset, amount_expected)
            .expect("putting an account balance should not fail");

        // able to write to account's storage
        assert_eq!(
            state
                .get_account_balance(address, &asset)
                .await
                .expect("getting an asset balance should not fail"),
            amount_expected,
            "returned balance for an asset did not match expected"
        );

        // writing to other accounts does not affect original account
        // create needed variables
        let address_1 = astria_address(&[41u8; 20]);
        let amount_expected_1 = 2u128;

        state
            .put_account_balance(address_1, &asset, amount_expected_1)
            .expect("putting an account balance should not fail");
        assert_eq!(
            state
                .get_account_balance(address_1, &asset)
                .await
                .expect("getting an asset balance should not fail"),
            amount_expected_1,
            "returned balance for an asset did not match expected, changed during different \
             account update"
        );
        assert_eq!(
            state
                .get_account_balance(address, &asset)
                .await
                .expect("getting an asset balance should not fail"),
            amount_expected,
            "returned balance for an asset did not match expected, changed during different \
             account update"
        );
    }

    #[tokio::test]
    async fn get_account_balance_multiple_assets() {
        let storage = cnidarium::TempStorage::new().await.unwrap();
        let snapshot = storage.latest_snapshot();
        let mut state = StateDelta::new(snapshot);

        // create needed variables
        let address = astria_address(&[42u8; 20]);
        let asset_0 = asset_0();
        let asset_1 = asset_1();
        let amount_expected_0 = 1u128;
        let amount_expected_1 = 2u128;

        state
            .put_account_balance(address, &asset_0, amount_expected_0)
            .expect("putting an account balance should not fail");
        state
            .put_account_balance(address, &asset_1, amount_expected_1)
            .expect("putting an account balance should not fail");

        // wrote correct balances
        assert_eq!(
            state
                .get_account_balance(address, &asset_0)
                .await
                .expect("getting an asset balance should not fail"),
            amount_expected_0,
            "returned balance for an asset did not match expected"
        );
        assert_eq!(
            state
                .get_account_balance(address, &asset_1)
                .await
                .expect("getting an asset balance should not fail"),
            amount_expected_1,
            "returned balance for an asset did not match expected"
        );
    }

    #[tokio::test]
    async fn account_asset_balances_uninitialized_ok() {
        let storage = cnidarium::TempStorage::new().await.unwrap();
        let snapshot = storage.latest_snapshot();
        let state = StateDelta::new(snapshot);

        // create needed variables
        let address = astria_address(&[42u8; 20]);

        // see that call was ok
        let stream = state.account_asset_balances(address);

        // Collect the stream into a vector
        let balances: Vec<_> = stream
            .try_collect()
            .await
            .expect("Stream collection should not fail");

        // Assert that the vector is empty
        assert!(
            balances.is_empty(),
            "Expected no balances for uninitialized account"
        );
    }

    #[tokio::test]
    async fn account_asset_balances() {
        let storage = cnidarium::TempStorage::new().await.unwrap();
        let snapshot = storage.latest_snapshot();
        let mut state = StateDelta::new(snapshot);

        // native account should work with ibc too
        state.put_native_asset(&nria());

        let asset_0 = state.get_native_asset().await.unwrap();
        let asset_1 = asset_1();
        let asset_2 = asset_2();

        // also need to add assets to the ibc state
        state
            .put_ibc_asset(&asset_0.clone())
            .expect("should be able to call other trait method on state object");
        state
            .put_ibc_asset(&asset_1.clone().unwrap_trace_prefixed())
            .expect("should be able to call other trait method on state object");
        state
            .put_ibc_asset(&asset_2.clone().unwrap_trace_prefixed())
            .expect("should be able to call other trait method on state object");

        // create needed variables
        let address = astria_address(&[42u8; 20]);
        let amount_expected_0 = 1u128;
        let amount_expected_1 = 2u128;
        let amount_expected_2 = 3u128;

        // add balances to the account
        state
            .put_account_balance(address, asset_0.clone(), amount_expected_0)
            .expect("putting an account balance should not fail");
        state
            .put_account_balance(address, &asset_1, amount_expected_1)
            .expect("putting an account balance should not fail");
        state
            .put_account_balance(address, &asset_2, amount_expected_2)
            .expect("putting an account balance should not fail");

        let mut balances = state
            .account_asset_balances(address)
            .try_collect::<Vec<_>>()
            .await
            .expect("should not fail");
        balances.sort_by_key(|k| k.asset.to_string());

        assert_eq!(
            balances.first().unwrap().balance,
            amount_expected_1,
            "returned value for ibc asset_1 does not match"
        );
        assert_eq!(
            balances.get(1).unwrap().balance,
            amount_expected_0,
            "returned value for ibc asset_0 does not match"
        );
        assert_eq!(
            balances.get(2).unwrap().balance,
            amount_expected_2,
            "returned value for ibc asset_2 does not match"
        );
        assert_eq!(balances.len(), 3, "should only return existing values");
    }

    #[tokio::test]
    async fn increase_balance_from_uninitialized() {
        let storage = cnidarium::TempStorage::new().await.unwrap();
        let snapshot = storage.latest_snapshot();
        let mut state = StateDelta::new(snapshot);

        // create needed variables
        let address = astria_address(&[42u8; 20]);
        let asset = asset_0();
        let amount_increase = 2u128;

        state
            .increase_balance(address, &asset, amount_increase)
            .await
            .expect("increasing account balance for uninitialized account should be ok");

        // correct balance was set
        assert_eq!(
            state
                .get_account_balance(address, &asset)
                .await
                .expect("getting an asset balance should not fail"),
            amount_increase,
            "returned balance for an asset balance did not match expected"
        );

        state
            .increase_balance(address, &asset, amount_increase)
            .await
            .expect("increasing account balance for initialized account should be ok");

        assert_eq!(
            state
                .get_account_balance(address, asset)
                .await
                .expect("getting an asset balance should not fail"),
            amount_increase * 2,
            "returned balance for an asset balance did not match expected"
        );
    }

    #[tokio::test]
    async fn decrease_balance_enough_funds() {
        let storage = cnidarium::TempStorage::new().await.unwrap();
        let snapshot = storage.latest_snapshot();
        let mut state = StateDelta::new(snapshot);

        // create needed variables
        let address = astria_address(&[42u8; 20]);
        let asset = asset_0();
        let amount_increase = 2u128;

        state
            .increase_balance(address, &asset, amount_increase)
            .await
            .expect("increasing account balance for uninitialized account should be ok");

        // correct balance was set
        assert_eq!(
            state
                .get_account_balance(address, &asset)
                .await
                .expect("getting an asset balance should not fail"),
            amount_increase,
            "returned balance for an asset balance did not match expected"
        );

        // decrease balance
        state
            .decrease_balance(address, &asset, amount_increase)
            .await
            .expect("decreasing account balance for initialized account should be ok");

        assert_eq!(
            state
                .get_account_balance(address, &asset)
                .await
                .expect("getting an asset balance should not fail"),
            0,
            "returned balance for an asset balance did not match expected"
        );
    }

    #[tokio::test]
    async fn decrease_balance_not_enough_funds() {
        let storage = cnidarium::TempStorage::new().await.unwrap();
        let snapshot = storage.latest_snapshot();
        let mut state = StateDelta::new(snapshot);

        // create needed variables
        let address = astria_address(&[42u8; 20]);
        let asset = asset_0();
        let amount_increase = 2u128;

        // give initial balance
        state
            .increase_balance(address, &asset, amount_increase)
            .await
            .expect("increasing account balance for uninitialized account should be ok");

        // decrease balance
        state
            .decrease_balance(address, &asset, amount_increase + 1)
            .await
            .expect_err("should not be able to subtract larger balance than what existed");
    }

    #[test]
    fn storage_keys_have_not_changed() {
        let address: Address = "astria1rsxyjrcm255ds9euthjx6yc3vrjt9sxrm9cfgm"
            .parse()
            .unwrap();
        let asset = "an/asset/with/a/prefix"
            .parse::<astria_core::primitive::v1::asset::Denom>()
            .unwrap();
        assert_eq!(
            balance_storage_key(address, &asset),
            balance_storage_key(address, asset.to_ibc_prefixed())
        );
        assert_snapshot!(balance_storage_key(address, asset));
        assert_snapshot!(nonce_storage_key(address));
    }
}<|MERGE_RESOLUTION|>--- conflicted
+++ resolved
@@ -157,16 +157,11 @@
 
 #[async_trait]
 pub(crate) trait StateReadExt: StateRead + crate::assets::StateReadExt {
-<<<<<<< HEAD
-    #[instrument(skip_all, err)]
-    async fn get_account_balances(&self, address: Address) -> Result<Vec<AssetBalance>> {
-=======
     #[instrument(skip_all)]
     fn account_asset_keys(
         &self,
         address: impl AddressBytes,
     ) -> AccountAssetsStream<Self::PrefixKeysStream> {
->>>>>>> b401e4fb
         let prefix = format!("{}/balance/", StorageKey(&address));
         AccountAssetsStream {
             underlying: self.prefix_keys(&prefix),
@@ -184,7 +179,7 @@
         }
     }
 
-    #[instrument(skip_all, err)]
+    #[instrument(skip_all)]
     async fn get_account_balance<'a, TAddress, TAsset>(
         &self,
         address: TAddress,
