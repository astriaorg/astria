--- conflicted
+++ resolved
@@ -39,40 +39,6 @@
     storage::StoredValue,
 };
 
-<<<<<<< HEAD
-const ACCOUNTS_PREFIX: &str = "accounts";
-
-struct StorageKey<'a, T>(&'a T);
-impl<'a, T: AddressBytes> std::fmt::Display for StorageKey<'a, T> {
-    fn fmt(&self, f: &mut std::fmt::Formatter<'_>) -> std::fmt::Result {
-        f.write_str(ACCOUNTS_PREFIX)?;
-        f.write_str("/")?;
-        for byte in self.0.address_bytes() {
-            f.write_fmt(format_args!("{byte:02x}"))?;
-        }
-        Ok(())
-    }
-}
-
-fn balance_storage_key<'a, TAddress, TAsset>(address: &TAddress, asset: &'a TAsset) -> String
-where
-    TAddress: AddressBytes,
-    asset::IbcPrefixed: From<&'a TAsset>,
-{
-    let asset: asset::IbcPrefixed = asset.into();
-    format!(
-        "{}/balance/{}",
-        StorageKey(address),
-        crate::storage_keys::hunks::Asset::from(asset)
-    )
-}
-
-fn nonce_storage_key<T: AddressBytes>(address: &T) -> String {
-    format!("{}/nonce", StorageKey(address))
-}
-
-=======
->>>>>>> b86bf589
 pin_project! {
     /// A stream of IBC prefixed assets for a given account.
     pub(crate) struct AccountAssetsStream<St> {
@@ -212,24 +178,6 @@
             .and_then(|value| storage::Nonce::try_from(value).map(u32::from))
             .wrap_err("invalid nonce bytes")
     }
-<<<<<<< HEAD
-=======
-
-    #[instrument(skip_all)]
-    async fn get_transfer_base_fee(&self) -> Result<u128> {
-        let bytes = self
-            .get_raw(keys::TRANSFER_BASE_FEE)
-            .await
-            .map_err(anyhow_to_eyre)
-            .wrap_err("failed reading raw transfer base fee from state")?;
-        let Some(bytes) = bytes else {
-            return Err(eyre!("transfer base fee not set"));
-        };
-        StoredValue::deserialize(&bytes)
-            .and_then(|value| storage::Fee::try_from(value).map(u128::from))
-            .wrap_err("invalid fee bytes")
-    }
->>>>>>> b86bf589
 }
 
 impl<T: StateRead + ?Sized> StateReadExt for T {}
@@ -317,18 +265,6 @@
         .wrap_err("failed to store updated account balance in database")?;
         Ok(())
     }
-<<<<<<< HEAD
-=======
-
-    #[instrument(skip_all)]
-    fn put_transfer_base_fee(&mut self, fee: u128) -> Result<()> {
-        let bytes = StoredValue::from(storage::Fee::from(fee))
-            .serialize()
-            .wrap_err("failed to serialize fee")?;
-        self.put_raw(keys::TRANSFER_BASE_FEE.to_string(), bytes);
-        Ok(())
-    }
->>>>>>> b86bf589
 }
 
 impl<T: StateWrite> StateWriteExt for T {}
@@ -822,32 +758,4 @@
             .await
             .expect_err("should not be able to subtract larger balance than what existed");
     }
-
-<<<<<<< HEAD
-    #[test]
-    fn storage_keys_have_not_changed() {
-        let address: Address = "astria1rsxyjrcm255ds9euthjx6yc3vrjt9sxrm9cfgm"
-            .parse()
-            .unwrap();
-        let asset = "an/asset/with/a/prefix"
-            .parse::<astria_core::primitive::v1::asset::Denom>()
-            .unwrap();
-        assert_eq!(
-            balance_storage_key(&address, &asset),
-            balance_storage_key(&address, &asset.to_ibc_prefixed())
-        );
-        assert_snapshot!(balance_storage_key(&address, &asset));
-        assert_snapshot!(nonce_storage_key(&address));
-=======
-    #[tokio::test]
-    async fn transfer_base_fee_round_trip() {
-        let storage = cnidarium::TempStorage::new().await.unwrap();
-        let snapshot = storage.latest_snapshot();
-        let mut state = StateDelta::new(snapshot);
-
-        state.put_transfer_base_fee(123).unwrap();
-        let retrieved_fee = state.get_transfer_base_fee().await.unwrap();
-        assert_eq!(retrieved_fee, 123);
->>>>>>> b86bf589
-    }
 }