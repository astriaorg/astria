--- conflicted
+++ resolved
@@ -1,21 +1,3 @@
-<<<<<<< HEAD
-use astria_core::{
-    primitive::v1::{
-        asset,
-        Address,
-    },
-    protocol::account::v1alpha1::AssetBalance,
-};
-use astria_eyre::{
-    anyhow_to_eyre,
-    eyre::{
-        eyre,
-        OptionExt as _,
-        Result,
-        WrapErr as _,
-    },
-};
-=======
 use std::{
     pin::Pin,
     task::{
@@ -30,7 +12,6 @@
     Result,
 };
 use astria_core::primitive::v1::asset;
->>>>>>> b401e4fb
 use async_trait::async_trait;
 use borsh::{
     BorshDeserialize,
@@ -182,55 +163,6 @@
         address: impl AddressBytes,
     ) -> AccountAssetsStream<Self::PrefixKeysStream> {
         let prefix = format!("{}/balance/", StorageKey(&address));
-<<<<<<< HEAD
-        let mut balances: Vec<AssetBalance> = Vec::new();
-
-        let mut stream = std::pin::pin!(self.prefix_keys(&prefix));
-        while let Some(Ok(key)) = stream.next().await {
-            let Some(value) = self
-                .get_raw(&key)
-                .await
-                .map_err(anyhow_to_eyre)
-                .wrap_err("failed reading raw account balance from state")?
-            else {
-                // we shouldn't receive a key in the stream with no value,
-                // so this shouldn't happen
-                continue;
-            };
-
-            let asset = key
-                .strip_prefix(&prefix)
-                .ok_or_eyre("failed to strip prefix from account balance key")?
-                .parse::<crate::storage_keys::hunks::Asset>()
-                .wrap_err("failed to parse storage key suffix as address hunk")?
-                .get();
-
-            let Balance(balance) =
-                Balance::try_from_slice(&value).wrap_err("invalid balance bytes")?;
-
-            let native_asset = self
-                .get_native_asset()
-                .await
-                .wrap_err("failed to read native asset from state")?;
-            if asset == native_asset.to_ibc_prefixed() {
-                balances.push(AssetBalance {
-                    denom: native_asset.into(),
-                    balance,
-                });
-                continue;
-            }
-
-            let denom = self
-                .map_ibc_to_trace_prefixed_asset(asset)
-                .await
-                .wrap_err("failed to get ibc asset denom")?
-                .ok_or_eyre("asset denom not found when user has balance of it; this is a bug")?
-                .into();
-            balances.push(AssetBalance {
-                denom,
-                balance,
-            });
-=======
         AccountAssetsStream {
             underlying: self.prefix_keys(&prefix),
         }
@@ -244,7 +176,6 @@
         let prefix = format!("{}/balance/", StorageKey(&address));
         AccountAssetBalancesStream {
             underlying: self.prefix_raw(&prefix),
->>>>>>> b401e4fb
         }
     }
 
