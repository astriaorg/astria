--- conflicted
+++ resolved
@@ -192,14 +192,9 @@
         else {
             return Ok(0);
         };
-<<<<<<< HEAD
         StoredValue::deserialize(&bytes)
             .and_then(|value| storage::Balance::try_from(value).map(u128::from))
-            .context("invalid balance bytes")
-=======
-        let Balance(balance) = Balance::try_from_slice(&bytes).wrap_err("invalid balance bytes")?;
-        Ok(balance)
->>>>>>> 8bc06f1e
+            .wrap_err("invalid balance bytes")
     }
 
     #[instrument(skip_all)]
@@ -213,15 +208,9 @@
             // the account has not yet been initialized; return 0
             return Ok(0);
         };
-<<<<<<< HEAD
         StoredValue::deserialize(&bytes)
             .and_then(|value| storage::Nonce::try_from(value).map(u32::from))
-            .context("invalid nonce bytes")
-=======
-
-        let Nonce(nonce) = Nonce::try_from_slice(&bytes).wrap_err("invalid nonce bytes")?;
-        Ok(nonce)
->>>>>>> 8bc06f1e
+            .wrap_err("invalid nonce bytes")
     }
 
     #[instrument(skip_all)]
@@ -234,15 +223,9 @@
         let Some(bytes) = bytes else {
             return Err(eyre!("transfer base fee not set"));
         };
-<<<<<<< HEAD
         StoredValue::deserialize(&bytes)
             .and_then(|value| storage::Fee::try_from(value).map(u128::from))
-            .context("invalid fee bytes")
-=======
-
-        let Fee(fee) = Fee::try_from_slice(&bytes).wrap_err("invalid fee bytes")?;
-        Ok(fee)
->>>>>>> 8bc06f1e
+            .wrap_err("invalid fee bytes")
     }
 }
 
@@ -261,27 +244,18 @@
         TAddress: AddressBytes,
         asset::IbcPrefixed: From<&'a TAsset> + Send,
     {
-<<<<<<< HEAD
         let bytes = StoredValue::Balance(balance.into())
             .serialize()
-            .context("failed to serialize balance")?;
-=======
-        let bytes = borsh::to_vec(&Balance(balance)).wrap_err("failed to serialize balance")?;
->>>>>>> 8bc06f1e
+            .wrap_err("failed to serialize balance")?;
         self.put_raw(balance_storage_key(address, asset), bytes);
         Ok(())
     }
 
     #[instrument(skip_all)]
-<<<<<<< HEAD
     fn put_account_nonce<T: AddressBytes>(&mut self, address: &T, nonce: u32) -> Result<()> {
         let bytes = StoredValue::Nonce(nonce.into())
             .serialize()
-            .context("failed to serialize nonce")?;
-=======
-    fn put_account_nonce<T: AddressBytes>(&mut self, address: T, nonce: u32) -> Result<()> {
-        let bytes = borsh::to_vec(&Nonce(nonce)).wrap_err("failed to serialize nonce")?;
->>>>>>> 8bc06f1e
+            .wrap_err("failed to serialize nonce")?;
         self.put_raw(nonce_storage_key(address), bytes);
         Ok(())
     }
@@ -342,13 +316,9 @@
 
     #[instrument(skip_all)]
     fn put_transfer_base_fee(&mut self, fee: u128) -> Result<()> {
-<<<<<<< HEAD
         let bytes = StoredValue::Fee(fee.into())
             .serialize()
-            .context("failed to serialize fee")?;
-=======
-        let bytes = borsh::to_vec(&Fee(fee)).wrap_err("failed to serialize fee")?;
->>>>>>> 8bc06f1e
+            .wrap_err("failed to serialize fee")?;
         self.put_raw(TRANSFER_BASE_FEE_STORAGE_KEY.to_string(), bytes);
         Ok(())
     }
@@ -848,13 +818,8 @@
             .expect("increasing account balance for uninitialized account should be ok");
 
         // decrease balance
-<<<<<<< HEAD
-        state
+        let _ = state
             .decrease_balance(&address, &asset, amount_increase + 1)
-=======
-        let _ = state
-            .decrease_balance(address, &asset, amount_increase + 1)
->>>>>>> 8bc06f1e
             .await
             .expect_err("should not be able to subtract larger balance than what existed");
     }
