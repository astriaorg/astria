--- conflicted
+++ resolved
@@ -33,22 +33,12 @@
         let address = path.pop_front().ok_or(anyhow!("missing address"))?;
 
         match query_type {
-<<<<<<< HEAD
-            "balance" => Ok(Self::BalanceQuery(
-                Address::try_from(address).context("failed to parse address")?,
-            )),
-            "nonce" => Ok(Self::NonceQuery(
-                Address::try_from(address).context("failed to parse address")?,
-=======
-            "balance" => Ok(QueryRequest::BalanceQuery(
-                Address::try_from_str(address)
-                    .context("failed to parse address while constructing balance query request")?,
-            )),
-            "nonce" => Ok(QueryRequest::NonceQuery(
-                Address::try_from_str(address)
-                    .context("failed to parse address while constructing nonce query request")?,
->>>>>>> 1b0cab01
-            )),
+            "balance" => Ok(Self::BalanceQuery(Address::try_from_str(address).context(
+                "failed to parse address while constructing balance query request",
+            )?)),
+            "nonce" => Ok(Self::NonceQuery(Address::try_from_str(address).context(
+                "failed to parse address while constructing nonce query request",
+            )?)),
             other => bail!("invalid query type: `{other}`"),
         }
     }
