--- conflicted
+++ resolved
@@ -35,13 +35,8 @@
             .wrap_err("failed to read native asset from state")?;
         for account in app_state.accounts() {
             state
-<<<<<<< HEAD
                 .put_account_balance(&account.address, &native_asset, account.balance)
-                .context("failed writing account balance to state")?;
-=======
-                .put_account_balance(account.address, &native_asset, account.balance)
                 .wrap_err("failed writing account balance to state")?;
->>>>>>> 8bc06f1e
         }
 
         state
