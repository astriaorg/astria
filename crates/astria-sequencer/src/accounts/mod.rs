pub(crate) mod action;
pub(crate) mod component;
pub(crate) mod query;
mod state_ext;

use astria_core::{
    crypto::VerificationKey,
    primitive::v1::{
        Address,
        ADDRESS_LEN,
    },
    protocol::transaction::v1alpha1::SignedTransaction,
};
pub(crate) use state_ext::{
    AssetBalance,
    StateReadExt,
    StateWriteExt,
};

pub(crate) trait AddressBytes: Send + Sync {
<<<<<<< HEAD
    fn address_bytes(&self) -> &[u8; ADDRESS_LEN];
=======
    fn address_bytes(&self) -> [u8; ADDRESS_LEN];

    fn display_address(&self) -> impl std::fmt::Display {
        telemetry::display::base64(self.address_bytes())
    }
>>>>>>> b12510d5
}

impl AddressBytes for Address {
    fn address_bytes(&self) -> &[u8; ADDRESS_LEN] {
        self.bytes()
    }

    fn display_address(&self) -> impl std::fmt::Display {
        self
    }
}

impl AddressBytes for [u8; ADDRESS_LEN] {
    fn address_bytes(&self) -> &[u8; ADDRESS_LEN] {
        self
    }
}

impl<'a> AddressBytes for &'a SignedTransaction {
    fn address_bytes(&self) -> &'a [u8; ADDRESS_LEN] {
        SignedTransaction::address_bytes(self)
    }
}

impl AddressBytes for VerificationKey {
    fn address_bytes(&self) -> &[u8; ADDRESS_LEN] {
        self.address_bytes()
    }
}<|MERGE_RESOLUTION|>--- conflicted
+++ resolved
@@ -18,15 +18,11 @@
 };
 
 pub(crate) trait AddressBytes: Send + Sync {
-<<<<<<< HEAD
     fn address_bytes(&self) -> &[u8; ADDRESS_LEN];
-=======
-    fn address_bytes(&self) -> [u8; ADDRESS_LEN];
 
     fn display_address(&self) -> impl std::fmt::Display {
         telemetry::display::base64(self.address_bytes())
     }
->>>>>>> b12510d5
 }
 
 impl AddressBytes for Address {
