use std::{
    cmp::{
        self,
        Ordering,
    },
    collections::HashMap,
    future::Future,
    sync::{
        Arc,
        OnceLock,
    },
};

use anyhow::Context;
use astria_core::{
    crypto::SigningKey,
    primitive::v1::Address,
    protocol::transaction::v1alpha1::{
        SignedTransaction,
        TransactionParams,
        UnsignedTransaction,
    },
};
use priority_queue::PriorityQueue;
use tokio::sync::RwLock;
use tracing::debug;

type MempoolQueue = PriorityQueue<EnqueuedTransaction, TransactionPriority>;

/// Used to prioritize transactions in the mempool.
///
/// The priority is calculated as the difference between the transaction nonce and the current
/// account nonce. The lower the difference, the higher the priority.
#[derive(Clone, Debug)]
pub(crate) struct TransactionPriority {
    nonce_diff: u32,
}

<<<<<<< HEAD
impl TransactionPriority {
    fn nonce_diff(&self) -> u32 {
        self.transaction_nonce
            .checked_sub(self.current_account_nonce)
            .expect(
                "invariant violated: transaction nonce should not be less than current account \
                 nonce",
            )
=======
impl PartialEq for TransactionPriority {
    fn eq(&self, other: &Self) -> bool {
        self.nonce_diff == other.nonce_diff
>>>>>>> 51acfc6b
    }
}

impl Eq for TransactionPriority {}

impl Ord for TransactionPriority {
    fn cmp(&self, other: &Self) -> Ordering {
        // we want to execute the lowest nonce first,
        // so lower nonce difference means higher priority
        self.nonce_diff.cmp(&other.nonce_diff).reverse()
    }
}

impl PartialOrd for TransactionPriority {
    fn partial_cmp(&self, other: &Self) -> Option<Ordering> {
        Some(self.cmp(other))
    }
}

#[derive(Clone, Debug)]
pub(crate) struct EnqueuedTransaction {
    tx_hash: [u8; 32],
    signed_tx: Arc<SignedTransaction>,
}

impl EnqueuedTransaction {
    fn new(signed_tx: SignedTransaction) -> Self {
        Self {
            tx_hash: signed_tx.sha256_of_proto_encoding(),
            signed_tx: Arc::new(signed_tx),
        }
    }

    fn priority(&self, current_account_nonce: u32) -> anyhow::Result<TransactionPriority> {
        let Some(nonce_diff) = self.signed_tx.nonce().checked_sub(current_account_nonce) else {
            return Err(anyhow::anyhow!(
                "transaction nonce {} is less than current account nonce {current_account_nonce}",
                self.signed_tx.nonce()
            ));
        };

        Ok(TransactionPriority {
            nonce_diff,
        })
    }

    pub(crate) fn tx_hash(&self) -> [u8; 32] {
        self.tx_hash
    }

    pub(crate) fn signed_tx(&self) -> Arc<SignedTransaction> {
        self.signed_tx.clone()
    }

    pub(crate) fn address(&self) -> &Address {
        self.signed_tx.verification_key().address()
    }
}

/// Only consider `self.tx_hash` for equality. This is consistent with the impl for std `Hash`.
impl PartialEq for EnqueuedTransaction {
    fn eq(&self, other: &Self) -> bool {
        self.tx_hash == other.tx_hash
    }
}

impl Eq for EnqueuedTransaction {}

/// Only consider `self.tx_hash` when hashing. This is consistent with the impl for equality.
impl std::hash::Hash for EnqueuedTransaction {
    fn hash<H: std::hash::Hasher>(&self, state: &mut H) {
        self.tx_hash.hash(state);
    }
}

/// [`Mempool`] is an internally-synchronized wrapper around a prioritized queue of transactions
/// awaiting execution.
///
/// The priority is calculated as the difference between the transaction nonce and the current
/// account nonce. The lower the difference, the higher the priority.
///
/// Future extensions to this mempool can include:
/// - maximum mempool size
/// - fee-based ordering
/// - transaction expiration
#[derive(Clone)]
pub(crate) struct Mempool {
    inner: Arc<RwLock<MempoolQueue>>,
}

impl Mempool {
    #[must_use]
    pub(crate) fn new() -> Self {
        Self {
            inner: Arc::new(RwLock::new(MempoolQueue::new())),
        }
    }

    /// returns the number of transactions in the mempool
    #[must_use]
    pub(crate) async fn len(&self) -> usize {
        self.inner.read().await.len()
    }

    /// inserts a transaction into the mempool
    ///
    /// note: if the tx already exists in the mempool, it's overwritten with the new priority.
    pub(crate) async fn insert(
        &self,
        tx: SignedTransaction,
        current_account_nonce: u32,
    ) -> anyhow::Result<()> {
        let enqueued_tx = EnqueuedTransaction::new(tx);
        let priority = enqueued_tx.priority(current_account_nonce)?;
        let tx_hash = enqueued_tx.tx_hash;
        self.inner.write().await.push(enqueued_tx, priority);
        tracing::trace!(
            tx_hash = %telemetry::display::hex(&tx_hash),
            "inserted transaction into mempool"
        );
        Ok(())
    }

    /// inserts all the given transactions into the mempool
    pub(crate) async fn insert_all(&self, txs: Vec<(EnqueuedTransaction, TransactionPriority)>) {
        self.inner.write().await.extend(txs);
    }

    /// pops the transaction with the highest priority from the mempool
    #[must_use]
    pub(crate) async fn pop(&self) -> Option<(EnqueuedTransaction, TransactionPriority)> {
        self.inner.write().await.pop()
    }

    /// removes a transaction from the mempool
    pub(crate) async fn remove(&self, tx_hash: [u8; 32]) {
        let enqueued_tx = EnqueuedTransaction {
            tx_hash,
            signed_tx: dummy_signed_tx().clone(),
        };
        self.inner.write().await.remove(&enqueued_tx);
    }

    /// Updates the priority of the txs in the mempool based on the current state, and removes any
    /// that are now invalid.
    ///
    /// *NOTE*: this function locks the mempool until every tx has been checked. This could
    /// potentially stall consensus from moving to the next round if the mempool is large.
    pub(crate) async fn update_priorities<F, O>(
        &self,
        current_account_nonce_getter: F,
    ) -> anyhow::Result<()>
    where
        F: Fn(Address) -> O,
        O: Future<Output = anyhow::Result<u32>>,
    {
        let mut txs_to_remove = Vec::new();
        let mut current_account_nonces = HashMap::new();

        let mut queue = self.inner.write().await;
        for (enqueued_tx, priority) in queue.iter_mut() {
            let address = enqueued_tx.address();
            // Try to get the current account nonce from the ones already retrieved.
            let current_account_nonce = if let Some(nonce) = current_account_nonces.get(&address) {
                *nonce
            } else {
                // Fall back to getting via the getter and adding it to the local temp collection.
                let nonce = current_account_nonce_getter(*enqueued_tx.address())
                    .await
                    .context("failed to fetch account nonce")?;
                current_account_nonces.insert(address, nonce);
                nonce
            };
            match enqueued_tx.priority(current_account_nonce) {
                Ok(new_priority) => *priority = new_priority,
                Err(e) => {
                    debug!(
                        transaction_hash = %telemetry::display::base64(&enqueued_tx.tx_hash),
                        error = AsRef::<dyn std::error::Error>::as_ref(&e),
                         "account nonce is now greater than tx nonce; dropping tx from mempool",
                    );
                    txs_to_remove.push(enqueued_tx.clone());
                }
            };
        }

        for enqueued_tx in txs_to_remove {
            queue.remove(&enqueued_tx);
        }

        Ok(())
    }

    /// returns the pending nonce for the given address,
    /// if it exists in the mempool.
    pub(crate) async fn pending_nonce(&self, address: &Address) -> Option<u32> {
        let inner = self.inner.read().await;
        let mut nonce = None;
        for (tx, _priority) in inner.iter() {
            if tx.address() == address {
                nonce = Some(cmp::max(nonce.unwrap_or_default(), tx.signed_tx.nonce()));
            }
        }
        nonce
    }
}

/// This exists to provide a `SignedTransaction` for the purposes of removing an entry from the
/// queue where we only have the tx hash available.
///
/// The queue is indexed by `EnqueuedTransaction` which internally needs a `SignedTransaction`, but
/// this `signed_tx` field is ignored in the `PartialEq` and `Hash` impls of `EnqueuedTransaction` -
/// only the tx hash is considered.  So we create an `EnqueuedTransaction` on the fly with the
/// correct tx hash and this dummy signed tx when removing from the queue.
fn dummy_signed_tx() -> &'static Arc<SignedTransaction> {
    static TX: OnceLock<Arc<SignedTransaction>> = OnceLock::new();
    TX.get_or_init(|| {
        let actions = vec![];
        let params = TransactionParams {
            nonce: 0,
            chain_id: String::new(),
        };
        let signing_key = SigningKey::from([0; 32]);
        let unsigned_tx = UnsignedTransaction {
            actions,
            params,
        };
        Arc::new(unsigned_tx.into_signed(&signing_key))
    })
}

#[cfg(test)]
mod test {
    use std::hash::{
        Hash,
        Hasher,
    };

    use super::*;
    use crate::app::test_utils::get_mock_tx;

    #[test]
    fn transaction_priority_should_error_if_invalid() {
        let enqueued_tx = EnqueuedTransaction::new(get_mock_tx(0));
        let priority = enqueued_tx.priority(1);
        assert!(
            priority
                .unwrap_err()
                .to_string()
                .contains("less than current account nonce")
        );
    }

    // From https://doc.rust-lang.org/std/cmp/trait.PartialOrd.html
    #[test]
    // allow: we want explicit assertions here to match the documented expected behavior.
    #[allow(clippy::nonminimal_bool)]
    fn transaction_priority_comparisons_should_be_consistent() {
        let high = TransactionPriority {
            nonce_diff: 0,
        };
        let low = TransactionPriority {
            nonce_diff: 1,
        };

        assert!(high.partial_cmp(&high) == Some(Ordering::Equal));
        assert!(high.partial_cmp(&low) == Some(Ordering::Greater));
        assert!(low.partial_cmp(&high) == Some(Ordering::Less));

        // 1. a == b if and only if partial_cmp(a, b) == Some(Equal)
        assert!(high == high); // Some(Equal)
        assert!(!(high == low)); // Some(Greater)
        assert!(!(low == high)); // Some(Less)

        // 2. a < b if and only if partial_cmp(a, b) == Some(Less)
        assert!(low < high); // Some(Less)
        assert!(!(high < high)); // Some(Equal)
        assert!(!(high < low)); // Some(Greater)

        // 3. a > b if and only if partial_cmp(a, b) == Some(Greater)
        assert!(high > low); // Some(Greater)
        assert!(!(high > high)); // Some(Equal)
        assert!(!(low > high)); // Some(Less)

        // 4. a <= b if and only if a < b || a == b
        assert!(low <= high); // a < b
        assert!(high <= high); // a == b
        assert!(!(high <= low)); // a > b

        // 5. a >= b if and only if a > b || a == b
        assert!(high >= low); // a > b
        assert!(high >= high); // a == b
        assert!(!(low >= high)); // a < b

        // 6. a != b if and only if !(a == b)
        assert!(high != low); // asserted !(high == low) above
        assert!(low != high); // asserted !(low == high) above
        assert!(!(high != high)); // asserted high == high above
    }

    #[test]
    // From https://doc.rust-lang.org/std/hash/trait.Hash.html#hash-and-eq
    fn enqueued_tx_hash_and_eq_should_be_consistent() {
        // Check enqueued txs compare equal if and only if their tx hashes are equal.
        let tx0 = EnqueuedTransaction {
            tx_hash: [0; 32],
            signed_tx: Arc::new(get_mock_tx(0)),
        };
        let other_tx0 = EnqueuedTransaction {
            tx_hash: [0; 32],
            signed_tx: Arc::new(get_mock_tx(1)),
        };
        let tx1 = EnqueuedTransaction {
            tx_hash: [1; 32],
            signed_tx: Arc::new(get_mock_tx(0)),
        };
        assert!(tx0 == other_tx0);
        assert!(tx0 != tx1);

        // Check enqueued txs' std hashes compare equal if and only if their tx hashes are equal.
        let std_hash = |enqueued_tx: &EnqueuedTransaction| -> u64 {
            let mut hasher = std::hash::DefaultHasher::new();
            enqueued_tx.hash(&mut hasher);
            hasher.finish()
        };
        assert!(std_hash(&tx0) == std_hash(&other_tx0));
        assert!(std_hash(&tx0) != std_hash(&tx1));
    }

    #[tokio::test]
    async fn should_insert_and_pop() {
        let mempool = Mempool::new();

        // Priority 0 (highest priority).
        let tx0 = get_mock_tx(0);
        mempool.insert(tx0.clone(), 0).await.unwrap();

        // Priority 1.
        let tx1 = get_mock_tx(1);
        mempool.insert(tx1.clone(), 0).await.unwrap();

        assert_eq!(mempool.len().await, 2);

        // Should pop priority 0 first.
        let (tx, priority) = mempool.pop().await.unwrap();
        assert_eq!(
            tx.signed_tx.sha256_of_proto_encoding(),
            tx0.sha256_of_proto_encoding()
        );
        assert_eq!(priority.nonce_diff, 0);
        assert_eq!(mempool.len().await, 1);

        // Should pop priority 1 second.
        let (tx, priority) = mempool.pop().await.unwrap();
        assert_eq!(
            tx.signed_tx.sha256_of_proto_encoding(),
            tx1.sha256_of_proto_encoding()
        );
        assert_eq!(priority.nonce_diff, 1);
        assert_eq!(mempool.len().await, 0);
    }

    #[tokio::test]
    async fn should_remove() {
        let mempool = Mempool::new();
        let tx_count = 5_usize;

        let current_account_nonce = 0;
        let txs: Vec<_> = (0..tx_count)
            .map(|index| {
                let enqueued_tx =
                    EnqueuedTransaction::new(get_mock_tx(u32::try_from(index).unwrap()));
                let priority = enqueued_tx.priority(current_account_nonce).unwrap();
                (enqueued_tx, priority)
            })
            .collect();
        mempool.insert_all(txs.clone()).await;
        assert_eq!(mempool.len().await, tx_count);

        // Remove the last tx.
        let last_tx_hash = txs.last().unwrap().0.tx_hash;
        mempool.remove(last_tx_hash).await;
        let mut expected_remaining_count = tx_count.checked_sub(1).unwrap();
        assert_eq!(mempool.len().await, expected_remaining_count);

        // Removing it again should have no effect.
        mempool.remove(last_tx_hash).await;
        assert_eq!(mempool.len().await, expected_remaining_count);

        // Remove the first tx.
        mempool.remove(txs.first().unwrap().0.tx_hash).await;
        expected_remaining_count = expected_remaining_count.checked_sub(1).unwrap();
        assert_eq!(mempool.len().await, expected_remaining_count);

        // Check the next tx popped is the second priority.
        let (tx, priority) = mempool.pop().await.unwrap();
        assert_eq!(tx.tx_hash, txs[1].0.tx_hash());
        assert_eq!(priority.nonce_diff, 1);
    }

    #[tokio::test]
    async fn should_update_priorities() {
        let mempool = Mempool::new();

        // Insert txs signed by alice with nonces 0 and 1.
        mempool.insert(get_mock_tx(0), 0).await.unwrap();
        mempool.insert(get_mock_tx(1), 0).await.unwrap();

        // Insert txs from a different signer with nonces 100 and 102.
        let other_signing_key = SigningKey::from([1; 32]);
        let other_mock_tx = |nonce: u32| -> SignedTransaction {
            let actions = get_mock_tx(0).actions().to_vec();
            UnsignedTransaction {
                params: TransactionParams {
                    nonce,
                    chain_id: "test".to_string(),
                },
                actions,
            }
            .into_signed(&other_signing_key)
        };
        mempool.insert(other_mock_tx(100), 0).await.unwrap();
        mempool.insert(other_mock_tx(102), 0).await.unwrap();

        assert_eq!(mempool.len().await, 4);

        let (alice_signing_key, alice_address) =
            crate::app::test_utils::get_alice_signing_key_and_address();
        let other_address = *other_signing_key.verification_key().address();

        // Create a getter fn which will returns 1 for alice's current account nonce, and 101 for
        // the other signer's.
        let current_account_nonce_getter = |address: Address| async move {
            if address == alice_address {
                return Ok(1);
            }
            if address == other_address {
                return Ok(101);
            }
            Err(anyhow::anyhow!("invalid address"))
        };

        // Update the priorities.  Alice's first tx (with nonce 0) and other's first (with nonce
        // 100) should both get purged.
        mempool
            .update_priorities(current_account_nonce_getter)
            .await
            .unwrap();

        assert_eq!(mempool.len().await, 2);

        // Alice's remaining tx should be the highest priority (nonce diff of 1 - 1 == 0).
        let (tx, priority) = mempool.pop().await.unwrap();
        assert_eq!(tx.signed_tx.nonce(), 1);
        assert_eq!(
            *tx.signed_tx.verification_key(),
            alice_signing_key.verification_key()
        );
        assert_eq!(priority.nonce_diff, 0);

        // Other's remaining tx should be the highest priority (nonce diff of 102 - 101 == 1).
        let (tx, priority) = mempool.pop().await.unwrap();
        assert_eq!(tx.signed_tx.nonce(), 102);
        assert_eq!(
            *tx.signed_tx.verification_key(),
            other_signing_key.verification_key()
        );
        assert_eq!(priority.nonce_diff, 1);
    }

    #[tokio::test]
    async fn should_get_pending_nonce() {
        let mempool = Mempool::new();

        // Insert txs signed by alice with nonces 0 and 1.
        mempool.insert(get_mock_tx(0), 0).await.unwrap();
        mempool.insert(get_mock_tx(1), 0).await.unwrap();

        // Insert txs from a different signer with nonces 100 and 101.
        let other_signing_key = SigningKey::from([1; 32]);
        let other_mock_tx = |nonce: u32| -> SignedTransaction {
            let actions = get_mock_tx(0).actions().to_vec();
            UnsignedTransaction {
                params: TransactionParams {
                    nonce,
                    chain_id: "test".to_string(),
                },
                actions,
            }
            .into_signed(&other_signing_key)
        };
        mempool.insert(other_mock_tx(100), 0).await.unwrap();
        mempool.insert(other_mock_tx(101), 0).await.unwrap();

        assert_eq!(mempool.len().await, 4);

        // Check the pending nonce for alice is 1 and for the other signer is 101.
        let alice_address = crate::app::test_utils::get_alice_signing_key_and_address().1;
        assert_eq!(mempool.pending_nonce(&alice_address).await.unwrap(), 1);
        let other_address = *other_signing_key.verification_key().address();
        assert_eq!(mempool.pending_nonce(&other_address).await.unwrap(), 101);

        // Check the pending nonce for an address with no enqueued txs is `None`.
        assert!(
            mempool
                .pending_nonce(&Address::from([1; 20]))
                .await
                .is_none()
        );
    }
}<|MERGE_RESOLUTION|>--- conflicted
+++ resolved
@@ -36,20 +36,9 @@
     nonce_diff: u32,
 }
 
-<<<<<<< HEAD
-impl TransactionPriority {
-    fn nonce_diff(&self) -> u32 {
-        self.transaction_nonce
-            .checked_sub(self.current_account_nonce)
-            .expect(
-                "invariant violated: transaction nonce should not be less than current account \
-                 nonce",
-            )
-=======
 impl PartialEq for TransactionPriority {
     fn eq(&self, other: &Self) -> bool {
         self.nonce_diff == other.nonce_diff
->>>>>>> 51acfc6b
     }
 }
 
