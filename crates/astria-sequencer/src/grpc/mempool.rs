--- conflicted
+++ resolved
@@ -15,16 +15,11 @@
         SubmitTransactionResponse,
         TransactionStatus as TransactionStatusResponse,
     },
-<<<<<<< HEAD
-    primitive::v1::TRANSACTION_ID_LEN,
-    protocol::transaction::v1::Transaction,
-    Protobuf as _,
-=======
     primitive::v1::{
         TransactionId,
         TRANSACTION_ID_LEN,
     },
->>>>>>> 5f428a93
+    Protobuf as _,
 };
 use bytes::Bytes;
 use cnidarium::Storage;
@@ -191,12 +186,8 @@
 
     use astria_core::generated::protocol::transaction::v1::Transaction as RawTransaction;
     use cnidarium::StateDelta;
-<<<<<<< HEAD
-    use telemetry::Metrics as _;
+    use prost::Message as _;
     use tendermint::abci::types::ExecTxResult;
-=======
-    use prost::Message as _;
->>>>>>> 5f428a93
 
     use super::*;
     use crate::{
@@ -346,19 +337,14 @@
             .await
             .unwrap();
         let height = 100;
-<<<<<<< HEAD
         let mut included_txs = HashMap::new();
         let exec_tx_result = ExecTxResult {
             log: "ethan_was_here".to_string(),
             ..ExecTxResult::default()
         };
-        included_txs.insert(tx.id(), exec_tx_result.clone());
-=======
-        let mut included_txs = HashSet::new();
-        included_txs.insert(*tx.id());
->>>>>>> 5f428a93
-        mempool
-            .run_maintenance(&storage.latest_snapshot(), false, &included_txs, height)
+        included_txs.insert(*tx.id(), exec_tx_result.clone());
+        mempool
+            .run_maintenance(&storage.latest_snapshot(), false, included_txs, height)
             .await;
 
         let req = GetTransactionStatusRequest {
