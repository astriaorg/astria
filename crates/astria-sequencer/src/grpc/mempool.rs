--- conflicted
+++ resolved
@@ -24,10 +24,7 @@
         TransactionId,
         TRANSACTION_ID_LEN,
     },
-<<<<<<< HEAD
-=======
     protocol::transaction::v1::TransactionBody,
->>>>>>> e513ba7c
     Protobuf as _,
 };
 use bytes::Bytes;
@@ -264,11 +261,8 @@
         Protobuf as _,
     };
     use cnidarium::StateDelta;
-<<<<<<< HEAD
     use prost::Message as _;
     use tendermint::abci::types::ExecTxResult;
-=======
->>>>>>> e513ba7c
 
     use super::*;
     use crate::{
