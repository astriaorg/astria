--- conflicted
+++ resolved
@@ -29,9 +29,7 @@
     SequencerBlockHeader(SequencerBlockHeader<'a>),
     RollupTransactions(RollupTransactions<'a>),
     Proof(Proof<'a>),
-<<<<<<< HEAD
     ExtendedCommitInfo(ExtendedCommitInfo<'a>),
-=======
 }
 
 #[cfg(test)]
@@ -117,5 +115,4 @@
             ))))
         );
     }
->>>>>>> dd99bf9f
 }