use astria_core::primitive::v1::RollupId;
use base64::{
    display::Base64Display,
    engine::general_purpose::URL_SAFE,
};

pub(in crate::grpc) fn block_hash_by_height(height: u64) -> String {
    format!("grpc/block_hash/{height}")
}

pub(in crate::grpc) fn sequencer_block_header_by_hash(hash: &[u8; 32]) -> String {
    format!("grpc/block_header/{}", Base64Display::new(hash, &URL_SAFE))
}

pub(in crate::grpc) fn rollup_data_by_hash_and_rollup_id(
    hash: &[u8; 32],
    rollup_id: &RollupId,
) -> String {
    format!(
        "grpc/rollup_data/{}/{rollup_id}",
        Base64Display::new(hash, &URL_SAFE),
    )
}

pub(in crate::grpc) fn rollup_ids_by_hash(hash: &[u8; 32]) -> String {
    format!("grpc/rollup_ids/{}", Base64Display::new(hash, &URL_SAFE))
}

pub(in crate::grpc) fn rollup_transactions_proof_by_hash(hash: &[u8; 32]) -> String {
    format!(
        "grpc/rollup_txs_proof/{}",
        Base64Display::new(hash, &URL_SAFE)
    )
}

pub(in crate::grpc) fn rollup_ids_proof_by_hash(hash: &[u8; 32]) -> String {
    format!(
        "grpc/rollup_ids_proof/{}",
        Base64Display::new(hash, &URL_SAFE)
    )
}

pub(in crate::grpc) fn extended_commit_info_by_hash(hash: &[u8; 32]) -> String {
    format!(
        "grpc/extended_commit_info/{}",
        Base64Display::new(hash, &URL_SAFE)
    )
}

pub(in crate::grpc) fn extended_commit_info_proof_by_hash(hash: &[u8; 32]) -> String {
    format!(
        "grpc/extended_commit_info_proof/{}",
        Base64Display::new(hash, &URL_SAFE)
    )
}

#[cfg(test)]
mod tests {
    use super::*;

    const COMPONENT_PREFIX: &str = "grpc/";
    const HASH: [u8; 32] = [1; 32];
    const ROLLUP_ID: RollupId = RollupId::new([2; 32]);

    #[test]
    fn keys_should_not_change() {
<<<<<<< HEAD
        insta::assert_snapshot!(block_hash_by_height(42));
        insta::assert_snapshot!(sequencer_block_header_by_hash(&HASH));
        insta::assert_snapshot!(rollup_data_by_hash_and_rollup_id(&HASH, &ROLLUP_ID));
        insta::assert_snapshot!(rollup_ids_by_hash(&HASH));
        insta::assert_snapshot!(rollup_transactions_proof_by_hash(&HASH));
        insta::assert_snapshot!(rollup_ids_proof_by_hash(&HASH));
        insta::assert_snapshot!(extended_commit_info_by_hash(&HASH));
        insta::assert_snapshot!(extended_commit_info_proof_by_hash(&HASH));
=======
        insta::assert_snapshot!("block_hash_by_height_key", block_hash_by_height(42));
        insta::assert_snapshot!(
            "sequencer_block_header_by_hash_key",
            sequencer_block_header_by_hash(&HASH)
        );
        insta::assert_snapshot!(
            "rollup_data_by_has_and_id_key",
            rollup_data_by_hash_and_rollup_id(&HASH, &ROLLUP_ID)
        );
        insta::assert_snapshot!("rollup_ids_by_hash_key", rollup_ids_by_hash(&HASH));
        insta::assert_snapshot!(
            "rollup_transactions_proof_by_hash_key",
            rollup_transactions_proof_by_hash(&HASH)
        );
        insta::assert_snapshot!("rollup_ids_proof_by_hash", rollup_ids_proof_by_hash(&HASH));
>>>>>>> 903e1f3c
    }

    #[test]
    fn keys_should_have_component_prefix() {
        assert!(block_hash_by_height(42).starts_with(COMPONENT_PREFIX));
        assert!(sequencer_block_header_by_hash(&HASH).starts_with(COMPONENT_PREFIX));
        assert!(rollup_data_by_hash_and_rollup_id(&HASH, &ROLLUP_ID).starts_with(COMPONENT_PREFIX));
        assert!(rollup_ids_by_hash(&HASH).starts_with(COMPONENT_PREFIX));
        assert!(rollup_transactions_proof_by_hash(&HASH).starts_with(COMPONENT_PREFIX));
        assert!(rollup_ids_proof_by_hash(&HASH).starts_with(COMPONENT_PREFIX));
        assert!(extended_commit_info_by_hash(&HASH).starts_with(COMPONENT_PREFIX));
        assert!(extended_commit_info_proof_by_hash(&HASH).starts_with(COMPONENT_PREFIX));
    }
}<|MERGE_RESOLUTION|>--- conflicted
+++ resolved
@@ -64,16 +64,6 @@
 
     #[test]
     fn keys_should_not_change() {
-<<<<<<< HEAD
-        insta::assert_snapshot!(block_hash_by_height(42));
-        insta::assert_snapshot!(sequencer_block_header_by_hash(&HASH));
-        insta::assert_snapshot!(rollup_data_by_hash_and_rollup_id(&HASH, &ROLLUP_ID));
-        insta::assert_snapshot!(rollup_ids_by_hash(&HASH));
-        insta::assert_snapshot!(rollup_transactions_proof_by_hash(&HASH));
-        insta::assert_snapshot!(rollup_ids_proof_by_hash(&HASH));
-        insta::assert_snapshot!(extended_commit_info_by_hash(&HASH));
-        insta::assert_snapshot!(extended_commit_info_proof_by_hash(&HASH));
-=======
         insta::assert_snapshot!("block_hash_by_height_key", block_hash_by_height(42));
         insta::assert_snapshot!(
             "sequencer_block_header_by_hash_key",
@@ -89,7 +79,6 @@
             rollup_transactions_proof_by_hash(&HASH)
         );
         insta::assert_snapshot!("rollup_ids_proof_by_hash", rollup_ids_proof_by_hash(&HASH));
->>>>>>> 903e1f3c
     }
 
     #[test]
