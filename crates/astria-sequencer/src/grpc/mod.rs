<<<<<<< HEAD
pub(crate) mod connect;
pub(crate) mod sequencer;
mod state_ext;
pub(crate) mod storage;
=======
use std::{
    future::Future,
    time::Duration,
};
>>>>>>> dd99bf9f

use astria_core::generated::astria::sequencerblock::v1::sequencer_service_server::SequencerServiceServer;
use astria_eyre::eyre;
pub(crate) use state_ext::{
    StateReadExt,
    StateWriteExt,
};
use tokio::{
    sync::oneshot,
    task::JoinError,
};
use tokio_util::{
    sync::CancellationToken,
    task::JoinMap,
};
use tracing::{
    error,
    error_span,
    info,
    info_span,
    Instrument as _,
};

use crate::{
    app::event_bus::EventBusSubscription,
    grpc::sequencer::SequencerServer,
    ibc::host_interface::AstriaHost,
    mempool::Mempool,
};

pub(crate) mod optimistic;
pub(crate) mod sequencer;
mod state_ext;
pub(crate) mod storage;

/// Time for the background tasks supporting gRPC services to shutdown gracefully before being
/// aborted.
const SHUTDOWN_TIMEOUT: Duration = Duration::from_millis(1500);
const SHUTDOWN_SPAN: &str = "grpc_server_shutdown";

struct BackgroundTasks {
    tasks: JoinMap<&'static str, ()>,
    cancellation_token: CancellationToken,
}

impl BackgroundTasks {
    fn new() -> Self {
        Self {
            tasks: JoinMap::new(),
            cancellation_token: CancellationToken::new(),
        }
    }

    fn abort_all(&mut self) {
        self.tasks.abort_all();
    }

    fn cancel_all(&self) {
        self.cancellation_token.cancel();
    }

    fn cancellation_token(&self) -> CancellationToken {
        self.cancellation_token.child_token()
    }

    fn display_running_tasks(&self) -> String {
        use itertools::Itertools as _;
        format!("[{}]", self.tasks.keys().format(","))
    }

    fn spawn<F>(&mut self, key: &'static str, task: F)
    where
        F: Future<Output = ()>,
        F: Send + 'static,
    {
        self.tasks.spawn(key, task);
    }

    async fn join_next(&mut self) -> Option<(&'static str, Result<(), JoinError>)> {
        self.tasks.join_next().await
    }
}

pub(crate) async fn serve(
    storage: cnidarium::Storage,
    mempool: Mempool,
    grpc_addr: std::net::SocketAddr,
    no_optimistic_blocks: bool,
    event_bus_subscription: EventBusSubscription,
    shutdown_rx: oneshot::Receiver<()>,
) -> eyre::Result<(), tonic::transport::Error> {
    use ibc_proto::ibc::core::{
        channel::v1::query_server::QueryServer as ChannelQueryServer,
        client::v1::query_server::QueryServer as ClientQueryServer,
        connection::v1::query_server::QueryServer as ConnectionQueryServer,
    };
    use penumbra_tower_trace::remote_addr;
    use tower_http::cors::CorsLayer;

    let ibc = penumbra_ibc::component::rpc::IbcQuery::<AstriaHost>::new(storage.clone());
    let sequencer_api = SequencerServer::new(storage.clone(), mempool);
    let cors_layer: CorsLayer = CorsLayer::permissive();

    let mut background_tasks = BackgroundTasks::new();
    let optimistic_block_service = if no_optimistic_blocks {
        None
    } else {
        let (service, task) = optimistic::new(
            event_bus_subscription,
            background_tasks.cancellation_token(),
        );
        background_tasks.spawn("OPTIMISTIC", task.run());
        Some(service)
    };

    // TODO: setup HTTPS?
    let grpc_server = tonic::transport::Server::builder()
        .trace_fn(|req| {
            if let Some(remote_addr) = remote_addr(req) {
                let addr = remote_addr.to_string();
                tracing::error_span!("grpc", addr)
            } else {
                tracing::error_span!("grpc")
            }
        })
        // (from Penumbra) Allow HTTP/1, which will be used by grpc-web connections.
        // This is particularly important when running locally, as gRPC
        // typically uses HTTP/2, which requires HTTPS. Accepting HTTP/2
        // allows local applications such as web browsers to talk to pd.
        .accept_http1(true)
        // (from Penumbra) Add permissive CORS headers, so pd's gRPC services are accessible
        // from arbitrary web contexts, including from localhost.
        .layer(cors_layer)
        .add_service(ClientQueryServer::new(ibc.clone()))
        .add_service(ChannelQueryServer::new(ibc.clone()))
        .add_service(ConnectionQueryServer::new(ibc.clone()))
        .add_service(SequencerServiceServer::new(sequencer_api))
        .add_optional_service(optimistic_block_service);

    info!(grpc_addr = grpc_addr.to_string(), "starting grpc server");

    grpc_server
        .serve_with_shutdown(grpc_addr, trigger_shutdown(background_tasks, shutdown_rx))
        .await
}

async fn trigger_shutdown(
    mut background_tasks: BackgroundTasks,
    mut shutdown_rx: oneshot::Receiver<()>,
) {
    let shutdown_span;
    loop {
        tokio::select! {
            biased;
            _ = &mut shutdown_rx => {
                shutdown_span = info_span!(SHUTDOWN_SPAN);
                shutdown_span.in_scope(|| {
                    info!("grpc server received shutdown signal and will shutdown all of its background tasks");
                });
                break;
            }

            Some((task, res)) = background_tasks.join_next() => {
                let panic_msg = res.err().map(eyre::Report::new).map(tracing::field::display);
                error_span!("grpc_background_task_failed").in_scope(|| {
                    error!(
                        panic_msg,
                        task,
                        "background task supporting a grpc service ended unexpectedly; Sequencer will \
                        keep responding to gRPC requests, but there is currently no way to recover \
                        functionality of this service until Sequencer is restarted"
                    );
                });
            }
        }
    }
    perform_shutdown(background_tasks)
        .instrument(shutdown_span)
        .await;
}

async fn perform_shutdown(mut background_tasks: BackgroundTasks) {
    background_tasks.cancel_all();

    if let Ok(()) = tokio::time::timeout(SHUTDOWN_TIMEOUT, async {
        while let Some((task, res)) = background_tasks.join_next().await {
            let error = res
                .err()
                .map(eyre::Report::new)
                .map(tracing::field::display);
            info!(
                error,
                task, "background task exited while awaiting shutdown"
            );
        }
    })
    .await
    {
        info!("all background tasks exited during shutdown window");
    } else {
        error!(
            tasks = background_tasks.display_running_tasks(),
            "background tasks did not finish during shutdown window and will be aborted",
        );
        background_tasks.abort_all();
    };

    info!("reached shutdown target");
}<|MERGE_RESOLUTION|>--- conflicted
+++ resolved
@@ -1,16 +1,15 @@
-<<<<<<< HEAD
-pub(crate) mod connect;
-pub(crate) mod sequencer;
-mod state_ext;
-pub(crate) mod storage;
-=======
 use std::{
     future::Future,
     time::Duration,
 };
->>>>>>> dd99bf9f
-
-use astria_core::generated::astria::sequencerblock::v1::sequencer_service_server::SequencerServiceServer;
+
+use astria_core::generated::{
+    astria::sequencerblock::v1::sequencer_service_server::SequencerServiceServer,
+    connect::{
+        marketmap::v2::query_server::QueryServer as MarketMapQueryServer,
+        oracle::v2::query_server::QueryServer as OracleQueryServer,
+    },
+};
 use astria_eyre::eyre;
 pub(crate) use state_ext::{
     StateReadExt,
@@ -39,6 +38,7 @@
     mempool::Mempool,
 };
 
+pub(crate) mod connect;
 pub(crate) mod optimistic;
 pub(crate) mod sequencer;
 mod state_ext;
@@ -110,6 +110,8 @@
 
     let ibc = penumbra_ibc::component::rpc::IbcQuery::<AstriaHost>::new(storage.clone());
     let sequencer_api = SequencerServer::new(storage.clone(), mempool);
+    let market_map_api = connect::SequencerServer::new(storage.clone());
+    let oracle_api = connect::SequencerServer::new(storage.clone());
     let cors_layer: CorsLayer = CorsLayer::permissive();
 
     let mut background_tasks = BackgroundTasks::new();
@@ -146,7 +148,9 @@
         .add_service(ChannelQueryServer::new(ibc.clone()))
         .add_service(ConnectionQueryServer::new(ibc.clone()))
         .add_service(SequencerServiceServer::new(sequencer_api))
-        .add_optional_service(optimistic_block_service);
+        .add_optional_service(optimistic_block_service)
+        .add_service(MarketMapQueryServer::new(market_map_api))
+        .add_service(OracleQueryServer::new(oracle_api));
 
     info!(grpc_addr = grpc_addr.to_string(), "starting grpc server");
 
