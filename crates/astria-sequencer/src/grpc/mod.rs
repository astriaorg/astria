--- conflicted
+++ resolved
@@ -1,6 +1,3 @@
-<<<<<<< HEAD
-pub(crate) mod price_feed;
-=======
 use std::{
     future::Future,
     time::Duration,
@@ -9,7 +6,7 @@
 use astria_core::{
     generated::{
         astria::sequencerblock::v1::sequencer_service_server::SequencerServiceServer,
-        connect::{
+        price_feed::{
             marketmap::v2::query_server::QueryServer as MarketMapQueryServer,
             oracle::v2::query_server::QueryServer as OracleQueryServer,
         },
@@ -44,9 +41,8 @@
     mempool::Mempool,
 };
 
-pub(crate) mod connect;
 pub(crate) mod optimistic;
->>>>>>> a949af9b
+pub(crate) mod price_feed;
 pub(crate) mod sequencer;
 mod state_ext;
 pub(crate) mod storage;
@@ -118,8 +114,8 @@
 
     let ibc = penumbra_ibc::component::rpc::IbcQuery::<AstriaHost>::new(storage.clone());
     let sequencer_api = SequencerServer::new(storage.clone(), mempool, upgrades);
-    let market_map_api = connect::SequencerServer::new(storage.clone());
-    let oracle_api = connect::SequencerServer::new(storage.clone());
+    let market_map_api = price_feed::SequencerServer::new(storage.clone());
+    let oracle_api = price_feed::SequencerServer::new(storage.clone());
     let cors_layer: CorsLayer = CorsLayer::permissive();
 
     let mut background_tasks = BackgroundTasks::new();
