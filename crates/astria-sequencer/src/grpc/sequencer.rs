--- conflicted
+++ resolved
@@ -27,12 +27,7 @@
         Upgrade,
         Upgrades,
     },
-<<<<<<< HEAD
-    primitive::v1::RollupId,
     Protobuf as _,
-=======
-    Protobuf,
->>>>>>> 593ba2ad
 };
 use bytes::Bytes;
 use cnidarium::Storage;
