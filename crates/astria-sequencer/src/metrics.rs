use std::time::Duration;

use telemetry::{
    metric_names,
    metrics::{
        Counter,
        Gauge,
        Histogram,
        RegisteringBuilder,
    },
};

const CHECK_TX_STAGE: &str = "stage";

pub struct Metrics {
    prepare_proposal_excluded_transactions_cometbft_space: Counter,
    prepare_proposal_excluded_transactions_sequencer_space: Counter,
    prepare_proposal_excluded_transactions_failed_execution: Counter,
    prepare_proposal_excluded_transactions: Gauge,
    proposal_deposits: Histogram,
    proposal_transactions: Histogram,
    process_proposal_skipped_proposal: Counter,
    check_tx_failed_tx_too_large: Counter,
    check_tx_failed_action_checks: Counter,
    check_tx_removed_expired: Counter,
    check_tx_removed_failed_execution: Counter,
    check_tx_duration_seconds_check_actions: Histogram,
    check_tx_duration_seconds_fetch_nonce: Histogram,
    check_tx_duration_seconds_recheck: Histogram,
    check_tx_duration_seconds_fetch_balances: Histogram,
    check_tx_duration_seconds_fetch_tx_cost: Histogram,
    check_tx_duration_seconds_insert_to_app_mempool: Histogram,
    check_tx_duration_seconds_transaction_status: Histogram,
    actions_per_transaction_in_mempool: Histogram,
    transaction_in_mempool_size_bytes: Histogram,
    transactions_in_mempool_total: Gauge,
    transactions_in_mempool_parked: Gauge,
    mempool_recosted: Counter,
    internal_logic_error: Counter,
    extended_commit_info_bytes: Histogram,
    extend_vote_duration_seconds: Histogram,
    extend_vote_failure_count: Counter,
    verify_vote_extension_failure_count: Counter,
<<<<<<< HEAD
    ibc_relay_failures: Histogram,
=======
    results_in_recently_executed_cache: Gauge,
>>>>>>> 580861c7
}

impl Metrics {
    pub(crate) fn increment_prepare_proposal_excluded_transactions_cometbft_space(&self) {
        self.prepare_proposal_excluded_transactions_cometbft_space
            .increment(1);
    }

    pub(crate) fn increment_prepare_proposal_excluded_transactions_sequencer_space(&self) {
        self.prepare_proposal_excluded_transactions_sequencer_space
            .increment(1);
    }

    pub(crate) fn increment_prepare_proposal_excluded_transactions_failed_execution(&self) {
        self.prepare_proposal_excluded_transactions_failed_execution
            .increment(1);
    }

    pub(crate) fn set_prepare_proposal_excluded_transactions(&self, count: usize) {
        self.prepare_proposal_excluded_transactions.set(count);
    }

    pub(crate) fn record_proposal_deposits(&self, count: usize) {
        self.proposal_deposits.record(count);
    }

    pub(crate) fn record_proposal_transactions(&self, count: usize) {
        self.proposal_transactions.record(count);
    }

    pub(crate) fn increment_process_proposal_skipped_proposal(&self) {
        self.process_proposal_skipped_proposal.increment(1);
    }

    pub(crate) fn increment_check_tx_failed_tx_too_large(&self) {
        self.check_tx_failed_tx_too_large.increment(1);
    }

    pub(crate) fn increment_check_tx_failed_action_checks(&self) {
        self.check_tx_failed_action_checks.increment(1);
    }

    pub(crate) fn increment_check_tx_removed_expired(&self) {
        self.check_tx_removed_expired.increment(1);
    }

    pub(crate) fn increment_check_tx_removed_failed_execution(&self) {
        self.check_tx_removed_failed_execution.increment(1);
    }

    pub(crate) fn record_check_tx_duration_seconds_check_actions(&self, duration: Duration) {
        self.check_tx_duration_seconds_check_actions
            .record(duration);
    }

    pub(crate) fn record_check_tx_duration_seconds_fetch_nonce(&self, duration: Duration) {
        self.check_tx_duration_seconds_fetch_nonce.record(duration);
    }

    pub(crate) fn record_check_tx_duration_seconds_recheck(&self, duration: Duration) {
        self.check_tx_duration_seconds_recheck.record(duration);
    }

    pub(crate) fn record_check_tx_duration_seconds_fetch_balances(&self, duration: Duration) {
        self.check_tx_duration_seconds_fetch_balances
            .record(duration);
    }

    pub(crate) fn record_check_tx_duration_seconds_fetch_tx_cost(&self, duration: Duration) {
        self.check_tx_duration_seconds_fetch_tx_cost
            .record(duration);
    }

    pub(crate) fn record_check_tx_duration_seconds_insert_to_app_mempool(
        &self,
        duration: Duration,
    ) {
        self.check_tx_duration_seconds_insert_to_app_mempool
            .record(duration);
    }

    pub(crate) fn record_check_tx_duration_seconds_transaction_status(&self, duration: Duration) {
        self.check_tx_duration_seconds_transaction_status
            .record(duration);
    }

    pub(crate) fn record_actions_per_transaction_in_mempool(&self, count: usize) {
        self.actions_per_transaction_in_mempool.record(count);
    }

    pub(crate) fn record_transaction_in_mempool_size_bytes(&self, count: usize) {
        self.transaction_in_mempool_size_bytes.record(count);
    }

    pub(crate) fn set_transactions_in_mempool_total(&self, count: usize) {
        self.transactions_in_mempool_total.set(count);
    }

    pub(crate) fn set_transactions_in_mempool_parked(&self, count: usize) {
        self.transactions_in_mempool_parked.set(count);
    }

    pub(crate) fn increment_mempool_recosted(&self) {
        self.mempool_recosted.increment(1);
    }

    pub(crate) fn increment_internal_logic_error(&self) {
        self.internal_logic_error.increment(1);
    }

    pub(crate) fn record_extended_commit_info_bytes(&self, count: usize) {
        self.extended_commit_info_bytes.record(count);
    }

    pub(crate) fn record_extend_vote_duration_seconds(&self, duration: Duration) {
        self.extend_vote_duration_seconds.record(duration);
    }

    pub(crate) fn increment_extend_vote_failure_count(&self) {
        self.extend_vote_failure_count.increment(1);
    }

    pub(crate) fn increment_verify_vote_extension_failure_count(&self) {
        self.verify_vote_extension_failure_count.increment(1);
    }

<<<<<<< HEAD
    pub(crate) fn record_ibc_relay_failures(&self, count: usize) {
        self.ibc_relay_failures.record(count);
=======
    pub(crate) fn set_results_in_recently_executed_cache(&self, count: usize) {
        self.results_in_recently_executed_cache.set(count);
>>>>>>> 580861c7
    }
}

impl telemetry::Metrics for Metrics {
    type Config = ();

    #[expect(
        clippy::too_many_lines,
        reason = "this is reasonable as we have a lot of metrics to register; the function is not \
                  complex, just long"
    )]
    fn register(
        builder: &mut RegisteringBuilder,
        _config: &Self::Config,
    ) -> Result<Self, telemetry::metrics::Error> {
        let prepare_proposal_excluded_transactions_cometbft_space = builder
            .new_counter_factory(
                PREPARE_PROPOSAL_EXCLUDED_TRANSACTIONS_COMETBFT_SPACE,
                "The number of transactions that have been excluded from blocks due to running \
                 out of space in the cometbft block",
            )?
            .register()?;

        let prepare_proposal_excluded_transactions_sequencer_space = builder
            .new_counter_factory(
                PREPARE_PROPOSAL_EXCLUDED_TRANSACTIONS_SEQUENCER_SPACE,
                "The number of transactions that have been excluded from blocks due to running \
                 out of space in the sequencer block",
            )?
            .register()?;

        let prepare_proposal_excluded_transactions_failed_execution = builder
            .new_counter_factory(
                PREPARE_PROPOSAL_EXCLUDED_TRANSACTIONS_FAILED_EXECUTION,
                "The number of transactions that have been excluded from blocks due to failing to \
                 execute",
            )?
            .register()?;

        let prepare_proposal_excluded_transactions = builder
            .new_gauge_factory(
                PREPARE_PROPOSAL_EXCLUDED_TRANSACTIONS,
                "The number of excluded transactions in a proposal being prepared",
            )?
            .register()?;

        let proposal_deposits = builder
            .new_histogram_factory(PROPOSAL_DEPOSITS, "The number of deposits in a proposal")?
            .register()?;

        let proposal_transactions = builder
            .new_histogram_factory(
                PROPOSAL_TRANSACTIONS,
                "The number of transactions in a proposal",
            )?
            .register()?;

        let process_proposal_skipped_proposal = builder
            .new_counter_factory(
                PROCESS_PROPOSAL_SKIPPED_PROPOSAL,
                "The number of times our submitted prepared proposal was skipped in process \
                 proposal",
            )?
            .register()?;

        let check_tx_failed_tx_too_large = builder
            .new_counter_factory(
                CHECK_TX_FAILED_TX_TOO_LARGE,
                "The number of transactions that have failed checks due to being too large",
            )?
            .register()?;

        let check_tx_failed_action_checks = builder
            .new_counter_factory(
                CHECK_TX_FAILED_ACTION_CHECKS,
                "The number of transactions that have failed action checks",
            )?
            .register()?;

        let check_tx_removed_expired = builder
            .new_counter_factory(
                CHECK_TX_REMOVED_EXPIRED,
                "The number of transactions that have been removed from the mempool due to \
                 expiring in the app's mempool",
            )?
            .register()?;

        let check_tx_removed_failed_execution = builder
            .new_counter_factory(
                CHECK_TX_REMOVED_FAILED_EXECUTION,
                "The number of transactions that have been removed from the mempool due to \
                 failing execution in prepare_proposal",
            )?
            .register()?;

        let check_tx_duration_seconds_fetch_nonce = builder
            .new_histogram_factory(
                CHECK_TX_DURATION_SECONDS_FETCH_NONCE,
                "The amount of time taken in seconds to fetch an account's nonce",
            )?
            .register()?;

        let check_tx_duration_seconds_fetch_balances = builder
            .new_histogram_factory(
                CHECK_TX_DURATION_SECONDS_FETCH_BALANCES,
                "The amount of time taken in seconds to fetch balances",
            )?
            .register()?;

        let check_tx_duration_seconds_fetch_tx_cost = builder
            .new_histogram_factory(
                CHECK_TX_DURATION_SECONDS_FETCH_TX_COST,
                "The amount of time taken in seconds to fetch tx cost",
            )?
            .register()?;

        let check_tx_duration_seconds_transaction_status = builder
            .new_histogram_factory(
                CHECK_TX_DURATION_SECONDS_TRANSACTION_STATUS,
                "The amount of time taken in seconds to to check the transaction status in the \
                 app-side mempool",
            )?
            .register()?;

        let mut check_tx_duration_factory = builder.new_histogram_factory(
            CHECK_TX_DURATION_SECONDS,
            "The amount of time taken in seconds to successfully complete the various stages of \
             check_tx",
        )?;
        let check_tx_duration_seconds_check_actions = check_tx_duration_factory
            .register_with_labels(&[(CHECK_TX_STAGE, "actions check".to_string())])?;
        let check_tx_duration_seconds_recheck = check_tx_duration_factory
            .register_with_labels(&[(CHECK_TX_STAGE, "recheck".to_string())])?;
        let check_tx_duration_seconds_insert_to_app_mempool = check_tx_duration_factory
            .register_with_labels(&[(CHECK_TX_STAGE, "insert to app mempool".to_string())])?;

        let actions_per_transaction_in_mempool = builder
            .new_histogram_factory(
                ACTIONS_PER_TRANSACTION_IN_MEMPOOL,
                "The number of actions in a transaction added to the app mempool",
            )?
            .register()?;

        let transaction_in_mempool_size_bytes = builder
            .new_histogram_factory(
                TRANSACTION_IN_MEMPOOL_SIZE_BYTES,
                "The number of bytes in a transaction added to the app mempool",
            )?
            .register()?;

        let transactions_in_mempool_total = builder
            .new_gauge_factory(
                TRANSACTIONS_IN_MEMPOOL_TOTAL,
                "The number of transactions in the app mempool",
            )?
            .register()?;

        let transactions_in_mempool_parked = builder
            .new_gauge_factory(
                TRANSACTIONS_IN_MEMPOOL_PARKED,
                "The number of transactions parked in the app mempool",
            )?
            .register()?;

        let mempool_recosted = builder
            .new_counter_factory(
                MEMPOOL_RECOSTED,
                "The number of times the mempool has been recosted",
            )?
            .register()?;

        let internal_logic_error = builder
            .new_counter_factory(
                INTERNAL_LOGIC_ERROR,
                "The number of times a transaction has been rejected due to logic errors in the \
                 mempool",
            )?
            .register()?;

        let extended_commit_info_bytes = builder
            .new_histogram_factory(
                EXTENDED_COMMIT_INFO_BYTES,
                "The number of bytes in the extended commit info of the block",
            )?
            .register()?;

        let extend_vote_duration_seconds = builder
            .new_histogram_factory(
                EXTEND_VOTE_DURATION_SECONDS,
                "The amount of time taken in seconds to successfully create a vote extension",
            )?
            .register()?;

        let extend_vote_failure_count = builder
            .new_counter_factory(
                EXTEND_VOTE_FAILURE_COUNT,
                "The number of times the app has failed to extend the vote",
            )?
            .register()?;

        let verify_vote_extension_failure_count = builder
            .new_counter_factory(
                VERIFY_VOTE_EXTENSION_FAILURE_COUNT,
                "The number of times the app has failed to verify extended votes",
            )?
            .register()?;

<<<<<<< HEAD
        let ibc_relay_failures = builder
            .new_histogram_factory(
                IBC_RELAY_FAILURES,
                "The number of IBC relay failures included in the block",
=======
        let results_in_recently_executed_cache = builder
            .new_gauge_factory(
                RESULTS_IN_RECENTLY_EXECUTED_CACHE,
                "The number of results in the recently executed results cache",
>>>>>>> 580861c7
            )?
            .register()?;

        Ok(Self {
            prepare_proposal_excluded_transactions_cometbft_space,
            prepare_proposal_excluded_transactions_sequencer_space,
            prepare_proposal_excluded_transactions_failed_execution,
            prepare_proposal_excluded_transactions,
            proposal_deposits,
            proposal_transactions,
            process_proposal_skipped_proposal,
            check_tx_failed_tx_too_large,
            check_tx_failed_action_checks,
            check_tx_removed_expired,
            check_tx_removed_failed_execution,
            check_tx_duration_seconds_check_actions,
            check_tx_duration_seconds_fetch_nonce,
            check_tx_duration_seconds_recheck,
            check_tx_duration_seconds_fetch_balances,
            check_tx_duration_seconds_fetch_tx_cost,
            check_tx_duration_seconds_insert_to_app_mempool,
            check_tx_duration_seconds_transaction_status,
            actions_per_transaction_in_mempool,
            transaction_in_mempool_size_bytes,
            transactions_in_mempool_total,
            transactions_in_mempool_parked,
            mempool_recosted,
            internal_logic_error,
            extended_commit_info_bytes,
            extend_vote_duration_seconds,
            extend_vote_failure_count,
            verify_vote_extension_failure_count,
<<<<<<< HEAD
            ibc_relay_failures,
=======
            results_in_recently_executed_cache,
>>>>>>> 580861c7
        })
    }
}

metric_names!(const METRICS_NAMES:
    PREPARE_PROPOSAL_EXCLUDED_TRANSACTIONS_COMETBFT_SPACE,
    PREPARE_PROPOSAL_EXCLUDED_TRANSACTIONS_SEQUENCER_SPACE,
    PREPARE_PROPOSAL_EXCLUDED_TRANSACTIONS_FAILED_EXECUTION,
    PREPARE_PROPOSAL_EXCLUDED_TRANSACTIONS,
    PROPOSAL_DEPOSITS,
    PROPOSAL_TRANSACTIONS,
    PROCESS_PROPOSAL_SKIPPED_PROPOSAL,
    CHECK_TX_FAILED_TX_TOO_LARGE,
    CHECK_TX_FAILED_ACTION_CHECKS,
    CHECK_TX_REMOVED_EXPIRED,
    CHECK_TX_REMOVED_FAILED_EXECUTION,
    CHECK_TX_DURATION_SECONDS,
    CHECK_TX_DURATION_SECONDS_FETCH_NONCE,
    CHECK_TX_DURATION_SECONDS_FETCH_BALANCES,
    CHECK_TX_DURATION_SECONDS_TRANSACTION_STATUS,
    CHECK_TX_DURATION_SECONDS_FETCH_TX_COST,
    ACTIONS_PER_TRANSACTION_IN_MEMPOOL,
    TRANSACTION_IN_MEMPOOL_SIZE_BYTES,
    TRANSACTIONS_IN_MEMPOOL_TOTAL,
    TRANSACTIONS_IN_MEMPOOL_PARKED,
    MEMPOOL_RECOSTED,
    INTERNAL_LOGIC_ERROR,
    EXTENDED_COMMIT_INFO_BYTES,
    EXTEND_VOTE_DURATION_SECONDS,
    EXTEND_VOTE_FAILURE_COUNT,
    VERIFY_VOTE_EXTENSION_FAILURE_COUNT,
<<<<<<< HEAD
    IBC_RELAY_FAILURES,
=======
    RESULTS_IN_RECENTLY_EXECUTED_CACHE,
>>>>>>> 580861c7
);

#[cfg(test)]
mod tests {
    use super::*;

    #[track_caller]
    fn assert_const(actual: &'static str, suffix: &str) {
        // XXX: hard-code this so the crate name isn't accidentally changed.
        const CRATE_NAME: &str = "astria_sequencer";
        let expected = format!("{CRATE_NAME}_{suffix}");
        assert_eq!(expected, actual);
    }

    #[test]
    fn metrics_are_as_expected() {
        assert_const(
            PREPARE_PROPOSAL_EXCLUDED_TRANSACTIONS_COMETBFT_SPACE,
            "prepare_proposal_excluded_transactions_cometbft_space",
        );
        assert_const(
            PREPARE_PROPOSAL_EXCLUDED_TRANSACTIONS_SEQUENCER_SPACE,
            "prepare_proposal_excluded_transactions_sequencer_space",
        );
        assert_const(
            PREPARE_PROPOSAL_EXCLUDED_TRANSACTIONS_FAILED_EXECUTION,
            "prepare_proposal_excluded_transactions_failed_execution",
        );
        assert_const(
            PREPARE_PROPOSAL_EXCLUDED_TRANSACTIONS,
            "prepare_proposal_excluded_transactions",
        );
        assert_const(PROPOSAL_DEPOSITS, "proposal_deposits");
        assert_const(PROPOSAL_TRANSACTIONS, "proposal_transactions");
        assert_const(
            PROCESS_PROPOSAL_SKIPPED_PROPOSAL,
            "process_proposal_skipped_proposal",
        );
        assert_const(CHECK_TX_FAILED_TX_TOO_LARGE, "check_tx_failed_tx_too_large");
        assert_const(CHECK_TX_REMOVED_EXPIRED, "check_tx_removed_expired");
        assert_const(
            CHECK_TX_REMOVED_FAILED_EXECUTION,
            "check_tx_removed_failed_execution",
        );
        assert_const(
            CHECK_TX_FAILED_ACTION_CHECKS,
            "check_tx_failed_action_checks",
        );
        assert_const(CHECK_TX_DURATION_SECONDS, "check_tx_duration_seconds");
        assert_const(
            ACTIONS_PER_TRANSACTION_IN_MEMPOOL,
            "actions_per_transaction_in_mempool",
        );
        assert_const(
            TRANSACTION_IN_MEMPOOL_SIZE_BYTES,
            "transaction_in_mempool_size_bytes",
        );
        assert_const(
            TRANSACTIONS_IN_MEMPOOL_TOTAL,
            "transactions_in_mempool_total",
        );
        assert_const(
            TRANSACTIONS_IN_MEMPOOL_PARKED,
            "transactions_in_mempool_parked",
        );
        assert_const(MEMPOOL_RECOSTED, "mempool_recosted");
        assert_const(INTERNAL_LOGIC_ERROR, "internal_logic_error");
        assert_const(EXTENDED_COMMIT_INFO_BYTES, "extended_commit_info_bytes");
        assert_const(EXTEND_VOTE_DURATION_SECONDS, "extend_vote_duration_seconds");
        assert_const(EXTEND_VOTE_FAILURE_COUNT, "extend_vote_failure_count");
        assert_const(
            VERIFY_VOTE_EXTENSION_FAILURE_COUNT,
            "verify_vote_extension_failure_count",
        );
<<<<<<< HEAD
        assert_const(IBC_RELAY_FAILURES, "ibc_relay_failures");
=======
        assert_const(
            RESULTS_IN_RECENTLY_EXECUTED_CACHE,
            "results_in_recently_executed_cache",
        );
>>>>>>> 580861c7
    }
}<|MERGE_RESOLUTION|>--- conflicted
+++ resolved
@@ -41,11 +41,8 @@
     extend_vote_duration_seconds: Histogram,
     extend_vote_failure_count: Counter,
     verify_vote_extension_failure_count: Counter,
-<<<<<<< HEAD
     ibc_relay_failures: Histogram,
-=======
     results_in_recently_executed_cache: Gauge,
->>>>>>> 580861c7
 }
 
 impl Metrics {
@@ -172,13 +169,12 @@
         self.verify_vote_extension_failure_count.increment(1);
     }
 
-<<<<<<< HEAD
+    pub(crate) fn set_results_in_recently_executed_cache(&self, count: usize) {
+        self.results_in_recently_executed_cache.set(count);
+    }
+
     pub(crate) fn record_ibc_relay_failures(&self, count: usize) {
         self.ibc_relay_failures.record(count);
-=======
-    pub(crate) fn set_results_in_recently_executed_cache(&self, count: usize) {
-        self.results_in_recently_executed_cache.set(count);
->>>>>>> 580861c7
     }
 }
 
@@ -386,17 +382,17 @@
             )?
             .register()?;
 
-<<<<<<< HEAD
-        let ibc_relay_failures = builder
-            .new_histogram_factory(
-                IBC_RELAY_FAILURES,
-                "The number of IBC relay failures included in the block",
-=======
         let results_in_recently_executed_cache = builder
             .new_gauge_factory(
                 RESULTS_IN_RECENTLY_EXECUTED_CACHE,
                 "The number of results in the recently executed results cache",
->>>>>>> 580861c7
+            )?
+            .register()?;
+
+        let ibc_relay_failures = builder
+            .new_histogram_factory(
+                IBC_RELAY_FAILURES,
+                "The number of IBC relay failures included in the block",
             )?
             .register()?;
 
@@ -429,11 +425,8 @@
             extend_vote_duration_seconds,
             extend_vote_failure_count,
             verify_vote_extension_failure_count,
-<<<<<<< HEAD
+            results_in_recently_executed_cache,
             ibc_relay_failures,
-=======
-            results_in_recently_executed_cache,
->>>>>>> 580861c7
         })
     }
 }
@@ -465,11 +458,8 @@
     EXTEND_VOTE_DURATION_SECONDS,
     EXTEND_VOTE_FAILURE_COUNT,
     VERIFY_VOTE_EXTENSION_FAILURE_COUNT,
-<<<<<<< HEAD
+    RESULTS_IN_RECENTLY_EXECUTED_CACHE,
     IBC_RELAY_FAILURES,
-=======
-    RESULTS_IN_RECENTLY_EXECUTED_CACHE,
->>>>>>> 580861c7
 );
 
 #[cfg(test)]
@@ -544,13 +534,10 @@
             VERIFY_VOTE_EXTENSION_FAILURE_COUNT,
             "verify_vote_extension_failure_count",
         );
-<<<<<<< HEAD
-        assert_const(IBC_RELAY_FAILURES, "ibc_relay_failures");
-=======
         assert_const(
             RESULTS_IN_RECENTLY_EXECUTED_CACHE,
             "results_in_recently_executed_cache",
         );
->>>>>>> 580861c7
+        assert_const(IBC_RELAY_FAILURES, "ibc_relay_failures");
     }
 }