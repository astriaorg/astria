--- conflicted
+++ resolved
@@ -1,4 +1,5 @@
-<<<<<<< HEAD
+use std::time::Duration;
+
 use telemetry::{
     metric_names,
     metrics::{
@@ -8,31 +9,11 @@
         Histogram,
         RegisteringBuilder,
     },
-=======
-use std::time::Duration;
-
-use metrics::{
-    counter,
-    describe_counter,
-    describe_gauge,
-    describe_histogram,
-    gauge,
-    histogram,
-    Counter,
-    Gauge,
-    Histogram,
-    Unit,
->>>>>>> 5757558e
 };
 
-<<<<<<< HEAD
+const CHECK_TX_STAGE: &str = "stage";
+
 pub struct Metrics {
-    prepare_proposal_excluded_transactions_decode_failure: Counter,
-=======
-const CHECK_TX_STAGE: &str = "stage";
-
-pub(crate) struct Metrics {
->>>>>>> 5757558e
     prepare_proposal_excluded_transactions_cometbft_space: Counter,
     prepare_proposal_excluded_transactions_sequencer_space: Counter,
     prepare_proposal_excluded_transactions_failed_execution: Counter,
@@ -59,174 +40,272 @@
 }
 
 impl Metrics {
-<<<<<<< HEAD
-    pub(crate) fn increment_prepare_proposal_excluded_transactions_decode_failure(&self) {
-        self.prepare_proposal_excluded_transactions_decode_failure
+    pub(crate) fn increment_prepare_proposal_excluded_transactions_cometbft_space(&self) {
+        self.prepare_proposal_excluded_transactions_cometbft_space
             .increment(1);
-=======
-    #[must_use]
+    }
+
+    pub(crate) fn increment_prepare_proposal_excluded_transactions_sequencer_space(&self) {
+        self.prepare_proposal_excluded_transactions_sequencer_space
+            .increment(1);
+    }
+
+    pub(crate) fn increment_prepare_proposal_excluded_transactions_failed_execution(&self) {
+        self.prepare_proposal_excluded_transactions_failed_execution
+            .increment(1);
+    }
+
+    pub(crate) fn set_prepare_proposal_excluded_transactions(&self, count: usize) {
+        #[allow(clippy::cast_precision_loss)]
+        self.prepare_proposal_excluded_transactions
+            .set(count as f64);
+    }
+
+    pub(crate) fn record_proposal_deposits(&self, count: usize) {
+        // allow: precision loss is unlikely (values too small) but also unimportant in histograms.
+        #[allow(clippy::cast_precision_loss)]
+        self.proposal_deposits.record(count as f64);
+    }
+
+    pub(crate) fn record_proposal_transactions(&self, count: usize) {
+        // allow: precision loss is unlikely (values too small) but also unimportant in histograms.
+        #[allow(clippy::cast_precision_loss)]
+        self.proposal_transactions.record(count as f64);
+    }
+
+    pub(crate) fn increment_process_proposal_skipped_proposal(&self) {
+        self.process_proposal_skipped_proposal.increment(1);
+    }
+
+    pub(crate) fn increment_check_tx_removed_too_large(&self) {
+        self.check_tx_removed_too_large.increment(1);
+    }
+
+    pub(crate) fn increment_check_tx_removed_expired(&self) {
+        self.check_tx_removed_expired.increment(1);
+    }
+
+    pub(crate) fn increment_check_tx_removed_failed_execution(&self) {
+        self.check_tx_removed_failed_execution.increment(1);
+    }
+
+    pub(crate) fn increment_check_tx_removed_failed_stateless(&self) {
+        self.check_tx_removed_failed_stateless.increment(1);
+    }
+
+    pub(crate) fn increment_check_tx_removed_stale_nonce(&self) {
+        self.check_tx_removed_stale_nonce.increment(1);
+    }
+
+    pub(crate) fn increment_check_tx_removed_account_balance(&self) {
+        self.check_tx_removed_account_balance.increment(1);
+    }
+
+    pub(crate) fn record_check_tx_duration_seconds_parse_tx(&self, duration: Duration) {
+        self.check_tx_duration_seconds_parse_tx.record(duration);
+    }
+
+    pub(crate) fn record_check_tx_duration_seconds_check_stateless(&self, duration: Duration) {
+        self.check_tx_duration_seconds_check_stateless
+            .record(duration);
+    }
+
+    pub(crate) fn record_check_tx_duration_seconds_check_nonce(&self, duration: Duration) {
+        self.check_tx_duration_seconds_check_nonce.record(duration);
+    }
+
+    pub(crate) fn record_check_tx_duration_seconds_check_chain_id(&self, duration: Duration) {
+        self.check_tx_duration_seconds_check_chain_id
+            .record(duration);
+    }
+
+    pub(crate) fn record_check_tx_duration_seconds_check_balance(&self, duration: Duration) {
+        self.check_tx_duration_seconds_check_balance
+            .record(duration);
+    }
+
+    pub(crate) fn record_check_tx_duration_seconds_check_removed(&self, duration: Duration) {
+        self.check_tx_duration_seconds_check_removed
+            .record(duration);
+    }
+
+    pub(crate) fn record_check_tx_duration_seconds_insert_to_app_mempool(
+        &self,
+        duration: Duration,
+    ) {
+        self.check_tx_duration_seconds_insert_to_app_mempool
+            .record(duration);
+    }
+
+    pub(crate) fn record_actions_per_transaction_in_mempool(&self, count: usize) {
+        // allow: precision loss is unlikely (values too small) but also unimportant in histograms.
+        #[allow(clippy::cast_precision_loss)]
+        self.actions_per_transaction_in_mempool.record(count as f64);
+    }
+
+    pub(crate) fn record_transaction_in_mempool_size_bytes(&self, count: usize) {
+        // allow: precision loss is unlikely (values too small) but also unimportant in histograms.
+        #[allow(clippy::cast_precision_loss)]
+        self.transaction_in_mempool_size_bytes.record(count as f64);
+    }
+
+    pub(crate) fn set_transactions_in_mempool_total(&self, count: usize) {
+        #[allow(clippy::cast_precision_loss)]
+        self.transactions_in_mempool_total.set(count as f64);
+    }
+}
+
+impl metrics::Metrics for Metrics {
+    type Config = ();
+
+    // allow: this is reasonable as we have a lot of metrics to register; the function is not
+    // complex, just long.
     #[allow(clippy::too_many_lines)]
-    pub(crate) fn new() -> Self {
-        describe_counter!(
-            PREPARE_PROPOSAL_EXCLUDED_TRANSACTIONS_COMETBFT_SPACE,
-            Unit::Count,
-            "The number of transactions that have been excluded from blocks due to running out of \
-             space in the cometbft block"
-        );
-        let prepare_proposal_excluded_transactions_cometbft_space =
-            counter!(PREPARE_PROPOSAL_EXCLUDED_TRANSACTIONS_COMETBFT_SPACE);
-
-        describe_counter!(
-            PREPARE_PROPOSAL_EXCLUDED_TRANSACTIONS_SEQUENCER_SPACE,
-            Unit::Count,
-            "The number of transactions that have been excluded from blocks due to running out of \
-             space in the sequencer block"
-        );
-        let prepare_proposal_excluded_transactions_sequencer_space =
-            counter!(PREPARE_PROPOSAL_EXCLUDED_TRANSACTIONS_SEQUENCER_SPACE);
-
-        describe_counter!(
-            PREPARE_PROPOSAL_EXCLUDED_TRANSACTIONS_FAILED_EXECUTION,
-            Unit::Count,
-            "The number of transactions that have been excluded from blocks due to failing to \
-             execute"
-        );
-        let prepare_proposal_excluded_transactions_failed_execution =
-            counter!(PREPARE_PROPOSAL_EXCLUDED_TRANSACTIONS_FAILED_EXECUTION);
-
-        describe_gauge!(
-            PREPARE_PROPOSAL_EXCLUDED_TRANSACTIONS,
-            Unit::Count,
-            "The number of excluded transactions in a proposal being prepared"
-        );
-        let prepare_proposal_excluded_transactions = gauge!(PREPARE_PROPOSAL_EXCLUDED_TRANSACTIONS);
-
-        describe_histogram!(
-            PROPOSAL_DEPOSITS,
-            Unit::Count,
-            "The number of deposits in a proposal"
-        );
-        let proposal_deposits = histogram!(PROPOSAL_DEPOSITS);
-
-        describe_histogram!(
-            PROPOSAL_TRANSACTIONS,
-            Unit::Count,
-            "The number of transactions in a proposal"
-        );
-        let proposal_transactions = histogram!(PROPOSAL_TRANSACTIONS);
-
-        describe_counter!(
-            PROCESS_PROPOSAL_SKIPPED_PROPOSAL,
-            Unit::Count,
-            "The number of times our submitted prepared proposal was skipped in process proposal"
-        );
-        let process_proposal_skipped_proposal = counter!(PROCESS_PROPOSAL_SKIPPED_PROPOSAL);
-
-        describe_counter!(
-            CHECK_TX_REMOVED_TOO_LARGE,
-            Unit::Count,
-            "The number of transactions that have been removed from the mempool due to being too \
-             large"
-        );
-        let check_tx_removed_too_large = counter!(CHECK_TX_REMOVED_TOO_LARGE);
-
-        describe_counter!(
-            CHECK_TX_REMOVED_FAILED_STATELESS,
-            Unit::Count,
-            "The number of transactions that have been removed from the mempool due to failing \
-             the stateless check"
-        );
-        let check_tx_removed_failed_stateless = counter!(CHECK_TX_REMOVED_FAILED_STATELESS);
-
-        describe_counter!(
-            CHECK_TX_REMOVED_STALE_NONCE,
-            Unit::Count,
-            "The number of transactions that have been removed from the mempool due to having a \
-             stale nonce"
-        );
-        let check_tx_removed_stale_nonce = counter!(CHECK_TX_REMOVED_STALE_NONCE);
-
-        describe_counter!(
-            CHECK_TX_REMOVED_ACCOUNT_BALANCE,
-            Unit::Count,
-            "The number of transactions that have been removed from the mempool due to having not \
-             enough account balance"
-        );
-        let check_tx_removed_account_balance = counter!(CHECK_TX_REMOVED_ACCOUNT_BALANCE);
-
-        describe_counter!(
-            CHECK_TX_REMOVED_FAILED_EXECUTION,
-            Unit::Count,
-            "The number of transactions that have been removed from the mempool due to failing \
-             execution in prepare_proposal()"
-        );
-        let check_tx_removed_failed_execution = counter!(CHECK_TX_REMOVED_FAILED_EXECUTION);
-
-        describe_counter!(
-            CHECK_TX_REMOVED_EXPIRED,
-            Unit::Count,
-            "The number of transactions that have been removed from the mempool due to expiring \
-             in the app's mempool"
-        );
-        let check_tx_removed_expired = counter!(CHECK_TX_REMOVED_EXPIRED);
-
-        describe_histogram!(
+    fn register(
+        builder: &mut RegisteringBuilder,
+        _config: &Self::Config,
+    ) -> Result<Self, metrics::Error> {
+        let prepare_proposal_excluded_transactions_cometbft_space = builder
+            .new_counter_factory(
+                PREPARE_PROPOSAL_EXCLUDED_TRANSACTIONS_COMETBFT_SPACE,
+                "The number of transactions that have been excluded from blocks due to running \
+                 out of space in the cometbft block",
+            )?
+            .register()?;
+
+        let prepare_proposal_excluded_transactions_sequencer_space = builder
+            .new_counter_factory(
+                PREPARE_PROPOSAL_EXCLUDED_TRANSACTIONS_SEQUENCER_SPACE,
+                "The number of transactions that have been excluded from blocks due to running \
+                 out of space in the sequencer block",
+            )?
+            .register()?;
+
+        let prepare_proposal_excluded_transactions_failed_execution = builder
+            .new_counter_factory(
+                PREPARE_PROPOSAL_EXCLUDED_TRANSACTIONS_FAILED_EXECUTION,
+                "The number of transactions that have been excluded from blocks due to failing to \
+                 execute",
+            )?
+            .register()?;
+
+        let prepare_proposal_excluded_transactions = builder
+            .new_gauge_factory(
+                PREPARE_PROPOSAL_EXCLUDED_TRANSACTIONS,
+                "The number of excluded transactions in a proposal being prepared",
+            )?
+            .register()?;
+
+        let proposal_deposits = builder
+            .new_histogram_factory(PROPOSAL_DEPOSITS, "The number of deposits in a proposal")?
+            .register()?;
+
+        let proposal_transactions = builder
+            .new_histogram_factory(
+                PROPOSAL_TRANSACTIONS,
+                "The number of transactions in a proposal",
+            )?
+            .register()?;
+
+        let process_proposal_skipped_proposal = builder
+            .new_counter_factory(
+                PROCESS_PROPOSAL_SKIPPED_PROPOSAL,
+                "The number of times our submitted prepared proposal was skipped in process \
+                 proposal",
+            )?
+            .register()?;
+
+        let check_tx_removed_too_large = builder
+            .new_counter_factory(
+                CHECK_TX_REMOVED_TOO_LARGE,
+                "The number of transactions that have been removed from the mempool due to being \
+                 too large",
+            )?
+            .register()?;
+
+        let check_tx_removed_expired = builder
+            .new_counter_factory(
+                CHECK_TX_REMOVED_EXPIRED,
+                "The number of transactions that have been removed from the mempool due to \
+                 expiring in the app's mempool",
+            )?
+            .register()?;
+
+        let check_tx_removed_failed_execution = builder
+            .new_counter_factory(
+                CHECK_TX_REMOVED_FAILED_EXECUTION,
+                "The number of transactions that have been removed from the mempool due to \
+                 failing execution in prepare_proposal",
+            )?
+            .register()?;
+
+        let check_tx_removed_failed_stateless = builder
+            .new_counter_factory(
+                CHECK_TX_REMOVED_FAILED_STATELESS,
+                "The number of transactions that have been removed from the mempool due to \
+                 failing the stateless check",
+            )?
+            .register()?;
+
+        let check_tx_removed_stale_nonce = builder
+            .new_counter_factory(
+                CHECK_TX_REMOVED_STALE_NONCE,
+                "The number of transactions that have been removed from the mempool due to having \
+                 a stale nonce",
+            )?
+            .register()?;
+
+        let check_tx_removed_account_balance = builder
+            .new_counter_factory(
+                CHECK_TX_REMOVED_ACCOUNT_BALANCE,
+                "The number of transactions that have been removed from the mempool due to having \
+                 not enough account balance",
+            )?
+            .register()?;
+
+        let mut check_tx_duration_factory = builder.new_histogram_factory(
             CHECK_TX_DURATION_SECONDS,
-            Unit::Seconds,
             "The amount of time taken in seconds to successfully complete the various stages of \
-             check_tx"
-        );
-        let check_tx_duration_seconds_parse_tx = histogram!(
-            CHECK_TX_DURATION_SECONDS,
-            CHECK_TX_STAGE => "length check and parse raw tx"
-        );
-        let check_tx_duration_seconds_check_stateless = histogram!(
-            CHECK_TX_DURATION_SECONDS,
-            CHECK_TX_STAGE => "stateless check"
-        );
-        let check_tx_duration_seconds_check_nonce = histogram!(
-            CHECK_TX_DURATION_SECONDS,
-            CHECK_TX_STAGE => "nonce check"
-        );
-        let check_tx_duration_seconds_check_chain_id = histogram!(
-            CHECK_TX_DURATION_SECONDS,
-            CHECK_TX_STAGE => "chain id check"
-        );
-        let check_tx_duration_seconds_check_balance = histogram!(
-            CHECK_TX_DURATION_SECONDS,
-            CHECK_TX_STAGE => "balance check"
-        );
-        let check_tx_duration_seconds_check_removed = histogram!(
-            CHECK_TX_DURATION_SECONDS,
-            CHECK_TX_STAGE => "check for removal"
-        );
-        let check_tx_duration_seconds_insert_to_app_mempool = histogram!(
-            CHECK_TX_DURATION_SECONDS,
-            CHECK_TX_STAGE => "insert to app mempool"
-        );
-
-        describe_histogram!(
-            ACTIONS_PER_TRANSACTION_IN_MEMPOOL,
-            Unit::Count,
-            "The number of actions in a transaction added to the app mempool"
-        );
-        let actions_per_transaction_in_mempool = histogram!(ACTIONS_PER_TRANSACTION_IN_MEMPOOL);
-
-        describe_histogram!(
-            TRANSACTION_IN_MEMPOOL_SIZE_BYTES,
-            Unit::Bytes,
-            "The number of bytes in a transaction added to the app mempool"
-        );
-        let transaction_in_mempool_size_bytes = histogram!(TRANSACTION_IN_MEMPOOL_SIZE_BYTES);
-
-        describe_gauge!(
-            TRANSACTIONS_IN_MEMPOOL_TOTAL,
-            Unit::Count,
-            "The number of transactions in the app mempool"
-        );
-        let transactions_in_mempool_total = gauge!(TRANSACTIONS_IN_MEMPOOL_TOTAL);
-
-        Self {
+             check_tx",
+        )?;
+        let check_tx_duration_seconds_parse_tx = check_tx_duration_factory.register_with_labels(
+            &[(CHECK_TX_STAGE, "length check and parse raw tx".to_string())],
+        )?;
+        let check_tx_duration_seconds_check_stateless = check_tx_duration_factory
+            .register_with_labels(&[(CHECK_TX_STAGE, "stateless check".to_string())])?;
+        let check_tx_duration_seconds_check_nonce = check_tx_duration_factory
+            .register_with_labels(&[(CHECK_TX_STAGE, "nonce check".to_string())])?;
+        let check_tx_duration_seconds_check_chain_id = check_tx_duration_factory
+            .register_with_labels(&[(CHECK_TX_STAGE, "chain id check".to_string())])?;
+        let check_tx_duration_seconds_check_balance = check_tx_duration_factory
+            .register_with_labels(&[(CHECK_TX_STAGE, "balance check".to_string())])?;
+        let check_tx_duration_seconds_check_removed = check_tx_duration_factory
+            .register_with_labels(&[(CHECK_TX_STAGE, "check for removal".to_string())])?;
+        let check_tx_duration_seconds_insert_to_app_mempool = check_tx_duration_factory
+            .register_with_labels(&[(CHECK_TX_STAGE, "insert to app mempool".to_string())])?;
+
+        let actions_per_transaction_in_mempool = builder
+            .new_histogram_factory(
+                ACTIONS_PER_TRANSACTION_IN_MEMPOOL,
+                "The number of actions in a transaction added to the app mempool",
+            )?
+            .register()?;
+
+        let transaction_in_mempool_size_bytes = builder
+            .new_histogram_factory(
+                TRANSACTION_IN_MEMPOOL_SIZE_BYTES,
+                "The number of bytes in a transaction added to the app mempool",
+            )?
+            .register()?;
+
+        let transactions_in_mempool_total = builder
+            .new_gauge_factory(
+                TRANSACTIONS_IN_MEMPOOL_TOTAL,
+                "The number of transactions in the app mempool",
+            )?
+            .register()?;
+
+        Ok(Self {
             prepare_proposal_excluded_transactions_cometbft_space,
             prepare_proposal_excluded_transactions_sequencer_space,
             prepare_proposal_excluded_transactions_failed_execution,
@@ -250,266 +329,11 @@
             actions_per_transaction_in_mempool,
             transaction_in_mempool_size_bytes,
             transactions_in_mempool_total,
-        }
->>>>>>> 5757558e
-    }
-
-    pub(crate) fn increment_prepare_proposal_excluded_transactions_cometbft_space(&self) {
-        self.prepare_proposal_excluded_transactions_cometbft_space
-            .increment(1);
-    }
-
-    pub(crate) fn increment_prepare_proposal_excluded_transactions_sequencer_space(&self) {
-        self.prepare_proposal_excluded_transactions_sequencer_space
-            .increment(1);
-    }
-
-    pub(crate) fn increment_prepare_proposal_excluded_transactions_failed_execution(&self) {
-        self.prepare_proposal_excluded_transactions_failed_execution
-            .increment(1);
-    }
-
-    pub(crate) fn set_prepare_proposal_excluded_transactions(&self, count: usize) {
-        #[allow(clippy::cast_precision_loss)]
-        self.prepare_proposal_excluded_transactions
-            .set(count as f64);
-    }
-
-    pub(crate) fn record_proposal_deposits(&self, count: usize) {
-        // allow: precision loss is unlikely (values too small) but also unimportant in histograms.
-        #[allow(clippy::cast_precision_loss)]
-        self.proposal_deposits.record(count as f64);
-    }
-
-    pub(crate) fn record_proposal_transactions(&self, count: usize) {
-        // allow: precision loss is unlikely (values too small) but also unimportant in histograms.
-        #[allow(clippy::cast_precision_loss)]
-        self.proposal_transactions.record(count as f64);
-    }
-
-    pub(crate) fn increment_process_proposal_skipped_proposal(&self) {
-        self.process_proposal_skipped_proposal.increment(1);
-    }
-
-    pub(crate) fn increment_check_tx_removed_too_large(&self) {
-        self.check_tx_removed_too_large.increment(1);
-    }
-
-    pub(crate) fn increment_check_tx_removed_expired(&self) {
-        self.check_tx_removed_expired.increment(1);
-    }
-
-    pub(crate) fn increment_check_tx_removed_failed_execution(&self) {
-        self.check_tx_removed_failed_execution.increment(1);
-    }
-
-    pub(crate) fn increment_check_tx_removed_failed_stateless(&self) {
-        self.check_tx_removed_failed_stateless.increment(1);
-    }
-
-    pub(crate) fn increment_check_tx_removed_stale_nonce(&self) {
-        self.check_tx_removed_stale_nonce.increment(1);
-    }
-
-    pub(crate) fn increment_check_tx_removed_account_balance(&self) {
-        self.check_tx_removed_account_balance.increment(1);
-    }
-
-    pub(crate) fn record_check_tx_duration_seconds_parse_tx(&self, duration: Duration) {
-        self.check_tx_duration_seconds_parse_tx.record(duration);
-    }
-
-    pub(crate) fn record_check_tx_duration_seconds_check_stateless(&self, duration: Duration) {
-        self.check_tx_duration_seconds_check_stateless
-            .record(duration);
-    }
-
-    pub(crate) fn record_check_tx_duration_seconds_check_nonce(&self, duration: Duration) {
-        self.check_tx_duration_seconds_check_nonce.record(duration);
-    }
-
-    pub(crate) fn record_check_tx_duration_seconds_check_chain_id(&self, duration: Duration) {
-        self.check_tx_duration_seconds_check_chain_id
-            .record(duration);
-    }
-
-    pub(crate) fn record_check_tx_duration_seconds_check_balance(&self, duration: Duration) {
-        self.check_tx_duration_seconds_check_balance
-            .record(duration);
-    }
-
-    pub(crate) fn record_check_tx_duration_seconds_check_removed(&self, duration: Duration) {
-        self.check_tx_duration_seconds_check_removed
-            .record(duration);
-    }
-
-    pub(crate) fn record_check_tx_duration_seconds_insert_to_app_mempool(
-        &self,
-        duration: Duration,
-    ) {
-        self.check_tx_duration_seconds_insert_to_app_mempool
-            .record(duration);
-    }
-
-    pub(crate) fn record_actions_per_transaction_in_mempool(&self, count: usize) {
-        // allow: precision loss is unlikely (values too small) but also unimportant in histograms.
-        #[allow(clippy::cast_precision_loss)]
-        self.actions_per_transaction_in_mempool.record(count as f64);
-    }
-
-    pub(crate) fn record_transaction_in_mempool_size_bytes(&self, count: usize) {
-        // allow: precision loss is unlikely (values too small) but also unimportant in histograms.
-        #[allow(clippy::cast_precision_loss)]
-        self.transaction_in_mempool_size_bytes.record(count as f64);
-    }
-
-    pub(crate) fn set_transactions_in_mempool_total(&self, count: usize) {
-        #[allow(clippy::cast_precision_loss)]
-        self.transactions_in_mempool_total.set(count as f64);
+        })
     }
 }
 
-<<<<<<< HEAD
-impl metrics::Metrics for Metrics {
-    type Config = ();
-
-    // allow: this is reasonable as we have a lot of metrics to register; the function is not
-    // complex, just long.
-    #[allow(clippy::too_many_lines)]
-    fn register(
-        builder: &mut RegisteringBuilder,
-        _config: &Self::Config,
-    ) -> Result<Self, metrics::Error> {
-        let prepare_proposal_excluded_transactions_decode_failure = builder
-            .new_counter_factory(
-                PREPARE_PROPOSAL_EXCLUDED_TRANSACTIONS_DECODE_FAILURE,
-                "The number of transactions that have been excluded from blocks due to failing to \
-                 decode",
-            )?
-            .register()?;
-
-        let prepare_proposal_excluded_transactions_cometbft_space = builder
-            .new_counter_factory(
-                PREPARE_PROPOSAL_EXCLUDED_TRANSACTIONS_COMETBFT_SPACE,
-                "The number of transactions that have been excluded from blocks due to running \
-                 out of space in the cometbft block",
-            )?
-            .register()?;
-
-        let prepare_proposal_excluded_transactions_sequencer_space = builder
-            .new_counter_factory(
-                PREPARE_PROPOSAL_EXCLUDED_TRANSACTIONS_SEQUENCER_SPACE,
-                "The number of transactions that have been excluded from blocks due to running \
-                 out of space in the sequencer block",
-            )?
-            .register()?;
-
-        let prepare_proposal_excluded_transactions_failed_execution = builder
-            .new_counter_factory(
-                PREPARE_PROPOSAL_EXCLUDED_TRANSACTIONS_FAILED_EXECUTION,
-                "The number of transactions that have been excluded from blocks due to failing to \
-                 execute",
-            )?
-            .register()?;
-
-        let prepare_proposal_excluded_transactions = builder
-            .new_gauge_factory(
-                PREPARE_PROPOSAL_EXCLUDED_TRANSACTIONS,
-                "The number of excluded transactions in a proposal being prepared",
-            )?
-            .register()?;
-
-        let proposal_deposits = builder
-            .new_histogram_factory(PROPOSAL_DEPOSITS, "The number of deposits in a proposal")?
-            .register()?;
-
-        let proposal_transactions = builder
-            .new_histogram_factory(
-                PROPOSAL_TRANSACTIONS,
-                "The number of transactions in a proposal",
-            )?
-            .register()?;
-
-        let process_proposal_skipped_proposal = builder
-            .new_counter_factory(
-                PROCESS_PROPOSAL_SKIPPED_PROPOSAL,
-                "The number of times our submitted prepared proposal was skipped in process \
-                 proposal",
-            )?
-            .register()?;
-
-        let check_tx_removed_too_large = builder
-            .new_counter_factory(
-                CHECK_TX_REMOVED_TOO_LARGE,
-                "The number of transactions that have been removed from the mempool due to being \
-                 too large",
-            )?
-            .register()?;
-
-        let check_tx_removed_expired = builder
-            .new_counter_factory(
-                CHECK_TX_REMOVED_EXPIRED,
-                "The number of transactions that have been removed from the mempool due to \
-                 expiring in the app's mempool",
-            )?
-            .register()?;
-
-        let check_tx_removed_failed_execution = builder
-            .new_counter_factory(
-                CHECK_TX_REMOVED_FAILED_EXECUTION,
-                "The number of transactions that have been removed from the mempool due to \
-                 failing execution in prepare_proposal",
-            )?
-            .register()?;
-
-        let check_tx_removed_failed_stateless = builder
-            .new_counter_factory(
-                CHECK_TX_REMOVED_FAILED_STATELESS,
-                "The number of transactions that have been removed from the mempool due to \
-                 failing the stateless check",
-            )?
-            .register()?;
-
-        let check_tx_removed_stale_nonce = builder
-            .new_counter_factory(
-                CHECK_TX_REMOVED_STALE_NONCE,
-                "The number of transactions that have been removed from the mempool due to having \
-                 a stale nonce",
-            )?
-            .register()?;
-
-        let check_tx_removed_account_balance = builder
-            .new_counter_factory(
-                CHECK_TX_REMOVED_ACCOUNT_BALANCE,
-                "The number of transactions that have been removed from the mempool due to having \
-                 not enough account balance",
-            )?
-            .register()?;
-
-        Ok(Self {
-            prepare_proposal_excluded_transactions_decode_failure,
-            prepare_proposal_excluded_transactions_cometbft_space,
-            prepare_proposal_excluded_transactions_sequencer_space,
-            prepare_proposal_excluded_transactions_failed_execution,
-            prepare_proposal_excluded_transactions,
-            proposal_deposits,
-            proposal_transactions,
-            process_proposal_skipped_proposal,
-            check_tx_removed_too_large,
-            check_tx_removed_expired,
-            check_tx_removed_failed_execution,
-            check_tx_removed_failed_stateless,
-            check_tx_removed_stale_nonce,
-            check_tx_removed_account_balance,
-        })
-    }
-}
-
 metric_names!(const METRICS_NAMES:
-    PREPARE_PROPOSAL_EXCLUDED_TRANSACTIONS_DECODE_FAILURE,
-=======
-metric_names!(pub const METRICS_NAMES:
->>>>>>> 5757558e
     PREPARE_PROPOSAL_EXCLUDED_TRANSACTIONS_COMETBFT_SPACE,
     PREPARE_PROPOSAL_EXCLUDED_TRANSACTIONS_SEQUENCER_SPACE,
     PREPARE_PROPOSAL_EXCLUDED_TRANSACTIONS_FAILED_EXECUTION,
