use std::sync::Arc;

use astria_core::{
    primitive::v1::{
        asset,
        Address,
        RollupId,
        TransactionId,
        ADDRESS_LEN,
        ROLLUP_ID_LEN,
        TRANSACTION_ID_LEN,
    },
    protocol::{
        fees::v1::{
            BridgeLockFeeComponents,
            BridgeSudoChangeFeeComponents,
            InitBridgeAccountFeeComponents,
            RollupDataSubmissionFeeComponents,
            TransferFeeComponents,
        },
        transaction::v1::{
            action::{
                BridgeLock,
                BridgeSudoChange,
                InitBridgeAccount,
                RollupDataSubmission,
                Transfer,
            },
            TransactionBody,
        },
    },
    sequencerblock::v1::block::Deposit,
};
use cnidarium::StateDelta;

use super::base_deposit_fee;
use crate::{
    accounts::StateWriteExt as _,
    action_handler::ActionHandler as _,
    address::StateWriteExt as _,
<<<<<<< HEAD
    app::test_utils::{
        get_alice_signing_key,
        get_bridge_signing_key,
        initialize_app_with_storage,
        BOB_ADDRESS,
=======
    app::{
        benchmark_and_test_utils::{
            initialize_app_with_storage,
            BOB_ADDRESS,
        },
        test_utils::{
            get_alice_signing_key,
            get_bridge_signing_key,
        },
        ActionHandler as _,
>>>>>>> d9913bb2
    },
    benchmark_and_test_utils::{
        assert_eyre_error,
        astria_address,
        astria_address_from_hex_string,
        nria,
        ASTRIA_PREFIX,
    },
    bridge::StateWriteExt as _,
    fees::{
        StateReadExt as _,
        StateWriteExt as _,
        DEPOSIT_BASE_FEE,
    },
    test_utils::calculate_rollup_data_submission_fee_from_state,
    transaction::{
        StateWriteExt as _,
        TransactionContext,
    },
};

fn test_asset() -> asset::Denom {
    "test".parse().unwrap()
}

#[tokio::test]
async fn ensure_correct_block_fees_transfer() {
    let (_, storage) = initialize_app_with_storage(None, vec![]).await;
    let snapshot = storage.latest_snapshot();
    let mut state = StateDelta::new(snapshot);
    let transfer_base = 1;
    state
        .put_transfer_fees(TransferFeeComponents {
            base: transfer_base,
            multiplier: 0,
        })
        .unwrap();

    let alice = get_alice_signing_key();
    let bob_address = astria_address_from_hex_string(BOB_ADDRESS);
    let actions = vec![
        Transfer {
            to: bob_address,
            amount: 1000,
            asset: nria().into(),
            fee_asset: nria().into(),
        }
        .into(),
    ];

    let tx = TransactionBody::builder()
        .actions(actions)
        .chain_id("test")
        .try_build()
        .unwrap();
    let signed_tx = Arc::new(tx.sign(&alice));
    signed_tx.check_and_execute(&mut state).await.unwrap();

    let total_block_fees: u128 = state
        .get_block_fees()
        .into_iter()
        .map(|fee| fee.amount())
        .sum();
    assert_eq!(total_block_fees, transfer_base);
}

#[tokio::test]
async fn ensure_correct_block_fees_sequence() {
    let (_, storage) = initialize_app_with_storage(None, vec![]).await;
    let snapshot = storage.latest_snapshot();
    let mut state = StateDelta::new(snapshot);
    state
        .put_rollup_data_submission_fees(RollupDataSubmissionFeeComponents {
            base: 1,
            multiplier: 1,
        })
        .unwrap();

    let alice = get_alice_signing_key();
    let data = b"hello world".to_vec();

    let actions = vec![
        RollupDataSubmission {
            rollup_id: RollupId::from_unhashed_bytes(b"testchainid"),
            data: data.clone().into(),
            fee_asset: nria().into(),
        }
        .into(),
    ];

    let tx = TransactionBody::builder()
        .actions(actions)
        .chain_id("test")
        .try_build()
        .unwrap();
    let signed_tx = Arc::new(tx.sign(&alice));
    signed_tx.check_and_execute(&mut state).await.unwrap();
    let total_block_fees: u128 = state
        .get_block_fees()
        .into_iter()
        .map(|fee| fee.amount())
        .sum();
    let expected_fees = calculate_rollup_data_submission_fee_from_state(&data, &state).await;
    assert_eq!(total_block_fees, expected_fees);
}

#[tokio::test]
async fn ensure_correct_block_fees_init_bridge_acct() {
    let (_, storage) = initialize_app_with_storage(None, vec![]).await;
    let snapshot = storage.latest_snapshot();
    let mut state = StateDelta::new(snapshot);
    let init_bridge_account_base = 1;
    state
        .put_init_bridge_account_fees(InitBridgeAccountFeeComponents {
            base: init_bridge_account_base,
            multiplier: 0,
        })
        .unwrap();

    let alice = get_alice_signing_key();

    let actions = vec![
        InitBridgeAccount {
            rollup_id: RollupId::from_unhashed_bytes(b"testchainid"),
            asset: nria().into(),
            fee_asset: nria().into(),
            sudo_address: None,
            withdrawer_address: None,
        }
        .into(),
    ];

    let tx = TransactionBody::builder()
        .actions(actions)
        .chain_id("test")
        .try_build()
        .unwrap();
    let signed_tx = Arc::new(tx.sign(&alice));
    signed_tx.check_and_execute(&mut state).await.unwrap();

    let total_block_fees: u128 = state
        .get_block_fees()
        .into_iter()
        .map(|fee| fee.amount())
        .sum();
    assert_eq!(total_block_fees, init_bridge_account_base);
}

#[tokio::test]
async fn ensure_correct_block_fees_bridge_lock() {
    let alice = get_alice_signing_key();
    let bridge = get_bridge_signing_key();
    let bridge_address = astria_address(&bridge.address_bytes());
    let rollup_id = RollupId::from_unhashed_bytes(b"testchainid");
    let starting_index_of_action = 0;

    let (_, storage) = initialize_app_with_storage(None, vec![]).await;
    let snapshot = storage.latest_snapshot();
    let mut state = StateDelta::new(snapshot);

    let transfer_base = 1;
    let bridge_lock_byte_cost_multiplier = 1;

    state
        .put_transfer_fees(TransferFeeComponents {
            base: transfer_base,
            multiplier: 0,
        })
        .unwrap();
    state
        .put_bridge_lock_fees(BridgeLockFeeComponents {
            base: transfer_base,
            multiplier: bridge_lock_byte_cost_multiplier,
        })
        .unwrap();
    state
        .put_bridge_account_rollup_id(&bridge_address, rollup_id)
        .unwrap();
    state
        .put_bridge_account_ibc_asset(&bridge_address, nria())
        .unwrap();

    let actions = vec![
        BridgeLock {
            to: bridge_address,
            amount: 1,
            asset: nria().into(),
            fee_asset: nria().into(),
            destination_chain_address: rollup_id.to_string(),
        }
        .into(),
    ];

    let tx = TransactionBody::builder()
        .actions(actions)
        .chain_id("test")
        .try_build()
        .unwrap();
    let signed_tx = Arc::new(tx.sign(&alice));
    signed_tx.check_and_execute(&mut state).await.unwrap();

    let test_deposit = Deposit {
        bridge_address,
        rollup_id,
        amount: 1,
        asset: nria().into(),
        destination_chain_address: rollup_id.to_string(),
        source_transaction_id: signed_tx.id(),
        source_action_index: starting_index_of_action,
    };

    let total_block_fees: u128 = state
        .get_block_fees()
        .into_iter()
        .map(|fee| fee.amount())
        .sum();
    let expected_fees = transfer_base
        + (base_deposit_fee(&test_deposit.asset, &test_deposit.destination_chain_address)
            * bridge_lock_byte_cost_multiplier);
    assert_eq!(total_block_fees, expected_fees);
}

#[tokio::test]
async fn ensure_correct_block_fees_bridge_sudo_change() {
    let alice = get_alice_signing_key();
    let alice_address = astria_address(&alice.address_bytes());
    let bridge = get_bridge_signing_key();
    let bridge_address = astria_address(&bridge.address_bytes());

    let (_, storage) = initialize_app_with_storage(None, vec![]).await;
    let snapshot = storage.latest_snapshot();
    let mut state = StateDelta::new(snapshot);

    let sudo_change_base = 1;
    state
        .put_bridge_sudo_change_fees(BridgeSudoChangeFeeComponents {
            base: sudo_change_base,
            multiplier: 0,
        })
        .unwrap();
    state
        .put_bridge_account_sudo_address(&bridge_address, alice_address)
        .unwrap();
    state
        .increase_balance(&bridge_address, &nria(), 1)
        .await
        .unwrap();

    let actions = vec![
        BridgeSudoChange {
            bridge_address,
            new_sudo_address: None,
            new_withdrawer_address: None,
            fee_asset: nria().into(),
        }
        .into(),
    ];

    let tx = TransactionBody::builder()
        .actions(actions)
        .chain_id("test")
        .try_build()
        .unwrap();
    let signed_tx = Arc::new(tx.sign(&alice));
    signed_tx.check_and_execute(&mut state).await.unwrap();

    let total_block_fees: u128 = state
        .get_block_fees()
        .into_iter()
        .map(|fee| fee.amount())
        .sum();
    assert_eq!(total_block_fees, sudo_change_base);
}

#[tokio::test]
async fn bridge_lock_fee_calculation_works_as_expected() {
    let storage = cnidarium::TempStorage::new().await.unwrap();
    let snapshot = storage.latest_snapshot();
    let mut state = StateDelta::new(snapshot);
    let transfer_fee = 12;

    let from_address = astria_address(&[2; 20]);
    let transaction_id = TransactionId::new([0; 32]);
    state.put_transaction_context(TransactionContext {
        address_bytes: from_address.bytes(),
        transaction_id,
        source_action_index: 0,
    });
    state.put_base_prefix(ASTRIA_PREFIX.to_string()).unwrap();

    let transfer_fees = TransferFeeComponents {
        base: transfer_fee,
        multiplier: 0,
    };
    state.put_transfer_fees(transfer_fees).unwrap();

    let bridge_lock_fees = BridgeLockFeeComponents {
        base: transfer_fee,
        multiplier: 2,
    };
    state.put_bridge_lock_fees(bridge_lock_fees).unwrap();

    let bridge_address = astria_address(&[1; 20]);
    let asset = test_asset();
    let bridge_lock = BridgeLock {
        to: bridge_address,
        asset: asset.clone(),
        amount: 100,
        fee_asset: asset.clone(),
        destination_chain_address: "someaddress".to_string(),
    };

    let rollup_id = RollupId::from_unhashed_bytes(b"test_rollup_id");
    state
        .put_bridge_account_rollup_id(&bridge_address, rollup_id)
        .unwrap();
    state
        .put_bridge_account_ibc_asset(&bridge_address, asset.clone())
        .unwrap();
    state.put_allowed_fee_asset(&asset).unwrap();

    // not enough balance; should fail
    state
        .put_account_balance(&from_address, &asset, transfer_fee)
        .unwrap();
    assert_eyre_error(
        &bridge_lock.check_and_execute(&mut state).await.unwrap_err(),
        "insufficient funds for transfer",
    );

    // enough balance; should pass
    let expected_deposit_fee = transfer_fee + base_deposit_fee(&asset, "someaddress") * 2;
    state
        .put_account_balance(&from_address, &asset, 100 + expected_deposit_fee)
        .unwrap();
    bridge_lock.check_and_execute(&mut state).await.unwrap();
}

#[test]
fn calculated_base_deposit_fee_matches_expected_value() {
    assert_correct_base_deposit_fee(&Deposit {
        amount: u128::MAX,
        source_action_index: u64::MAX,
        ..reference_deposit()
    });
    assert_correct_base_deposit_fee(&Deposit {
        asset: "test_asset".parse().unwrap(),
        ..reference_deposit()
    });
    assert_correct_base_deposit_fee(&Deposit {
        destination_chain_address: "someaddresslonger".to_string(),
        ..reference_deposit()
    });

    // Ensure calculated length is as expected with absurd string
    // lengths (have tested up to 99999999, but this makes testing very slow)
    let absurd_string: String = ['a'; u16::MAX as usize].iter().collect();
    assert_correct_base_deposit_fee(&Deposit {
        asset: absurd_string.parse().unwrap(),
        ..reference_deposit()
    });
    assert_correct_base_deposit_fee(&Deposit {
        destination_chain_address: absurd_string,
        ..reference_deposit()
    });
}

#[track_caller]
#[expect(
    clippy::arithmetic_side_effects,
    reason = "adding length of strings will never overflow u128 on currently existing machines"
)]
fn assert_correct_base_deposit_fee(deposit: &Deposit) {
    let calculated_len = base_deposit_fee(&deposit.asset, &deposit.destination_chain_address);
    let expected_len = DEPOSIT_BASE_FEE
        + deposit.asset.to_string().len() as u128
        + deposit.destination_chain_address.len() as u128;
    assert_eq!(calculated_len, expected_len);
}

/// Used to determine the base deposit byte length for `get_deposit_byte_len()`. This is based
/// on "reasonable" values for all fields except `asset` and `destination_chain_address`. These
/// are empty strings, whose length will be added to the base cost at the time of
/// calculation.
///
/// This test determines 165 bytes for an average deposit with empty `asset` and
/// `destination_chain_address`, which is divided by 10 to get our base byte length of 16. This
/// is to allow for more flexibility in overall fees (we have more flexibility multiplying by a
/// lower number, and if we want fees to be higher we can just raise the multiplier).
#[test]
fn get_base_deposit_fee() {
    use prost::Message as _;
    let bridge_address = Address::builder()
        .prefix("astria-bridge")
        .slice(&[0u8; ADDRESS_LEN][..])
        .try_build()
        .unwrap();
    let raw_deposit = astria_core::generated::sequencerblock::v1::Deposit {
        bridge_address: Some(bridge_address.to_raw()),
        rollup_id: Some(RollupId::from_unhashed_bytes([0; ROLLUP_ID_LEN]).to_raw()),
        amount: Some(1000.into()),
        asset: String::new(),
        destination_chain_address: String::new(),
        source_transaction_id: Some(TransactionId::new([0; TRANSACTION_ID_LEN]).to_raw()),
        source_action_index: 0,
    };
    assert_eq!(DEPOSIT_BASE_FEE, raw_deposit.encoded_len() as u128 / 10);
}

fn reference_deposit() -> Deposit {
    Deposit {
        bridge_address: astria_address(&[1; 20]),
        rollup_id: RollupId::from_unhashed_bytes(b"test_rollup_id"),
        amount: 0,
        asset: "test".parse().unwrap(),
        destination_chain_address: "someaddress".to_string(),
        source_transaction_id: TransactionId::new([0; 32]),
        source_action_index: 0,
    }
}

// TODO(https://github.com/astriaorg/astria/issues/1382): Add test to ensure correct block fees for ICS20 withdrawal<|MERGE_RESOLUTION|>--- conflicted
+++ resolved
@@ -38,13 +38,6 @@
     accounts::StateWriteExt as _,
     action_handler::ActionHandler as _,
     address::StateWriteExt as _,
-<<<<<<< HEAD
-    app::test_utils::{
-        get_alice_signing_key,
-        get_bridge_signing_key,
-        initialize_app_with_storage,
-        BOB_ADDRESS,
-=======
     app::{
         benchmark_and_test_utils::{
             initialize_app_with_storage,
@@ -54,8 +47,6 @@
             get_alice_signing_key,
             get_bridge_signing_key,
         },
-        ActionHandler as _,
->>>>>>> d9913bb2
     },
     benchmark_and_test_utils::{
         assert_eyre_error,
