--- conflicted
+++ resolved
@@ -6,23 +6,16 @@
             BridgeLock,
             BridgeSudoChange,
             BridgeUnlock,
-            ChangeMarkets,
             FeeAssetChange,
             FeeChange,
             IbcRelayerChange,
             IbcSudoChange,
             Ics20Withdrawal,
             InitBridgeAccount,
-<<<<<<< HEAD
-            RemoveCurrencyPairs,
-            RemoveMarketAuthorities,
-=======
             PriceFeed,
->>>>>>> 04d93fd2
             RollupDataSubmission,
             SudoAddressChange,
             Transfer,
-            UpdateMarketMapParams,
             ValidatorUpdate,
         },
     },
@@ -488,72 +481,6 @@
     }
 }
 
-impl FeeHandler for ChangeMarkets {
-    fn name() -> &'static str {
-        <Self as Protobuf>::Raw::NAME
-    }
-
-    fn full_name() -> String {
-        <Self as Protobuf>::full_name()
-    }
-
-    fn snake_case_name() -> &'static str {
-        "change_markets"
-    }
-
-    fn variable_component(&self) -> u128 {
-        0
-    }
-
-    fn fee_asset(&self) -> Option<&asset::Denom> {
-        None
-    }
-}
-
-impl FeeHandler for UpdateMarketMapParams {
-    fn name() -> &'static str {
-        <Self as Protobuf>::Raw::NAME
-    }
-
-    fn full_name() -> String {
-        <Self as Protobuf>::full_name()
-    }
-
-    fn snake_case_name() -> &'static str {
-        "update_market_map_params"
-    }
-
-    fn variable_component(&self) -> u128 {
-        0
-    }
-
-    fn fee_asset(&self) -> Option<&asset::Denom> {
-        None
-    }
-}
-
-impl FeeHandler for RemoveMarketAuthorities {
-    fn name() -> &'static str {
-        <Self as Protobuf>::Raw::NAME
-    }
-
-    fn full_name() -> String {
-        <Self as Protobuf>::full_name()
-    }
-
-    fn snake_case_name() -> &'static str {
-        "remove_market_authorities"
-    }
-
-    fn variable_component(&self) -> u128 {
-        0
-    }
-
-    fn fee_asset(&self) -> Option<&asset::Denom> {
-        None
-    }
-}
-
 /// Returns a modified byte length of the deposit event. Length is calculated with reasonable values
 /// for all fields except `asset` and `destination_chain_address`, ergo it may not be representative
 /// of on-wire length.
