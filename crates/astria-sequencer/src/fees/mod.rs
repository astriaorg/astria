--- conflicted
+++ resolved
@@ -6,32 +6,18 @@
     },
     protocol::transaction::v1alpha1::action::{
         self,
-<<<<<<< HEAD
-        BridgeLockAction,
-        BridgeSudoChangeAction,
-        BridgeUnlockAction,
-        FeeAssetChangeAction,
-        FeeChangeAction,
-        FeeComponents,
-        IbcRelayerChangeAction,
-        IbcSudoChangeAction,
-        InitBridgeAccountAction,
-        SequenceAction,
-        SudoAddressChangeAction,
-        TransferAction,
-=======
         BridgeLock,
         BridgeSudoChange,
         BridgeUnlock,
         FeeAssetChange,
         FeeChange,
+        FeeComponents,
         IbcRelayerChange,
         IbcSudoChange,
         InitBridgeAccount,
         Sequence,
         SudoAddressChange,
         Transfer,
->>>>>>> d8f2a2fe
         ValidatorUpdate,
     },
     sequencerblock::v1alpha1::block::Deposit,
@@ -111,8 +97,7 @@
 }
 
 #[async_trait::async_trait]
-<<<<<<< HEAD
-impl FeeHandler for TransferAction {
+impl FeeHandler for Transfer {
     #[instrument(skip_all, err)]
     async fn handle_fees_if_present<S: StateWrite>(&self, state: S) -> eyre::Result<()> {
         let fee_components = Self::fee_components(&state).await?;
@@ -123,27 +108,6 @@
             fee_components.expect("fee components should be present after checking for them");
         check_and_pay_fees(self, fee_components, state, &self.fee_asset).await
     }
-=======
-impl FeeHandler for Transfer {
-    #[instrument(skip_all, err(level = Level::WARN))]
-    async fn check_and_pay_fees<S: StateWrite>(&self, mut state: S) -> Result<()> {
-        let tx_context = state
-            .get_transaction_context()
-            .expect("transaction source must be present in state when executing an action");
-        let from = tx_context.address_bytes();
-        let fee = state
-            .get_transfer_base_fee()
-            .await
-            .wrap_err("failed to get transfer base fee")?;
-
-        ensure!(
-            state
-                .is_allowed_fee_asset(&self.fee_asset)
-                .await
-                .wrap_err("failed to check allowed fee assets in state")?,
-            "invalid fee asset",
-        );
->>>>>>> d8f2a2fe
 
     #[instrument(skip_all, err)]
     async fn fee_components<S: StateRead>(state: S) -> eyre::Result<Option<GenericFeeComponents>> {
@@ -167,8 +131,7 @@
 }
 
 #[async_trait::async_trait]
-<<<<<<< HEAD
-impl FeeHandler for BridgeLockAction {
+impl FeeHandler for BridgeLock {
     #[instrument(skip_all, err)]
     async fn handle_fees_if_present<S: StateWrite>(&self, state: S) -> eyre::Result<()> {
         let fee_components = Self::fee_components(&state).await?;
@@ -194,34 +157,6 @@
             computed_cost_multiplier,
         }))
     }
-=======
-impl FeeHandler for BridgeLock {
-    #[instrument(skip_all, err(level = Level::WARN))]
-    async fn check_and_pay_fees<S: StateWrite>(&self, mut state: S) -> Result<()> {
-        let tx_context = state
-            .get_transaction_context()
-            .expect("transaction source must be present in state when executing an action");
-        let rollup_id = state
-            .get_bridge_account_rollup_id(&self.to)
-            .await
-            .wrap_err("failed to get bridge account rollup id")?
-            .ok_or_eyre("bridge lock must be sent to a bridge account")?;
-        let transfer_fee = state
-            .get_transfer_base_fee()
-            .await
-            .context("failed to get transfer base fee")?;
-        let from = tx_context.address_bytes();
-        let source_transaction_id = tx_context.transaction_id;
-        let source_action_index = tx_context.source_action_index;
-
-        ensure!(
-            state
-                .is_allowed_fee_asset(&self.fee_asset)
-                .await
-                .wrap_err("failed to check allowed fee assets in state")?,
-            "invalid fee asset",
-        );
->>>>>>> d8f2a2fe
 
     #[instrument(skip_all)]
     fn computed_cost_base_component(&self) -> u128 {
@@ -239,8 +174,7 @@
 }
 
 #[async_trait::async_trait]
-<<<<<<< HEAD
-impl FeeHandler for BridgeSudoChangeAction {
+impl FeeHandler for BridgeSudoChange {
     #[instrument(skip_all, err)]
     async fn handle_fees_if_present<S: StateWrite>(&self, state: S) -> eyre::Result<()> {
         let fee_components = Self::fee_components(&state).await?;
@@ -251,27 +185,6 @@
             fee_components.expect("fee components should be present after checking for them");
         check_and_pay_fees(self, fee_components, state, &self.fee_asset).await
     }
-=======
-impl FeeHandler for BridgeSudoChange {
-    #[instrument(skip_all, err(level = Level::WARN))]
-    async fn check_and_pay_fees<S: StateWrite>(&self, mut state: S) -> Result<()> {
-        let tx_context = state
-            .get_transaction_context()
-            .expect("transaction source must be present in state when executing an action");
-        let from = tx_context.address_bytes();
-        let fee = state
-            .get_bridge_sudo_change_base_fee()
-            .await
-            .wrap_err("failed to get bridge sudo change fee")?;
-
-        ensure!(
-            state
-                .is_allowed_fee_asset(&self.fee_asset)
-                .await
-                .wrap_err("failed to check allowed fee assets in state")?,
-            "invalid fee asset",
-        );
->>>>>>> d8f2a2fe
 
     #[instrument(skip_all, err)]
     async fn fee_components<S: StateRead>(state: S) -> eyre::Result<Option<GenericFeeComponents>> {
@@ -295,8 +208,7 @@
 }
 
 #[async_trait::async_trait]
-<<<<<<< HEAD
-impl FeeHandler for BridgeUnlockAction {
+impl FeeHandler for BridgeUnlock {
     #[instrument(skip_all, err)]
     async fn handle_fees_if_present<S: StateWrite>(&self, state: S) -> eyre::Result<()> {
         let fee_components = Self::fee_components(&state).await?;
@@ -307,27 +219,6 @@
             fee_components.expect("fee components should be present after checking for them");
         check_and_pay_fees(self, fee_components, state, &self.fee_asset).await
     }
-=======
-impl FeeHandler for BridgeUnlock {
-    #[instrument(skip_all, err(level = Level::WARN))]
-    async fn check_and_pay_fees<S: StateWrite>(&self, mut state: S) -> Result<()> {
-        let tx_context = state
-            .get_transaction_context()
-            .expect("transaction source must be present in state when executing an action");
-        let from = tx_context.address_bytes();
-        let transfer_fee = state
-            .get_transfer_base_fee()
-            .await
-            .wrap_err("failed to get transfer base fee for bridge unlock action")?;
-
-        ensure!(
-            state
-                .is_allowed_fee_asset(&self.fee_asset)
-                .await
-                .wrap_err("failed to check allowed fee assets in state")?,
-            "invalid fee asset",
-        );
->>>>>>> d8f2a2fe
 
     #[instrument(skip_all, err)]
     async fn fee_components<S: StateRead>(state: S) -> eyre::Result<Option<GenericFeeComponents>> {
@@ -351,8 +242,7 @@
 }
 
 #[async_trait::async_trait]
-<<<<<<< HEAD
-impl FeeHandler for InitBridgeAccountAction {
+impl FeeHandler for InitBridgeAccount {
     #[instrument(skip_all, err)]
     async fn handle_fees_if_present<S: StateWrite>(&self, state: S) -> eyre::Result<()> {
         let fee_components = Self::fee_components(&state).await?;
@@ -363,27 +253,6 @@
             fee_components.expect("fee components should be present after checking for them");
         check_and_pay_fees(self, fee_components, state, &self.fee_asset).await
     }
-=======
-impl FeeHandler for InitBridgeAccount {
-    #[instrument(skip_all, err(level = Level::WARN))]
-    async fn check_and_pay_fees<S: StateWrite>(&self, mut state: S) -> Result<()> {
-        let tx_context = state
-            .get_transaction_context()
-            .expect("transaction source must be present in state when executing an action");
-        let from = tx_context.address_bytes();
-        let fee = state
-            .get_init_bridge_account_base_fee()
-            .await
-            .wrap_err("failed to get init bridge account base fee")?;
-
-        ensure!(
-            state
-                .is_allowed_fee_asset(&self.fee_asset)
-                .await
-                .wrap_err("failed to check allowed fee assets in state")?,
-            "invalid fee asset",
-        );
->>>>>>> d8f2a2fe
 
     #[instrument(skip_all, err)]
     async fn fee_components<S: StateRead>(state: S) -> eyre::Result<Option<GenericFeeComponents>> {
@@ -442,8 +311,7 @@
 }
 
 #[async_trait::async_trait]
-<<<<<<< HEAD
-impl FeeHandler for SequenceAction {
+impl FeeHandler for Sequence {
     #[instrument(skip_all, err)]
     async fn handle_fees_if_present<S: StateWrite>(&self, state: S) -> eyre::Result<()> {
         let fee_components = Self::fee_components(&state).await?;
@@ -454,23 +322,6 @@
             fee_components.expect("fee components should be present after checking for them");
         check_and_pay_fees(self, fee_components, state, &self.fee_asset).await
     }
-=======
-impl FeeHandler for Sequence {
-    #[instrument(skip_all, err(level = Level::WARN))]
-    async fn check_and_pay_fees<S: StateWrite>(&self, mut state: S) -> Result<()> {
-        let tx_context = state
-            .get_transaction_context()
-            .expect("transaction source must be present in state when executing an action");
-        let from = tx_context.address_bytes();
-
-        ensure!(
-            state
-                .is_allowed_fee_asset(&self.fee_asset)
-                .await
-                .wrap_err("failed accessing state to check if fee is allowed")?,
-            "invalid fee asset",
-        );
->>>>>>> d8f2a2fe
 
     #[instrument(skip_all, err)]
     async fn fee_components<S: StateRead>(state: S) -> eyre::Result<Option<GenericFeeComponents>> {
@@ -512,13 +363,8 @@
 }
 
 #[async_trait::async_trait]
-<<<<<<< HEAD
-impl FeeHandler for SudoAddressChangeAction {
+impl FeeHandler for SudoAddressChange {
     async fn handle_fees_if_present<S: StateWrite>(&self, _state: S) -> eyre::Result<()> {
-=======
-impl FeeHandler for SudoAddressChange {
-    async fn check_and_pay_fees<S: StateWrite>(&self, _state: S) -> Result<()> {
->>>>>>> d8f2a2fe
         Ok(())
     }
 
@@ -532,13 +378,8 @@
 }
 
 #[async_trait::async_trait]
-<<<<<<< HEAD
-impl FeeHandler for FeeChangeAction {
+impl FeeHandler for FeeChange {
     async fn handle_fees_if_present<S: StateWrite>(&self, _state: S) -> eyre::Result<()> {
-=======
-impl FeeHandler for FeeChange {
-    async fn check_and_pay_fees<S: StateWrite>(&self, _state: S) -> Result<()> {
->>>>>>> d8f2a2fe
         Ok(())
     }
 
@@ -552,13 +393,8 @@
 }
 
 #[async_trait::async_trait]
-<<<<<<< HEAD
-impl FeeHandler for IbcSudoChangeAction {
+impl FeeHandler for IbcSudoChange {
     async fn handle_fees_if_present<S: StateWrite>(&self, _state: S) -> eyre::Result<()> {
-=======
-impl FeeHandler for IbcSudoChange {
-    async fn check_and_pay_fees<S: StateWrite>(&self, _state: S) -> Result<()> {
->>>>>>> d8f2a2fe
         Ok(())
     }
 
@@ -572,13 +408,8 @@
 }
 
 #[async_trait::async_trait]
-<<<<<<< HEAD
-impl FeeHandler for IbcRelayerChangeAction {
+impl FeeHandler for IbcRelayerChange {
     async fn handle_fees_if_present<S: StateWrite>(&self, _state: S) -> eyre::Result<()> {
-=======
-impl FeeHandler for IbcRelayerChange {
-    async fn check_and_pay_fees<S: StateWrite>(&self, _state: S) -> Result<()> {
->>>>>>> d8f2a2fe
         Ok(())
     }
 
@@ -592,13 +423,8 @@
 }
 
 #[async_trait::async_trait]
-<<<<<<< HEAD
-impl FeeHandler for FeeAssetChangeAction {
+impl FeeHandler for FeeAssetChange {
     async fn handle_fees_if_present<S: StateWrite>(&self, _state: S) -> eyre::Result<()> {
-=======
-impl FeeHandler for FeeAssetChange {
-    async fn check_and_pay_fees<S: StateWrite>(&self, _state: S) -> Result<()> {
->>>>>>> d8f2a2fe
         Ok(())
     }
 
@@ -694,7 +520,7 @@
     let Some(GenericFeeComponents {
         base_fee,
         computed_cost_multiplier,
-    }) = SequenceAction::fee_components(state).await?
+    }) = Sequence::fee_components(state).await?
     else {
         bail!("no fee components found for sequence action");
     };
@@ -725,16 +551,12 @@
             ROLLUP_ID_LEN,
             TRANSACTION_ID_LEN,
         },
-<<<<<<< HEAD
         protocol::transaction::v1alpha1::action::{
-            BridgeLockAction,
+            BridgeLock,
             BridgeLockFeeComponents,
             FeeComponents,
             TransferFeeComponents,
         },
-=======
-        protocol::transaction::v1alpha1::action::BridgeLock,
->>>>>>> d8f2a2fe
         sequencerblock::v1alpha1::block::Deposit,
     };
     use cnidarium::StateDelta;
