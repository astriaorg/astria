--- conflicted
+++ resolved
@@ -78,11 +78,6 @@
 }
 
 #[async_trait::async_trait]
-<<<<<<< HEAD
-impl FeeHandler for Transfer {
-    #[instrument(skip_all, err(level = Level::DEBUG))]
-    async fn check_and_pay_fees<S: StateWrite>(&self, state: S) -> eyre::Result<()> {
-=======
 pub(crate) trait FeeHandler: Send {
     /// The Pascal-case type name, e.g. `RollupDataSubmission`.
     // NOTE: We only require this function due to `IbcRelay` not implementing `Protobuf`.
@@ -108,13 +103,12 @@
     /// If this method returns `None`, the action is free.
     fn fee_asset(&self) -> Option<&asset::Denom>;
 
-    #[instrument(skip_all, err(level = Level::WARN))]
+    #[instrument(skip_all, err(level = Level::DEBUG))]
     async fn check_and_pay_fees<'a, S>(&self, mut state: S) -> eyre::Result<()>
     where
         S: StateWrite,
         FeeComponents<Self>: TryFrom<StoredValue<'a>, Error = Report>,
     {
->>>>>>> 903e1f3c
         let fees = state
             .get_fees::<Self>()
             .await
@@ -178,16 +172,6 @@
 }
 
 impl FeeHandler for BridgeLock {
-<<<<<<< HEAD
-    #[instrument(skip_all, err(level = Level::DEBUG))]
-    async fn check_and_pay_fees<S: StateWrite>(&self, state: S) -> eyre::Result<()> {
-        let fees = state
-            .get_bridge_lock_fees()
-            .await
-            .wrap_err("error fetching bridge lock fees")?
-            .ok_or_eyre("bridge lock fees not found, so this action is disabled")?;
-        check_and_pay_fees(self, fees.base, fees.multiplier, state, &self.fee_asset).await
-=======
     fn name() -> &'static str {
         <Self as Protobuf>::Raw::NAME
     }
@@ -198,7 +182,6 @@
 
     fn snake_case_name() -> &'static str {
         "bridge_lock"
->>>>>>> 903e1f3c
     }
 
     fn variable_component(&self) -> u128 {
@@ -211,16 +194,6 @@
 }
 
 impl FeeHandler for BridgeSudoChange {
-<<<<<<< HEAD
-    #[instrument(skip_all, err(level = Level::DEBUG))]
-    async fn check_and_pay_fees<S: StateWrite>(&self, state: S) -> eyre::Result<()> {
-        let fees = state
-            .get_bridge_sudo_change_fees()
-            .await
-            .wrap_err("error fetching bridge sudo change fees")?
-            .ok_or_eyre("bridge sudo change fees not found, so this action is disabled")?;
-        check_and_pay_fees(self, fees.base, fees.multiplier, state, &self.fee_asset).await
-=======
     fn name() -> &'static str {
         <Self as Protobuf>::Raw::NAME
     }
@@ -231,7 +204,6 @@
 
     fn snake_case_name() -> &'static str {
         "bridge_sudo_change"
->>>>>>> 903e1f3c
     }
 
     fn variable_component(&self) -> u128 {
@@ -244,16 +216,6 @@
 }
 
 impl FeeHandler for BridgeUnlock {
-<<<<<<< HEAD
-    #[instrument(skip_all, err(level = Level::DEBUG))]
-    async fn check_and_pay_fees<S: StateWrite>(&self, state: S) -> eyre::Result<()> {
-        let fees = state
-            .get_bridge_unlock_fees()
-            .await
-            .wrap_err("error fetching bridge unlock fees")?
-            .ok_or_eyre("bridge unlock fees not found, so this action is disabled")?;
-        check_and_pay_fees(self, fees.base, fees.multiplier, state, &self.fee_asset).await
-=======
     fn name() -> &'static str {
         <Self as Protobuf>::Raw::NAME
     }
@@ -264,7 +226,6 @@
 
     fn snake_case_name() -> &'static str {
         "bridge_unlock"
->>>>>>> 903e1f3c
     }
 
     fn variable_component(&self) -> u128 {
@@ -277,16 +238,6 @@
 }
 
 impl FeeHandler for InitBridgeAccount {
-<<<<<<< HEAD
-    #[instrument(skip_all, err(level = Level::DEBUG))]
-    async fn check_and_pay_fees<S: StateWrite>(&self, state: S) -> eyre::Result<()> {
-        let fees = state
-            .get_init_bridge_account_fees()
-            .await
-            .wrap_err("error fetching init bridge account fees")?
-            .ok_or_eyre("init bridge account fees not found, so this action is disabled")?;
-        check_and_pay_fees(self, fees.base, fees.multiplier, state, &self.fee_asset).await
-=======
     fn name() -> &'static str {
         <Self as Protobuf>::Raw::NAME
     }
@@ -297,30 +248,17 @@
 
     fn snake_case_name() -> &'static str {
         "init_bridge_account"
->>>>>>> 903e1f3c
-    }
-
-    fn variable_component(&self) -> u128 {
-        0
-    }
-
-    fn fee_asset(&self) -> Option<&asset::Denom> {
-        Some(&self.fee_asset)
-    }
-}
-
-<<<<<<< HEAD
-#[async_trait::async_trait]
-impl FeeHandler for transaction::v1::action::Ics20Withdrawal {
-    #[instrument(skip_all, err(level = Level::DEBUG))]
-    async fn check_and_pay_fees<S: StateWrite>(&self, state: S) -> eyre::Result<()> {
-        let fees = state
-            .get_ics20_withdrawal_fees()
-            .await
-            .wrap_err("error fetching ics20 withdrawal fees")?
-            .ok_or_eyre("ics20 withdrawal fees not found, so this action is disabled")?;
-        check_and_pay_fees(self, fees.base, fees.multiplier, state, &self.fee_asset).await
-=======
+    }
+
+    fn variable_component(&self) -> u128 {
+        0
+    }
+
+    fn fee_asset(&self) -> Option<&asset::Denom> {
+        Some(&self.fee_asset)
+    }
+}
+
 impl FeeHandler for Ics20Withdrawal {
     fn name() -> &'static str {
         <Self as Protobuf>::Raw::NAME
@@ -332,7 +270,6 @@
 
     fn snake_case_name() -> &'static str {
         "ics20_withdrawal"
->>>>>>> 903e1f3c
     }
 
     fn variable_component(&self) -> u128 {
@@ -345,16 +282,6 @@
 }
 
 impl FeeHandler for RollupDataSubmission {
-<<<<<<< HEAD
-    #[instrument(skip_all, err(level = Level::DEBUG))]
-    async fn check_and_pay_fees<S: StateWrite>(&self, state: S) -> eyre::Result<()> {
-        let fees = state
-            .get_rollup_data_submission_fees()
-            .await
-            .wrap_err("error fetching rollup data submission fees")?
-            .ok_or_eyre("rollup data submission fees not found, so this action is disabled")?;
-        check_and_pay_fees(self, fees.base, fees.multiplier, state, &self.fee_asset).await
-=======
     fn name() -> &'static str {
         <Self as Protobuf>::Raw::NAME
     }
@@ -365,7 +292,6 @@
 
     fn snake_case_name() -> &'static str {
         "rollup_data_submission"
->>>>>>> 903e1f3c
     }
 
     fn variable_component(&self) -> u128 {
@@ -379,16 +305,6 @@
 }
 
 impl FeeHandler for ValidatorUpdate {
-<<<<<<< HEAD
-    #[instrument(skip_all, err(level = Level::DEBUG))]
-    async fn check_and_pay_fees<S: StateWrite>(&self, state: S) -> eyre::Result<()> {
-        state
-            .get_validator_update_fees()
-            .await
-            .wrap_err("error fetching validator update fees")?
-            .ok_or_eyre("validator update fees not found, so this action is disabled")?;
-        Ok(())
-=======
     fn name() -> &'static str {
         <Self as Protobuf>::Raw::NAME
     }
@@ -399,7 +315,6 @@
 
     fn snake_case_name() -> &'static str {
         "validator_update"
->>>>>>> 903e1f3c
     }
 
     fn variable_component(&self) -> u128 {
@@ -412,16 +327,6 @@
 }
 
 impl FeeHandler for SudoAddressChange {
-<<<<<<< HEAD
-    #[instrument(skip_all, err(level = Level::DEBUG))]
-    async fn check_and_pay_fees<S: StateWrite>(&self, state: S) -> eyre::Result<()> {
-        state
-            .get_sudo_address_change_fees()
-            .await
-            .wrap_err("error fetching sudo address change fees")?
-            .ok_or_eyre("sudo address change fees not found, so this action is disabled")?;
-        Ok(())
-=======
     fn name() -> &'static str {
         <Self as Protobuf>::Raw::NAME
     }
@@ -432,7 +337,6 @@
 
     fn snake_case_name() -> &'static str {
         "sudo_address_change"
->>>>>>> 903e1f3c
     }
 
     fn variable_component(&self) -> u128 {
@@ -445,16 +349,6 @@
 }
 
 impl FeeHandler for FeeChange {
-<<<<<<< HEAD
-    #[instrument(skip_all, err(level = Level::DEBUG))]
-    async fn check_and_pay_fees<S: StateWrite>(&self, state: S) -> eyre::Result<()> {
-        state
-            .get_fee_change_fees()
-            .await
-            .wrap_err("error fetching fee change fees")?
-            .ok_or_eyre("fee change fees not found, so this action is disabled")?;
-        Ok(())
-=======
     fn name() -> &'static str {
         <Self as Protobuf>::Raw::NAME
     }
@@ -465,7 +359,6 @@
 
     fn snake_case_name() -> &'static str {
         "fee_change"
->>>>>>> 903e1f3c
     }
 
     fn variable_component(&self) -> u128 {
@@ -478,16 +371,6 @@
 }
 
 impl FeeHandler for IbcSudoChange {
-<<<<<<< HEAD
-    #[instrument(skip_all, err(level = Level::DEBUG))]
-    async fn check_and_pay_fees<S: StateWrite>(&self, state: S) -> eyre::Result<()> {
-        state
-            .get_ibc_sudo_change_fees()
-            .await
-            .wrap_err("error fetching ibc sudo change fees")?
-            .ok_or_eyre("ibc sudo change fees not found, so this action is disabled")?;
-        Ok(())
-=======
     fn name() -> &'static str {
         <Self as Protobuf>::Raw::NAME
     }
@@ -498,7 +381,6 @@
 
     fn snake_case_name() -> &'static str {
         "ibc_sudo_change"
->>>>>>> 903e1f3c
     }
 
     fn variable_component(&self) -> u128 {
@@ -511,16 +393,6 @@
 }
 
 impl FeeHandler for IbcRelayerChange {
-<<<<<<< HEAD
-    #[instrument(skip_all, err(level = Level::DEBUG))]
-    async fn check_and_pay_fees<S: StateWrite>(&self, state: S) -> eyre::Result<()> {
-        state
-            .get_ibc_relayer_change_fees()
-            .await
-            .wrap_err("error fetching ibc relayer change fees")?
-            .ok_or_eyre("ibc relayer change fees not found, so this action is disabled")?;
-        Ok(())
-=======
     fn name() -> &'static str {
         <Self as Protobuf>::Raw::NAME
     }
@@ -531,7 +403,6 @@
 
     fn snake_case_name() -> &'static str {
         "ibc_relayer_change"
->>>>>>> 903e1f3c
     }
 
     fn variable_component(&self) -> u128 {
@@ -544,16 +415,6 @@
 }
 
 impl FeeHandler for FeeAssetChange {
-<<<<<<< HEAD
-    #[instrument(skip_all, err(level = Level::DEBUG))]
-    async fn check_and_pay_fees<S: StateWrite>(&self, state: S) -> eyre::Result<()> {
-        state
-            .get_fee_asset_change_fees()
-            .await
-            .wrap_err("error fetching fee asset change fees")?
-            .ok_or_eyre("fee asset change fees not found, so this action is disabled")?;
-        Ok(())
-=======
     fn name() -> &'static str {
         <Self as Protobuf>::Raw::NAME
     }
@@ -564,7 +425,6 @@
 
     fn snake_case_name() -> &'static str {
         "fee_asset_change"
->>>>>>> 903e1f3c
     }
 
     fn variable_component(&self) -> u128 {
@@ -577,16 +437,6 @@
 }
 
 impl FeeHandler for IbcRelay {
-<<<<<<< HEAD
-    #[instrument(skip_all, err(level = Level::DEBUG))]
-    async fn check_and_pay_fees<S: StateWrite>(&self, state: S) -> eyre::Result<()> {
-        state
-            .get_ibc_relay_fees()
-            .await
-            .wrap_err("error fetching ibc relay fees")?
-            .ok_or_eyre("ibc relay fees not found, so this action is disabled")?;
-        Ok(())
-=======
     fn name() -> &'static str {
         penumbra_proto::penumbra::core::component::ibc::v1::IbcRelay::NAME
     }
@@ -597,49 +447,15 @@
 
     fn snake_case_name() -> &'static str {
         "ibc_relay"
->>>>>>> 903e1f3c
-    }
-
-    fn variable_component(&self) -> u128 {
-        0
-    }
-
-<<<<<<< HEAD
-#[instrument(skip_all, err(level = Level::DEBUG))]
-async fn check_and_pay_fees<S: StateWrite, T: FeeHandler + Protobuf>(
-    act: &T,
-    base: u128,
-    multiplier: u128,
-    mut state: S,
-    fee_asset: &asset::Denom,
-) -> eyre::Result<()> {
-    let total_fees = base.saturating_add(act.variable_component().saturating_mul(multiplier));
-    let transaction_context = state
-        .get_transaction_context()
-        .expect("transaction source must be present in state when executing an action");
-    let from = transaction_context.address_bytes();
-    let position_in_transaction = transaction_context.position_in_transaction;
-
-    ensure!(
-        state
-            .is_allowed_fee_asset(fee_asset)
-            .await
-            .wrap_err("failed to check allowed fee assets in state")?,
-        "invalid fee asset",
-    );
-    state
-        .add_fee_to_block_fees::<_, T>(fee_asset, total_fees, position_in_transaction)
-        .wrap_err("failed to add to block fees")?;
-    state
-        .decrease_balance(&from, fee_asset, total_fees)
-        .await
-        .wrap_err("failed to decrease balance for fee payment")?;
-    Ok(())
-=======
-    fn fee_asset(&self) -> Option<&asset::Denom> {
-        None
-    }
->>>>>>> 903e1f3c
+    }
+
+    fn variable_component(&self) -> u128 {
+        0
+    }
+
+    fn fee_asset(&self) -> Option<&asset::Denom> {
+        None
+    }
 }
 
 /// Returns a modified byte length of the deposit event. Length is calculated with reasonable values
