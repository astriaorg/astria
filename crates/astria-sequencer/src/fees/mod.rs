--- conflicted
+++ resolved
@@ -1,10 +1,6 @@
 use access::FeeComponents;
 use astria_core::{
-<<<<<<< HEAD
-    primitive::v1::{
-        asset,
-        TransactionId,
-    },
+    primitive::v1::asset,
     protocol::{
         fees::v1::{
             BridgeLockFeeComponents,
@@ -38,24 +34,6 @@
                 Transfer,
                 ValidatorUpdate,
             },
-=======
-    primitive::v1::asset,
-    protocol::transaction::{
-        self,
-        v1::action::{
-            BridgeLock,
-            BridgeSudoChange,
-            BridgeUnlock,
-            FeeAssetChange,
-            FeeChange,
-            IbcRelayerChange,
-            IbcSudoChange,
-            InitBridgeAccount,
-            RollupDataSubmission,
-            SudoAddressChange,
-            Transfer,
-            ValidatorUpdate,
->>>>>>> 545ef444
         },
     },
     Protobuf,
