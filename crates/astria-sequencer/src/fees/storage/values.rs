--- conflicted
+++ resolved
@@ -11,11 +11,8 @@
         IbcSudoChange,
         Ics20Withdrawal,
         InitBridgeAccount,
-<<<<<<< HEAD
         PriceFeed,
-=======
         RecoverIbcClient,
->>>>>>> dd99bf9f
         RollupDataSubmission,
         SudoAddressChange,
         Transfer,
@@ -52,12 +49,9 @@
     IbcRelayerChangeFees(FeeComponents),
     IbcSudoChangeFees(FeeComponents),
     SudoAddressChangeFees(FeeComponents),
-<<<<<<< HEAD
-    PriceFeedFees(FeeComponents),
-=======
     BridgeTransferFees(FeeComponents),
     RecoverIbcClientFees(FeeComponents),
->>>>>>> dd99bf9f
+    PriceFeedFees(FeeComponents),
 }
 
 macro_rules! impl_from_for_fee_storage {
@@ -121,12 +115,9 @@
     DomainFeeComponents<IbcRelayerChange> => IbcRelayerChangeFees,
     DomainFeeComponents<IbcSudoChange> => IbcSudoChangeFees,
     DomainFeeComponents<SudoAddressChange> => SudoAddressChangeFees,
-<<<<<<< HEAD
-    DomainFeeComponents<PriceFeed> => PriceFeedFees,
-);
-=======
     DomainFeeComponents<BridgeTransfer> => BridgeTransferFees,
     DomainFeeComponents<RecoverIbcClient> => RecoverIbcClientFees,
+    DomainFeeComponents<PriceFeed> => PriceFeedFees,
 );
 
 #[cfg(test)]
@@ -224,5 +215,4 @@
             ))))
         );
     }
-}
->>>>>>> dd99bf9f
+}