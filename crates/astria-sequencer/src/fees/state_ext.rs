use std::{
    borrow::Cow,
    pin::Pin,
    task::{
        ready,
        Context,
        Poll,
    },
};

use astria_core::{
    primitive::v1::asset,
    protocol::fees::v1::{
        BridgeLockFeeComponents,
        BridgeSudoChangeFeeComponents,
        BridgeUnlockFeeComponents,
        FeeAssetChangeFeeComponents,
        FeeChangeFeeComponents,
        IbcRelayFeeComponents,
        IbcRelayerChangeFeeComponents,
        IbcSudoChangeFeeComponents,
        Ics20WithdrawalFeeComponents,
        InitBridgeAccountFeeComponents,
        RollupDataSubmissionFeeComponents,
        SudoAddressChangeFeeComponents,
        TransferFeeComponents,
        ValidatorUpdateFeeComponents,
    },
    Protobuf,
};
use astria_eyre::{
    anyhow_to_eyre,
    eyre::{
        Result,
        WrapErr as _,
    },
};
use async_trait::async_trait;
use cnidarium::{
    StateRead,
    StateWrite,
};
use futures::Stream;
use pin_project_lite::pin_project;
use tendermint::abci::Event;
use tracing::instrument;

use super::{
    storage::{
        self,
        keys::{
            self,
            extract_asset_from_allowed_asset_key,
        },
    },
    Fee,
    FeeHandler,
};
use crate::storage::StoredValue;
pin_project! {
    /// A stream of all allowed fee assets for a given state.
    pub(crate) struct AllowedFeeAssetsStream<S> {
        #[pin]
        underlying: S,
    }
}

impl<St> Stream for AllowedFeeAssetsStream<St>
where
    St: Stream<Item = astria_eyre::anyhow::Result<String>>,
{
    type Item = Result<asset::IbcPrefixed>;

    fn poll_next(self: Pin<&mut Self>, cx: &mut Context<'_>) -> Poll<Option<Self::Item>> {
        let mut this = self.project();
        let key = match ready!(this.underlying.as_mut().poll_next(cx)) {
            Some(Ok(key)) => key,
            Some(Err(err)) => {
                return Poll::Ready(Some(Err(
                    anyhow_to_eyre(err).wrap_err("failed reading from state")
                )));
            }
            None => return Poll::Ready(None),
        };
        Poll::Ready(Some(
            extract_asset_from_allowed_asset_key(&key)
                .with_context(|| format!("failed to extract IBC prefixed asset from key `{key}`")),
        ))
    }
}

#[async_trait]
pub(crate) trait StateReadExt: StateRead {
    #[instrument(skip_all)]
    fn get_block_fees(&self) -> Vec<Fee> {
        self.object_get(keys::BLOCK).unwrap_or_default()
    }

    #[instrument(skip_all)]
    async fn get_transfer_fees(&self) -> Result<Option<TransferFeeComponents>> {
        let bytes = self
            .get_raw(keys::TRANSFER)
            .await
            .map_err(anyhow_to_eyre)
            .wrap_err("failed reading raw transfer fee components from state")?;
        let Some(bytes) = bytes else {
            return Ok(None);
        };
        StoredValue::deserialize(&bytes)
            .and_then(|value| {
                storage::TransferFeeComponentsStorage::try_from(value)
                    .map(|fees| Some(TransferFeeComponents::from(fees)))
            })
            .wrap_err("invalid fees bytes")
    }

    #[instrument(skip_all)]
    async fn get_rollup_data_submission_fees(
        &self,
    ) -> Result<Option<RollupDataSubmissionFeeComponents>> {
        let bytes = self
            .get_raw(keys::ROLLUP_DATA_SUBMISSION)
            .await
            .map_err(anyhow_to_eyre)
            .wrap_err("failed reading raw sequence fee components from state")?;
        let Some(bytes) = bytes else {
            return Ok(None);
        };
        StoredValue::deserialize(&bytes)
            .and_then(|value| {
                storage::RollupDataSubmissionFeeComponentsStorage::try_from(value)
                    .map(|fees| Some(RollupDataSubmissionFeeComponents::from(fees)))
            })
            .wrap_err("invalid fees bytes")
    }

    #[instrument(skip_all)]
    async fn get_ics20_withdrawal_fees(&self) -> Result<Option<Ics20WithdrawalFeeComponents>> {
        let bytes = self
            .get_raw(keys::ICS20_WITHDRAWAL)
            .await
            .map_err(anyhow_to_eyre)
            .wrap_err("failed reading raw ics20 withdrawal fee components from state")?;
        let Some(bytes) = bytes else {
            return Ok(None);
        };
        StoredValue::deserialize(&bytes)
            .and_then(|value| {
                storage::Ics20WithdrawalFeeComponentsStorage::try_from(value)
                    .map(|fees| Some(Ics20WithdrawalFeeComponents::from(fees)))
            })
            .wrap_err("invalid fees bytes")
    }

    #[instrument(skip_all)]
    async fn get_init_bridge_account_fees(&self) -> Result<Option<InitBridgeAccountFeeComponents>> {
        let bytes = self
            .get_raw(keys::INIT_BRIDGE_ACCOUNT)
            .await
            .map_err(anyhow_to_eyre)
            .wrap_err("failed reading raw init bridge account fee components from state")?;
        let Some(bytes) = bytes else {
            return Ok(None);
        };
        StoredValue::deserialize(&bytes)
            .and_then(|value| {
                storage::InitBridgeAccountFeeComponentsStorage::try_from(value)
                    .map(|fees| Some(InitBridgeAccountFeeComponents::from(fees)))
            })
            .wrap_err("invalid fees bytes")
    }

    #[instrument(skip_all)]
    async fn get_bridge_lock_fees(&self) -> Result<Option<BridgeLockFeeComponents>> {
        let bytes = self
            .get_raw(keys::BRIDGE_LOCK)
            .await
            .map_err(anyhow_to_eyre)
            .wrap_err("failed reading raw bridge lock fee components from state")?;
        let Some(bytes) = bytes else {
            return Ok(None);
        };
        StoredValue::deserialize(&bytes)
            .and_then(|value| {
                storage::BridgeLockFeeComponentsStorage::try_from(value)
                    .map(|fees| Some(BridgeLockFeeComponents::from(fees)))
            })
            .wrap_err("invalid fees bytes")
    }

    #[instrument(skip_all)]
    async fn get_bridge_unlock_fees(&self) -> Result<Option<BridgeUnlockFeeComponents>> {
        let bytes = self
            .get_raw(keys::BRIDGE_UNLOCK)
            .await
            .map_err(anyhow_to_eyre)
            .wrap_err("failed reading raw bridge unlock fee components from state")?;
        let Some(bytes) = bytes else {
            return Ok(None);
        };
        StoredValue::deserialize(&bytes)
            .and_then(|value| {
                storage::BridgeUnlockFeeComponentsStorage::try_from(value)
                    .map(|fees| Some(BridgeUnlockFeeComponents::from(fees)))
            })
            .wrap_err("invalid fees bytes")
    }

    #[instrument(skip_all)]
    async fn get_bridge_sudo_change_fees(&self) -> Result<Option<BridgeSudoChangeFeeComponents>> {
        let bytes = self
            .get_raw(keys::BRIDGE_SUDO_CHANGE)
            .await
            .map_err(anyhow_to_eyre)
            .wrap_err("failed reading raw bridge sudo change fee components from state")?;
        let Some(bytes) = bytes else {
            return Ok(None);
        };
        StoredValue::deserialize(&bytes)
            .and_then(|value| {
                storage::BridgeSudoChangeFeeComponentsStorage::try_from(value)
                    .map(|fees| Some(BridgeSudoChangeFeeComponents::from(fees)))
            })
            .wrap_err("invalid fees bytes")
    }

    #[instrument(skip_all)]
    async fn get_ibc_relay_fees(&self) -> Result<Option<IbcRelayFeeComponents>> {
        let bytes = self
            .get_raw(keys::IBC_RELAY)
            .await
            .map_err(anyhow_to_eyre)
            .wrap_err("failed reading raw ibc relay fee components from state")?;
        let Some(bytes) = bytes else {
            return Ok(None);
        };
        StoredValue::deserialize(&bytes)
            .and_then(|value| {
                storage::IbcRelayFeeComponentsStorage::try_from(value)
                    .map(|fees| Some(IbcRelayFeeComponents::from(fees)))
            })
            .wrap_err("invalid fees bytes")
    }

    #[instrument(skip_all)]
    async fn get_validator_update_fees(&self) -> Result<Option<ValidatorUpdateFeeComponents>> {
        let bytes = self
            .get_raw(keys::VALIDATOR_UPDATE)
            .await
            .map_err(anyhow_to_eyre)
            .wrap_err("failed reading raw validator update fee components from state")?;
        let Some(bytes) = bytes else {
            return Ok(None);
        };
        StoredValue::deserialize(&bytes)
            .and_then(|value| {
                storage::ValidatorUpdateFeeComponentsStorage::try_from(value)
                    .map(|fees| Some(ValidatorUpdateFeeComponents::from(fees)))
            })
            .wrap_err("invalid fees bytes")
    }

    #[instrument(skip_all)]
    async fn get_fee_asset_change_fees(&self) -> Result<Option<FeeAssetChangeFeeComponents>> {
        let bytes = self
            .get_raw(keys::FEE_ASSET_CHANGE)
            .await
            .map_err(anyhow_to_eyre)
            .wrap_err("failed reading raw fee asset change fee components from state")?;
        let Some(bytes) = bytes else {
            return Ok(None);
        };
        StoredValue::deserialize(&bytes)
            .and_then(|value| {
                storage::FeeAssetChangeFeeComponentsStorage::try_from(value)
                    .map(|fees| Some(FeeAssetChangeFeeComponents::from(fees)))
            })
            .wrap_err("invalid fees bytes")
    }

    #[instrument(skip_all)]
    async fn get_fee_change_fees(&self) -> Result<Option<FeeChangeFeeComponents>> {
        let bytes = self
            .get_raw(keys::FEE_CHANGE)
            .await
            .map_err(anyhow_to_eyre)
            .wrap_err("failed reading raw fee change fee components from state")?;
        let Some(bytes) = bytes else {
            return Ok(None);
        };
        StoredValue::deserialize(&bytes)
            .and_then(|value| {
                storage::FeeChangeFeeComponentsStorage::try_from(value)
                    .map(|fees| Some(FeeChangeFeeComponents::from(fees)))
            })
            .wrap_err("invalid fees bytes")
    }

    #[instrument(skip_all)]
    async fn get_ibc_relayer_change_fees(&self) -> Result<Option<IbcRelayerChangeFeeComponents>> {
        let bytes = self
            .get_raw(keys::IBC_RELAYER_CHANGE)
            .await
            .map_err(anyhow_to_eyre)
            .wrap_err("failed reading raw ibc relayer change fee components from state")?;
        let Some(bytes) = bytes else {
            return Ok(None);
        };
        StoredValue::deserialize(&bytes)
            .and_then(|value| {
                storage::IbcRelayerChangeFeeComponentsStorage::try_from(value)
                    .map(|fees| Some(IbcRelayerChangeFeeComponents::from(fees)))
            })
            .wrap_err("invalid fees bytes")
    }

    #[instrument(skip_all)]
    async fn get_sudo_address_change_fees(&self) -> Result<Option<SudoAddressChangeFeeComponents>> {
        let bytes = self
            .get_raw(keys::SUDO_ADDRESS_CHANGE)
            .await
            .map_err(anyhow_to_eyre)
            .wrap_err("failed reading raw sudo address change fee components from state")?;
        let Some(bytes) = bytes else {
            return Ok(None);
        };
        StoredValue::deserialize(&bytes)
            .and_then(|value| {
                storage::SudoAddressChangeFeeComponentsStorage::try_from(value)
                    .map(|fees| Some(SudoAddressChangeFeeComponents::from(fees)))
            })
            .wrap_err("invalid fees bytes")
    }

    #[instrument(skip_all)]
    async fn get_ibc_sudo_change_fees(&self) -> Result<Option<IbcSudoChangeFeeComponents>> {
        let bytes = self
            .get_raw(keys::IBC_SUDO_CHANGE)
            .await
            .map_err(anyhow_to_eyre)
            .wrap_err("failed reading raw ibc sudo change fee components from state")?;
        let Some(bytes) = bytes else {
            return Ok(None);
        };
        StoredValue::deserialize(&bytes)
            .and_then(|value| {
                storage::IbcSudoChangeFeeComponentsStorage::try_from(value)
                    .map(|fees| Some(IbcSudoChangeFeeComponents::from(fees)))
            })
            .wrap_err("invalid fees bytes")
    }

    #[instrument(skip_all)]
    async fn is_allowed_fee_asset<'a, TAsset>(&self, asset: &'a TAsset) -> Result<bool>
    where
        TAsset: Sync,
        &'a TAsset: Into<Cow<'a, asset::IbcPrefixed>>,
    {
        Ok(self
            .get_raw(&keys::allowed_asset(asset))
            .await
            .map_err(anyhow_to_eyre)
            .wrap_err("failed to read raw fee asset from state")?
            .is_some())
    }

    #[instrument(skip_all)]
    fn allowed_fee_assets(&self) -> AllowedFeeAssetsStream<Self::PrefixKeysStream> {
        AllowedFeeAssetsStream {
            underlying: self.prefix_keys(keys::ALLOWED_ASSET_PREFIX),
        }
    }
}

impl<T: ?Sized + StateRead> StateReadExt for T {}

#[async_trait]
pub(crate) trait StateWriteExt: StateWrite {
    /// Constructs and adds `Fee` object to the block fees vec.
    #[instrument(skip_all)]
    fn add_fee_to_block_fees<'a, TAsset, T: FeeHandler + Protobuf>(
        &mut self,
        asset: &'a TAsset,
        amount: u128,
        position_in_transaction: u64,
    ) -> Result<()>
    where
        TAsset: Sync + std::fmt::Display,
        asset::IbcPrefixed: From<&'a TAsset>,
    {
        let current_fees: Option<Vec<Fee>> = self.object_get(keys::BLOCK);

        let fee = Fee {
            action_name: T::full_name(),
            asset: asset::IbcPrefixed::from(asset).into(),
            amount,
            position_in_transaction,
        };

        // Fee ABCI event recorded for reporting
        let fee_event = construct_tx_fee_event(&fee);
        self.record(fee_event);

        let new_fees = if let Some(mut fees) = current_fees {
            fees.push(fee);
            fees
        } else {
            vec![fee]
        };

        self.object_put(keys::BLOCK, new_fees);
        Ok(())
    }

    #[instrument(skip_all)]
    fn put_transfer_fees(&mut self, fees: TransferFeeComponents) -> Result<()> {
        let bytes = StoredValue::from(storage::TransferFeeComponentsStorage::from(fees))
            .serialize()
            .wrap_err("failed to serialize fees")?;
        self.put_raw(keys::TRANSFER.to_string(), bytes);
        Ok(())
    }

    #[instrument(skip_all)]
    fn put_rollup_data_submission_fees(
        &mut self,
        fees: RollupDataSubmissionFeeComponents,
    ) -> Result<()> {
        let bytes = StoredValue::from(storage::RollupDataSubmissionFeeComponentsStorage::from(
            fees,
        ))
        .serialize()
        .wrap_err("failed to serialize fees")?;
        self.put_raw(keys::ROLLUP_DATA_SUBMISSION.to_string(), bytes);
        Ok(())
    }

    #[instrument(skip_all)]
    fn put_ics20_withdrawal_fees(&mut self, fees: Ics20WithdrawalFeeComponents) -> Result<()> {
        let bytes = StoredValue::from(storage::Ics20WithdrawalFeeComponentsStorage::from(fees))
            .serialize()
            .wrap_err("failed to serialize fees")?;
        self.put_raw(keys::ICS20_WITHDRAWAL.to_string(), bytes);
        Ok(())
    }

    #[instrument(skip_all)]
    fn put_init_bridge_account_fees(&mut self, fees: InitBridgeAccountFeeComponents) -> Result<()> {
        let bytes = StoredValue::from(storage::InitBridgeAccountFeeComponentsStorage::from(fees))
            .serialize()
            .wrap_err("failed to serialize fees")?;
        self.put_raw(keys::INIT_BRIDGE_ACCOUNT.to_string(), bytes);
        Ok(())
    }

    #[instrument(skip_all)]
    fn put_bridge_lock_fees(&mut self, fees: BridgeLockFeeComponents) -> Result<()> {
        let bytes = StoredValue::from(storage::BridgeLockFeeComponentsStorage::from(fees))
            .serialize()
            .wrap_err("failed to serialize fees")?;
        self.put_raw(keys::BRIDGE_LOCK.to_string(), bytes);
        Ok(())
    }

    #[instrument(skip_all)]
    fn put_bridge_unlock_fees(&mut self, fees: BridgeUnlockFeeComponents) -> Result<()> {
        let bytes = StoredValue::from(storage::BridgeUnlockFeeComponentsStorage::from(fees))
            .serialize()
            .wrap_err("failed to serialize fees")?;
        self.put_raw(keys::BRIDGE_UNLOCK.to_string(), bytes);
        Ok(())
    }

    #[instrument(skip_all)]
    fn put_bridge_sudo_change_fees(&mut self, fees: BridgeSudoChangeFeeComponents) -> Result<()> {
        let bytes = StoredValue::from(storage::BridgeSudoChangeFeeComponentsStorage::from(fees))
            .serialize()
            .wrap_err("failed to serialize fees")?;
        self.put_raw(keys::BRIDGE_SUDO_CHANGE.to_string(), bytes);
        Ok(())
    }

    #[instrument(skip_all)]
    fn put_ibc_relay_fees(&mut self, fees: IbcRelayFeeComponents) -> Result<()> {
        let bytes = StoredValue::from(storage::IbcRelayFeeComponentsStorage::from(fees))
            .serialize()
            .wrap_err("failed to serialize fees")?;
        self.put_raw(keys::IBC_RELAY.to_string(), bytes);
        Ok(())
    }

    #[instrument(skip_all)]
    fn put_validator_update_fees(&mut self, fees: ValidatorUpdateFeeComponents) -> Result<()> {
        let bytes = StoredValue::from(storage::ValidatorUpdateFeeComponentsStorage::from(fees))
            .serialize()
            .wrap_err("failed to serialize fees")?;
        self.put_raw(keys::VALIDATOR_UPDATE.to_string(), bytes);
        Ok(())
    }

    #[instrument(skip_all)]
    fn put_fee_asset_change_fees(&mut self, fees: FeeAssetChangeFeeComponents) -> Result<()> {
        let bytes = StoredValue::from(storage::FeeAssetChangeFeeComponentsStorage::from(fees))
            .serialize()
            .wrap_err("failed to serialize fees")?;
        self.put_raw(keys::FEE_ASSET_CHANGE.to_string(), bytes);
        Ok(())
    }

    #[instrument(skip_all)]
    fn put_fee_change_fees(&mut self, fees: FeeChangeFeeComponents) -> Result<()> {
        let bytes = StoredValue::from(storage::FeeChangeFeeComponentsStorage::from(fees))
            .serialize()
            .wrap_err("failed to serialize fees")?;
        self.put_raw(keys::FEE_CHANGE.to_string(), bytes);
        Ok(())
    }

    #[instrument(skip_all)]
    fn put_ibc_relayer_change_fees(&mut self, fees: IbcRelayerChangeFeeComponents) -> Result<()> {
        let bytes = StoredValue::from(storage::IbcRelayerChangeFeeComponentsStorage::from(fees))
            .serialize()
            .wrap_err("failed to serialize fees")?;
        self.put_raw(keys::IBC_RELAYER_CHANGE.to_string(), bytes);
        Ok(())
    }

    #[instrument(skip_all)]
    fn put_sudo_address_change_fees(&mut self, fees: SudoAddressChangeFeeComponents) -> Result<()> {
        let bytes = StoredValue::from(storage::SudoAddressChangeFeeComponentsStorage::from(fees))
            .serialize()
            .wrap_err("failed to serialize fees")?;
        self.put_raw(keys::SUDO_ADDRESS_CHANGE.to_string(), bytes);
        Ok(())
    }

    #[instrument(skip_all)]
    fn put_ibc_sudo_change_fees(&mut self, fees: IbcSudoChangeFeeComponents) -> Result<()> {
        let bytes = StoredValue::from(storage::IbcSudoChangeFeeComponentsStorage::from(fees))
            .serialize()
            .wrap_err("failed to serialize fees")?;
        self.put_raw(keys::IBC_SUDO_CHANGE.to_string(), bytes);
        Ok(())
    }

    #[instrument(skip_all)]
    fn delete_allowed_fee_asset<'a, TAsset>(&mut self, asset: &'a TAsset)
    where
        &'a TAsset: Into<Cow<'a, asset::IbcPrefixed>>,
    {
        self.delete(keys::allowed_asset(asset));
    }

    #[instrument(skip_all)]
    fn put_allowed_fee_asset<'a, TAsset>(&mut self, asset: &'a TAsset) -> Result<()>
    where
        &'a TAsset: Into<Cow<'a, asset::IbcPrefixed>>,
    {
        let bytes = StoredValue::Unit
            .serialize()
            .context("failed to serialize unit for allowed fee asset")?;
        self.put_raw(keys::allowed_asset(asset), bytes);
        Ok(())
    }
}

impl<T: StateWrite> StateWriteExt for T {}

/// Creates `abci::Event` of kind `tx.fees` for sequencer fee reporting
fn construct_tx_fee_event(fee: &Fee) -> Event {
    Event::new(
        "tx.fees",
        [
<<<<<<< HEAD
            ("actionName", fee.action_name.to_string()).index(),
            ("asset", fee.asset.to_string()).index(),
            ("feeAmount", fee.amount.to_string()).index(),
            (
                "positionInTransaction",
                fee.position_in_transaction.to_string(),
            )
                .index(),
=======
            ("actionName", fee.action_name.to_string()),
            ("asset", fee.asset.to_string()),
            ("feeAmount", fee.amount.to_string()),
            ("positionInTransaction", fee.source_action_index.to_string()),
>>>>>>> 740d9e7d
        ],
    )
}

#[cfg(test)]
mod tests {
    use std::collections::HashSet;

    use astria_core::protocol::transaction::v1::action::Transfer;
    use cnidarium::StateDelta;
    use futures::{
        StreamExt as _,
        TryStreamExt as _,
    };
    use tokio::pin;

    use super::*;
    use crate::app::benchmark_and_test_utils::initialize_app_with_storage;

    fn asset_0() -> asset::Denom {
        "asset_0".parse().unwrap()
    }

    fn asset_1() -> asset::Denom {
        "asset_1".parse().unwrap()
    }

    fn asset_2() -> asset::Denom {
        "asset_2".parse().unwrap()
    }

    #[tokio::test]
    async fn block_fee_read_and_increase() {
        let (_, storage) = initialize_app_with_storage(None, vec![]).await;
        let snapshot = storage.latest_snapshot();
        let mut state = StateDelta::new(snapshot);

        // doesn't exist at first
        let fee_balances_orig = state.get_block_fees();
        assert!(fee_balances_orig.is_empty());

        // can write
        let asset = asset_0();
        let amount = 100u128;
        state
            .add_fee_to_block_fees::<_, Transfer>(&asset, amount, 0)
            .unwrap();

        // holds expected
        let fee_balances_updated = state.get_block_fees();
        assert_eq!(
            fee_balances_updated[0],
            Fee {
                action_name: "astria.protocol.transaction.v1.Transfer".to_string(),
                asset: asset.to_ibc_prefixed().into(),
                amount,
                position_in_transaction: 0
            },
            "fee balances are not what they were expected to be"
        );
    }

    #[tokio::test]
    async fn block_fee_read_and_increase_can_delete() {
        let (_, storage) = initialize_app_with_storage(None, vec![]).await;
        let snapshot = storage.latest_snapshot();
        let mut state = StateDelta::new(snapshot);

        // can write
        let asset_first = asset_0();
        let asset_second = asset_1();
        let amount_first = 100u128;
        let amount_second = 200u128;

        state
            .add_fee_to_block_fees::<_, Transfer>(&asset_first, amount_first, 0)
            .unwrap();
        state
            .add_fee_to_block_fees::<_, Transfer>(&asset_second, amount_second, 1)
            .unwrap();
        // holds expected
        let fee_balances = HashSet::<_>::from_iter(state.get_block_fees());
        assert_eq!(
            fee_balances,
            HashSet::from_iter(vec![
                Fee {
                    action_name: "astria.protocol.transaction.v1.Transfer".to_string(),
                    asset: asset_first.to_ibc_prefixed().into(),
                    amount: amount_first,
                    position_in_transaction: 0
                },
                Fee {
                    action_name: "astria.protocol.transaction.v1.Transfer".to_string(),
                    asset: asset_second.to_ibc_prefixed().into(),
                    amount: amount_second,
                    position_in_transaction: 1
                },
            ]),
            "returned fee balance vector not what was expected"
        );
    }

    #[tokio::test]
    async fn transfer_fees_round_trip() {
        let storage = cnidarium::TempStorage::new().await.unwrap();
        let snapshot = storage.latest_snapshot();
        let mut state = StateDelta::new(snapshot);

        let fee_components = TransferFeeComponents {
            base: 123,
            multiplier: 1,
        };

        state.put_transfer_fees(fee_components).unwrap();
        let retrieved_fee = state.get_transfer_fees().await.unwrap();
        assert_eq!(retrieved_fee, Some(fee_components));
    }

    #[tokio::test]
    async fn rollup_data_submission_fees_round_trip() {
        let storage = cnidarium::TempStorage::new().await.unwrap();
        let snapshot = storage.latest_snapshot();
        let mut state = StateDelta::new(snapshot);

        let fee_components = RollupDataSubmissionFeeComponents {
            base: 123,
            multiplier: 1,
        };

        state
            .put_rollup_data_submission_fees(fee_components)
            .unwrap();
        let retrieved_fee = state.get_rollup_data_submission_fees().await.unwrap();
        assert_eq!(retrieved_fee, Some(fee_components));
    }

    #[tokio::test]
    async fn ics20_withdrawal_fees_round_trip() {
        let storage = cnidarium::TempStorage::new().await.unwrap();
        let snapshot = storage.latest_snapshot();
        let mut state = StateDelta::new(snapshot);

        let fee_components = Ics20WithdrawalFeeComponents {
            base: 123,
            multiplier: 1,
        };

        state.put_ics20_withdrawal_fees(fee_components).unwrap();
        let retrieved_fee = state.get_ics20_withdrawal_fees().await.unwrap();
        assert_eq!(retrieved_fee, Some(fee_components));
    }

    #[tokio::test]
    async fn init_bridge_account_fees_round_trip() {
        let storage = cnidarium::TempStorage::new().await.unwrap();
        let snapshot = storage.latest_snapshot();
        let mut state = StateDelta::new(snapshot);

        let fee_components = InitBridgeAccountFeeComponents {
            base: 123,
            multiplier: 1,
        };

        state.put_init_bridge_account_fees(fee_components).unwrap();
        let retrieved_fee = state.get_init_bridge_account_fees().await.unwrap();
        assert_eq!(retrieved_fee, Some(fee_components));
    }

    #[tokio::test]
    async fn bridge_lock_fees_round_trip() {
        let storage = cnidarium::TempStorage::new().await.unwrap();
        let snapshot = storage.latest_snapshot();
        let mut state = StateDelta::new(snapshot);

        let fee_components = BridgeLockFeeComponents {
            base: 123,
            multiplier: 1,
        };

        state.put_bridge_lock_fees(fee_components).unwrap();
        let retrieved_fee = state.get_bridge_lock_fees().await.unwrap();
        assert_eq!(retrieved_fee, Some(fee_components));
    }

    #[tokio::test]
    async fn bridge_unlock_fees_round_trip() {
        let storage = cnidarium::TempStorage::new().await.unwrap();
        let snapshot = storage.latest_snapshot();
        let mut state = StateDelta::new(snapshot);

        let fee_components = BridgeUnlockFeeComponents {
            base: 123,
            multiplier: 1,
        };

        state.put_bridge_unlock_fees(fee_components).unwrap();
        let retrieved_fee = state.get_bridge_unlock_fees().await.unwrap();
        assert_eq!(retrieved_fee, Some(fee_components));
    }

    #[tokio::test]
    async fn bridge_sudo_change_fees_round_trip() {
        let storage = cnidarium::TempStorage::new().await.unwrap();
        let snapshot = storage.latest_snapshot();
        let mut state = StateDelta::new(snapshot);

        let fee_components = BridgeSudoChangeFeeComponents {
            base: 123,
            multiplier: 1,
        };

        state.put_bridge_sudo_change_fees(fee_components).unwrap();
        let retrieved_fee = state.get_bridge_sudo_change_fees().await.unwrap();
        assert_eq!(retrieved_fee, Some(fee_components));
    }

    #[tokio::test]
    async fn ibc_relay_fees_round_trip() {
        let storage = cnidarium::TempStorage::new().await.unwrap();
        let snapshot = storage.latest_snapshot();
        let mut state = StateDelta::new(snapshot);

        let fee_components = IbcRelayFeeComponents {
            base: 123,
            multiplier: 1,
        };

        state.put_ibc_relay_fees(fee_components).unwrap();
        let retrieved_fee = state.get_ibc_relay_fees().await.unwrap();
        assert_eq!(retrieved_fee, Some(fee_components));
    }

    #[tokio::test]
    async fn validator_update_fees_round_trip() {
        let storage = cnidarium::TempStorage::new().await.unwrap();
        let snapshot = storage.latest_snapshot();
        let mut state = StateDelta::new(snapshot);

        let fee_components = ValidatorUpdateFeeComponents {
            base: 123,
            multiplier: 1,
        };

        state.put_validator_update_fees(fee_components).unwrap();
        let retrieved_fee = state.get_validator_update_fees().await.unwrap();
        assert_eq!(retrieved_fee, Some(fee_components));
    }

    #[tokio::test]
    async fn fee_asset_change_fees_round_trip() {
        let storage = cnidarium::TempStorage::new().await.unwrap();
        let snapshot = storage.latest_snapshot();
        let mut state = StateDelta::new(snapshot);

        let fee_components = FeeAssetChangeFeeComponents {
            base: 123,
            multiplier: 1,
        };

        state.put_fee_asset_change_fees(fee_components).unwrap();
        let retrieved_fee = state.get_fee_asset_change_fees().await.unwrap();
        assert_eq!(retrieved_fee, Some(fee_components));
    }

    #[tokio::test]
    async fn fee_change_fees_round_trip() {
        let storage = cnidarium::TempStorage::new().await.unwrap();
        let snapshot = storage.latest_snapshot();
        let mut state = StateDelta::new(snapshot);

        let fee_components = FeeChangeFeeComponents {
            base: 123,
            multiplier: 1,
        };

        state.put_fee_change_fees(fee_components).unwrap();
        let retrieved_fee = state.get_fee_change_fees().await.unwrap();
        assert_eq!(retrieved_fee, Some(fee_components));
    }

    #[tokio::test]
    async fn ibc_relayer_change_fees_round_trip() {
        let storage = cnidarium::TempStorage::new().await.unwrap();
        let snapshot = storage.latest_snapshot();
        let mut state = StateDelta::new(snapshot);

        let fee_components = IbcRelayerChangeFeeComponents {
            base: 123,
            multiplier: 1,
        };

        state.put_ibc_relayer_change_fees(fee_components).unwrap();
        let retrieved_fee = state.get_ibc_relayer_change_fees().await.unwrap();
        assert_eq!(retrieved_fee, Some(fee_components));
    }

    #[tokio::test]
    async fn sudo_address_change_fees_round_trip() {
        let storage = cnidarium::TempStorage::new().await.unwrap();
        let snapshot = storage.latest_snapshot();
        let mut state = StateDelta::new(snapshot);

        let fee_components = SudoAddressChangeFeeComponents {
            base: 123,
            multiplier: 1,
        };

        state.put_sudo_address_change_fees(fee_components).unwrap();
        let retrieved_fee = state.get_sudo_address_change_fees().await.unwrap();
        assert_eq!(retrieved_fee, Some(fee_components));
    }

    #[tokio::test]
    async fn ibc_sudo_change_fees_round_trip() {
        let storage = cnidarium::TempStorage::new().await.unwrap();
        let snapshot = storage.latest_snapshot();
        let mut state = StateDelta::new(snapshot);

        let fee_components = IbcSudoChangeFeeComponents {
            base: 123,
            multiplier: 1,
        };

        state.put_ibc_sudo_change_fees(fee_components).unwrap();
        let retrieved_fee = state.get_ibc_sudo_change_fees().await.unwrap();
        assert_eq!(retrieved_fee, Some(fee_components));
    }

    #[tokio::test]
    async fn is_allowed_fee_asset() {
        let storage = cnidarium::TempStorage::new().await.unwrap();
        let snapshot = storage.latest_snapshot();
        let mut state = StateDelta::new(snapshot);

        // non-existent fees assets return false
        let asset = asset_0();
        assert!(
            !state
                .is_allowed_fee_asset(&asset)
                .await
                .expect("checking for allowed fee asset should not fail"),
            "fee asset was expected to return false"
        );

        // existent fee assets return true
        state.put_allowed_fee_asset(&asset).unwrap();
        assert!(
            state
                .is_allowed_fee_asset(&asset)
                .await
                .expect("checking for allowed fee asset should not fail"),
            "fee asset was expected to be allowed"
        );
    }

    #[tokio::test]
    async fn can_delete_allowed_fee_assets_simple() {
        let storage = cnidarium::TempStorage::new().await.unwrap();
        let snapshot = storage.latest_snapshot();
        let mut state = StateDelta::new(snapshot);

        // setup fee asset
        let asset = asset_0();
        state.put_allowed_fee_asset(&asset).unwrap();
        assert!(
            state
                .is_allowed_fee_asset(&asset)
                .await
                .expect("checking for allowed fee asset should not fail"),
            "fee asset was expected to be allowed"
        );

        // see can get fee asset
        pin!(
            let assets = state.allowed_fee_assets();
        );
        assert_eq!(
            assets.next().await.transpose().unwrap(),
            Some(asset.to_ibc_prefixed()),
            "expected returned allowed fee assets to match what was written in"
        );

        // can delete
        state.delete_allowed_fee_asset(&asset);

        // see is deleted
        pin!(
            let assets = state.allowed_fee_assets();
        );
        assert_eq!(
            assets.next().await.transpose().unwrap(),
            None,
            "fee assets should be empty post delete"
        );
    }

    #[tokio::test]
    async fn can_delete_allowed_fee_assets_complex() {
        let storage = cnidarium::TempStorage::new().await.unwrap();
        let snapshot = storage.latest_snapshot();
        let mut state = StateDelta::new(snapshot);

        // setup fee assets
        let asset_first = asset_0();
        state.put_allowed_fee_asset(&asset_first).unwrap();
        assert!(
            state
                .is_allowed_fee_asset(&asset_first)
                .await
                .expect("checking for allowed fee asset should not fail"),
            "fee asset was expected to be allowed"
        );
        let asset_second = asset_1();
        state.put_allowed_fee_asset(&asset_second).unwrap();
        assert!(
            state
                .is_allowed_fee_asset(&asset_second)
                .await
                .expect("checking for allowed fee asset should not fail"),
            "fee asset was expected to be allowed"
        );
        let asset_third = asset_2();
        state.put_allowed_fee_asset(&asset_third).unwrap();
        assert!(
            state
                .is_allowed_fee_asset(&asset_third)
                .await
                .expect("checking for allowed fee asset should not fail"),
            "fee asset was expected to be allowed"
        );

        // can delete
        state.delete_allowed_fee_asset(&asset_second);

        // see is deleted
        let assets = state
            .allowed_fee_assets()
            .try_collect::<HashSet<_>>()
            .await
            .unwrap();
        assert_eq!(
            assets,
            maplit::hashset!(asset_first.to_ibc_prefixed(), asset_third.to_ibc_prefixed()),
            "delete for allowed fee asset did not behave as expected"
        );
    }
}<|MERGE_RESOLUTION|>--- conflicted
+++ resolved
@@ -571,21 +571,13 @@
     Event::new(
         "tx.fees",
         [
-<<<<<<< HEAD
-            ("actionName", fee.action_name.to_string()).index(),
-            ("asset", fee.asset.to_string()).index(),
-            ("feeAmount", fee.amount.to_string()).index(),
+            ("actionName", fee.action_name.to_string()),
+            ("asset", fee.asset.to_string()),
+            ("feeAmount", fee.amount.to_string()),
             (
                 "positionInTransaction",
                 fee.position_in_transaction.to_string(),
-            )
-                .index(),
-=======
-            ("actionName", fee.action_name.to_string()),
-            ("asset", fee.asset.to_string()),
-            ("feeAmount", fee.amount.to_string()),
-            ("positionInTransaction", fee.source_action_index.to_string()),
->>>>>>> 740d9e7d
+            ),
         ],
     )
 }
