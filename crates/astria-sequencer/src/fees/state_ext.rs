use std::{
    borrow::Cow,
    pin::Pin,
    task::{
        ready,
        Context,
        Poll,
    },
};

use astria_core::{
    primitive::v1::asset,
    protocol::fees::v1::{
        BridgeLockFeeComponents,
        BridgeSudoChangeFeeComponents,
        BridgeUnlockFeeComponents,
        FeeAssetChangeFeeComponents,
        FeeChangeFeeComponents,
        IbcRelayFeeComponents,
        IbcRelayerChangeFeeComponents,
        IbcSudoChangeFeeComponents,
        Ics20WithdrawalFeeComponents,
        InitBridgeAccountFeeComponents,
        RollupDataSubmissionFeeComponents,
        SudoAddressChangeFeeComponents,
        TransferFeeComponents,
        ValidatorUpdateFeeComponents,
    },
    Protobuf,
};
use astria_eyre::{
    anyhow_to_eyre,
    eyre::{
        Result,
        WrapErr as _,
    },
};
use async_trait::async_trait;
use cnidarium::{
    StateRead,
    StateWrite,
};
<<<<<<< HEAD
use futures::StreamExt as _;
use tendermint::abci::{
    Event,
    EventAttributeIndexExt as _,
};
=======
use futures::Stream;
use pin_project_lite::pin_project;
>>>>>>> 37b58da3
use tracing::instrument;

use super::{
    storage::{
        self,
        keys::{
            self,
            extract_asset_from_allowed_asset_key,
        },
    },
    Fee,
    FeeHandler,
};
use crate::storage::StoredValue;
pin_project! {
    /// A stream of all allowed fee assets for a given state.
    pub(crate) struct AllowedFeeAssetsStream<S> {
        #[pin]
        underlying: S,
    }
}

impl<St> Stream for AllowedFeeAssetsStream<St>
where
    St: Stream<Item = astria_eyre::anyhow::Result<String>>,
{
    type Item = Result<asset::IbcPrefixed>;

    fn poll_next(self: Pin<&mut Self>, cx: &mut Context<'_>) -> Poll<Option<Self::Item>> {
        let mut this = self.project();
        let key = match ready!(this.underlying.as_mut().poll_next(cx)) {
            Some(Ok(key)) => key,
            Some(Err(err)) => {
                return Poll::Ready(Some(Err(
                    anyhow_to_eyre(err).wrap_err("failed reading from state")
                )));
            }
            None => return Poll::Ready(None),
        };
        Poll::Ready(Some(
            extract_asset_from_allowed_asset_key(&key)
                .with_context(|| format!("failed to extract IBC prefixed asset from key `{key}`")),
        ))
    }
}

#[async_trait]
pub(crate) trait StateReadExt: StateRead {
    #[instrument(skip_all)]
    fn get_block_fees(&self) -> Vec<Fee> {
        self.object_get(keys::BLOCK).unwrap_or_default()
    }

    #[instrument(skip_all)]
    async fn get_transfer_fees(&self) -> Result<Option<TransferFeeComponents>> {
        let bytes = self
            .get_raw(keys::TRANSFER)
            .await
            .map_err(anyhow_to_eyre)
            .wrap_err("failed reading raw transfer fee components from state")?;
        let Some(bytes) = bytes else {
            return Ok(None);
        };
        StoredValue::deserialize(&bytes)
            .and_then(|value| {
                storage::TransferFeeComponentsStorage::try_from(value)
                    .map(|fees| Some(TransferFeeComponents::from(fees)))
            })
            .wrap_err("invalid fees bytes")
    }

    #[instrument(skip_all)]
    async fn get_rollup_data_submission_fees(
        &self,
    ) -> Result<Option<RollupDataSubmissionFeeComponents>> {
        let bytes = self
            .get_raw(keys::ROLLUP_DATA_SUBMISSION)
            .await
            .map_err(anyhow_to_eyre)
            .wrap_err("failed reading raw sequence fee components from state")?;
        let Some(bytes) = bytes else {
            return Ok(None);
        };
        StoredValue::deserialize(&bytes)
            .and_then(|value| {
                storage::RollupDataSubmissionFeeComponentsStorage::try_from(value)
                    .map(|fees| Some(RollupDataSubmissionFeeComponents::from(fees)))
            })
            .wrap_err("invalid fees bytes")
    }

    #[instrument(skip_all)]
    async fn get_ics20_withdrawal_fees(&self) -> Result<Option<Ics20WithdrawalFeeComponents>> {
        let bytes = self
            .get_raw(keys::ICS20_WITHDRAWAL)
            .await
            .map_err(anyhow_to_eyre)
            .wrap_err("failed reading raw ics20 withdrawal fee components from state")?;
        let Some(bytes) = bytes else {
            return Ok(None);
        };
        StoredValue::deserialize(&bytes)
            .and_then(|value| {
                storage::Ics20WithdrawalFeeComponentsStorage::try_from(value)
                    .map(|fees| Some(Ics20WithdrawalFeeComponents::from(fees)))
            })
            .wrap_err("invalid fees bytes")
    }

    #[instrument(skip_all)]
    async fn get_init_bridge_account_fees(&self) -> Result<Option<InitBridgeAccountFeeComponents>> {
        let bytes = self
            .get_raw(keys::INIT_BRIDGE_ACCOUNT)
            .await
            .map_err(anyhow_to_eyre)
            .wrap_err("failed reading raw init bridge account fee components from state")?;
        let Some(bytes) = bytes else {
            return Ok(None);
        };
        StoredValue::deserialize(&bytes)
            .and_then(|value| {
                storage::InitBridgeAccountFeeComponentsStorage::try_from(value)
                    .map(|fees| Some(InitBridgeAccountFeeComponents::from(fees)))
            })
            .wrap_err("invalid fees bytes")
    }

    #[instrument(skip_all)]
    async fn get_bridge_lock_fees(&self) -> Result<Option<BridgeLockFeeComponents>> {
        let bytes = self
            .get_raw(keys::BRIDGE_LOCK)
            .await
            .map_err(anyhow_to_eyre)
            .wrap_err("failed reading raw bridge lock fee components from state")?;
        let Some(bytes) = bytes else {
            return Ok(None);
        };
        StoredValue::deserialize(&bytes)
            .and_then(|value| {
                storage::BridgeLockFeeComponentsStorage::try_from(value)
                    .map(|fees| Some(BridgeLockFeeComponents::from(fees)))
            })
            .wrap_err("invalid fees bytes")
    }

    #[instrument(skip_all)]
    async fn get_bridge_unlock_fees(&self) -> Result<Option<BridgeUnlockFeeComponents>> {
        let bytes = self
            .get_raw(keys::BRIDGE_UNLOCK)
            .await
            .map_err(anyhow_to_eyre)
            .wrap_err("failed reading raw bridge unlock fee components from state")?;
        let Some(bytes) = bytes else {
            return Ok(None);
        };
        StoredValue::deserialize(&bytes)
            .and_then(|value| {
                storage::BridgeUnlockFeeComponentsStorage::try_from(value)
                    .map(|fees| Some(BridgeUnlockFeeComponents::from(fees)))
            })
            .wrap_err("invalid fees bytes")
    }

    #[instrument(skip_all)]
    async fn get_bridge_sudo_change_fees(&self) -> Result<Option<BridgeSudoChangeFeeComponents>> {
        let bytes = self
            .get_raw(keys::BRIDGE_SUDO_CHANGE)
            .await
            .map_err(anyhow_to_eyre)
            .wrap_err("failed reading raw bridge sudo change fee components from state")?;
        let Some(bytes) = bytes else {
            return Ok(None);
        };
        StoredValue::deserialize(&bytes)
            .and_then(|value| {
                storage::BridgeSudoChangeFeeComponentsStorage::try_from(value)
                    .map(|fees| Some(BridgeSudoChangeFeeComponents::from(fees)))
            })
            .wrap_err("invalid fees bytes")
    }

    #[instrument(skip_all)]
    async fn get_ibc_relay_fees(&self) -> Result<Option<IbcRelayFeeComponents>> {
        let bytes = self
            .get_raw(keys::IBC_RELAY)
            .await
            .map_err(anyhow_to_eyre)
            .wrap_err("failed reading raw ibc relay fee components from state")?;
        let Some(bytes) = bytes else {
            return Ok(None);
        };
        StoredValue::deserialize(&bytes)
            .and_then(|value| {
                storage::IbcRelayFeeComponentsStorage::try_from(value)
                    .map(|fees| Some(IbcRelayFeeComponents::from(fees)))
            })
            .wrap_err("invalid fees bytes")
    }

    #[instrument(skip_all)]
    async fn get_validator_update_fees(&self) -> Result<Option<ValidatorUpdateFeeComponents>> {
        let bytes = self
            .get_raw(keys::VALIDATOR_UPDATE)
            .await
            .map_err(anyhow_to_eyre)
            .wrap_err("failed reading raw validator update fee components from state")?;
        let Some(bytes) = bytes else {
            return Ok(None);
        };
        StoredValue::deserialize(&bytes)
            .and_then(|value| {
                storage::ValidatorUpdateFeeComponentsStorage::try_from(value)
                    .map(|fees| Some(ValidatorUpdateFeeComponents::from(fees)))
            })
            .wrap_err("invalid fees bytes")
    }

    #[instrument(skip_all)]
    async fn get_fee_asset_change_fees(&self) -> Result<Option<FeeAssetChangeFeeComponents>> {
        let bytes = self
            .get_raw(keys::FEE_ASSET_CHANGE)
            .await
            .map_err(anyhow_to_eyre)
            .wrap_err("failed reading raw fee asset change fee components from state")?;
        let Some(bytes) = bytes else {
            return Ok(None);
        };
        StoredValue::deserialize(&bytes)
            .and_then(|value| {
                storage::FeeAssetChangeFeeComponentsStorage::try_from(value)
                    .map(|fees| Some(FeeAssetChangeFeeComponents::from(fees)))
            })
            .wrap_err("invalid fees bytes")
    }

    #[instrument(skip_all)]
    async fn get_fee_change_fees(&self) -> Result<Option<FeeChangeFeeComponents>> {
        let bytes = self
            .get_raw(keys::FEE_CHANGE)
            .await
            .map_err(anyhow_to_eyre)
            .wrap_err("failed reading raw fee change fee components from state")?;
        let Some(bytes) = bytes else {
            return Ok(None);
        };
        StoredValue::deserialize(&bytes)
            .and_then(|value| {
                storage::FeeChangeFeeComponentsStorage::try_from(value)
                    .map(|fees| Some(FeeChangeFeeComponents::from(fees)))
            })
            .wrap_err("invalid fees bytes")
    }

    #[instrument(skip_all)]
    async fn get_ibc_relayer_change_fees(&self) -> Result<Option<IbcRelayerChangeFeeComponents>> {
        let bytes = self
            .get_raw(keys::IBC_RELAYER_CHANGE)
            .await
            .map_err(anyhow_to_eyre)
            .wrap_err("failed reading raw ibc relayer change fee components from state")?;
        let Some(bytes) = bytes else {
            return Ok(None);
        };
        StoredValue::deserialize(&bytes)
            .and_then(|value| {
                storage::IbcRelayerChangeFeeComponentsStorage::try_from(value)
                    .map(|fees| Some(IbcRelayerChangeFeeComponents::from(fees)))
            })
            .wrap_err("invalid fees bytes")
    }

    #[instrument(skip_all)]
    async fn get_sudo_address_change_fees(&self) -> Result<Option<SudoAddressChangeFeeComponents>> {
        let bytes = self
            .get_raw(keys::SUDO_ADDRESS_CHANGE)
            .await
            .map_err(anyhow_to_eyre)
            .wrap_err("failed reading raw sudo address change fee components from state")?;
        let Some(bytes) = bytes else {
            return Ok(None);
        };
        StoredValue::deserialize(&bytes)
            .and_then(|value| {
                storage::SudoAddressChangeFeeComponentsStorage::try_from(value)
                    .map(|fees| Some(SudoAddressChangeFeeComponents::from(fees)))
            })
            .wrap_err("invalid fees bytes")
    }

    #[instrument(skip_all)]
    async fn get_ibc_sudo_change_fees(&self) -> Result<Option<IbcSudoChangeFeeComponents>> {
        let bytes = self
            .get_raw(keys::IBC_SUDO_CHANGE)
            .await
            .map_err(anyhow_to_eyre)
            .wrap_err("failed reading raw ibc sudo change fee components from state")?;
        let Some(bytes) = bytes else {
            return Ok(None);
        };
        StoredValue::deserialize(&bytes)
            .and_then(|value| {
                storage::IbcSudoChangeFeeComponentsStorage::try_from(value)
                    .map(|fees| Some(IbcSudoChangeFeeComponents::from(fees)))
            })
            .wrap_err("invalid fees bytes")
    }

    #[instrument(skip_all)]
    async fn is_allowed_fee_asset<'a, TAsset>(&self, asset: &'a TAsset) -> Result<bool>
    where
        TAsset: Sync,
        &'a TAsset: Into<Cow<'a, asset::IbcPrefixed>>,
    {
        Ok(self
            .get_raw(&keys::allowed_asset(asset))
            .await
            .map_err(anyhow_to_eyre)
            .wrap_err("failed to read raw fee asset from state")?
            .is_some())
    }

    #[instrument(skip_all)]
    fn allowed_fee_assets(&self) -> AllowedFeeAssetsStream<Self::PrefixKeysStream> {
        AllowedFeeAssetsStream {
            underlying: self.prefix_keys(keys::ALLOWED_ASSET_PREFIX),
        }
    }
}

impl<T: ?Sized + StateRead> StateReadExt for T {}

#[async_trait]
pub(crate) trait StateWriteExt: StateWrite {
    /// Constructs and adds `Fee` object to the block fees vec.
    #[instrument(skip_all)]
    fn add_fee_to_block_fees<'a, TAsset, T: FeeHandler + Protobuf>(
        &mut self,
        asset: &'a TAsset,
        amount: u128,
        source_action_index: u64,
    ) -> Result<()>
    where
        TAsset: Sync + std::fmt::Display,
        asset::IbcPrefixed: From<&'a TAsset>,
    {
        let current_fees: Option<Vec<Fee>> = self.object_get(keys::BLOCK);

        let fee = Fee {
            action_name: T::full_name(),
            asset: asset::IbcPrefixed::from(asset).into(),
            amount,
            source_action_index,
        };

        // Fee ABCI event recorded for reporting
        let fee_event = construct_tx_fee_event(&fee);
        self.record(fee_event);

        let new_fees = if let Some(mut fees) = current_fees {
            fees.push(fee);
            fees
        } else {
            vec![fee]
        };

        self.object_put(keys::BLOCK, new_fees);
        Ok(())
    }

    #[instrument(skip_all)]
    fn put_transfer_fees(&mut self, fees: TransferFeeComponents) -> Result<()> {
        let bytes = StoredValue::from(storage::TransferFeeComponentsStorage::from(fees))
            .serialize()
            .wrap_err("failed to serialize fees")?;
        self.put_raw(keys::TRANSFER.to_string(), bytes);
        Ok(())
    }

    #[instrument(skip_all)]
    fn put_rollup_data_submission_fees(
        &mut self,
        fees: RollupDataSubmissionFeeComponents,
    ) -> Result<()> {
        let bytes = StoredValue::from(storage::RollupDataSubmissionFeeComponentsStorage::from(
            fees,
        ))
        .serialize()
        .wrap_err("failed to serialize fees")?;
        self.put_raw(keys::ROLLUP_DATA_SUBMISSION.to_string(), bytes);
        Ok(())
    }

    #[instrument(skip_all)]
    fn put_ics20_withdrawal_fees(&mut self, fees: Ics20WithdrawalFeeComponents) -> Result<()> {
        let bytes = StoredValue::from(storage::Ics20WithdrawalFeeComponentsStorage::from(fees))
            .serialize()
            .wrap_err("failed to serialize fees")?;
        self.put_raw(keys::ICS20_WITHDRAWAL.to_string(), bytes);
        Ok(())
    }

    #[instrument(skip_all)]
    fn put_init_bridge_account_fees(&mut self, fees: InitBridgeAccountFeeComponents) -> Result<()> {
        let bytes = StoredValue::from(storage::InitBridgeAccountFeeComponentsStorage::from(fees))
            .serialize()
            .wrap_err("failed to serialize fees")?;
        self.put_raw(keys::INIT_BRIDGE_ACCOUNT.to_string(), bytes);
        Ok(())
    }

    #[instrument(skip_all)]
    fn put_bridge_lock_fees(&mut self, fees: BridgeLockFeeComponents) -> Result<()> {
        let bytes = StoredValue::from(storage::BridgeLockFeeComponentsStorage::from(fees))
            .serialize()
            .wrap_err("failed to serialize fees")?;
        self.put_raw(keys::BRIDGE_LOCK.to_string(), bytes);
        Ok(())
    }

    #[instrument(skip_all)]
    fn put_bridge_unlock_fees(&mut self, fees: BridgeUnlockFeeComponents) -> Result<()> {
        let bytes = StoredValue::from(storage::BridgeUnlockFeeComponentsStorage::from(fees))
            .serialize()
            .wrap_err("failed to serialize fees")?;
        self.put_raw(keys::BRIDGE_UNLOCK.to_string(), bytes);
        Ok(())
    }

    #[instrument(skip_all)]
    fn put_bridge_sudo_change_fees(&mut self, fees: BridgeSudoChangeFeeComponents) -> Result<()> {
        let bytes = StoredValue::from(storage::BridgeSudoChangeFeeComponentsStorage::from(fees))
            .serialize()
            .wrap_err("failed to serialize fees")?;
        self.put_raw(keys::BRIDGE_SUDO_CHANGE.to_string(), bytes);
        Ok(())
    }

    #[instrument(skip_all)]
    fn put_ibc_relay_fees(&mut self, fees: IbcRelayFeeComponents) -> Result<()> {
        let bytes = StoredValue::from(storage::IbcRelayFeeComponentsStorage::from(fees))
            .serialize()
            .wrap_err("failed to serialize fees")?;
        self.put_raw(keys::IBC_RELAY.to_string(), bytes);
        Ok(())
    }

    #[instrument(skip_all)]
    fn put_validator_update_fees(&mut self, fees: ValidatorUpdateFeeComponents) -> Result<()> {
        let bytes = StoredValue::from(storage::ValidatorUpdateFeeComponentsStorage::from(fees))
            .serialize()
            .wrap_err("failed to serialize fees")?;
        self.put_raw(keys::VALIDATOR_UPDATE.to_string(), bytes);
        Ok(())
    }

    #[instrument(skip_all)]
    fn put_fee_asset_change_fees(&mut self, fees: FeeAssetChangeFeeComponents) -> Result<()> {
        let bytes = StoredValue::from(storage::FeeAssetChangeFeeComponentsStorage::from(fees))
            .serialize()
            .wrap_err("failed to serialize fees")?;
        self.put_raw(keys::FEE_ASSET_CHANGE.to_string(), bytes);
        Ok(())
    }

    #[instrument(skip_all)]
    fn put_fee_change_fees(&mut self, fees: FeeChangeFeeComponents) -> Result<()> {
        let bytes = StoredValue::from(storage::FeeChangeFeeComponentsStorage::from(fees))
            .serialize()
            .wrap_err("failed to serialize fees")?;
        self.put_raw(keys::FEE_CHANGE.to_string(), bytes);
        Ok(())
    }

    #[instrument(skip_all)]
    fn put_ibc_relayer_change_fees(&mut self, fees: IbcRelayerChangeFeeComponents) -> Result<()> {
        let bytes = StoredValue::from(storage::IbcRelayerChangeFeeComponentsStorage::from(fees))
            .serialize()
            .wrap_err("failed to serialize fees")?;
        self.put_raw(keys::IBC_RELAYER_CHANGE.to_string(), bytes);
        Ok(())
    }

    #[instrument(skip_all)]
    fn put_sudo_address_change_fees(&mut self, fees: SudoAddressChangeFeeComponents) -> Result<()> {
        let bytes = StoredValue::from(storage::SudoAddressChangeFeeComponentsStorage::from(fees))
            .serialize()
            .wrap_err("failed to serialize fees")?;
        self.put_raw(keys::SUDO_ADDRESS_CHANGE.to_string(), bytes);
        Ok(())
    }

    #[instrument(skip_all)]
    fn put_ibc_sudo_change_fees(&mut self, fees: IbcSudoChangeFeeComponents) -> Result<()> {
        let bytes = StoredValue::from(storage::IbcSudoChangeFeeComponentsStorage::from(fees))
            .serialize()
            .wrap_err("failed to serialize fees")?;
        self.put_raw(keys::IBC_SUDO_CHANGE.to_string(), bytes);
        Ok(())
    }

    #[instrument(skip_all)]
    fn delete_allowed_fee_asset<'a, TAsset>(&mut self, asset: &'a TAsset)
    where
        &'a TAsset: Into<Cow<'a, asset::IbcPrefixed>>,
    {
        self.delete(keys::allowed_asset(asset));
    }

    #[instrument(skip_all)]
    fn put_allowed_fee_asset<'a, TAsset>(&mut self, asset: &'a TAsset) -> Result<()>
    where
        &'a TAsset: Into<Cow<'a, asset::IbcPrefixed>>,
    {
        let bytes = StoredValue::Unit
            .serialize()
            .context("failed to serialize unit for allowed fee asset")?;
        self.put_raw(keys::allowed_asset(asset), bytes);
        Ok(())
    }
}

impl<T: StateWrite> StateWriteExt for T {}

/// Creates `abci::Event` of kind `tx.fees` for sequencer fee reporting
fn construct_tx_fee_event(fee: &Fee) -> Event {
    Event::new(
        "tx.fees",
        [
            ("actionName", fee.action_name.to_string()).index(),
            ("asset", fee.asset.to_string()).index(),
            ("feeAmount", fee.amount.to_string()).index(),
            ("sourceActionIndex", fee.source_action_index.to_string()).index(),
        ],
    )
}

#[cfg(test)]
mod tests {
    use std::collections::HashSet;

    use astria_core::protocol::transaction::v1::action::Transfer;
    use cnidarium::StateDelta;
    use futures::{
        StreamExt as _,
        TryStreamExt as _,
    };
    use tokio::pin;

    use super::*;
    use crate::app::test_utils::initialize_app_with_storage;

    fn asset_0() -> asset::Denom {
        "asset_0".parse().unwrap()
    }

    fn asset_1() -> asset::Denom {
        "asset_1".parse().unwrap()
    }

    fn asset_2() -> asset::Denom {
        "asset_2".parse().unwrap()
    }

    #[tokio::test]
    async fn block_fee_read_and_increase() {
        let (_, storage) = initialize_app_with_storage(None, vec![]).await;
        let snapshot = storage.latest_snapshot();
        let mut state = StateDelta::new(snapshot);

        // doesn't exist at first
        let fee_balances_orig = state.get_block_fees();
        assert!(fee_balances_orig.is_empty());

        // can write
        let asset = asset_0();
        let amount = 100u128;
        state
            .add_fee_to_block_fees::<_, Transfer>(&asset, amount, 0)
            .unwrap();

        // holds expected
        let fee_balances_updated = state.get_block_fees();
        assert_eq!(
            fee_balances_updated[0],
            Fee {
                action_name: "astria.protocol.transaction.v1.Transfer".to_string(),
                asset: asset.to_ibc_prefixed().into(),
                amount,
                source_action_index: 0
            },
            "fee balances are not what they were expected to be"
        );
    }

    #[tokio::test]
    async fn block_fee_read_and_increase_can_delete() {
        let (_, storage) = initialize_app_with_storage(None, vec![]).await;
        let snapshot = storage.latest_snapshot();
        let mut state = StateDelta::new(snapshot);

        // can write
        let asset_first = asset_0();
        let asset_second = asset_1();
        let amount_first = 100u128;
        let amount_second = 200u128;

        state
            .add_fee_to_block_fees::<_, Transfer>(&asset_first, amount_first, 0)
            .unwrap();
        state
            .add_fee_to_block_fees::<_, Transfer>(&asset_second, amount_second, 1)
            .unwrap();
        // holds expected
        let fee_balances = HashSet::<_>::from_iter(state.get_block_fees());
        assert_eq!(
            fee_balances,
            HashSet::from_iter(vec![
                Fee {
                    action_name: "astria.protocol.transaction.v1.Transfer".to_string(),
                    asset: asset_first.to_ibc_prefixed().into(),
                    amount: amount_first,
                    source_action_index: 0
                },
                Fee {
                    action_name: "astria.protocol.transaction.v1.Transfer".to_string(),
                    asset: asset_second.to_ibc_prefixed().into(),
                    amount: amount_second,
                    source_action_index: 1
                },
            ]),
            "returned fee balance vector not what was expected"
        );
    }

    #[tokio::test]
    async fn transfer_fees_round_trip() {
        let storage = cnidarium::TempStorage::new().await.unwrap();
        let snapshot = storage.latest_snapshot();
        let mut state = StateDelta::new(snapshot);

        let fee_components = TransferFeeComponents {
            base: 123,
            multiplier: 1,
        };

        state.put_transfer_fees(fee_components).unwrap();
        let retrieved_fee = state.get_transfer_fees().await.unwrap();
        assert_eq!(retrieved_fee, Some(fee_components));
    }

    #[tokio::test]
    async fn rollup_data_submission_fees_round_trip() {
        let storage = cnidarium::TempStorage::new().await.unwrap();
        let snapshot = storage.latest_snapshot();
        let mut state = StateDelta::new(snapshot);

        let fee_components = RollupDataSubmissionFeeComponents {
            base: 123,
            multiplier: 1,
        };

        state
            .put_rollup_data_submission_fees(fee_components)
            .unwrap();
        let retrieved_fee = state.get_rollup_data_submission_fees().await.unwrap();
        assert_eq!(retrieved_fee, Some(fee_components));
    }

    #[tokio::test]
    async fn ics20_withdrawal_fees_round_trip() {
        let storage = cnidarium::TempStorage::new().await.unwrap();
        let snapshot = storage.latest_snapshot();
        let mut state = StateDelta::new(snapshot);

        let fee_components = Ics20WithdrawalFeeComponents {
            base: 123,
            multiplier: 1,
        };

        state.put_ics20_withdrawal_fees(fee_components).unwrap();
        let retrieved_fee = state.get_ics20_withdrawal_fees().await.unwrap();
        assert_eq!(retrieved_fee, Some(fee_components));
    }

    #[tokio::test]
    async fn init_bridge_account_fees_round_trip() {
        let storage = cnidarium::TempStorage::new().await.unwrap();
        let snapshot = storage.latest_snapshot();
        let mut state = StateDelta::new(snapshot);

        let fee_components = InitBridgeAccountFeeComponents {
            base: 123,
            multiplier: 1,
        };

        state.put_init_bridge_account_fees(fee_components).unwrap();
        let retrieved_fee = state.get_init_bridge_account_fees().await.unwrap();
        assert_eq!(retrieved_fee, Some(fee_components));
    }

    #[tokio::test]
    async fn bridge_lock_fees_round_trip() {
        let storage = cnidarium::TempStorage::new().await.unwrap();
        let snapshot = storage.latest_snapshot();
        let mut state = StateDelta::new(snapshot);

        let fee_components = BridgeLockFeeComponents {
            base: 123,
            multiplier: 1,
        };

        state.put_bridge_lock_fees(fee_components).unwrap();
        let retrieved_fee = state.get_bridge_lock_fees().await.unwrap();
        assert_eq!(retrieved_fee, Some(fee_components));
    }

    #[tokio::test]
    async fn bridge_unlock_fees_round_trip() {
        let storage = cnidarium::TempStorage::new().await.unwrap();
        let snapshot = storage.latest_snapshot();
        let mut state = StateDelta::new(snapshot);

        let fee_components = BridgeUnlockFeeComponents {
            base: 123,
            multiplier: 1,
        };

        state.put_bridge_unlock_fees(fee_components).unwrap();
        let retrieved_fee = state.get_bridge_unlock_fees().await.unwrap();
        assert_eq!(retrieved_fee, Some(fee_components));
    }

    #[tokio::test]
    async fn bridge_sudo_change_fees_round_trip() {
        let storage = cnidarium::TempStorage::new().await.unwrap();
        let snapshot = storage.latest_snapshot();
        let mut state = StateDelta::new(snapshot);

        let fee_components = BridgeSudoChangeFeeComponents {
            base: 123,
            multiplier: 1,
        };

        state.put_bridge_sudo_change_fees(fee_components).unwrap();
        let retrieved_fee = state.get_bridge_sudo_change_fees().await.unwrap();
        assert_eq!(retrieved_fee, Some(fee_components));
    }

    #[tokio::test]
    async fn ibc_relay_fees_round_trip() {
        let storage = cnidarium::TempStorage::new().await.unwrap();
        let snapshot = storage.latest_snapshot();
        let mut state = StateDelta::new(snapshot);

        let fee_components = IbcRelayFeeComponents {
            base: 123,
            multiplier: 1,
        };

        state.put_ibc_relay_fees(fee_components).unwrap();
        let retrieved_fee = state.get_ibc_relay_fees().await.unwrap();
        assert_eq!(retrieved_fee, Some(fee_components));
    }

    #[tokio::test]
    async fn validator_update_fees_round_trip() {
        let storage = cnidarium::TempStorage::new().await.unwrap();
        let snapshot = storage.latest_snapshot();
        let mut state = StateDelta::new(snapshot);

        let fee_components = ValidatorUpdateFeeComponents {
            base: 123,
            multiplier: 1,
        };

        state.put_validator_update_fees(fee_components).unwrap();
        let retrieved_fee = state.get_validator_update_fees().await.unwrap();
        assert_eq!(retrieved_fee, Some(fee_components));
    }

    #[tokio::test]
    async fn fee_asset_change_fees_round_trip() {
        let storage = cnidarium::TempStorage::new().await.unwrap();
        let snapshot = storage.latest_snapshot();
        let mut state = StateDelta::new(snapshot);

        let fee_components = FeeAssetChangeFeeComponents {
            base: 123,
            multiplier: 1,
        };

        state.put_fee_asset_change_fees(fee_components).unwrap();
        let retrieved_fee = state.get_fee_asset_change_fees().await.unwrap();
        assert_eq!(retrieved_fee, Some(fee_components));
    }

    #[tokio::test]
    async fn fee_change_fees_round_trip() {
        let storage = cnidarium::TempStorage::new().await.unwrap();
        let snapshot = storage.latest_snapshot();
        let mut state = StateDelta::new(snapshot);

        let fee_components = FeeChangeFeeComponents {
            base: 123,
            multiplier: 1,
        };

        state.put_fee_change_fees(fee_components).unwrap();
        let retrieved_fee = state.get_fee_change_fees().await.unwrap();
        assert_eq!(retrieved_fee, Some(fee_components));
    }

    #[tokio::test]
    async fn ibc_relayer_change_fees_round_trip() {
        let storage = cnidarium::TempStorage::new().await.unwrap();
        let snapshot = storage.latest_snapshot();
        let mut state = StateDelta::new(snapshot);

        let fee_components = IbcRelayerChangeFeeComponents {
            base: 123,
            multiplier: 1,
        };

        state.put_ibc_relayer_change_fees(fee_components).unwrap();
        let retrieved_fee = state.get_ibc_relayer_change_fees().await.unwrap();
        assert_eq!(retrieved_fee, Some(fee_components));
    }

    #[tokio::test]
    async fn sudo_address_change_fees_round_trip() {
        let storage = cnidarium::TempStorage::new().await.unwrap();
        let snapshot = storage.latest_snapshot();
        let mut state = StateDelta::new(snapshot);

        let fee_components = SudoAddressChangeFeeComponents {
            base: 123,
            multiplier: 1,
        };

        state.put_sudo_address_change_fees(fee_components).unwrap();
        let retrieved_fee = state.get_sudo_address_change_fees().await.unwrap();
        assert_eq!(retrieved_fee, Some(fee_components));
    }

    #[tokio::test]
    async fn ibc_sudo_change_fees_round_trip() {
        let storage = cnidarium::TempStorage::new().await.unwrap();
        let snapshot = storage.latest_snapshot();
        let mut state = StateDelta::new(snapshot);

        let fee_components = IbcSudoChangeFeeComponents {
            base: 123,
            multiplier: 1,
        };

        state.put_ibc_sudo_change_fees(fee_components).unwrap();
        let retrieved_fee = state.get_ibc_sudo_change_fees().await.unwrap();
        assert_eq!(retrieved_fee, Some(fee_components));
    }

    #[tokio::test]
    async fn is_allowed_fee_asset() {
        let storage = cnidarium::TempStorage::new().await.unwrap();
        let snapshot = storage.latest_snapshot();
        let mut state = StateDelta::new(snapshot);

        // non-existent fees assets return false
        let asset = asset_0();
        assert!(
            !state
                .is_allowed_fee_asset(&asset)
                .await
                .expect("checking for allowed fee asset should not fail"),
            "fee asset was expected to return false"
        );

        // existent fee assets return true
        state.put_allowed_fee_asset(&asset).unwrap();
        assert!(
            state
                .is_allowed_fee_asset(&asset)
                .await
                .expect("checking for allowed fee asset should not fail"),
            "fee asset was expected to be allowed"
        );
    }

    #[tokio::test]
    async fn can_delete_allowed_fee_assets_simple() {
        let storage = cnidarium::TempStorage::new().await.unwrap();
        let snapshot = storage.latest_snapshot();
        let mut state = StateDelta::new(snapshot);

        // setup fee asset
        let asset = asset_0();
        state.put_allowed_fee_asset(&asset).unwrap();
        assert!(
            state
                .is_allowed_fee_asset(&asset)
                .await
                .expect("checking for allowed fee asset should not fail"),
            "fee asset was expected to be allowed"
        );

        // see can get fee asset
        pin!(
            let assets = state.allowed_fee_assets();
        );
        assert_eq!(
            assets.next().await.transpose().unwrap(),
            Some(asset.to_ibc_prefixed()),
            "expected returned allowed fee assets to match what was written in"
        );

        // can delete
        state.delete_allowed_fee_asset(&asset);

        // see is deleted
        pin!(
            let assets = state.allowed_fee_assets();
        );
        assert_eq!(
            assets.next().await.transpose().unwrap(),
            None,
            "fee assets should be empty post delete"
        );
    }

    #[tokio::test]
    async fn can_delete_allowed_fee_assets_complex() {
        let storage = cnidarium::TempStorage::new().await.unwrap();
        let snapshot = storage.latest_snapshot();
        let mut state = StateDelta::new(snapshot);

        // setup fee assets
        let asset_first = asset_0();
        state.put_allowed_fee_asset(&asset_first).unwrap();
        assert!(
            state
                .is_allowed_fee_asset(&asset_first)
                .await
                .expect("checking for allowed fee asset should not fail"),
            "fee asset was expected to be allowed"
        );
        let asset_second = asset_1();
        state.put_allowed_fee_asset(&asset_second).unwrap();
        assert!(
            state
                .is_allowed_fee_asset(&asset_second)
                .await
                .expect("checking for allowed fee asset should not fail"),
            "fee asset was expected to be allowed"
        );
        let asset_third = asset_2();
        state.put_allowed_fee_asset(&asset_third).unwrap();
        assert!(
            state
                .is_allowed_fee_asset(&asset_third)
                .await
                .expect("checking for allowed fee asset should not fail"),
            "fee asset was expected to be allowed"
        );

        // can delete
        state.delete_allowed_fee_asset(&asset_second);

        // see is deleted
        let assets = state
            .allowed_fee_assets()
            .try_collect::<HashSet<_>>()
            .await
            .unwrap();
        assert_eq!(
            assets,
            maplit::hashset!(asset_first.to_ibc_prefixed(), asset_third.to_ibc_prefixed()),
            "delete for allowed fee asset did not behave as expected"
        );
    }
}<|MERGE_RESOLUTION|>--- conflicted
+++ resolved
@@ -40,16 +40,12 @@
     StateRead,
     StateWrite,
 };
-<<<<<<< HEAD
-use futures::StreamExt as _;
+use futures::Stream;
+use pin_project_lite::pin_project;
 use tendermint::abci::{
     Event,
     EventAttributeIndexExt as _,
 };
-=======
-use futures::Stream;
-use pin_project_lite::pin_project;
->>>>>>> 37b58da3
 use tracing::instrument;
 
 use super::{
