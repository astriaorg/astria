--- conflicted
+++ resolved
@@ -621,13 +621,7 @@
         // can write
         let asset = asset_0();
         let amount = 100u128;
-<<<<<<< HEAD
-        state_delta
-            .add_fee_to_block_fees::<_, Transfer>(&asset, amount, 0)
-            .unwrap();
-=======
-        state.add_fee_to_block_fees::<_, Transfer>(&asset, amount, 0);
->>>>>>> eac2759e
+        state_delta.add_fee_to_block_fees::<_, Transfer>(&asset, amount, 0);
 
         // holds expected
         let fee_balances_updated = state_delta.get_block_fees();
@@ -654,17 +648,8 @@
         let amount_first = 100u128;
         let amount_second = 200u128;
 
-<<<<<<< HEAD
-        state_delta
-            .add_fee_to_block_fees::<_, Transfer>(&asset_first, amount_first, 0)
-            .unwrap();
-        state_delta
-            .add_fee_to_block_fees::<_, Transfer>(&asset_second, amount_second, 1)
-            .unwrap();
-=======
-        state.add_fee_to_block_fees::<_, Transfer>(&asset_first, amount_first, 0);
-        state.add_fee_to_block_fees::<_, Transfer>(&asset_second, amount_second, 1);
->>>>>>> eac2759e
+        state_delta.add_fee_to_block_fees::<_, Transfer>(&asset_first, amount_first, 0);
+        state_delta.add_fee_to_block_fees::<_, Transfer>(&asset_second, amount_second, 1);
         // holds expected
         let fee_balances = HashSet::<_>::from_iter(state_delta.get_block_fees());
         assert_eq!(
