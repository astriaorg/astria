use std::{
    borrow::Cow,
    pin::Pin,
    task::{
        ready,
        Context,
        Poll,
    },
};

use astria_core::{
    primitive::v1::asset,
    protocol::fees::v1::FeeComponents,
};
use astria_eyre::{
    anyhow_to_eyre,
    eyre::{
        Report,
        Result,
        WrapErr as _,
    },
};
use async_trait::async_trait;
use cnidarium::{
    StateRead,
    StateWrite,
};
use futures::Stream;
use pin_project_lite::pin_project;
use tendermint::abci::Event;
use tracing::{
    instrument,
    Level,
};

use super::{
    storage::keys::{
        self,
        extract_asset_from_allowed_asset_key,
    },
    Fee,
    FeeHandler,
};
use crate::storage::StoredValue;
pin_project! {
    /// A stream of all allowed fee assets for a given state.
    pub(crate) struct AllowedFeeAssetsStream<S> {
        #[pin]
        underlying: S,
    }
}

impl<St> Stream for AllowedFeeAssetsStream<St>
where
    St: Stream<Item = astria_eyre::anyhow::Result<String>>,
{
    type Item = Result<asset::IbcPrefixed>;

    fn poll_next(self: Pin<&mut Self>, cx: &mut Context<'_>) -> Poll<Option<Self::Item>> {
        let mut this = self.project();
        let key = match ready!(this.underlying.as_mut().poll_next(cx)) {
            Some(Ok(key)) => key,
            Some(Err(err)) => {
                return Poll::Ready(Some(Err(
                    anyhow_to_eyre(err).wrap_err("failed reading from state")
                )));
            }
            None => return Poll::Ready(None),
        };
        Poll::Ready(Some(
            extract_asset_from_allowed_asset_key(&key)
                .with_context(|| format!("failed to extract IBC prefixed asset from key `{key}`")),
        ))
    }
}

#[async_trait]
pub(crate) trait StateReadExt: StateRead {
    #[instrument(skip_all)]
    fn get_block_fees(&self) -> Vec<Fee> {
        self.object_get(keys::BLOCK).unwrap_or_default()
    }

<<<<<<< HEAD
    #[instrument(skip_all, err(level = Level::WARN))]
    async fn get_transfer_fees(&self) -> Result<Option<TransferFeeComponents>> {
        let bytes = self
            .get_raw(keys::TRANSFER)
            .await
            .map_err(anyhow_to_eyre)
            .wrap_err("failed reading raw transfer fee components from state")?;
        let Some(bytes) = bytes else {
            return Ok(None);
        };
        StoredValue::deserialize(&bytes)
            .and_then(|value| {
                storage::TransferFeeComponentsStorage::try_from(value)
                    .map(|fees| Some(TransferFeeComponents::from(fees)))
            })
            .wrap_err("invalid fees bytes")
    }

    #[instrument(skip_all, err(level = Level::WARN))]
    async fn get_rollup_data_submission_fees(
        &self,
    ) -> Result<Option<RollupDataSubmissionFeeComponents>> {
        let bytes = self
            .get_raw(keys::ROLLUP_DATA_SUBMISSION)
            .await
            .map_err(anyhow_to_eyre)
            .wrap_err("failed reading raw sequence fee components from state")?;
        let Some(bytes) = bytes else {
            return Ok(None);
        };
        StoredValue::deserialize(&bytes)
            .and_then(|value| {
                storage::RollupDataSubmissionFeeComponentsStorage::try_from(value)
                    .map(|fees| Some(RollupDataSubmissionFeeComponents::from(fees)))
            })
            .wrap_err("invalid fees bytes")
    }

    #[instrument(skip_all, err(level = Level::WARN))]
    async fn get_ics20_withdrawal_fees(&self) -> Result<Option<Ics20WithdrawalFeeComponents>> {
        let bytes = self
            .get_raw(keys::ICS20_WITHDRAWAL)
            .await
            .map_err(anyhow_to_eyre)
            .wrap_err("failed reading raw ics20 withdrawal fee components from state")?;
        let Some(bytes) = bytes else {
            return Ok(None);
        };
        StoredValue::deserialize(&bytes)
            .and_then(|value| {
                storage::Ics20WithdrawalFeeComponentsStorage::try_from(value)
                    .map(|fees| Some(Ics20WithdrawalFeeComponents::from(fees)))
            })
            .wrap_err("invalid fees bytes")
    }

    #[instrument(skip_all, err(level = Level::WARN))]
    async fn get_init_bridge_account_fees(&self) -> Result<Option<InitBridgeAccountFeeComponents>> {
        let bytes = self
            .get_raw(keys::INIT_BRIDGE_ACCOUNT)
            .await
            .map_err(anyhow_to_eyre)
            .wrap_err("failed reading raw init bridge account fee components from state")?;
        let Some(bytes) = bytes else {
            return Ok(None);
        };
        StoredValue::deserialize(&bytes)
            .and_then(|value| {
                storage::InitBridgeAccountFeeComponentsStorage::try_from(value)
                    .map(|fees| Some(InitBridgeAccountFeeComponents::from(fees)))
            })
            .wrap_err("invalid fees bytes")
    }

    #[instrument(skip_all, err(level = Level::WARN))]
    async fn get_bridge_lock_fees(&self) -> Result<Option<BridgeLockFeeComponents>> {
        let bytes = self
            .get_raw(keys::BRIDGE_LOCK)
            .await
            .map_err(anyhow_to_eyre)
            .wrap_err("failed reading raw bridge lock fee components from state")?;
        let Some(bytes) = bytes else {
            return Ok(None);
        };
        StoredValue::deserialize(&bytes)
            .and_then(|value| {
                storage::BridgeLockFeeComponentsStorage::try_from(value)
                    .map(|fees| Some(BridgeLockFeeComponents::from(fees)))
            })
            .wrap_err("invalid fees bytes")
    }

    #[instrument(skip_all, err(level = Level::WARN))]
    async fn get_bridge_unlock_fees(&self) -> Result<Option<BridgeUnlockFeeComponents>> {
        let bytes = self
            .get_raw(keys::BRIDGE_UNLOCK)
            .await
            .map_err(anyhow_to_eyre)
            .wrap_err("failed reading raw bridge unlock fee components from state")?;
        let Some(bytes) = bytes else {
            return Ok(None);
        };
        StoredValue::deserialize(&bytes)
            .and_then(|value| {
                storage::BridgeUnlockFeeComponentsStorage::try_from(value)
                    .map(|fees| Some(BridgeUnlockFeeComponents::from(fees)))
            })
            .wrap_err("invalid fees bytes")
    }

    #[instrument(skip_all, err(level = Level::WARN))]
    async fn get_bridge_sudo_change_fees(&self) -> Result<Option<BridgeSudoChangeFeeComponents>> {
        let bytes = self
            .get_raw(keys::BRIDGE_SUDO_CHANGE)
            .await
            .map_err(anyhow_to_eyre)
            .wrap_err("failed reading raw bridge sudo change fee components from state")?;
        let Some(bytes) = bytes else {
            return Ok(None);
        };
        StoredValue::deserialize(&bytes)
            .and_then(|value| {
                storage::BridgeSudoChangeFeeComponentsStorage::try_from(value)
                    .map(|fees| Some(BridgeSudoChangeFeeComponents::from(fees)))
            })
            .wrap_err("invalid fees bytes")
    }

    #[instrument(skip_all, err(level = Level::WARN))]
    async fn get_ibc_relay_fees(&self) -> Result<Option<IbcRelayFeeComponents>> {
        let bytes = self
            .get_raw(keys::IBC_RELAY)
            .await
            .map_err(anyhow_to_eyre)
            .wrap_err("failed reading raw ibc relay fee components from state")?;
        let Some(bytes) = bytes else {
            return Ok(None);
        };
        StoredValue::deserialize(&bytes)
            .and_then(|value| {
                storage::IbcRelayFeeComponentsStorage::try_from(value)
                    .map(|fees| Some(IbcRelayFeeComponents::from(fees)))
            })
            .wrap_err("invalid fees bytes")
    }

    #[instrument(skip_all, err(level = Level::WARN))]
    async fn get_validator_update_fees(&self) -> Result<Option<ValidatorUpdateFeeComponents>> {
        let bytes = self
            .get_raw(keys::VALIDATOR_UPDATE)
            .await
            .map_err(anyhow_to_eyre)
            .wrap_err("failed reading raw validator update fee components from state")?;
        let Some(bytes) = bytes else {
            return Ok(None);
        };
        StoredValue::deserialize(&bytes)
            .and_then(|value| {
                storage::ValidatorUpdateFeeComponentsStorage::try_from(value)
                    .map(|fees| Some(ValidatorUpdateFeeComponents::from(fees)))
            })
            .wrap_err("invalid fees bytes")
    }

    #[instrument(skip_all, err(level = Level::WARN))]
    async fn get_fee_asset_change_fees(&self) -> Result<Option<FeeAssetChangeFeeComponents>> {
        let bytes = self
            .get_raw(keys::FEE_ASSET_CHANGE)
            .await
            .map_err(anyhow_to_eyre)
            .wrap_err("failed reading raw fee asset change fee components from state")?;
        let Some(bytes) = bytes else {
            return Ok(None);
        };
        StoredValue::deserialize(&bytes)
            .and_then(|value| {
                storage::FeeAssetChangeFeeComponentsStorage::try_from(value)
                    .map(|fees| Some(FeeAssetChangeFeeComponents::from(fees)))
            })
            .wrap_err("invalid fees bytes")
    }

    #[instrument(skip_all, err(level = Level::WARN))]
    async fn get_fee_change_fees(&self) -> Result<Option<FeeChangeFeeComponents>> {
        let bytes = self
            .get_raw(keys::FEE_CHANGE)
            .await
            .map_err(anyhow_to_eyre)
            .wrap_err("failed reading raw fee change fee components from state")?;
        let Some(bytes) = bytes else {
            return Ok(None);
        };
        StoredValue::deserialize(&bytes)
            .and_then(|value| {
                storage::FeeChangeFeeComponentsStorage::try_from(value)
                    .map(|fees| Some(FeeChangeFeeComponents::from(fees)))
            })
            .wrap_err("invalid fees bytes")
    }

    #[instrument(skip_all, err(level = Level::WARN))]
    async fn get_ibc_relayer_change_fees(&self) -> Result<Option<IbcRelayerChangeFeeComponents>> {
        let bytes = self
            .get_raw(keys::IBC_RELAYER_CHANGE)
            .await
            .map_err(anyhow_to_eyre)
            .wrap_err("failed reading raw ibc relayer change fee components from state")?;
        let Some(bytes) = bytes else {
            return Ok(None);
        };
        StoredValue::deserialize(&bytes)
            .and_then(|value| {
                storage::IbcRelayerChangeFeeComponentsStorage::try_from(value)
                    .map(|fees| Some(IbcRelayerChangeFeeComponents::from(fees)))
            })
            .wrap_err("invalid fees bytes")
    }

    #[instrument(skip_all, err(level = Level::WARN))]
    async fn get_sudo_address_change_fees(&self) -> Result<Option<SudoAddressChangeFeeComponents>> {
        let bytes = self
            .get_raw(keys::SUDO_ADDRESS_CHANGE)
            .await
            .map_err(anyhow_to_eyre)
            .wrap_err("failed reading raw sudo address change fee components from state")?;
        let Some(bytes) = bytes else {
            return Ok(None);
        };
        StoredValue::deserialize(&bytes)
            .and_then(|value| {
                storage::SudoAddressChangeFeeComponentsStorage::try_from(value)
                    .map(|fees| Some(SudoAddressChangeFeeComponents::from(fees)))
            })
            .wrap_err("invalid fees bytes")
    }

    #[instrument(skip_all, err(level = Level::WARN))]
    async fn get_ibc_sudo_change_fees(&self) -> Result<Option<IbcSudoChangeFeeComponents>> {
=======
    #[instrument(skip_all)]
    async fn get_fees<'a, F>(&self) -> Result<Option<FeeComponents<F>>>
    where
        F: FeeHandler + ?Sized,
        FeeComponents<F>: TryFrom<StoredValue<'a>, Error = Report>,
    {
>>>>>>> 903e1f3c
        let bytes = self
            .get_raw(&keys::name::<F>())
            .await
            .map_err(anyhow_to_eyre)
            .wrap_err_with(|| {
                format!(
                    "failed reading raw {} fee components from state",
                    F::snake_case_name()
                )
            })?;
        let Some(bytes) = bytes else {
            return Ok(None);
        };
        StoredValue::deserialize(&bytes)
            .and_then(|value| FeeComponents::<F>::try_from(value).map(Some))
            .wrap_err("invalid fees bytes")
    }

    #[instrument(skip_all, err(level = Level::WARN))]
    async fn is_allowed_fee_asset<'a, TAsset>(&self, asset: &'a TAsset) -> Result<bool>
    where
        TAsset: Sync,
        &'a TAsset: Into<Cow<'a, asset::IbcPrefixed>>,
    {
        Ok(self
            .get_raw(&keys::allowed_asset(asset))
            .await
            .map_err(anyhow_to_eyre)
            .wrap_err("failed to read raw fee asset from state")?
            .is_some())
    }

    #[instrument(skip_all)]
    fn allowed_fee_assets(&self) -> AllowedFeeAssetsStream<Self::PrefixKeysStream> {
        AllowedFeeAssetsStream {
            underlying: self.prefix_keys(keys::ALLOWED_ASSET_PREFIX),
        }
    }
}

impl<T: ?Sized + StateRead> StateReadExt for T {}

#[async_trait]
pub(crate) trait StateWriteExt: StateWrite {
    // TODO(https://github.com/astriaorg/astria/issues/1845): This doesn't need to return a result
    /// Constructs and adds `Fee` object to the block fees vec.
<<<<<<< HEAD
    #[instrument(skip_all, err(level = Level::WARN))]
    fn add_fee_to_block_fees<'a, TAsset, T: FeeHandler + Protobuf>(
=======
    #[instrument(skip_all)]
    fn add_fee_to_block_fees<'a, TAsset, F: FeeHandler + ?Sized>(
>>>>>>> 903e1f3c
        &mut self,
        asset: &'a TAsset,
        amount: u128,
        position_in_transaction: u64,
    ) where
        TAsset: Sync + std::fmt::Display,
        asset::IbcPrefixed: From<&'a TAsset>,
    {
        let current_fees: Option<Vec<Fee>> = self.object_get(keys::BLOCK);

        let fee = Fee {
            action_name: F::full_name(),
            asset: asset::IbcPrefixed::from(asset).into(),
            amount,
            position_in_transaction,
        };

        // Fee ABCI event recorded for reporting
        let fee_event = construct_tx_fee_event(&fee);
        self.record(fee_event);

        let new_fees = if let Some(mut fees) = current_fees {
            fees.push(fee);
            fees
        } else {
            vec![fee]
        };

        self.object_put(keys::BLOCK, new_fees);
<<<<<<< HEAD
        Ok(())
    }

    #[instrument(skip_all, err(level = Level::WARN))]
    fn put_transfer_fees(&mut self, fees: TransferFeeComponents) -> Result<()> {
        let bytes = StoredValue::from(storage::TransferFeeComponentsStorage::from(fees))
            .serialize()
            .wrap_err("failed to serialize fees")?;
        self.put_raw(keys::TRANSFER.to_string(), bytes);
        Ok(())
    }

    #[instrument(skip_all, err(level = Level::WARN))]
    fn put_rollup_data_submission_fees(
        &mut self,
        fees: RollupDataSubmissionFeeComponents,
    ) -> Result<()> {
        let bytes = StoredValue::from(storage::RollupDataSubmissionFeeComponentsStorage::from(
            fees,
        ))
        .serialize()
        .wrap_err("failed to serialize fees")?;
        self.put_raw(keys::ROLLUP_DATA_SUBMISSION.to_string(), bytes);
        Ok(())
    }

    #[instrument(skip_all, err(level = Level::WARN))]
    fn put_ics20_withdrawal_fees(&mut self, fees: Ics20WithdrawalFeeComponents) -> Result<()> {
        let bytes = StoredValue::from(storage::Ics20WithdrawalFeeComponentsStorage::from(fees))
            .serialize()
            .wrap_err("failed to serialize fees")?;
        self.put_raw(keys::ICS20_WITHDRAWAL.to_string(), bytes);
        Ok(())
    }

    #[instrument(skip_all, err(level = Level::WARN))]
    fn put_init_bridge_account_fees(&mut self, fees: InitBridgeAccountFeeComponents) -> Result<()> {
        let bytes = StoredValue::from(storage::InitBridgeAccountFeeComponentsStorage::from(fees))
            .serialize()
            .wrap_err("failed to serialize fees")?;
        self.put_raw(keys::INIT_BRIDGE_ACCOUNT.to_string(), bytes);
        Ok(())
    }

    #[instrument(skip_all, err(level = Level::WARN))]
    fn put_bridge_lock_fees(&mut self, fees: BridgeLockFeeComponents) -> Result<()> {
        let bytes = StoredValue::from(storage::BridgeLockFeeComponentsStorage::from(fees))
            .serialize()
            .wrap_err("failed to serialize fees")?;
        self.put_raw(keys::BRIDGE_LOCK.to_string(), bytes);
        Ok(())
    }

    #[instrument(skip_all, err(level = Level::WARN))]
    fn put_bridge_unlock_fees(&mut self, fees: BridgeUnlockFeeComponents) -> Result<()> {
        let bytes = StoredValue::from(storage::BridgeUnlockFeeComponentsStorage::from(fees))
            .serialize()
            .wrap_err("failed to serialize fees")?;
        self.put_raw(keys::BRIDGE_UNLOCK.to_string(), bytes);
        Ok(())
    }

    #[instrument(skip_all, err(level = Level::WARN))]
    fn put_bridge_sudo_change_fees(&mut self, fees: BridgeSudoChangeFeeComponents) -> Result<()> {
        let bytes = StoredValue::from(storage::BridgeSudoChangeFeeComponentsStorage::from(fees))
            .serialize()
            .wrap_err("failed to serialize fees")?;
        self.put_raw(keys::BRIDGE_SUDO_CHANGE.to_string(), bytes);
        Ok(())
    }

    #[instrument(skip_all, err(level = Level::WARN))]
    fn put_ibc_relay_fees(&mut self, fees: IbcRelayFeeComponents) -> Result<()> {
        let bytes = StoredValue::from(storage::IbcRelayFeeComponentsStorage::from(fees))
            .serialize()
            .wrap_err("failed to serialize fees")?;
        self.put_raw(keys::IBC_RELAY.to_string(), bytes);
        Ok(())
    }

    #[instrument(skip_all, err(level = Level::WARN))]
    fn put_validator_update_fees(&mut self, fees: ValidatorUpdateFeeComponents) -> Result<()> {
        let bytes = StoredValue::from(storage::ValidatorUpdateFeeComponentsStorage::from(fees))
            .serialize()
            .wrap_err("failed to serialize fees")?;
        self.put_raw(keys::VALIDATOR_UPDATE.to_string(), bytes);
        Ok(())
    }

    #[instrument(skip_all, err(level = Level::WARN))]
    fn put_fee_asset_change_fees(&mut self, fees: FeeAssetChangeFeeComponents) -> Result<()> {
        let bytes = StoredValue::from(storage::FeeAssetChangeFeeComponentsStorage::from(fees))
            .serialize()
            .wrap_err("failed to serialize fees")?;
        self.put_raw(keys::FEE_ASSET_CHANGE.to_string(), bytes);
        Ok(())
    }

    #[instrument(skip_all, err(level = Level::WARN))]
    fn put_fee_change_fees(&mut self, fees: FeeChangeFeeComponents) -> Result<()> {
        let bytes = StoredValue::from(storage::FeeChangeFeeComponentsStorage::from(fees))
            .serialize()
            .wrap_err("failed to serialize fees")?;
        self.put_raw(keys::FEE_CHANGE.to_string(), bytes);
        Ok(())
    }

    #[instrument(skip_all, err(level = Level::WARN))]
    fn put_ibc_relayer_change_fees(&mut self, fees: IbcRelayerChangeFeeComponents) -> Result<()> {
        let bytes = StoredValue::from(storage::IbcRelayerChangeFeeComponentsStorage::from(fees))
            .serialize()
            .wrap_err("failed to serialize fees")?;
        self.put_raw(keys::IBC_RELAYER_CHANGE.to_string(), bytes);
        Ok(())
    }

    #[instrument(skip_all, err(level = Level::WARN))]
    fn put_sudo_address_change_fees(&mut self, fees: SudoAddressChangeFeeComponents) -> Result<()> {
        let bytes = StoredValue::from(storage::SudoAddressChangeFeeComponentsStorage::from(fees))
            .serialize()
            .wrap_err("failed to serialize fees")?;
        self.put_raw(keys::SUDO_ADDRESS_CHANGE.to_string(), bytes);
        Ok(())
    }

    #[instrument(skip_all, err(level = Level::WARN))]
    fn put_ibc_sudo_change_fees(&mut self, fees: IbcSudoChangeFeeComponents) -> Result<()> {
        let bytes = StoredValue::from(storage::IbcSudoChangeFeeComponentsStorage::from(fees))
=======
    }

    #[instrument(skip_all)]
    fn put_fees<'a, F>(&mut self, fees: FeeComponents<F>) -> Result<()>
    where
        F: FeeHandler,
        StoredValue<'a>: From<FeeComponents<F>>,
    {
        let bytes = StoredValue::from(fees)
>>>>>>> 903e1f3c
            .serialize()
            .wrap_err("failed to serialize fees")?;
        self.put_raw(keys::name::<F>(), bytes);
        Ok(())
    }

    #[instrument(skip_all)]
    fn delete_allowed_fee_asset<'a, TAsset>(&mut self, asset: &'a TAsset)
    where
        &'a TAsset: Into<Cow<'a, asset::IbcPrefixed>>,
    {
        self.delete(keys::allowed_asset(asset));
    }

    #[instrument(skip_all, err(level = Level::WARN))]
    fn put_allowed_fee_asset<'a, TAsset>(&mut self, asset: &'a TAsset) -> Result<()>
    where
        &'a TAsset: Into<Cow<'a, asset::IbcPrefixed>>,
    {
        let bytes = StoredValue::Unit
            .serialize()
            .context("failed to serialize unit for allowed fee asset")?;
        self.put_raw(keys::allowed_asset(asset), bytes);
        Ok(())
    }
}

impl<T: StateWrite> StateWriteExt for T {}

/// Creates `abci::Event` of kind `tx.fees` for sequencer fee reporting
fn construct_tx_fee_event(fee: &Fee) -> Event {
    Event::new(
        "tx.fees",
        [
            ("actionName", fee.action_name.to_string()),
            ("asset", fee.asset.to_string()),
            ("feeAmount", fee.amount.to_string()),
            (
                "positionInTransaction",
                fee.position_in_transaction.to_string(),
            ),
        ],
    )
}

#[cfg(test)]
mod tests {
    use std::{
        collections::HashSet,
        fmt::Debug,
    };

    use astria_core::protocol::transaction::v1::action::*;
    use cnidarium::StateDelta;
    use futures::{
        StreamExt as _,
        TryStreamExt as _,
    };
    use penumbra_ibc::IbcRelay;
    use tokio::pin;

    use super::*;
    use crate::app::benchmark_and_test_utils::initialize_app_with_storage;

    fn asset_0() -> asset::Denom {
        "asset_0".parse().unwrap()
    }

    fn asset_1() -> asset::Denom {
        "asset_1".parse().unwrap()
    }

    fn asset_2() -> asset::Denom {
        "asset_2".parse().unwrap()
    }

    #[tokio::test]
    async fn block_fee_read_and_increase() {
        let (_, storage) = initialize_app_with_storage(None, vec![]).await;
        let snapshot = storage.latest_snapshot();
        let mut state = StateDelta::new(snapshot);

        // doesn't exist at first
        let fee_balances_orig = state.get_block_fees();
        assert!(fee_balances_orig.is_empty());

        // can write
        let asset = asset_0();
        let amount = 100u128;
        state.add_fee_to_block_fees::<_, Transfer>(&asset, amount, 0);

        // holds expected
        let fee_balances_updated = state.get_block_fees();
        assert_eq!(
            fee_balances_updated[0],
            Fee {
                action_name: "astria.protocol.transaction.v1.Transfer".to_string(),
                asset: asset.to_ibc_prefixed().into(),
                amount,
                position_in_transaction: 0
            },
            "fee balances are not what they were expected to be"
        );
    }

    #[tokio::test]
    async fn block_fee_read_and_increase_can_delete() {
        let (_, storage) = initialize_app_with_storage(None, vec![]).await;
        let snapshot = storage.latest_snapshot();
        let mut state = StateDelta::new(snapshot);

        // can write
        let asset_first = asset_0();
        let asset_second = asset_1();
        let amount_first = 100u128;
        let amount_second = 200u128;

        state.add_fee_to_block_fees::<_, Transfer>(&asset_first, amount_first, 0);
        state.add_fee_to_block_fees::<_, Transfer>(&asset_second, amount_second, 1);
        // holds expected
        let fee_balances = HashSet::<_>::from_iter(state.get_block_fees());
        assert_eq!(
            fee_balances,
            HashSet::from_iter(vec![
                Fee {
                    action_name: "astria.protocol.transaction.v1.Transfer".to_string(),
                    asset: asset_first.to_ibc_prefixed().into(),
                    amount: amount_first,
                    position_in_transaction: 0
                },
                Fee {
                    action_name: "astria.protocol.transaction.v1.Transfer".to_string(),
                    asset: asset_second.to_ibc_prefixed().into(),
                    amount: amount_second,
                    position_in_transaction: 1
                },
            ]),
            "returned fee balance vector not what was expected"
        );
    }

    async fn fees_round_trip<'a, F>()
    where
        F: FeeHandler,
        FeeComponents<F>: TryFrom<StoredValue<'a>, Error = Report> + Debug,
        StoredValue<'a>: From<FeeComponents<F>>,
    {
        let storage = cnidarium::TempStorage::new().await.unwrap();
        let snapshot = storage.latest_snapshot();
        let mut state = StateDelta::new(snapshot);

        let fee_components = FeeComponents::<F>::new(123, 1);
        state.put_fees(fee_components).unwrap();
        let retrieved_fees = state.get_fees().await.unwrap();
        assert_eq!(retrieved_fees, Some(fee_components));
    }

    #[tokio::test]
    async fn transfer_fees_round_trip() {
        fees_round_trip::<Transfer>().await;
    }

    #[tokio::test]
    async fn rollup_data_submission_fees_round_trip() {
        fees_round_trip::<RollupDataSubmission>().await;
    }

    #[tokio::test]
    async fn ics20_withdrawal_fees_round_trip() {
        fees_round_trip::<Ics20Withdrawal>().await;
    }

    #[tokio::test]
    async fn init_bridge_account_fees_round_trip() {
        fees_round_trip::<InitBridgeAccount>().await;
    }

    #[tokio::test]
    async fn bridge_lock_fees_round_trip() {
        fees_round_trip::<BridgeLock>().await;
    }

    #[tokio::test]
    async fn bridge_unlock_fees_round_trip() {
        fees_round_trip::<BridgeUnlock>().await;
    }

    #[tokio::test]
    async fn bridge_sudo_change_fees_round_trip() {
        fees_round_trip::<BridgeSudoChange>().await;
    }

    #[tokio::test]
    async fn ibc_relay_fees_round_trip() {
        fees_round_trip::<IbcRelay>().await;
    }

    #[tokio::test]
    async fn validator_update_fees_round_trip() {
        fees_round_trip::<ValidatorUpdate>().await;
    }

    #[tokio::test]
    async fn fee_asset_change_fees_round_trip() {
        fees_round_trip::<FeeAssetChange>().await;
    }

    #[tokio::test]
    async fn fee_change_fees_round_trip() {
        fees_round_trip::<FeeChange>().await;
    }

    #[tokio::test]
    async fn ibc_relayer_change_fees_round_trip() {
        fees_round_trip::<IbcRelayerChange>().await;
    }

    #[tokio::test]
    async fn sudo_address_change_fees_round_trip() {
        fees_round_trip::<SudoAddressChange>().await;
    }

    #[tokio::test]
    async fn ibc_sudo_change_fees_round_trip() {
        fees_round_trip::<IbcSudoChange>().await;
    }

    #[tokio::test]
    async fn is_allowed_fee_asset() {
        let storage = cnidarium::TempStorage::new().await.unwrap();
        let snapshot = storage.latest_snapshot();
        let mut state = StateDelta::new(snapshot);

        // non-existent fees assets return false
        let asset = asset_0();
        assert!(
            !state
                .is_allowed_fee_asset(&asset)
                .await
                .expect("checking for allowed fee asset should not fail"),
            "fee asset was expected to return false"
        );

        // existent fee assets return true
        state.put_allowed_fee_asset(&asset).unwrap();
        assert!(
            state
                .is_allowed_fee_asset(&asset)
                .await
                .expect("checking for allowed fee asset should not fail"),
            "fee asset was expected to be allowed"
        );
    }

    #[tokio::test]
    async fn can_delete_allowed_fee_assets_simple() {
        let storage = cnidarium::TempStorage::new().await.unwrap();
        let snapshot = storage.latest_snapshot();
        let mut state = StateDelta::new(snapshot);

        // setup fee asset
        let asset = asset_0();
        state.put_allowed_fee_asset(&asset).unwrap();
        assert!(
            state
                .is_allowed_fee_asset(&asset)
                .await
                .expect("checking for allowed fee asset should not fail"),
            "fee asset was expected to be allowed"
        );

        // see can get fee asset
        pin!(
            let assets = state.allowed_fee_assets();
        );
        assert_eq!(
            assets.next().await.transpose().unwrap(),
            Some(asset.to_ibc_prefixed()),
            "expected returned allowed fee assets to match what was written in"
        );

        // can delete
        state.delete_allowed_fee_asset(&asset);

        // see is deleted
        pin!(
            let assets = state.allowed_fee_assets();
        );
        assert_eq!(
            assets.next().await.transpose().unwrap(),
            None,
            "fee assets should be empty post delete"
        );
    }

    #[tokio::test]
    async fn can_delete_allowed_fee_assets_complex() {
        let storage = cnidarium::TempStorage::new().await.unwrap();
        let snapshot = storage.latest_snapshot();
        let mut state = StateDelta::new(snapshot);

        // setup fee assets
        let asset_first = asset_0();
        state.put_allowed_fee_asset(&asset_first).unwrap();
        assert!(
            state
                .is_allowed_fee_asset(&asset_first)
                .await
                .expect("checking for allowed fee asset should not fail"),
            "fee asset was expected to be allowed"
        );
        let asset_second = asset_1();
        state.put_allowed_fee_asset(&asset_second).unwrap();
        assert!(
            state
                .is_allowed_fee_asset(&asset_second)
                .await
                .expect("checking for allowed fee asset should not fail"),
            "fee asset was expected to be allowed"
        );
        let asset_third = asset_2();
        state.put_allowed_fee_asset(&asset_third).unwrap();
        assert!(
            state
                .is_allowed_fee_asset(&asset_third)
                .await
                .expect("checking for allowed fee asset should not fail"),
            "fee asset was expected to be allowed"
        );

        // can delete
        state.delete_allowed_fee_asset(&asset_second);

        // see is deleted
        let assets = state
            .allowed_fee_assets()
            .try_collect::<HashSet<_>>()
            .await
            .unwrap();
        assert_eq!(
            assets,
            maplit::hashset!(asset_first.to_ibc_prefixed(), asset_third.to_ibc_prefixed()),
            "delete for allowed fee asset did not behave as expected"
        );
    }
}<|MERGE_RESOLUTION|>--- conflicted
+++ resolved
@@ -81,253 +81,12 @@
         self.object_get(keys::BLOCK).unwrap_or_default()
     }
 
-<<<<<<< HEAD
     #[instrument(skip_all, err(level = Level::WARN))]
-    async fn get_transfer_fees(&self) -> Result<Option<TransferFeeComponents>> {
-        let bytes = self
-            .get_raw(keys::TRANSFER)
-            .await
-            .map_err(anyhow_to_eyre)
-            .wrap_err("failed reading raw transfer fee components from state")?;
-        let Some(bytes) = bytes else {
-            return Ok(None);
-        };
-        StoredValue::deserialize(&bytes)
-            .and_then(|value| {
-                storage::TransferFeeComponentsStorage::try_from(value)
-                    .map(|fees| Some(TransferFeeComponents::from(fees)))
-            })
-            .wrap_err("invalid fees bytes")
-    }
-
-    #[instrument(skip_all, err(level = Level::WARN))]
-    async fn get_rollup_data_submission_fees(
-        &self,
-    ) -> Result<Option<RollupDataSubmissionFeeComponents>> {
-        let bytes = self
-            .get_raw(keys::ROLLUP_DATA_SUBMISSION)
-            .await
-            .map_err(anyhow_to_eyre)
-            .wrap_err("failed reading raw sequence fee components from state")?;
-        let Some(bytes) = bytes else {
-            return Ok(None);
-        };
-        StoredValue::deserialize(&bytes)
-            .and_then(|value| {
-                storage::RollupDataSubmissionFeeComponentsStorage::try_from(value)
-                    .map(|fees| Some(RollupDataSubmissionFeeComponents::from(fees)))
-            })
-            .wrap_err("invalid fees bytes")
-    }
-
-    #[instrument(skip_all, err(level = Level::WARN))]
-    async fn get_ics20_withdrawal_fees(&self) -> Result<Option<Ics20WithdrawalFeeComponents>> {
-        let bytes = self
-            .get_raw(keys::ICS20_WITHDRAWAL)
-            .await
-            .map_err(anyhow_to_eyre)
-            .wrap_err("failed reading raw ics20 withdrawal fee components from state")?;
-        let Some(bytes) = bytes else {
-            return Ok(None);
-        };
-        StoredValue::deserialize(&bytes)
-            .and_then(|value| {
-                storage::Ics20WithdrawalFeeComponentsStorage::try_from(value)
-                    .map(|fees| Some(Ics20WithdrawalFeeComponents::from(fees)))
-            })
-            .wrap_err("invalid fees bytes")
-    }
-
-    #[instrument(skip_all, err(level = Level::WARN))]
-    async fn get_init_bridge_account_fees(&self) -> Result<Option<InitBridgeAccountFeeComponents>> {
-        let bytes = self
-            .get_raw(keys::INIT_BRIDGE_ACCOUNT)
-            .await
-            .map_err(anyhow_to_eyre)
-            .wrap_err("failed reading raw init bridge account fee components from state")?;
-        let Some(bytes) = bytes else {
-            return Ok(None);
-        };
-        StoredValue::deserialize(&bytes)
-            .and_then(|value| {
-                storage::InitBridgeAccountFeeComponentsStorage::try_from(value)
-                    .map(|fees| Some(InitBridgeAccountFeeComponents::from(fees)))
-            })
-            .wrap_err("invalid fees bytes")
-    }
-
-    #[instrument(skip_all, err(level = Level::WARN))]
-    async fn get_bridge_lock_fees(&self) -> Result<Option<BridgeLockFeeComponents>> {
-        let bytes = self
-            .get_raw(keys::BRIDGE_LOCK)
-            .await
-            .map_err(anyhow_to_eyre)
-            .wrap_err("failed reading raw bridge lock fee components from state")?;
-        let Some(bytes) = bytes else {
-            return Ok(None);
-        };
-        StoredValue::deserialize(&bytes)
-            .and_then(|value| {
-                storage::BridgeLockFeeComponentsStorage::try_from(value)
-                    .map(|fees| Some(BridgeLockFeeComponents::from(fees)))
-            })
-            .wrap_err("invalid fees bytes")
-    }
-
-    #[instrument(skip_all, err(level = Level::WARN))]
-    async fn get_bridge_unlock_fees(&self) -> Result<Option<BridgeUnlockFeeComponents>> {
-        let bytes = self
-            .get_raw(keys::BRIDGE_UNLOCK)
-            .await
-            .map_err(anyhow_to_eyre)
-            .wrap_err("failed reading raw bridge unlock fee components from state")?;
-        let Some(bytes) = bytes else {
-            return Ok(None);
-        };
-        StoredValue::deserialize(&bytes)
-            .and_then(|value| {
-                storage::BridgeUnlockFeeComponentsStorage::try_from(value)
-                    .map(|fees| Some(BridgeUnlockFeeComponents::from(fees)))
-            })
-            .wrap_err("invalid fees bytes")
-    }
-
-    #[instrument(skip_all, err(level = Level::WARN))]
-    async fn get_bridge_sudo_change_fees(&self) -> Result<Option<BridgeSudoChangeFeeComponents>> {
-        let bytes = self
-            .get_raw(keys::BRIDGE_SUDO_CHANGE)
-            .await
-            .map_err(anyhow_to_eyre)
-            .wrap_err("failed reading raw bridge sudo change fee components from state")?;
-        let Some(bytes) = bytes else {
-            return Ok(None);
-        };
-        StoredValue::deserialize(&bytes)
-            .and_then(|value| {
-                storage::BridgeSudoChangeFeeComponentsStorage::try_from(value)
-                    .map(|fees| Some(BridgeSudoChangeFeeComponents::from(fees)))
-            })
-            .wrap_err("invalid fees bytes")
-    }
-
-    #[instrument(skip_all, err(level = Level::WARN))]
-    async fn get_ibc_relay_fees(&self) -> Result<Option<IbcRelayFeeComponents>> {
-        let bytes = self
-            .get_raw(keys::IBC_RELAY)
-            .await
-            .map_err(anyhow_to_eyre)
-            .wrap_err("failed reading raw ibc relay fee components from state")?;
-        let Some(bytes) = bytes else {
-            return Ok(None);
-        };
-        StoredValue::deserialize(&bytes)
-            .and_then(|value| {
-                storage::IbcRelayFeeComponentsStorage::try_from(value)
-                    .map(|fees| Some(IbcRelayFeeComponents::from(fees)))
-            })
-            .wrap_err("invalid fees bytes")
-    }
-
-    #[instrument(skip_all, err(level = Level::WARN))]
-    async fn get_validator_update_fees(&self) -> Result<Option<ValidatorUpdateFeeComponents>> {
-        let bytes = self
-            .get_raw(keys::VALIDATOR_UPDATE)
-            .await
-            .map_err(anyhow_to_eyre)
-            .wrap_err("failed reading raw validator update fee components from state")?;
-        let Some(bytes) = bytes else {
-            return Ok(None);
-        };
-        StoredValue::deserialize(&bytes)
-            .and_then(|value| {
-                storage::ValidatorUpdateFeeComponentsStorage::try_from(value)
-                    .map(|fees| Some(ValidatorUpdateFeeComponents::from(fees)))
-            })
-            .wrap_err("invalid fees bytes")
-    }
-
-    #[instrument(skip_all, err(level = Level::WARN))]
-    async fn get_fee_asset_change_fees(&self) -> Result<Option<FeeAssetChangeFeeComponents>> {
-        let bytes = self
-            .get_raw(keys::FEE_ASSET_CHANGE)
-            .await
-            .map_err(anyhow_to_eyre)
-            .wrap_err("failed reading raw fee asset change fee components from state")?;
-        let Some(bytes) = bytes else {
-            return Ok(None);
-        };
-        StoredValue::deserialize(&bytes)
-            .and_then(|value| {
-                storage::FeeAssetChangeFeeComponentsStorage::try_from(value)
-                    .map(|fees| Some(FeeAssetChangeFeeComponents::from(fees)))
-            })
-            .wrap_err("invalid fees bytes")
-    }
-
-    #[instrument(skip_all, err(level = Level::WARN))]
-    async fn get_fee_change_fees(&self) -> Result<Option<FeeChangeFeeComponents>> {
-        let bytes = self
-            .get_raw(keys::FEE_CHANGE)
-            .await
-            .map_err(anyhow_to_eyre)
-            .wrap_err("failed reading raw fee change fee components from state")?;
-        let Some(bytes) = bytes else {
-            return Ok(None);
-        };
-        StoredValue::deserialize(&bytes)
-            .and_then(|value| {
-                storage::FeeChangeFeeComponentsStorage::try_from(value)
-                    .map(|fees| Some(FeeChangeFeeComponents::from(fees)))
-            })
-            .wrap_err("invalid fees bytes")
-    }
-
-    #[instrument(skip_all, err(level = Level::WARN))]
-    async fn get_ibc_relayer_change_fees(&self) -> Result<Option<IbcRelayerChangeFeeComponents>> {
-        let bytes = self
-            .get_raw(keys::IBC_RELAYER_CHANGE)
-            .await
-            .map_err(anyhow_to_eyre)
-            .wrap_err("failed reading raw ibc relayer change fee components from state")?;
-        let Some(bytes) = bytes else {
-            return Ok(None);
-        };
-        StoredValue::deserialize(&bytes)
-            .and_then(|value| {
-                storage::IbcRelayerChangeFeeComponentsStorage::try_from(value)
-                    .map(|fees| Some(IbcRelayerChangeFeeComponents::from(fees)))
-            })
-            .wrap_err("invalid fees bytes")
-    }
-
-    #[instrument(skip_all, err(level = Level::WARN))]
-    async fn get_sudo_address_change_fees(&self) -> Result<Option<SudoAddressChangeFeeComponents>> {
-        let bytes = self
-            .get_raw(keys::SUDO_ADDRESS_CHANGE)
-            .await
-            .map_err(anyhow_to_eyre)
-            .wrap_err("failed reading raw sudo address change fee components from state")?;
-        let Some(bytes) = bytes else {
-            return Ok(None);
-        };
-        StoredValue::deserialize(&bytes)
-            .and_then(|value| {
-                storage::SudoAddressChangeFeeComponentsStorage::try_from(value)
-                    .map(|fees| Some(SudoAddressChangeFeeComponents::from(fees)))
-            })
-            .wrap_err("invalid fees bytes")
-    }
-
-    #[instrument(skip_all, err(level = Level::WARN))]
-    async fn get_ibc_sudo_change_fees(&self) -> Result<Option<IbcSudoChangeFeeComponents>> {
-=======
-    #[instrument(skip_all)]
     async fn get_fees<'a, F>(&self) -> Result<Option<FeeComponents<F>>>
     where
         F: FeeHandler + ?Sized,
         FeeComponents<F>: TryFrom<StoredValue<'a>, Error = Report>,
     {
->>>>>>> 903e1f3c
         let bytes = self
             .get_raw(&keys::name::<F>())
             .await
@@ -374,13 +133,8 @@
 pub(crate) trait StateWriteExt: StateWrite {
     // TODO(https://github.com/astriaorg/astria/issues/1845): This doesn't need to return a result
     /// Constructs and adds `Fee` object to the block fees vec.
-<<<<<<< HEAD
-    #[instrument(skip_all, err(level = Level::WARN))]
-    fn add_fee_to_block_fees<'a, TAsset, T: FeeHandler + Protobuf>(
-=======
     #[instrument(skip_all)]
     fn add_fee_to_block_fees<'a, TAsset, F: FeeHandler + ?Sized>(
->>>>>>> 903e1f3c
         &mut self,
         asset: &'a TAsset,
         amount: u128,
@@ -410,146 +164,15 @@
         };
 
         self.object_put(keys::BLOCK, new_fees);
-<<<<<<< HEAD
-        Ok(())
     }
 
     #[instrument(skip_all, err(level = Level::WARN))]
-    fn put_transfer_fees(&mut self, fees: TransferFeeComponents) -> Result<()> {
-        let bytes = StoredValue::from(storage::TransferFeeComponentsStorage::from(fees))
-            .serialize()
-            .wrap_err("failed to serialize fees")?;
-        self.put_raw(keys::TRANSFER.to_string(), bytes);
-        Ok(())
-    }
-
-    #[instrument(skip_all, err(level = Level::WARN))]
-    fn put_rollup_data_submission_fees(
-        &mut self,
-        fees: RollupDataSubmissionFeeComponents,
-    ) -> Result<()> {
-        let bytes = StoredValue::from(storage::RollupDataSubmissionFeeComponentsStorage::from(
-            fees,
-        ))
-        .serialize()
-        .wrap_err("failed to serialize fees")?;
-        self.put_raw(keys::ROLLUP_DATA_SUBMISSION.to_string(), bytes);
-        Ok(())
-    }
-
-    #[instrument(skip_all, err(level = Level::WARN))]
-    fn put_ics20_withdrawal_fees(&mut self, fees: Ics20WithdrawalFeeComponents) -> Result<()> {
-        let bytes = StoredValue::from(storage::Ics20WithdrawalFeeComponentsStorage::from(fees))
-            .serialize()
-            .wrap_err("failed to serialize fees")?;
-        self.put_raw(keys::ICS20_WITHDRAWAL.to_string(), bytes);
-        Ok(())
-    }
-
-    #[instrument(skip_all, err(level = Level::WARN))]
-    fn put_init_bridge_account_fees(&mut self, fees: InitBridgeAccountFeeComponents) -> Result<()> {
-        let bytes = StoredValue::from(storage::InitBridgeAccountFeeComponentsStorage::from(fees))
-            .serialize()
-            .wrap_err("failed to serialize fees")?;
-        self.put_raw(keys::INIT_BRIDGE_ACCOUNT.to_string(), bytes);
-        Ok(())
-    }
-
-    #[instrument(skip_all, err(level = Level::WARN))]
-    fn put_bridge_lock_fees(&mut self, fees: BridgeLockFeeComponents) -> Result<()> {
-        let bytes = StoredValue::from(storage::BridgeLockFeeComponentsStorage::from(fees))
-            .serialize()
-            .wrap_err("failed to serialize fees")?;
-        self.put_raw(keys::BRIDGE_LOCK.to_string(), bytes);
-        Ok(())
-    }
-
-    #[instrument(skip_all, err(level = Level::WARN))]
-    fn put_bridge_unlock_fees(&mut self, fees: BridgeUnlockFeeComponents) -> Result<()> {
-        let bytes = StoredValue::from(storage::BridgeUnlockFeeComponentsStorage::from(fees))
-            .serialize()
-            .wrap_err("failed to serialize fees")?;
-        self.put_raw(keys::BRIDGE_UNLOCK.to_string(), bytes);
-        Ok(())
-    }
-
-    #[instrument(skip_all, err(level = Level::WARN))]
-    fn put_bridge_sudo_change_fees(&mut self, fees: BridgeSudoChangeFeeComponents) -> Result<()> {
-        let bytes = StoredValue::from(storage::BridgeSudoChangeFeeComponentsStorage::from(fees))
-            .serialize()
-            .wrap_err("failed to serialize fees")?;
-        self.put_raw(keys::BRIDGE_SUDO_CHANGE.to_string(), bytes);
-        Ok(())
-    }
-
-    #[instrument(skip_all, err(level = Level::WARN))]
-    fn put_ibc_relay_fees(&mut self, fees: IbcRelayFeeComponents) -> Result<()> {
-        let bytes = StoredValue::from(storage::IbcRelayFeeComponentsStorage::from(fees))
-            .serialize()
-            .wrap_err("failed to serialize fees")?;
-        self.put_raw(keys::IBC_RELAY.to_string(), bytes);
-        Ok(())
-    }
-
-    #[instrument(skip_all, err(level = Level::WARN))]
-    fn put_validator_update_fees(&mut self, fees: ValidatorUpdateFeeComponents) -> Result<()> {
-        let bytes = StoredValue::from(storage::ValidatorUpdateFeeComponentsStorage::from(fees))
-            .serialize()
-            .wrap_err("failed to serialize fees")?;
-        self.put_raw(keys::VALIDATOR_UPDATE.to_string(), bytes);
-        Ok(())
-    }
-
-    #[instrument(skip_all, err(level = Level::WARN))]
-    fn put_fee_asset_change_fees(&mut self, fees: FeeAssetChangeFeeComponents) -> Result<()> {
-        let bytes = StoredValue::from(storage::FeeAssetChangeFeeComponentsStorage::from(fees))
-            .serialize()
-            .wrap_err("failed to serialize fees")?;
-        self.put_raw(keys::FEE_ASSET_CHANGE.to_string(), bytes);
-        Ok(())
-    }
-
-    #[instrument(skip_all, err(level = Level::WARN))]
-    fn put_fee_change_fees(&mut self, fees: FeeChangeFeeComponents) -> Result<()> {
-        let bytes = StoredValue::from(storage::FeeChangeFeeComponentsStorage::from(fees))
-            .serialize()
-            .wrap_err("failed to serialize fees")?;
-        self.put_raw(keys::FEE_CHANGE.to_string(), bytes);
-        Ok(())
-    }
-
-    #[instrument(skip_all, err(level = Level::WARN))]
-    fn put_ibc_relayer_change_fees(&mut self, fees: IbcRelayerChangeFeeComponents) -> Result<()> {
-        let bytes = StoredValue::from(storage::IbcRelayerChangeFeeComponentsStorage::from(fees))
-            .serialize()
-            .wrap_err("failed to serialize fees")?;
-        self.put_raw(keys::IBC_RELAYER_CHANGE.to_string(), bytes);
-        Ok(())
-    }
-
-    #[instrument(skip_all, err(level = Level::WARN))]
-    fn put_sudo_address_change_fees(&mut self, fees: SudoAddressChangeFeeComponents) -> Result<()> {
-        let bytes = StoredValue::from(storage::SudoAddressChangeFeeComponentsStorage::from(fees))
-            .serialize()
-            .wrap_err("failed to serialize fees")?;
-        self.put_raw(keys::SUDO_ADDRESS_CHANGE.to_string(), bytes);
-        Ok(())
-    }
-
-    #[instrument(skip_all, err(level = Level::WARN))]
-    fn put_ibc_sudo_change_fees(&mut self, fees: IbcSudoChangeFeeComponents) -> Result<()> {
-        let bytes = StoredValue::from(storage::IbcSudoChangeFeeComponentsStorage::from(fees))
-=======
-    }
-
-    #[instrument(skip_all)]
     fn put_fees<'a, F>(&mut self, fees: FeeComponents<F>) -> Result<()>
     where
         F: FeeHandler,
         StoredValue<'a>: From<FeeComponents<F>>,
     {
         let bytes = StoredValue::from(fees)
->>>>>>> 903e1f3c
             .serialize()
             .wrap_err("failed to serialize fees")?;
         self.put_raw(keys::name::<F>(), bytes);
