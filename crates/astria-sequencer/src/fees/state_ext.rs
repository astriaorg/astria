--- conflicted
+++ resolved
@@ -42,19 +42,11 @@
 };
 use futures::Stream;
 use pin_project_lite::pin_project;
-<<<<<<< HEAD
-use tendermint::abci::{
-    Event,
-    EventAttributeIndexExt as _,
-};
+use tendermint::abci::Event;
 use tracing::{
     instrument,
     Level,
 };
-=======
-use tendermint::abci::Event;
-use tracing::instrument;
->>>>>>> d5b9a3d4
 
 use super::{
     storage::{
