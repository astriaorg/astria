--- conflicted
+++ resolved
@@ -221,12 +221,7 @@
         fmt::Debug,
     };
 
-<<<<<<< HEAD
-    use astria_core::protocol::transaction::v1::action::Transfer;
-=======
     use astria_core::protocol::transaction::v1::action::*;
-    use cnidarium::StateDelta;
->>>>>>> 903e1f3c
     use futures::{
         StreamExt as _,
         TryStreamExt as _,
@@ -315,303 +310,89 @@
         );
     }
 
-<<<<<<< HEAD
-    #[tokio::test]
-    async fn transfer_fees_round_trip() {
-        let storage = Storage::new_temp().await;
-        let mut state_delta = storage.new_delta_of_latest_snapshot();
-=======
     async fn fees_round_trip<'a, F>()
     where
         F: FeeHandler,
         FeeComponents<F>: TryFrom<StoredValue<'a>, Error = Report> + Debug,
         StoredValue<'a>: From<FeeComponents<F>>,
     {
-        let storage = cnidarium::TempStorage::new().await.unwrap();
-        let snapshot = storage.latest_snapshot();
-        let mut state = StateDelta::new(snapshot);
->>>>>>> 903e1f3c
+        let storage = Storage::new_temp().await;
+        let mut state_delta = storage.new_delta_of_latest_snapshot();
 
         let fee_components = FeeComponents::<F>::new(123, 1);
-        state.put_fees(fee_components).unwrap();
-        let retrieved_fees = state.get_fees().await.unwrap();
+        state_delta.put_fees(fee_components).unwrap();
+        let retrieved_fees = state_delta.get_fees().await.unwrap();
         assert_eq!(retrieved_fees, Some(fee_components));
     }
 
-<<<<<<< HEAD
-        state_delta.put_transfer_fees(fee_components).unwrap();
-        let retrieved_fee = state_delta.get_transfer_fees().await.unwrap();
-        assert_eq!(retrieved_fee, Some(fee_components));
-=======
     #[tokio::test]
     async fn transfer_fees_round_trip() {
         fees_round_trip::<Transfer>().await;
->>>>>>> 903e1f3c
     }
 
     #[tokio::test]
     async fn rollup_data_submission_fees_round_trip() {
-<<<<<<< HEAD
-        let storage = Storage::new_temp().await;
-        let mut state_delta = storage.new_delta_of_latest_snapshot();
-
-        let fee_components = RollupDataSubmissionFeeComponents {
-            base: 123,
-            multiplier: 1,
-        };
-
-        state_delta
-            .put_rollup_data_submission_fees(fee_components)
-            .unwrap();
-        let retrieved_fee = state_delta.get_rollup_data_submission_fees().await.unwrap();
-        assert_eq!(retrieved_fee, Some(fee_components));
-=======
         fees_round_trip::<RollupDataSubmission>().await;
->>>>>>> 903e1f3c
     }
 
     #[tokio::test]
     async fn ics20_withdrawal_fees_round_trip() {
-<<<<<<< HEAD
-        let storage = Storage::new_temp().await;
-        let mut state_delta = storage.new_delta_of_latest_snapshot();
-
-        let fee_components = Ics20WithdrawalFeeComponents {
-            base: 123,
-            multiplier: 1,
-        };
-
-        state_delta
-            .put_ics20_withdrawal_fees(fee_components)
-            .unwrap();
-        let retrieved_fee = state_delta.get_ics20_withdrawal_fees().await.unwrap();
-        assert_eq!(retrieved_fee, Some(fee_components));
-=======
         fees_round_trip::<Ics20Withdrawal>().await;
->>>>>>> 903e1f3c
     }
 
     #[tokio::test]
     async fn init_bridge_account_fees_round_trip() {
-<<<<<<< HEAD
-        let storage = Storage::new_temp().await;
-        let mut state_delta = storage.new_delta_of_latest_snapshot();
-
-        let fee_components = InitBridgeAccountFeeComponents {
-            base: 123,
-            multiplier: 1,
-        };
-
-        state_delta
-            .put_init_bridge_account_fees(fee_components)
-            .unwrap();
-        let retrieved_fee = state_delta.get_init_bridge_account_fees().await.unwrap();
-        assert_eq!(retrieved_fee, Some(fee_components));
-=======
         fees_round_trip::<InitBridgeAccount>().await;
->>>>>>> 903e1f3c
     }
 
     #[tokio::test]
     async fn bridge_lock_fees_round_trip() {
-<<<<<<< HEAD
-        let storage = Storage::new_temp().await;
-        let mut state_delta = storage.new_delta_of_latest_snapshot();
-
-        let fee_components = BridgeLockFeeComponents {
-            base: 123,
-            multiplier: 1,
-        };
-
-        state_delta.put_bridge_lock_fees(fee_components).unwrap();
-        let retrieved_fee = state_delta.get_bridge_lock_fees().await.unwrap();
-        assert_eq!(retrieved_fee, Some(fee_components));
-=======
         fees_round_trip::<BridgeLock>().await;
->>>>>>> 903e1f3c
     }
 
     #[tokio::test]
     async fn bridge_unlock_fees_round_trip() {
-<<<<<<< HEAD
-        let storage = Storage::new_temp().await;
-        let mut state_delta = storage.new_delta_of_latest_snapshot();
-
-        let fee_components = BridgeUnlockFeeComponents {
-            base: 123,
-            multiplier: 1,
-        };
-
-        state_delta.put_bridge_unlock_fees(fee_components).unwrap();
-        let retrieved_fee = state_delta.get_bridge_unlock_fees().await.unwrap();
-        assert_eq!(retrieved_fee, Some(fee_components));
-=======
         fees_round_trip::<BridgeUnlock>().await;
->>>>>>> 903e1f3c
     }
 
     #[tokio::test]
     async fn bridge_sudo_change_fees_round_trip() {
-<<<<<<< HEAD
-        let storage = Storage::new_temp().await;
-        let mut state_delta = storage.new_delta_of_latest_snapshot();
-
-        let fee_components = BridgeSudoChangeFeeComponents {
-            base: 123,
-            multiplier: 1,
-        };
-
-        state_delta
-            .put_bridge_sudo_change_fees(fee_components)
-            .unwrap();
-        let retrieved_fee = state_delta.get_bridge_sudo_change_fees().await.unwrap();
-        assert_eq!(retrieved_fee, Some(fee_components));
-=======
         fees_round_trip::<BridgeSudoChange>().await;
->>>>>>> 903e1f3c
     }
 
     #[tokio::test]
     async fn ibc_relay_fees_round_trip() {
-<<<<<<< HEAD
-        let storage = Storage::new_temp().await;
-        let mut state_delta = storage.new_delta_of_latest_snapshot();
-
-        let fee_components = IbcRelayFeeComponents {
-            base: 123,
-            multiplier: 1,
-        };
-
-        state_delta.put_ibc_relay_fees(fee_components).unwrap();
-        let retrieved_fee = state_delta.get_ibc_relay_fees().await.unwrap();
-        assert_eq!(retrieved_fee, Some(fee_components));
-=======
         fees_round_trip::<IbcRelay>().await;
->>>>>>> 903e1f3c
     }
 
     #[tokio::test]
     async fn validator_update_fees_round_trip() {
-<<<<<<< HEAD
-        let storage = Storage::new_temp().await;
-        let mut state_delta = storage.new_delta_of_latest_snapshot();
-
-        let fee_components = ValidatorUpdateFeeComponents {
-            base: 123,
-            multiplier: 1,
-        };
-
-        state_delta
-            .put_validator_update_fees(fee_components)
-            .unwrap();
-        let retrieved_fee = state_delta.get_validator_update_fees().await.unwrap();
-        assert_eq!(retrieved_fee, Some(fee_components));
-=======
         fees_round_trip::<ValidatorUpdate>().await;
->>>>>>> 903e1f3c
     }
 
     #[tokio::test]
     async fn fee_asset_change_fees_round_trip() {
-<<<<<<< HEAD
-        let storage = Storage::new_temp().await;
-        let mut state_delta = storage.new_delta_of_latest_snapshot();
-
-        let fee_components = FeeAssetChangeFeeComponents {
-            base: 123,
-            multiplier: 1,
-        };
-
-        state_delta
-            .put_fee_asset_change_fees(fee_components)
-            .unwrap();
-        let retrieved_fee = state_delta.get_fee_asset_change_fees().await.unwrap();
-        assert_eq!(retrieved_fee, Some(fee_components));
-=======
         fees_round_trip::<FeeAssetChange>().await;
->>>>>>> 903e1f3c
     }
 
     #[tokio::test]
     async fn fee_change_fees_round_trip() {
-<<<<<<< HEAD
-        let storage = Storage::new_temp().await;
-        let mut state_delta = storage.new_delta_of_latest_snapshot();
-
-        let fee_components = FeeChangeFeeComponents {
-            base: 123,
-            multiplier: 1,
-        };
-
-        state_delta.put_fee_change_fees(fee_components).unwrap();
-        let retrieved_fee = state_delta.get_fee_change_fees().await.unwrap();
-        assert_eq!(retrieved_fee, Some(fee_components));
-=======
         fees_round_trip::<FeeChange>().await;
->>>>>>> 903e1f3c
     }
 
     #[tokio::test]
     async fn ibc_relayer_change_fees_round_trip() {
-<<<<<<< HEAD
-        let storage = Storage::new_temp().await;
-        let mut state_delta = storage.new_delta_of_latest_snapshot();
-
-        let fee_components = IbcRelayerChangeFeeComponents {
-            base: 123,
-            multiplier: 1,
-        };
-
-        state_delta
-            .put_ibc_relayer_change_fees(fee_components)
-            .unwrap();
-        let retrieved_fee = state_delta.get_ibc_relayer_change_fees().await.unwrap();
-        assert_eq!(retrieved_fee, Some(fee_components));
-=======
         fees_round_trip::<IbcRelayerChange>().await;
->>>>>>> 903e1f3c
     }
 
     #[tokio::test]
     async fn sudo_address_change_fees_round_trip() {
-<<<<<<< HEAD
-        let storage = Storage::new_temp().await;
-        let mut state_delta = storage.new_delta_of_latest_snapshot();
-
-        let fee_components = SudoAddressChangeFeeComponents {
-            base: 123,
-            multiplier: 1,
-        };
-
-        state_delta
-            .put_sudo_address_change_fees(fee_components)
-            .unwrap();
-        let retrieved_fee = state_delta.get_sudo_address_change_fees().await.unwrap();
-        assert_eq!(retrieved_fee, Some(fee_components));
-=======
         fees_round_trip::<SudoAddressChange>().await;
->>>>>>> 903e1f3c
     }
 
     #[tokio::test]
     async fn ibc_sudo_change_fees_round_trip() {
-<<<<<<< HEAD
-        let storage = Storage::new_temp().await;
-        let mut state_delta = storage.new_delta_of_latest_snapshot();
-
-        let fee_components = IbcSudoChangeFeeComponents {
-            base: 123,
-            multiplier: 1,
-        };
-
-        state_delta
-            .put_ibc_sudo_change_fees(fee_components)
-            .unwrap();
-        let retrieved_fee = state_delta.get_ibc_sudo_change_fees().await.unwrap();
-        assert_eq!(retrieved_fee, Some(fee_components));
-=======
         fees_round_trip::<IbcSudoChange>().await;
->>>>>>> 903e1f3c
     }
 
     #[tokio::test]
