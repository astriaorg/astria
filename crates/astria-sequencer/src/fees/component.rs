--- conflicted
+++ resolved
@@ -130,19 +130,18 @@
                 .wrap_err("failed to store ibc sudo change fee components")?;
         }
 
-<<<<<<< HEAD
+        let recover_ibc_client_fees = app_state.fees().recover_ibc_client;
+        if let Some(recover_ibc_client_fees) = recover_ibc_client_fees {
+            state
+                .put_fees(recover_ibc_client_fees)
+                .wrap_err("failed to store recover ibc client fee components")?;
+        }
+
         let price_feed_fees = app_state.fees().price_feed;
         if let Some(price_feed_fees) = price_feed_fees {
             state
                 .put_fees(price_feed_fees)
                 .wrap_err("failed to store price feed fee components")?;
-=======
-        let recover_ibc_client_fees = app_state.fees().recover_ibc_client;
-        if let Some(recover_ibc_client_fees) = recover_ibc_client_fees {
-            state
-                .put_fees(recover_ibc_client_fees)
-                .wrap_err("failed to store recover ibc client fee components")?;
->>>>>>> dd99bf9f
         }
 
         Ok(())
