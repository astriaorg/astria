use std::sync::Arc;

use astria_core::protocol::genesis::v1::GenesisAppState;
use astria_eyre::eyre::{
    Result,
    WrapErr as _,
};
use tendermint::abci::request::{
    BeginBlock,
    EndBlock,
};
use tracing::instrument;

use crate::{
    component::Component,
    fees,
};

#[derive(Default)]
pub(crate) struct FeesComponent;

#[async_trait::async_trait]
impl Component for FeesComponent {
    type AppState = GenesisAppState;

    #[instrument(name = "FeesComponent::init_chain", skip_all, err)]
    async fn init_chain<S>(mut state: S, app_state: &Self::AppState) -> Result<()>
    where
        S: fees::StateWriteExt + fees::StateReadExt,
    {
        for fee_asset in app_state.allowed_fee_assets() {
            state
                .put_allowed_fee_asset(fee_asset)
                .wrap_err("failed to write allowed fee asset to state")?;
        }

        let transfer_fees = app_state.fees().transfer;
        if let Some(transfer_fees) = transfer_fees {
            state
                .put_fees(transfer_fees)
                .wrap_err("failed to store transfer fee components")?;
        }

        let rollup_data_submission_fees = app_state.fees().rollup_data_submission;
        if let Some(rollup_data_submission_fees) = rollup_data_submission_fees {
            state
                .put_fees(rollup_data_submission_fees)
                .wrap_err("failed to store rollup data submission fee components")?;
        }

        let ics20_withdrawal_fees = app_state.fees().ics20_withdrawal;
        if let Some(ics20_withdrawal_fees) = ics20_withdrawal_fees {
            state
                .put_fees(ics20_withdrawal_fees)
                .wrap_err("failed to store ics20 withdrawal fee components")?;
        }

        let init_bridge_account_fees = app_state.fees().init_bridge_account;
        if let Some(init_bridge_account_fees) = init_bridge_account_fees {
            state
                .put_fees(init_bridge_account_fees)
                .wrap_err("failed to store init bridge account fee components")?;
        }

        let bridge_lock_fees = app_state.fees().bridge_lock;
        if let Some(bridge_lock_fees) = bridge_lock_fees {
            state
                .put_fees(bridge_lock_fees)
                .wrap_err("failed to store bridge lock fee components")?;
        }

        let bridge_unlock_fees = app_state.fees().bridge_unlock;
        if let Some(bridge_unlock_fees) = bridge_unlock_fees {
            state
                .put_fees(bridge_unlock_fees)
                .wrap_err("failed to store bridge unlock fee components")?;
        }

        let bridge_sudo_change_fees = app_state.fees().bridge_sudo_change;
        if let Some(bridge_sudo_change_fees) = bridge_sudo_change_fees {
            state
                .put_fees(bridge_sudo_change_fees)
                .wrap_err("failed to store bridge sudo change fee components")?;
        }

        let ibc_relay_fees = app_state.fees().ibc_relay;
        if let Some(ibc_relay_fees) = ibc_relay_fees {
            state
                .put_fees(ibc_relay_fees)
                .wrap_err("failed to store ibc relay fee components")?;
        }

        let validator_update_fees = app_state.fees().validator_update;
        if let Some(validator_update_fees) = validator_update_fees {
            state
                .put_fees(validator_update_fees)
                .wrap_err("failed to store validator update fee components")?;
        }

        let fee_asset_change_fees = app_state.fees().fee_asset_change;
        if let Some(fee_asset_change_fees) = fee_asset_change_fees {
            state
                .put_fees(fee_asset_change_fees)
                .wrap_err("failed to store fee asset change fee components")?;
        }

        let fee_change_fees = app_state.fees().fee_change;
        state
            .put_fees(fee_change_fees)
            .wrap_err("failed to store fee change fee components")?;

        let ibc_relayer_change_fees = app_state.fees().ibc_relayer_change;
        if let Some(ibc_relayer_change_fees) = ibc_relayer_change_fees {
            state
                .put_fees(ibc_relayer_change_fees)
                .wrap_err("failed to store ibc relayer change fee components")?;
        }

        let sudo_address_change_fees = app_state.fees().sudo_address_change;
        if let Some(sudo_address_change_fees) = sudo_address_change_fees {
            state
                .put_fees(sudo_address_change_fees)
                .wrap_err("failed to store sudo address change fee components")?;
        }

        let ibc_sudo_change_fees = app_state.fees().ibc_sudo_change;
        if let Some(ibc_sudo_change_fees) = ibc_sudo_change_fees {
            state
                .put_fees(ibc_sudo_change_fees)
                .wrap_err("failed to store ibc sudo change fee components")?;
        }

<<<<<<< HEAD
        let change_markets_fees = app_state.fees().change_markets;
        if let Some(change_markets_fees) = change_markets_fees {
            state
                .put_fees(change_markets_fees)
                .wrap_err("failed to store change markets fee components")?;
        }

        let remove_market_authorities_fees = app_state.fees().remove_market_authorities;
        if let Some(remove_market_authorities_fees) = remove_market_authorities_fees {
            state
                .put_fees(remove_market_authorities_fees)
                .wrap_err("failed to store remove market authorities fee components")?;
        }

        let update_market_map_params_fees = app_state.fees().update_market_map_params;
        if let Some(update_market_map_params_fees) = update_market_map_params_fees {
            state
                .put_fees(update_market_map_params_fees)
                .wrap_err("failed to store update params fee components")?;
=======
        let add_currency_pairs_fees = app_state.fees().add_currency_pairs;
        if let Some(add_currency_pairs_fees) = add_currency_pairs_fees {
            state
                .put_fees(add_currency_pairs_fees)
                .wrap_err("failed to store add currency pairs fee components")?;
        }

        let remove_currency_pairs_fees = app_state.fees().remove_currency_pairs;
        if let Some(remove_currency_pairs_fees) = remove_currency_pairs_fees {
            state
                .put_fees(remove_currency_pairs_fees)
                .wrap_err("failed to store remove currency pairs fee components")?;
>>>>>>> 0a03d83b
        }

        Ok(())
    }

    #[instrument(name = "FeesComponent::begin_block", skip_all)]
    async fn begin_block<S: fees::StateWriteExt + 'static>(
        _state: &mut Arc<S>,
        _begin_block: &BeginBlock,
    ) -> Result<()> {
        Ok(())
    }

    #[instrument(name = "FeesComponent::end_block", skip_all)]
    async fn end_block<S: fees::StateWriteExt + 'static>(
        _state: &mut Arc<S>,
        _end_block: &EndBlock,
    ) -> Result<()> {
        Ok(())
    }
}<|MERGE_RESOLUTION|>--- conflicted
+++ resolved
@@ -130,7 +130,20 @@
                 .wrap_err("failed to store ibc sudo change fee components")?;
         }
 
-<<<<<<< HEAD
+        let add_currency_pairs_fees = app_state.fees().add_currency_pairs;
+        if let Some(add_currency_pairs_fees) = add_currency_pairs_fees {
+            state
+                .put_fees(add_currency_pairs_fees)
+                .wrap_err("failed to store add currency pairs fee components")?;
+        }
+
+        let remove_currency_pairs_fees = app_state.fees().remove_currency_pairs;
+        if let Some(remove_currency_pairs_fees) = remove_currency_pairs_fees {
+            state
+                .put_fees(remove_currency_pairs_fees)
+                .wrap_err("failed to store remove currency pairs fee components")?;
+        }
+
         let change_markets_fees = app_state.fees().change_markets;
         if let Some(change_markets_fees) = change_markets_fees {
             state
@@ -150,20 +163,6 @@
             state
                 .put_fees(update_market_map_params_fees)
                 .wrap_err("failed to store update params fee components")?;
-=======
-        let add_currency_pairs_fees = app_state.fees().add_currency_pairs;
-        if let Some(add_currency_pairs_fees) = add_currency_pairs_fees {
-            state
-                .put_fees(add_currency_pairs_fees)
-                .wrap_err("failed to store add currency pairs fee components")?;
-        }
-
-        let remove_currency_pairs_fees = app_state.fees().remove_currency_pairs;
-        if let Some(remove_currency_pairs_fees) = remove_currency_pairs_fees {
-            state
-                .put_fees(remove_currency_pairs_fees)
-                .wrap_err("failed to store remove currency pairs fee components")?;
->>>>>>> 0a03d83b
         }
 
         Ok(())
