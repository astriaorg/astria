use std::{
    collections::HashMap,
    future::ready,
};

use astria_core::{
    generated::astria::protocol::transaction::v1::TransactionBody as RawBody,
    primitive::v1::asset::{
        self,
        Denom,
    },
    protocol::{
        abci::AbciErrorCode,
        asset::v1::AllowedFeeAssetsResponse,
        transaction::v1::{
            Action,
            TransactionBody,
        },
    },
    Protobuf as _,
};
use astria_eyre::eyre::{
    self,
    OptionExt as _,
    WrapErr as _,
};
use cnidarium::{
    StateRead,
    Storage,
};
use futures::{
    FutureExt as _,
    StreamExt as _,
};
use prost::{
    Message as _,
    Name as _,
};
use tendermint::abci::{
    request,
    response,
    Code,
};
use tokio::{
    join,
    sync::OnceCell,
    try_join,
};
use tracing::{
    instrument,
    warn,
    Level,
};

use super::{
    FeeHandler,
    StateReadExt as _,
};
use crate::{
    app::StateReadExt as _,
    assets::StateReadExt as _,
};

#[instrument(skip_all, fields(%asset))]
async fn find_trace_prefixed_or_return_ibc<S: StateRead>(
    state: S,
    asset: asset::IbcPrefixed,
) -> asset::Denom {
    state
        .map_ibc_to_trace_prefixed_asset(&asset)
        .await
        .wrap_err("failed to get ibc asset denom")
        .and_then(|maybe_asset| {
            maybe_asset.ok_or_eyre("ibc-prefixed asset did not have an entry in state")
        })
        .map_or_else(|_| asset.into(), Into::into)
}

#[instrument(skip_all)]
async fn get_allowed_fee_assets<S: StateRead>(state: &S) -> Vec<Denom> {
    let stream = state
        .allowed_fee_assets()
        .filter_map(|asset| {
            ready(
                asset
                    .inspect_err(|error| warn!(%error, "encountered issue reading allowed assets"))
                    .ok(),
            )
        })
        .map(|asset| find_trace_prefixed_or_return_ibc(state, asset))
        .buffered(16);
    stream.collect::<Vec<_>>().await
}

#[instrument(skip_all)]
pub(crate) async fn allowed_fee_assets_request(
    storage: Storage,
    request: request::Query,
    _params: Vec<(String, String)>,
) -> response::Query {
    // get last snapshot
    let snapshot = storage.latest_snapshot();

    let height = async {
        snapshot
            .get_block_height()
            .await
            .wrap_err("failed getting block height")
    };
    let fee_assets = get_allowed_fee_assets(&snapshot).map(Ok);
    let (height, fee_assets) = match try_join!(height, fee_assets) {
        Ok(vals) => vals,
        Err(err) => {
            return response::Query {
                code: Code::Err(AbciErrorCode::INTERNAL_ERROR.value()),
                info: AbciErrorCode::INTERNAL_ERROR.info(),
                log: format!("{err:#}"),
                ..response::Query::default()
            };
        }
    };

    let payload = AllowedFeeAssetsResponse {
        height,
        fee_assets: fee_assets.into_iter().map(Into::into).collect(),
    }
    .into_raw()
    .encode_to_vec()
    .into();

    let height = tendermint::block::Height::try_from(height).expect("height must fit into an i64");
    response::Query {
        code: tendermint::abci::Code::Ok,
        key: request.path.into_bytes().into(),
        value: payload,
        height,
        ..response::Query::default()
    }
}

<<<<<<< HEAD
#[instrument(skip_all)]
=======
pub(crate) async fn components(
    storage: Storage,
    request: request::Query,
    _params: Vec<(String, String)>,
) -> response::Query {
    let snapshot = storage.latest_snapshot();

    let height = async {
        snapshot
            .get_block_height()
            .await
            .wrap_err("failed getting block height")
    };
    let fee_components = get_all_fee_components(&snapshot).map(Ok);
    let (height, fee_components) = match try_join!(height, fee_components) {
        Ok(vals) => vals,
        Err(err) => {
            return response::Query {
                code: Code::Err(AbciErrorCode::INTERNAL_ERROR.value()),
                info: AbciErrorCode::INTERNAL_ERROR.info(),
                log: format!("{err:#}"),
                ..response::Query::default()
            };
        }
    };

    let height = tendermint::block::Height::try_from(height).expect("height must fit into an i64");
    response::Query {
        code: tendermint::abci::Code::Ok,
        key: request.path.into_bytes().into(),
        value: serde_json::to_vec(&fee_components)
            .expect("object does not contain keys that don't map to json keys")
            .into(),
        height,
        ..response::Query::default()
    }
}

>>>>>>> fc10a63a
pub(crate) async fn transaction_fee_request(
    storage: Storage,
    request: request::Query,
    _params: Vec<(String, String)>,
) -> response::Query {
    use astria_core::protocol::fees::v1::TransactionFeeResponse;

    let tx = match preprocess_fees_request(&request) {
        Ok(tx) => tx,
        Err(err_rsp) => return err_rsp,
    };

    // use latest snapshot, as this is a query for a transaction fee
    let snapshot = storage.latest_snapshot();
    let height = match snapshot.get_block_height().await {
        Ok(height) => height,
        Err(err) => {
            return response::Query {
                code: Code::Err(AbciErrorCode::INTERNAL_ERROR.value()),
                info: AbciErrorCode::INTERNAL_ERROR.info(),
                log: format!("failed getting block height: {err:#}"),
                ..response::Query::default()
            };
        }
    };

    let fees_with_ibc_denoms = match get_fees_for_transaction(&tx, &snapshot).await {
        Ok(fees) => fees,
        Err(err) => {
            return response::Query {
                code: Code::Err(AbciErrorCode::INTERNAL_ERROR.value()),
                info: AbciErrorCode::INTERNAL_ERROR.info(),
                log: format!("failed calculating fees for provided transaction: {err:#}"),
                ..response::Query::default()
            };
        }
    };

    let mut fees = Vec::with_capacity(fees_with_ibc_denoms.len());
    for (ibc_denom, value) in fees_with_ibc_denoms {
        let trace_denom = match snapshot.map_ibc_to_trace_prefixed_asset(&ibc_denom).await {
            Ok(Some(trace_denom)) => trace_denom,
            Ok(None) => {
                return response::Query {
                    code: Code::Err(AbciErrorCode::INTERNAL_ERROR.value()),
                    info: AbciErrorCode::INTERNAL_ERROR.info(),
                    log: format!(
                        "failed mapping ibc denom to trace denom: {ibc_denom}; asset does not \
                         exist in state"
                    ),
                    ..response::Query::default()
                };
            }
            Err(err) => {
                return response::Query {
                    code: Code::Err(AbciErrorCode::INTERNAL_ERROR.value()),
                    info: AbciErrorCode::INTERNAL_ERROR.info(),
                    log: format!("failed mapping ibc denom to trace denom: {err:#}"),
                    ..response::Query::default()
                };
            }
        };
        fees.push((trace_denom.into(), value));
    }

    let resp = TransactionFeeResponse {
        height,
        fees,
    };

    let payload = resp.into_raw().encode_to_vec().into();

    let height = tendermint::block::Height::try_from(height).expect("height must fit into an i64");
    response::Query {
        code: 0.into(),
        key: request.path.into_bytes().into(),
        value: payload,
        height,
        ..response::Query::default()
    }
}

#[instrument(skip_all, err(level = Level::DEBUG))]
pub(crate) async fn get_fees_for_transaction<S: StateRead>(
    tx: &TransactionBody,
    state: &S,
) -> eyre::Result<HashMap<asset::IbcPrefixed, u128>> {
    let transfer_fees = OnceCell::new();
    let rollup_data_submission_fees = OnceCell::new();
    let ics20_withdrawal_fees = OnceCell::new();
    let init_bridge_account_fees = OnceCell::new();
    let bridge_lock_fees = OnceCell::new();
    let bridge_unlock_fees = OnceCell::new();
    let bridge_sudo_change_fees = OnceCell::new();
    let validator_update_fees = OnceCell::new();
    let sudo_address_change_fees = OnceCell::new();
    let ibc_sudo_change_fees = OnceCell::new();
    let ibc_relay_fees = OnceCell::new();
    let ibc_relayer_change_fees = OnceCell::new();
    let fee_asset_change_fees = OnceCell::new();
    let fee_change_fees = OnceCell::new();

    let mut fees_by_asset = HashMap::new();
    for action in tx.actions() {
        match action {
            Action::Transfer(act) => {
                let transfer_fees = transfer_fees
                    .get_or_try_init(|| async { state.get_transfer_fees().await })
                    .await
                    .wrap_err("failed to get transfer fees")?
                    .ok_or_eyre("fees not found for `Transfer` action, hence it is disabled")?;
                calculate_and_add_fees(
                    act,
                    act.fee_asset.to_ibc_prefixed(),
                    &mut fees_by_asset,
                    transfer_fees.base,
                    transfer_fees.multiplier,
                );
            }
            Action::RollupDataSubmission(act) => {
                let rollup_data_submission_fees = rollup_data_submission_fees
                    .get_or_try_init(|| async { state.get_rollup_data_submission_fees().await })
                    .await
                    .wrap_err("failed to get rollup data submission fees")?
                    .ok_or_eyre(
                        "fees not found for `RollupDataSubmission` action, hence it is disabled",
                    )?;
                calculate_and_add_fees(
                    act,
                    act.fee_asset.to_ibc_prefixed(),
                    &mut fees_by_asset,
                    rollup_data_submission_fees.base,
                    rollup_data_submission_fees.multiplier,
                );
            }
            Action::Ics20Withdrawal(act) => {
                let ics20_withdrawal_fees = ics20_withdrawal_fees
                    .get_or_try_init(|| async { state.get_ics20_withdrawal_fees().await })
                    .await
                    .wrap_err("failed to get ics20 withdrawal fees")?
                    .ok_or_eyre(
                        "fees not found for `Ics20Withdrawal` action, hence it is disabled",
                    )?;
                calculate_and_add_fees(
                    act,
                    act.fee_asset.to_ibc_prefixed(),
                    &mut fees_by_asset,
                    ics20_withdrawal_fees.base,
                    ics20_withdrawal_fees.multiplier,
                );
            }
            Action::InitBridgeAccount(act) => {
                let init_bridge_account_fees = init_bridge_account_fees
                    .get_or_try_init(|| async { state.get_init_bridge_account_fees().await })
                    .await
                    .wrap_err("failed to get init bridge account fees")?
                    .ok_or_eyre(
                        "fees not found for `InitBridgeAccount` action, hence it is disabled",
                    )?;
                calculate_and_add_fees(
                    act,
                    act.fee_asset.to_ibc_prefixed(),
                    &mut fees_by_asset,
                    init_bridge_account_fees.base,
                    init_bridge_account_fees.multiplier,
                );
            }
            Action::BridgeLock(act) => {
                let bridge_lock_fees = bridge_lock_fees
                    .get_or_try_init(|| async { state.get_bridge_lock_fees().await })
                    .await
                    .wrap_err("failed to get bridge lock fees")?
                    .ok_or_eyre("fees not found for `BridgeLock` action, hence it is disabled")?;
                calculate_and_add_fees(
                    act,
                    act.fee_asset.to_ibc_prefixed(),
                    &mut fees_by_asset,
                    bridge_lock_fees.base,
                    bridge_lock_fees.multiplier,
                );
            }
            Action::BridgeUnlock(act) => {
                let bridge_unlock_fees = bridge_unlock_fees
                    .get_or_try_init(|| async { state.get_bridge_unlock_fees().await })
                    .await
                    .wrap_err("failed to get bridge unlock fees")?
                    .ok_or_eyre("fees not found for `BridgeUnlock` action, hence it is disabled")?;
                calculate_and_add_fees(
                    act,
                    act.fee_asset.to_ibc_prefixed(),
                    &mut fees_by_asset,
                    bridge_unlock_fees.base,
                    bridge_unlock_fees.multiplier,
                );
            }
            Action::BridgeSudoChange(act) => {
                let bridge_sudo_change_fees = bridge_sudo_change_fees
                    .get_or_try_init(|| async { state.get_bridge_sudo_change_fees().await })
                    .await
                    .wrap_err("failed to get bridge sudo change fees")?
                    .ok_or_eyre(
                        "fees not found for `BridgeSudoChange` action, hence it is disabled",
                    )?;
                calculate_and_add_fees(
                    act,
                    act.fee_asset.to_ibc_prefixed(),
                    &mut fees_by_asset,
                    bridge_sudo_change_fees.base,
                    bridge_sudo_change_fees.multiplier,
                );
            }
            Action::ValidatorUpdate(_) => {
                validator_update_fees
                    .get_or_try_init(|| async { state.get_validator_update_fees().await })
                    .await
                    .wrap_err("failed to get validator update fees")?
                    .ok_or_eyre(
                        "fees not found for `ValidatorUpdate` action, hence it is disabled",
                    )?;
            }
            Action::SudoAddressChange(_) => {
                sudo_address_change_fees
                    .get_or_try_init(|| async { state.get_sudo_address_change_fees().await })
                    .await
                    .wrap_err("failed to get sudo address change fees")?
                    .ok_or_eyre(
                        "fees not found for `SudoAddressChange` action, hence it is disabled",
                    )?;
            }
            Action::IbcSudoChange(_) => {
                ibc_sudo_change_fees
                    .get_or_try_init(|| async { state.get_ibc_sudo_change_fees().await })
                    .await
                    .wrap_err("failed to get ibc sudo change fees")?
                    .ok_or_eyre(
                        "fees not found for `IbcSudoChange` action, hence it is disabled",
                    )?;
            }
            Action::Ibc(_) => {
                ibc_relay_fees
                    .get_or_try_init(|| async { state.get_ibc_relay_fees().await })
                    .await
                    .wrap_err("failed to get ibc relay fees")?
                    .ok_or_eyre("fees not found for `IbcRelay` action, hence it is disabled")?;
            }
            Action::IbcRelayerChange(_) => {
                ibc_relayer_change_fees
                    .get_or_try_init(|| async { state.get_ibc_relayer_change_fees().await })
                    .await
                    .wrap_err("failed to get ibc relayer change fees")?
                    .ok_or_eyre(
                        "fees not found for `IbcRelayerChange` action, hence it is disabled",
                    )?;
            }
            Action::FeeAssetChange(_) => {
                fee_asset_change_fees
                    .get_or_try_init(|| async { state.get_fee_asset_change_fees().await })
                    .await
                    .wrap_err("failed to get fee asset change fees")?
                    .ok_or_eyre(
                        "fees not found for `FeeAssetChange` action, hence it is disabled",
                    )?;
            }
            Action::FeeChange(_) => {
                fee_change_fees
                    .get_or_try_init(|| async { state.get_fee_change_fees().await })
                    .await
                    .wrap_err("failed to get fee change fees")?
                    .ok_or_eyre(
                        "fees not found for `FeeChange` action, which cannot be disabled",
                    )?;
            }
        }
    }
    Ok(fees_by_asset)
}

fn calculate_and_add_fees<T: FeeHandler>(
    act: &T,
    fee_asset: asset::IbcPrefixed,
    fees_by_asset: &mut HashMap<asset::IbcPrefixed, u128>,
    base: u128,
    multiplier: u128,
) {
    let total_fees = base.saturating_add(multiplier.saturating_mul(act.variable_component()));
    fees_by_asset
        .entry(fee_asset)
        .and_modify(|amt| *amt = amt.saturating_add(total_fees))
        .or_insert(total_fees);
}

fn preprocess_fees_request(request: &request::Query) -> Result<TransactionBody, response::Query> {
    let tx = match RawBody::decode(&*request.data) {
        Ok(tx) => tx,
        Err(err) => {
            return Err(response::Query {
                code: Code::Err(AbciErrorCode::BAD_REQUEST.value()),
                info: AbciErrorCode::BAD_REQUEST.info(),
                log: format!(
                    "failed to decode request data to a protobuf {}: {err:#}",
                    RawBody::full_name()
                ),
                ..response::Query::default()
            });
        }
    };

    let tx = match TransactionBody::try_from_raw(tx) {
        Ok(tx) => tx,
        Err(err) => {
            return Err(response::Query {
                code: Code::Err(AbciErrorCode::BAD_REQUEST.value()),
                info: AbciErrorCode::BAD_REQUEST.info(),
                log: format!(
                    "failed to convert raw proto unsigned transaction to native unsigned \
                     transaction: {err:#}"
                ),
                ..response::Query::default()
            });
        }
    };

    Ok(tx)
}

#[derive(serde::Serialize)]
struct AllFeeComponents {
    transfer: FetchResult,
    rollup_data_submission: FetchResult,
    ics20_withdrawal: FetchResult,
    init_bridge_account: FetchResult,
    bridge_lock: FetchResult,
    bridge_unlock: FetchResult,
    bridge_sudo_change: FetchResult,
    ibc_relay: FetchResult,
    validator_update: FetchResult,
    fee_asset_change: FetchResult,
    fee_change: FetchResult,
    ibc_relayer_change: FetchResult,
    sudo_address_change: FetchResult,
    ibc_sudo_change: FetchResult,
}

#[derive(serde::Serialize)]
#[serde(untagged)]
enum FetchResult {
    Err(String),
    Missing(&'static str),
    Component(FeeComponent),
}

impl<T> From<eyre::Result<Option<T>>> for FetchResult
where
    FeeComponent: From<T>,
{
    fn from(value: eyre::Result<Option<T>>) -> Self {
        match value {
            Ok(Some(val)) => Self::Component(val.into()),
            Ok(None) => Self::Missing("not set"),
            Err(err) => Self::Err(err.to_string()),
        }
    }
}

async fn get_all_fee_components<S: StateRead>(state: &S) -> AllFeeComponents {
    let (
        transfer,
        rollup_data_submission,
        ics20_withdrawal,
        init_bridge_account,
        bridge_lock,
        bridge_unlock,
        bridge_sudo_change,
        ibc_relay,
        validator_update,
        fee_asset_change,
        fee_change,
        ibc_relayer_change,
        sudo_address_change,
        ibc_sudo_change,
    ) = join!(
        state.get_transfer_fees().map(fetch_to_response),
        state
            .get_rollup_data_submission_fees()
            .map(fetch_to_response),
        state.get_ics20_withdrawal_fees().map(fetch_to_response),
        state.get_init_bridge_account_fees().map(fetch_to_response),
        state.get_bridge_lock_fees().map(fetch_to_response),
        state.get_bridge_unlock_fees().map(fetch_to_response),
        state.get_bridge_sudo_change_fees().map(fetch_to_response),
        state.get_ibc_relay_fees().map(fetch_to_response),
        state.get_validator_update_fees().map(fetch_to_response),
        state.get_fee_asset_change_fees().map(fetch_to_response),
        state.get_fee_change_fees().map(fetch_to_response),
        state.get_ibc_relayer_change_fees().map(fetch_to_response),
        state.get_sudo_address_change_fees().map(fetch_to_response),
        state.get_ibc_sudo_change_fees().map(fetch_to_response),
    );
    AllFeeComponents {
        transfer,
        rollup_data_submission,
        ics20_withdrawal,
        init_bridge_account,
        bridge_lock,
        bridge_unlock,
        bridge_sudo_change,
        ibc_relay,
        validator_update,
        fee_asset_change,
        fee_change,
        ibc_relayer_change,
        sudo_address_change,
        ibc_sudo_change,
    }
}

fn fetch_to_response<T>(value: eyre::Result<Option<T>>) -> FetchResult
where
    FeeComponent: From<T>,
{
    value.into()
}

#[derive(serde::Serialize)]
struct FeeComponent {
    base: u128,
    multiplier: u128,
}

macro_rules! impl_from_domain_fee_component {
    ( $($dt:ty ),* $(,)?) => {
        $(
            impl From<$dt> for FeeComponent {
                fn from(val: $dt) -> Self {
                    Self {
                        base: val.base,
                        multiplier: val.multiplier,
                    }
                }
            }
        )*
    }
}
impl_from_domain_fee_component!(
    astria_core::protocol::fees::v1::BridgeLockFeeComponents,
    astria_core::protocol::fees::v1::BridgeSudoChangeFeeComponents,
    astria_core::protocol::fees::v1::BridgeUnlockFeeComponents,
    astria_core::protocol::fees::v1::FeeAssetChangeFeeComponents,
    astria_core::protocol::fees::v1::FeeChangeFeeComponents,
    astria_core::protocol::fees::v1::IbcRelayFeeComponents,
    astria_core::protocol::fees::v1::IbcRelayerChangeFeeComponents,
    astria_core::protocol::fees::v1::IbcSudoChangeFeeComponents,
    astria_core::protocol::fees::v1::Ics20WithdrawalFeeComponents,
    astria_core::protocol::fees::v1::InitBridgeAccountFeeComponents,
    astria_core::protocol::fees::v1::RollupDataSubmissionFeeComponents,
    astria_core::protocol::fees::v1::SudoAddressChangeFeeComponents,
    astria_core::protocol::fees::v1::TransferFeeComponents,
    astria_core::protocol::fees::v1::ValidatorUpdateFeeComponents,
);<|MERGE_RESOLUTION|>--- conflicted
+++ resolved
@@ -138,9 +138,6 @@
     }
 }
 
-<<<<<<< HEAD
-#[instrument(skip_all)]
-=======
 pub(crate) async fn components(
     storage: Storage,
     request: request::Query,
@@ -179,7 +176,6 @@
     }
 }
 
->>>>>>> fc10a63a
 pub(crate) async fn transaction_fee_request(
     storage: Storage,
     request: request::Query,
