--- conflicted
+++ resolved
@@ -25,11 +25,8 @@
                 IbcSudoChange,
                 Ics20Withdrawal,
                 InitBridgeAccount,
-<<<<<<< HEAD
                 PriceFeed,
-=======
                 RecoverIbcClient,
->>>>>>> dd99bf9f
                 RollupDataSubmission,
                 SudoAddressChange,
                 Transfer,
@@ -309,12 +306,9 @@
         OnceCell::new();
     let fee_asset_change_fees: OnceCell<Option<FeeComponents<FeeAssetChange>>> = OnceCell::new();
     let fee_change_fees: OnceCell<Option<FeeComponents<FeeChange>>> = OnceCell::new();
-<<<<<<< HEAD
-    let price_feed_fees: OnceCell<Option<FeeComponents<PriceFeed>>> = OnceCell::new();
-=======
     let recover_ibc_client_fees: OnceCell<Option<FeeComponents<RecoverIbcClient>>> =
         OnceCell::new();
->>>>>>> dd99bf9f
+    let price_feed_fees: OnceCell<Option<FeeComponents<PriceFeed>>> = OnceCell::new();
 
     let mut fees_by_asset = HashMap::new();
     for action in tx.actions() {
@@ -379,13 +373,12 @@
                 let fees = get_or_init_fees(state, &fee_change_fees).await?;
                 calculate_and_add_fees(act, &mut fees_by_asset, fees);
             }
-<<<<<<< HEAD
+            Action::RecoverIbcClient(act) => {
+                let fees = get_or_init_fees(state, &recover_ibc_client_fees).await?;
+                calculate_and_add_fees(act, &mut fees_by_asset, fees);
+            }
             Action::PriceFeed(act) => {
                 let fees = get_or_init_fees(state, &price_feed_fees).await?;
-=======
-            Action::RecoverIbcClient(act) => {
-                let fees = get_or_init_fees(state, &recover_ibc_client_fees).await?;
->>>>>>> dd99bf9f
                 calculate_and_add_fees(act, &mut fees_by_asset, fees);
             }
         }
