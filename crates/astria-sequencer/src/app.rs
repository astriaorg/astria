--- conflicted
+++ resolved
@@ -384,12 +384,8 @@
             if !block_size_constraints.sequencer_has_space(tx_sequence_data_bytes) {
                 debug!(
                     transaction_hash = %telemetry::display::base64(&tx_hash),
-<<<<<<< HEAD
                     max_sequencer_bytes = block_size_constraints.max_sequencer,
                     included_data_bytes = block_size_constraints.current_sequencer,
-=======
-                    included_data_bytes = block_sequence_data_bytes,
->>>>>>> b8c98179
                     tx_data_bytes = tx_sequence_data_bytes,
                     "excluding transaction: max block sequenced data limit reached"
                 );
@@ -425,10 +421,6 @@
                 Err(_e) => {
                     debug!(
                         transaction_hash = %telemetry::display::base64(&tx_hash),
-<<<<<<< HEAD
-=======
-                        error = AsRef::<dyn std::error::Error>::as_ref(&e),
->>>>>>> b8c98179
                         "failed to execute transaction, not including in block"
                     );
                     excluded_tx_count += 1;
