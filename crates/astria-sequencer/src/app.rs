use std::{
    collections::{
        HashMap,
        VecDeque,
    },
    sync::Arc,
};

use anyhow::{
    anyhow,
    bail,
    ensure,
    Context,
};
use astria_core::{
    generated::sequencer::v1 as raw,
    sequencer::v1::{
        transaction::Action,
        AbciErrorCode,
        Address,
<<<<<<< HEAD
        SignedTransaction,
    },
    sequencerblock::v1alpha1::block::SequencerBlock,
=======
        RollupId,
        SignedTransaction,
    },
    sequencerblock::v1alpha1::block::{
        Deposit,
        SequencerBlock,
    },
>>>>>>> 66659488
};
use cnidarium::{
    ArcStateDeltaExt,
    Snapshot,
    StagedWriteBatch,
    StateDelta,
    Storage,
};
use prost::Message as _;
use sha2::{
    Digest as _,
    Sha256,
};
use telemetry::display::json;
use tendermint::{
    abci::{
        self,
        Event,
    },
    account,
    AppHash,
    Hash,
};
use tracing::{
    debug,
    info,
    instrument,
};

use crate::{
    accounts::{
        component::AccountsComponent,
        state_ext::{
            StateReadExt as _,
            StateWriteExt as _,
        },
    },
    api_state_ext::StateWriteExt as _,
    authority::{
        component::{
            AuthorityComponent,
            AuthorityComponentAppState,
        },
        state_ext::{
            StateReadExt as _,
            StateWriteExt as _,
        },
    },
    bridge::state_ext::{
        StateReadExt as _,
        StateWriteExt,
    },
    component::Component as _,
    genesis::GenesisState,
    ibc::component::IbcComponent,
    proposal::{
        block_size_constraints::BlockSizeConstraints,
        commitment::{
            generate_rollup_datas_commitment,
            GeneratedCommitments,
        },
    },
    state_ext::{
        StateReadExt as _,
        StateWriteExt as _,
    },
    transaction,
};

/// The inter-block state being written to by the application.
type InterBlockState = Arc<StateDelta<Snapshot>>;

/// The Sequencer application, written as a bundle of [`Component`]s.
///
/// Note: this is called `App` because this is a Tendermint ABCI application,
/// and implements the state transition logic of the chain.
///
/// See also the [Penumbra reference] implementation.
///
/// [Penumbra reference]: https://github.com/penumbra-zone/penumbra/blob/9cc2c644e05c61d21fdc7b507b96016ba6b9a935/app/src/app/mod.rs#L42
pub(crate) struct App {
    state: InterBlockState,

    // The validator address in cometbft being used to sign votes.
    //
    // Used to avoid executing a block in both `prepare_proposal` and `process_proposal`. It
    // is set in `prepare_proposal` from information sent in from cometbft and can potentially
    // change round-to-round. In `process_proposal` we check if we prepared the proposal, and
    // if so, we clear the value and we skip re-execution of the block's transactions to avoid
    // failures caused by re-execution.
    validator_address: Option<account::Id>,

    // This is set to the executed hash of the proposal during `process_proposal`
    //
    // If it does not match the hash given during `begin_block`, then we clear and
    // reset the execution results cache + state delta. Transactions are re-executed.
    // If it does match, we utilize cached results to reduce computation.
    //
    // Resets to default hash at the beginning of `prepare_proposal`, and `process_proposal` if
    // `prepare_proposal` was not called.
    executed_proposal_hash: Hash,

    // cache of results of executing of transactions in `prepare_proposal` or `process_proposal`.
    // cleared at the end of each block.
    execution_result: HashMap<[u8; 32], anyhow::Result<Vec<abci::Event>>>,

    // proposer of the block being currently executed; set in begin_block
    // and cleared in end_block.
    // this is used only to determine who to transfer the block fees to
    // at the end of the block.
    current_proposer: Option<account::Id>,

    // the current `StagedWriteBatch` which contains the rocksdb write batch
    // of the current block being executed, created from the state delta,
    // and set after `finalize_block`.
    // this is committed to the state when `commit` is called, and set to `None`.
    write_batch: Option<StagedWriteBatch>,

    // the currently committed `AppHash` of the application state.
    // set whenever `commit` is called.
    //
    // allow clippy because we need be specific as to what hash this is.
    #[allow(clippy::struct_field_names)]
    app_hash: AppHash,
}

impl App {
    pub(crate) fn new(snapshot: Snapshot) -> Self {
        tracing::debug!("initializing App instance");

        // We perform the `Arc` wrapping of `State` here to ensure
        // there should be no unexpected copies elsewhere.
        let state = Arc::new(StateDelta::new(snapshot));

        Self {
            state,
            validator_address: None,
            executed_proposal_hash: Hash::default(),
            execution_result: HashMap::new(),
            current_proposer: None,
            write_batch: None,
            app_hash: AppHash::default(),
        }
    }

    #[instrument(name = "App:init_chain", skip_all)]
    pub(crate) async fn init_chain(
        &mut self,
        storage: Storage,
        genesis_state: GenesisState,
        genesis_validators: Vec<tendermint::validator::Update>,
        chain_id: String,
    ) -> anyhow::Result<AppHash> {
        let mut state_tx = self
            .state
            .try_begin_transaction()
            .expect("state Arc should not be referenced elsewhere");

        crate::asset::initialize_native_asset(&genesis_state.native_asset_base_denomination);
        state_tx.put_native_asset_denom(&genesis_state.native_asset_base_denomination);
        state_tx.put_chain_id_and_revision_number(chain_id);
        state_tx.put_block_height(0);

        for fee_asset in &genesis_state.allowed_fee_assets {
            state_tx.put_allowed_fee_asset(fee_asset.id());
        }

        // call init_chain on all components
        AccountsComponent::init_chain(&mut state_tx, &genesis_state)
            .await
            .context("failed to call init_chain on AccountsComponent")?;
        AuthorityComponent::init_chain(
            &mut state_tx,
            &AuthorityComponentAppState {
                authority_sudo_address: genesis_state.authority_sudo_address,
                genesis_validators,
            },
        )
        .await
        .context("failed to call init_chain on AuthorityComponent")?;
        IbcComponent::init_chain(&mut state_tx, &genesis_state)
            .await
            .context("failed to call init_chain on IbcComponent")?;

        state_tx.apply();

        let app_hash = self
            .prepare_commit(storage)
            .await
            .context("failed to prepare commit")?;
        debug!(app_hash = %telemetry::display::base64(&app_hash), "init_chain completed");
        Ok(app_hash)
    }

    fn update_state_for_new_round(&mut self, storage: &Storage) {
        // reset app state to latest committed state, in case of a round not being committed
        // but `self.state` was changed due to executing the previous round's data.
        //
        // if the previous round was committed, then the state stays the same.
        self.state = Arc::new(StateDelta::new(storage.latest_snapshot()));

        // clear the cache of transaction execution results
        self.execution_result.clear();
        self.executed_proposal_hash = Hash::default();
    }

    /// Generates a commitment to the `sequence::Actions` in the block's transactions.
    ///
    /// This is required so that a rollup can easily verify that the transactions it
    /// receives are correct (ie. we actually included in a sequencer block, and none
    /// are missing)
    /// It puts this special "commitment" as the first transaction in a block.
    /// When other validators receive the block, they know the first transaction is
    /// supposed to be the commitment, and verifies that is it correct.
    #[instrument(name = "App::prepare_proposal", skip_all)]
    pub(crate) async fn prepare_proposal(
        &mut self,
        prepare_proposal: abci::request::PrepareProposal,
        storage: Storage,
    ) -> anyhow::Result<abci::response::PrepareProposal> {
        self.validator_address = Some(prepare_proposal.proposer_address);
        self.update_state_for_new_round(&storage);

        let mut block_size_constraints = BlockSizeConstraints::new(
            usize::try_from(prepare_proposal.max_tx_bytes)
                .context("failed to convert max_tx_bytes to usize")?,
        )
        .context("failed to create block size constraints")?;

        let (signed_txs, txs_to_include) = self
            .execute_and_filter_block_data(prepare_proposal.txs, &mut block_size_constraints)
            .await
            .context("failed to execute and filter transactions in prepare_proposal")?;

        let deposits = self
            .state
            .get_block_deposits()
            .await
            .context("failed to get block deposits in prepare_proposal")?;

        // generate commitment to sequence::Actions and deposits and commitment to the rollup IDs
        // included in the block
        let res = generate_rollup_datas_commitment(&signed_txs, deposits);

        Ok(abci::response::PrepareProposal {
            txs: res.into_transactions(txs_to_include),
        })
    }

    /// Generates a commitment to the `sequence::Actions` in the block's transactions
    /// and ensures it matches the commitment created by the proposer, which
    /// should be the first transaction in the block.
    #[instrument(name = "App::process_proposal", skip_all)]
    pub(crate) async fn process_proposal(
        &mut self,
        process_proposal: abci::request::ProcessProposal,
        storage: Storage,
    ) -> anyhow::Result<()> {
        // if we proposed this block (ie. prepare_proposal was called directly before this), then
        // we skip execution for this `process_proposal` call.
        //
        // if we didn't propose this block, `self.validator_address` will be None or a different
        // value, so we will execute the block as normal.
        if let Some(id) = self.validator_address {
            if id == process_proposal.proposer_address {
                debug!("skipping process_proposal as we are the proposer for this block");
                self.validator_address = None;
                self.executed_proposal_hash = process_proposal.hash;
                return Ok(());
            }
            debug!(
                "our validator address was set but we're not the proposer, so our previous \
                 proposal was skipped, executing block"
            );
            self.validator_address = None;
        }

        self.update_state_for_new_round(&storage);

        let mut txs = VecDeque::from(process_proposal.txs);
        let received_rollup_datas_root: [u8; 32] = txs
            .pop_front()
            .context("no transaction commitment in proposal")?
            .to_vec()
            .try_into()
            .map_err(|_| anyhow!("transaction commitment must be 32 bytes"))?;

        let received_rollup_ids_root: [u8; 32] = txs
            .pop_front()
            .context("no chain IDs commitment in proposal")?
            .to_vec()
            .try_into()
            .map_err(|_| anyhow!("chain IDs commitment must be 32 bytes"))?;

        let signed_txs = self
            .execute_block_data(txs)
            .await
            .context("transactions failed to decode and execute")?;

        let deposits = self
            .state
            .get_block_deposits()
            .await
            .context("failed to get block deposits in process_proposal")?;

        let GeneratedCommitments {
            rollup_datas_root: expected_rollup_datas_root,
            rollup_ids_root: expected_rollup_ids_root,
        } = generate_rollup_datas_commitment(&signed_txs, deposits);
        ensure!(
            received_rollup_datas_root == expected_rollup_datas_root,
            "transaction commitment does not match expected",
        );

        ensure!(
            received_rollup_ids_root == expected_rollup_ids_root,
            "chain IDs commitment does not match expected",
        );

        self.executed_proposal_hash = process_proposal.hash;

        Ok(())
    }

    /// Executes and filters the given transaction data, writing it to the app's `StateDelta`.
    ///
    /// The result of execution of every transaction which is successfully decoded
    /// is stored in `self.execution_result`.
    ///
    /// Returns the transactions which were successfully decoded and executed
    /// in both their [`SignedTransaction`] and raw bytes form.
    ///
    /// Will filter transactions that are too large for the sequencer block or
    /// the cometBFT block.
    #[instrument(name = "App::execute_and_filter_block_data", skip_all, fields(
        tx_count = txs.len()
    ))]
    async fn execute_and_filter_block_data(
        &mut self,
        txs: Vec<bytes::Bytes>,
        block_size_constraints: &mut BlockSizeConstraints,
    ) -> anyhow::Result<(Vec<SignedTransaction>, Vec<bytes::Bytes>)> {
        let mut signed_txs: Vec<SignedTransaction> = Vec::with_capacity(txs.len());
        let mut validated_txs = Vec::with_capacity(txs.len());
        let mut excluded_tx_count: usize = 0;

        for tx in txs {
            let tx_hash = Sha256::digest(&tx);

            // don't include tx if it would make the cometBFT block too large
            if !block_size_constraints.cometbft_has_space(tx.len()) {
                debug!(
                    transaction_hash = %telemetry::display::base64(&tx_hash),
                    block_size_constraints = %json(&block_size_constraints),
                    tx_data_bytes = tx.len(),
                    "excluding transactions: max cometBFT data limit reached"
                );
                excluded_tx_count += 1;
                continue;
            }

            // try to decode the tx
            let signed_tx = match signed_transaction_from_bytes(&tx) {
                Err(e) => {
                    debug!(
                        error = AsRef::<dyn std::error::Error>::as_ref(&e),
                        "failed to decode deliver tx payload to signed transaction; excluding it",
                    );
                    excluded_tx_count += 1;
                    continue;
                }
                Ok(tx) => tx,
            };

            // check if tx's sequence data will fit into sequence block
            let tx_sequence_data_bytes = signed_tx
                .unsigned_transaction()
                .actions
                .iter()
                .filter_map(Action::as_sequence)
                .fold(0usize, |acc, seq| acc + seq.data.len());

            if !block_size_constraints.sequencer_has_space(tx_sequence_data_bytes) {
                debug!(
                    transaction_hash = %telemetry::display::base64(&tx_hash),
                    block_size_constraints = %json(&block_size_constraints),
                    tx_data_bytes = tx_sequence_data_bytes,
                    "excluding transaction: max block sequenced data limit reached"
                );
                excluded_tx_count += 1;
                continue;
            }

            // execute the tx and include it if it succeeds
            let tx_hash = self.execute_and_store_signed_tx(&signed_tx).await;
            if let Some(Err(_e)) = self.execution_result.get(&tx_hash) {
                debug!(
                    transaction_hash = %telemetry::display::base64(&tx_hash),
                    "failed to execute transaction, not including in block"
                );
                excluded_tx_count += 1;
            } else {
                block_size_constraints
                    .sequencer_checked_add(tx_sequence_data_bytes)
                    .context("error growing sequencer block size")?;
                block_size_constraints
                    .cometbft_checked_add(tx.len())
                    .context("error growing cometBFT block size")?;
                signed_txs.push(signed_tx);
                validated_txs.push(tx);
            }
        }

        if excluded_tx_count > 0 {
            info!(
                excluded_tx_count = excluded_tx_count,
                included_tx_count = validated_txs.len(),
                "excluded transactions from block"
            );
        }

        Ok((signed_txs, validated_txs))
    }

    /// Executes the given transaction data, writing it to the app's `StateDelta`
    /// and stores the results in `self.execution_result`.
    ///
    /// Will throw error if any transaction fails to decode or execute as these
    /// transactions should've been filtered in prepare proposal.
    ///
    /// Returns the transactions which were [`SignedTransaction`] form.
    #[instrument(name = "App::execute_block_data", skip_all, fields(
        tx_count = txs.len()
    ))]
    async fn execute_block_data(
        &mut self,
        txs: VecDeque<bytes::Bytes>,
    ) -> anyhow::Result<Vec<SignedTransaction>, anyhow::Error> {
        let mut signed_txs = Vec::new();
        for tx in txs {
            // all txs in the proposal should be deserializable and executable,
            // if any txs were not deserializeable or executable, they would not have been
            // returned by `execute_and_filter_block_data`
            let signed_tx = signed_transaction_from_bytes(&tx).context(
                "failed to decode tx bytes to signed transaction, should've been filtered out in \
                 prepare proposal",
            )?;

            // execute transaction and ensure that it succeeded
            let tx_hash = self.execute_and_store_signed_tx(&signed_tx).await;
            if let Some(Err(_e)) = self.execution_result.get(&tx_hash) {
                bail!(
                    "transaction failed during execution, should've been filtered out in prepare \
                     proposal"
                )
            }
            signed_txs.push(signed_tx);
        }
        Ok(signed_txs)
    }

    /// Executes the given transaction data, writing it to the app's `StateDelta`
    /// and stores the results in `self.execution_result`.
    ///
    /// Returns the transaction's hash that can be used to look up the result.
    #[instrument(name = "App::execute_and_store_signed_tx", skip_all)]
    async fn execute_and_store_signed_tx(&mut self, signed_tx: &SignedTransaction) -> [u8; 32] {
        // store transaction execution result, indexed by tx hash
        let tx_hash: [u8; 32] = Sha256::digest(signed_tx.to_raw().encode_to_vec()).into();
        match self.deliver_tx(signed_tx.clone()).await {
            Ok(events) => {
                self.execution_result.insert(tx_hash, Ok(events));
            }
            Err(e) => {
                debug!(
                    transaction_hash = %telemetry::display::base64(&tx_hash),
                    error = AsRef::<dyn std::error::Error>::as_ref(&e),
                    "failed to execute transaction"
                );
                self.execution_result.insert(tx_hash, Err(e));
            }
        }
        tx_hash
    }

    #[instrument(name = "App::finalize_block", skip_all)]
    pub(crate) async fn finalize_block(
        &mut self,
        finalize_block: abci::request::FinalizeBlock,
        storage: Storage,
    ) -> anyhow::Result<abci::response::FinalizeBlock> {
        use tendermint::{
            abci::types::ExecTxResult,
            block::Header,
        };

        use crate::transaction::InvalidNonce;

        let data_hash = astria_core::sequencerblock::v1alpha1::block::merkle_tree_from_data(
            finalize_block.txs.iter().map(std::convert::AsRef::as_ref),
        )
        .root();

        let chain_id: tendermint::chain::Id = self
            .state
            .get_chain_id()
            .await
            .context("failed to get chain ID from state")?
            .try_into()
            .context("invalid chain ID")?;

        // call begin_block on all components
        // NOTE: the fields marked `unused` are not used by any of the components;
        // however, we need to still construct a `BeginBlock` type for now as
        // the penumbra IBC implementation still requires it as a parameter.
        let begin_block = abci::request::BeginBlock {
            hash: finalize_block.hash,
            byzantine_validators: finalize_block.misbehavior.clone(),
            header: Header {
                app_hash: self.app_hash.clone(),
                chain_id: chain_id.clone(),
                consensus_hash: Hash::default(), // unused
                data_hash: Some(Hash::try_from(data_hash.to_vec()).unwrap()),
                evidence_hash: Some(Hash::default()), // unused
                height: finalize_block.height,
                last_block_id: None,                      // unused
                last_commit_hash: Some(Hash::default()),  // unused
                last_results_hash: Some(Hash::default()), // unused
                next_validators_hash: finalize_block.next_validators_hash,
                proposer_address: finalize_block.proposer_address,
                time: finalize_block.time,
                validators_hash: Hash::default(), // unused
                version: tendermint::block::header::Version {
                    // unused
                    app: 0,
                    block: 0,
                },
            },
            last_commit_info: finalize_block.decided_last_commit.clone(),
        };

        self.begin_block(&begin_block, storage.clone())
            .await
            .context("failed to call begin_block")?;

        ensure!(
            finalize_block.txs.len() >= 2,
            "block must contain at least two transactions: the rollup transactions commitment and \
             rollup IDs commitment"
        );

        // cometbft expects a result for every tx in the block, so we need to return a
        // tx result for the commitments, even though they're not actually user txs.
        let mut tx_results: Vec<ExecTxResult> = Vec::with_capacity(finalize_block.txs.len());
        tx_results.extend(std::iter::repeat(ExecTxResult::default()).take(2));

        for tx in finalize_block.txs.iter().skip(2) {
            match self.deliver_tx_after_proposal(tx).await {
                Ok(events) => tx_results.push(ExecTxResult {
                    events,
                    ..Default::default()
                }),
                Err(e) => {
                    // this is actually a protocol error, as only valid txs should be finalized
                    tracing::error!(
                        error = AsRef::<dyn std::error::Error>::as_ref(&e),
                        "failed to finalize transaction; ignoring it",
                    );
                    let code = if e.downcast_ref::<InvalidNonce>().is_some() {
                        AbciErrorCode::INVALID_NONCE
                    } else {
                        AbciErrorCode::INTERNAL_ERROR
                    };
                    tx_results.push(ExecTxResult {
                        code: code.into(),
                        info: code.to_string(),
                        log: format!("{e:?}"),
                        ..Default::default()
                    });
                }
            }
        }

        let end_block = self
            .end_block(&abci::request::EndBlock {
                height: finalize_block.height.into(),
            })
            .await?;

        // get and clear block deposits from state
        let mut state_tx = StateDelta::new(self.state.clone());
        let deposits = self
            .state
            .get_block_deposits()
            .await
            .context("failed to get block deposits in end_block")?;
        state_tx
            .clear_block_deposits()
            .await
            .context("failed to clear block deposits")?;

        let Hash::Sha256(block_hash) = finalize_block.hash else {
            anyhow::bail!("finalized block hash is empty; this should not occur")
        };

        let sequencer_block = SequencerBlock::try_from_block_info_and_data(
            block_hash,
            chain_id,
            finalize_block.height,
            finalize_block.time,
            finalize_block.proposer_address,
            finalize_block
                .txs
                .into_iter()
                .map(std::convert::Into::into)
                .collect(),
            deposits,
        )
        .context("failed to convert block info and data to SequencerBlock")?;
        state_tx
            .put_sequencer_block(sequencer_block)
            .context("failed to write sequencer block to state")?;
        // events that occur after end_block are ignored here;
        // there should be none anyways.
        let _ = self.apply(state_tx);

        // prepare the `StagedWriteBatch` for a later commit.
        let app_hash = self
            .prepare_commit(storage.clone())
            .await
            .context("failed to prepare commit")?;

        Ok(abci::response::FinalizeBlock {
            events: end_block.events,
            validator_updates: end_block.validator_updates,
            consensus_param_updates: end_block.consensus_param_updates,
            tx_results,
            app_hash,
        })
    }

    async fn prepare_commit(&mut self, storage: Storage) -> anyhow::Result<AppHash> {
        // extract the state we've built up to so we can prepare it as a `StagedWriteBatch`.
        let dummy_state = StateDelta::new(storage.latest_snapshot());
        let mut state = Arc::try_unwrap(std::mem::replace(&mut self.state, Arc::new(dummy_state)))
            .expect("we have exclusive ownership of the State at commit()");

        // store the storage version indexed by block height
        let new_version = storage.latest_version().wrapping_add(1);
        let height = state
            .get_block_height()
            .await
            .expect("block height must be set, as `put_block_height` was already called");
        state.put_storage_version_by_height(height, new_version);
        debug!(
            height,
            version = new_version,
            "stored storage version for height"
        );

        let write_batch = storage
            .prepare_commit(state)
            .await
            .context("failed to prepare commit")?;
        let app_hash = write_batch
            .root_hash()
            .0
            .to_vec()
            .try_into()
            .context("failed to convert app hash")?;
        self.write_batch = Some(write_batch);
        Ok(app_hash)
    }

    #[instrument(name = "App::begin_block", skip_all)]
    pub(crate) async fn begin_block(
        &mut self,
        begin_block: &abci::request::BeginBlock,
        storage: Storage,
    ) -> anyhow::Result<Vec<abci::Event>> {
        // set the current proposer
        self.current_proposer = Some(begin_block.header.proposer_address);

        // If we previously executed txs in a different proposal than is being processed,
        // reset cached state changes.
        if self.executed_proposal_hash != begin_block.hash {
            self.update_state_for_new_round(&storage);
        }

        let mut state_tx = StateDelta::new(self.state.clone());

        // store the block height
        state_tx.put_block_height(begin_block.header.height.into());
        // store the block time
        state_tx.put_block_timestamp(begin_block.header.time);

        // call begin_block on all components
        let mut arc_state_tx = Arc::new(state_tx);
        AccountsComponent::begin_block(&mut arc_state_tx, begin_block)
            .await
            .context("failed to call begin_block on AccountsComponent")?;
        AuthorityComponent::begin_block(&mut arc_state_tx, begin_block)
            .await
            .context("failed to call begin_block on AuthorityComponent")?;
        IbcComponent::begin_block(&mut arc_state_tx, begin_block)
            .await
            .context("failed to call begin_block on IbcComponent")?;

        let state_tx = Arc::try_unwrap(arc_state_tx)
            .expect("components should not retain copies of shared state");

        Ok(self.apply(state_tx))
    }

    /// Called during the normal ABCI `deliver_tx` process, returning the results
    /// of transaction execution during the proposal phase.
    ///
    /// Since transaction execution now happens in the proposal phase, results
    /// are cached in the app and returned here during the usual ABCI block execution process.
    ///
    /// If the tx was not executed during the proposal phase it will be executed here.
    ///
    /// Note that the first two "transactions" in the block, which are the proposer-generated
    /// commitments, are ignored.
    #[instrument(name = "App::deliver_tx_after_proposal", skip_all, fields(
        tx_hash =  %telemetry::display::base64(&Sha256::digest(tx)),
    ))]
    pub(crate) async fn deliver_tx_after_proposal(
        &mut self,
        tx: &bytes::Bytes,
    ) -> anyhow::Result<Vec<abci::Event>> {
        // When the hash is not empty, we have already executed and cached the results
        if !self.executed_proposal_hash.is_empty() {
            let tx_hash: [u8; 32] = sha2::Sha256::digest(tx).into();
            return self
                .execution_result
                .remove(&tx_hash)
                .unwrap_or_else(|| Err(anyhow!("transaction not executed during proposal phase")));
        }

        let signed_tx = signed_transaction_from_bytes(tx)
            .expect("protocol error; only valid txs should be finalized");
        self.deliver_tx(signed_tx).await
    }

    /// Executes a signed transaction.
    ///
    /// Unlike the usual flow of an ABCI application, this is called during
    /// the proposal phase, ie. `prepare_proposal` or `process_proposal`.
    ///
    /// This is because we disallow transactions that fail execution to be included
    /// in a block's transaction data, as this would allow `sequence::Action`s to be
    /// included for free. Instead, we execute transactions during the proposal phase,
    /// and only include them in the block if they succeed.
    ///
    /// As a result, all transactions in a sequencer block are guaranteed to execute
    /// successfully.
    ///
    /// Note that `begin_block` is now called *after* transaction execution.
    #[instrument(name = "App::deliver_tx", skip_all, fields(
        signed_transaction_hash = %telemetry::display::base64(&signed_tx.sha256_of_proto_encoding()),
        sender = %Address::from_verification_key(signed_tx.verification_key()),
    ))]
    pub(crate) async fn deliver_tx(
        &mut self,
        signed_tx: astria_core::sequencer::v1::SignedTransaction,
    ) -> anyhow::Result<Vec<abci::Event>> {
        let signed_tx_2 = signed_tx.clone();
        let stateless =
            tokio::spawn(async move { transaction::check_stateless(&signed_tx_2).await });
        let signed_tx_2 = signed_tx.clone();
        let state2 = self.state.clone();
        let stateful =
            tokio::spawn(async move { transaction::check_stateful(&signed_tx_2, &state2).await });

        stateless
            .await
            .context("stateless check task aborted while executing")?
            .context("stateless check failed")?;
        stateful
            .await
            .context("stateful check task aborted while executing")?
            .context("stateful check failed")?;
        // At this point, the stateful checks should have completed,
        // leaving us with exclusive access to the Arc<State>.
        let mut state_tx = self
            .state
            .try_begin_transaction()
            .expect("state Arc should be present and unique");

        transaction::execute(&signed_tx, &mut state_tx)
            .await
            .context("failed executing transaction")?;
        let (_, events) = state_tx.apply();

        info!(event_count = events.len(), "executed transaction");
        Ok(events)
    }

    #[instrument(name = "App::end_block", skip_all)]
    pub(crate) async fn end_block(
        &mut self,
        end_block: &abci::request::EndBlock,
    ) -> anyhow::Result<abci::response::EndBlock> {
        let state_tx = StateDelta::new(self.state.clone());
        let mut arc_state_tx = Arc::new(state_tx);

        // call end_block on all components
        AccountsComponent::end_block(&mut arc_state_tx, end_block)
            .await
            .context("failed to call end_block on AccountsComponent")?;
        AuthorityComponent::end_block(&mut arc_state_tx, end_block)
            .await
            .context("failed to call end_block on AuthorityComponent")?;
        IbcComponent::end_block(&mut arc_state_tx, end_block)
            .await
            .context("failed to call end_block on IbcComponent")?;

        let mut state_tx = Arc::try_unwrap(arc_state_tx)
            .expect("components should not retain copies of shared state");

        // gather and return validator updates
        let validator_updates = self
            .state
            .get_validator_updates()
            .await
            .expect("failed getting validator updates");

        // clear validator updates
        state_tx.clear_validator_updates();

        // gather block fees and transfer them to the block proposer
        let fees = self
            .state
            .get_block_fees()
            .await
            .context("failed to get block fees")?;
        let proposer = self
            .current_proposer
            .expect("current proposer must be set in `begin_block`");

        // convert tendermint id to astria address; this assumes they are
        // the same address, as they are both ed25519 keys
        let proposer_address = Address::try_from_slice(proposer.as_bytes())
            .context("failed to convert proposer tendermint id to astria address")?;
        for (asset, amount) in fees {
            let balance = state_tx
                .get_account_balance(proposer_address, asset)
                .await
                .context("failed to get proposer account balance")?;
            let new_balance = balance
                .checked_add(amount)
                .context("account balance overflowed u128")?;
            state_tx
                .put_account_balance(proposer_address, asset, new_balance)
                .context("failed to put proposer account balance")?;
        }

        // clear block fees
        state_tx.clear_block_fees().await;
        self.current_proposer = None;

        let events = self.apply(state_tx);

        Ok(abci::response::EndBlock {
            validator_updates: validator_updates.into_tendermint_validator_updates(),
            events,
            ..Default::default()
        })
    }

    #[instrument(name = "App::commit", skip_all)]
    pub(crate) async fn commit(&mut self, storage: Storage) {
        // Commit the pending writes, clearing the state.
        let app_hash = storage
            .commit_batch(self.write_batch.take().expect(
                "write batch must be set, as `finalize_block` is always called before `commit`",
            ))
            .expect("must be able to successfully commit to storage");
        tracing::debug!(
            app_hash = %telemetry::display::base64(&app_hash),
            "finished committing state",
        );

        // Get the latest version of the state, now that we've committed it.
        self.state = Arc::new(StateDelta::new(storage.latest_snapshot()));
    }

    // StateDelta::apply only works when the StateDelta wraps an underlying
    // StateWrite.  But if we want to share the StateDelta with spawned tasks,
    // we usually can't wrap a StateWrite instance, which requires exclusive
    // access. This method "externally" applies the state delta to the
    // inter-block state.
    //
    // Invariant: state_tx and self.state are the only two references to the
    // inter-block state.
    fn apply(&mut self, state_tx: StateDelta<InterBlockState>) -> Vec<Event> {
        let (state2, mut cache) = state_tx.flatten();
        std::mem::drop(state2);
        // Now there is only one reference to the inter-block state: self.state

        let events = cache.take_events();
        cache.apply_to(
            Arc::get_mut(&mut self.state).expect("no other references to inter-block state"),
        );

        events
    }
}

fn signed_transaction_from_bytes(bytes: &[u8]) -> anyhow::Result<SignedTransaction> {
    let raw = raw::SignedTransaction::decode(bytes)
        .context("failed to decode protobuf to signed transaction")?;
    let tx = SignedTransaction::try_from_raw(raw)
        .context("failed to transform raw signed transaction to verified type")?;

    Ok(tx)
}

#[cfg(test)]
pub(crate) mod test_utils {
    use astria_core::sequencer::v1::{
        Address,
        ADDRESS_LEN,
    };
    use ed25519_consensus::SigningKey;

    // attempts to decode the given hex string into an address.
    pub(crate) fn address_from_hex_string(s: &str) -> Address {
        let bytes = hex::decode(s).unwrap();
        let arr: [u8; ADDRESS_LEN] = bytes.try_into().unwrap();
        Address::from_array(arr)
    }

    pub(crate) const ALICE_ADDRESS: &str = "1c0c490f1b5528d8173c5de46d131160e4b2c0c3";
    pub(crate) const BOB_ADDRESS: &str = "34fec43c7fcab9aef3b3cf8aba855e41ee69ca3a";
    pub(crate) const CAROL_ADDRESS: &str = "60709e2d391864b732b4f0f51e387abb76743871";

    pub(crate) fn get_alice_signing_key_and_address() -> (SigningKey, Address) {
        // this secret key corresponds to ALICE_ADDRESS
        let alice_secret_bytes: [u8; 32] =
            hex::decode("2bd806c97f0e00af1a1fc3328fa763a9269723c8db8fac4f93af71db186d6e90")
                .unwrap()
                .try_into()
                .unwrap();
        let alice_signing_key = SigningKey::from(alice_secret_bytes);
        let alice = Address::from_verification_key(alice_signing_key.verification_key());
        (alice_signing_key, alice)
    }
}

#[cfg(test)]
mod test {
    #[cfg(feature = "mint")]
    use astria_core::sequencer::v1::transaction::action::MintAction;
<<<<<<< HEAD
    use astria_core::{
        sequencer::v1::{
            asset,
            asset::DEFAULT_NATIVE_ASSET_DENOM,
            transaction::action::{
                BridgeLockAction,
                IbcRelayerChangeAction,
                SequenceAction,
                SudoAddressChangeAction,
                TransferAction,
            },
            RollupId,
            UnsignedTransaction,
=======
    use astria_core::sequencer::v1::{
        asset,
        asset::DEFAULT_NATIVE_ASSET_DENOM,
        transaction::action::{
            BridgeLockAction,
            IbcRelayerChangeAction,
            SequenceAction,
            SudoAddressChangeAction,
            TransferAction,
>>>>>>> 66659488
        },
        sequencerblock::v1alpha1::block::Deposit,
    };
    use ed25519_consensus::SigningKey;
    use penumbra_ibc::params::IBCParameters;
    use tendermint::{
        abci::types::CommitInfo,
        block::{
            header::Version,
            Header,
            Height,
            Round,
        },
        Time,
    };

    use super::*;
    use crate::{
        accounts::action::TRANSFER_FEE,
        app::test_utils::*,
        asset::get_native_asset,
        authority::state_ext::ValidatorSet,
        genesis::Account,
        ibc::state_ext::StateReadExt as _,
        sequence::calculate_fee,
        transaction::InvalidNonce,
    };

    fn default_genesis_accounts() -> Vec<Account> {
        vec![
            Account {
                address: address_from_hex_string(ALICE_ADDRESS),
                balance: 10u128.pow(19),
            },
            Account {
                address: address_from_hex_string(BOB_ADDRESS),
                balance: 10u128.pow(19),
            },
            Account {
                address: address_from_hex_string(CAROL_ADDRESS),
                balance: 10u128.pow(19),
            },
        ]
    }

    fn default_header() -> Header {
        Header {
            app_hash: AppHash::try_from(vec![]).unwrap(),
            chain_id: "test".to_string().try_into().unwrap(),
            consensus_hash: Hash::default(),
            data_hash: Some(Hash::try_from([0u8; 32].to_vec()).unwrap()),
            evidence_hash: Some(Hash::default()),
            height: Height::default(),
            last_block_id: None,
            last_commit_hash: Some(Hash::default()),
            last_results_hash: Some(Hash::default()),
            next_validators_hash: Hash::default(),
            proposer_address: account::Id::try_from([0u8; 20].to_vec()).unwrap(),
            time: Time::now(),
            validators_hash: Hash::default(),
            version: Version {
                app: 0,
                block: 0,
            },
        }
    }

    async fn initialize_app_with_storage(
        genesis_state: Option<GenesisState>,
        genesis_validators: Vec<tendermint::validator::Update>,
    ) -> (App, Storage) {
        let storage = cnidarium::TempStorage::new()
            .await
            .expect("failed to create temp storage backing chain state");
        let snapshot = storage.latest_snapshot();
        let mut app = App::new(snapshot);

        let genesis_state = genesis_state.unwrap_or_else(|| GenesisState {
            accounts: default_genesis_accounts(),
            authority_sudo_address: Address::from([0; 20]),
            ibc_sudo_address: Address::from([0; 20]),
            ibc_relayer_addresses: vec![],
            native_asset_base_denomination: DEFAULT_NATIVE_ASSET_DENOM.to_string(),
            ibc_params: IBCParameters::default(),
            allowed_fee_assets: vec![DEFAULT_NATIVE_ASSET_DENOM.to_owned().into()],
        });

        app.init_chain(
            storage.clone(),
            genesis_state,
            genesis_validators,
            "test".to_string(),
        )
        .await
        .unwrap();
        app.commit(storage.clone()).await;

        (app, storage.clone())
    }

    async fn initialize_app(
        genesis_state: Option<GenesisState>,
        genesis_validators: Vec<tendermint::validator::Update>,
    ) -> App {
        let (app, _storage) = initialize_app_with_storage(genesis_state, genesis_validators).await;

        app
    }

    #[tokio::test]
    async fn app_genesis_and_init_chain() {
        let app = initialize_app(None, vec![]).await;
        assert_eq!(app.state.get_block_height().await.unwrap(), 0);

        for Account {
            address,
            balance,
        } in default_genesis_accounts()
        {
            assert_eq!(
                balance,
                app.state
                    .get_account_balance(address, get_native_asset().id())
                    .await
                    .unwrap(),
            );
        }

        assert_eq!(
            app.state.get_native_asset_denom().await.unwrap(),
            DEFAULT_NATIVE_ASSET_DENOM
        );
    }

    #[tokio::test]
    async fn app_begin_block() {
        let (mut app, storage) = initialize_app_with_storage(None, vec![]).await;

        let mut begin_block = abci::request::BeginBlock {
            header: default_header(),
            hash: Hash::default(),
            last_commit_info: CommitInfo {
                votes: vec![],
                round: Round::default(),
            },
            byzantine_validators: vec![],
        };
        begin_block.header.height = 1u8.into();

        app.begin_block(&begin_block, storage).await.unwrap();
        assert_eq!(app.state.get_block_height().await.unwrap(), 1);
        assert_eq!(
            app.state.get_block_timestamp().await.unwrap(),
            begin_block.header.time
        );
    }

    #[tokio::test]
    async fn app_begin_block_remove_byzantine_validators() {
        use tendermint::{
            abci::types,
            validator,
        };

        let pubkey_a = tendermint::public_key::PublicKey::from_raw_ed25519(&[1; 32]).unwrap();
        let pubkey_b = tendermint::public_key::PublicKey::from_raw_ed25519(&[2; 32]).unwrap();

        let initial_validator_set = vec![
            validator::Update {
                pub_key: pubkey_a,
                power: 100u32.into(),
            },
            validator::Update {
                pub_key: pubkey_b,
                power: 1u32.into(),
            },
        ];

        let (mut app, storage) =
            initialize_app_with_storage(None, initial_validator_set.clone()).await;

        let misbehavior = types::Misbehavior {
            kind: types::MisbehaviorKind::Unknown,
            validator: types::Validator {
                address: tendermint::account::Id::from(pubkey_a)
                    .as_bytes()
                    .try_into()
                    .unwrap(),
                power: 0u32.into(),
            },
            height: Height::default(),
            time: Time::now(),
            total_voting_power: 101u32.into(),
        };

        let mut begin_block = abci::request::BeginBlock {
            header: default_header(),
            hash: Hash::default(),
            last_commit_info: CommitInfo {
                votes: vec![],
                round: Round::default(),
            },
            byzantine_validators: vec![misbehavior],
        };
        begin_block.header.height = 1u8.into();

        app.begin_block(&begin_block, storage).await.unwrap();

        // assert that validator with pubkey_a is removed
        let validator_set = app.state.get_validator_set().await.unwrap();
        assert_eq!(validator_set.len(), 1);
        assert_eq!(
            validator_set.get(&pubkey_b.into()).unwrap().power,
            1u32.into()
        );
    }

    #[tokio::test]
    async fn app_deliver_tx_transfer() {
        let mut app = initialize_app(None, vec![]).await;

        // transfer funds from Alice to Bob
        let (alice_signing_key, alice_address) = get_alice_signing_key_and_address();
        let bob_address = address_from_hex_string(BOB_ADDRESS);
        let value = 333_333;
        let tx = UnsignedTransaction {
            nonce: 0,
            actions: vec![
                TransferAction {
                    to: bob_address,
                    amount: value,
                    asset_id: get_native_asset().id(),
                    fee_asset_id: get_native_asset().id(),
                }
                .into(),
            ],
        };

        let signed_tx = tx.into_signed(&alice_signing_key);
        app.deliver_tx(signed_tx).await.unwrap();

        let native_asset = get_native_asset().id();
        assert_eq!(
            app.state
                .get_account_balance(bob_address, native_asset)
                .await
                .unwrap(),
            value + 10u128.pow(19)
        );
        assert_eq!(
            app.state
                .get_account_balance(alice_address, native_asset)
                .await
                .unwrap(),
            10u128.pow(19) - (value + TRANSFER_FEE),
        );
        assert_eq!(app.state.get_account_nonce(bob_address).await.unwrap(), 0);
        assert_eq!(app.state.get_account_nonce(alice_address).await.unwrap(), 1);
    }

    #[tokio::test]
    async fn app_deliver_tx_transfer_not_native_token() {
        use crate::accounts::state_ext::StateWriteExt as _;

        let mut app = initialize_app(None, vec![]).await;

        // create some asset to be transferred and update Alice's balance of it
        let asset = asset::Id::from_denom("test");
        let value = 333_333;
        let (alice_signing_key, alice_address) = get_alice_signing_key_and_address();
        let mut state_tx = StateDelta::new(app.state.clone());
        state_tx
            .put_account_balance(alice_address, asset, value)
            .unwrap();
        app.apply(state_tx);

        // transfer funds from Alice to Bob; use native token for fee payment
        let bob_address = address_from_hex_string(BOB_ADDRESS);
        let tx = UnsignedTransaction {
            nonce: 0,
            actions: vec![
                TransferAction {
                    to: bob_address,
                    amount: value,
                    asset_id: asset,
                    fee_asset_id: get_native_asset().id(),
                }
                .into(),
            ],
        };

        let signed_tx = tx.into_signed(&alice_signing_key);
        app.deliver_tx(signed_tx).await.unwrap();

        let native_asset = get_native_asset().id();
        assert_eq!(
            app.state
                .get_account_balance(bob_address, native_asset)
                .await
                .unwrap(),
            10u128.pow(19), // genesis balance
        );
        assert_eq!(
            app.state
                .get_account_balance(bob_address, asset)
                .await
                .unwrap(),
            value, // transferred amount
        );

        assert_eq!(
            app.state
                .get_account_balance(alice_address, native_asset)
                .await
                .unwrap(),
            10u128.pow(19) - TRANSFER_FEE, // genesis balance - fee
        );
        assert_eq!(
            app.state
                .get_account_balance(alice_address, asset)
                .await
                .unwrap(),
            0, // 0 since all funds of `asset` were transferred
        );

        assert_eq!(app.state.get_account_nonce(bob_address).await.unwrap(), 0);
        assert_eq!(app.state.get_account_nonce(alice_address).await.unwrap(), 1);
    }

    #[tokio::test]
    async fn app_deliver_tx_transfer_balance_too_low_for_fee() {
        use rand::rngs::OsRng;

        let mut app = initialize_app(None, vec![]).await;

        // create a new key; will have 0 balance
        let keypair = SigningKey::new(OsRng);
        let bob = address_from_hex_string(BOB_ADDRESS);

        // 0-value transfer; only fee is deducted from sender
        let tx = UnsignedTransaction {
            nonce: 0,
            actions: vec![
                TransferAction {
                    to: bob,
                    amount: 0,
                    asset_id: get_native_asset().id(),
                    fee_asset_id: get_native_asset().id(),
                }
                .into(),
            ],
        };

        let signed_tx = tx.into_signed(&keypair);
        let res = app
            .deliver_tx(signed_tx)
            .await
            .unwrap_err()
            .root_cause()
            .to_string();
        assert!(res.contains("insufficient funds"));
    }

    #[tokio::test]
    async fn app_deliver_tx_sequence() {
        let mut app = initialize_app(None, vec![]).await;

        let (alice_signing_key, alice_address) = get_alice_signing_key_and_address();
        let data = b"hello world".to_vec();
        let fee = calculate_fee(&data).unwrap();

        let tx = UnsignedTransaction {
            nonce: 0,
            actions: vec![
                SequenceAction {
                    rollup_id: RollupId::from_unhashed_bytes(b"testchainid"),
                    data,
                    fee_asset_id: get_native_asset().id(),
                }
                .into(),
            ],
        };

        let signed_tx = tx.into_signed(&alice_signing_key);
        app.deliver_tx(signed_tx).await.unwrap();
        assert_eq!(app.state.get_account_nonce(alice_address).await.unwrap(), 1);

        assert_eq!(
            app.state
                .get_account_balance(alice_address, get_native_asset().id())
                .await
                .unwrap(),
            10u128.pow(19) - fee,
        );
    }

    #[tokio::test]
    async fn app_deliver_tx_invalid_fee_asset() {
        let mut app = initialize_app(None, vec![]).await;

        let (alice_signing_key, _) = get_alice_signing_key_and_address();
        let data = b"hello world".to_vec();

        let fee_asset_id = asset::Id::from_denom("test");

        let tx = UnsignedTransaction {
            nonce: 0,
            actions: vec![
                SequenceAction {
                    rollup_id: RollupId::from_unhashed_bytes(b"testchainid"),
                    data,
                    fee_asset_id,
                }
                .into(),
            ],
        };

        let signed_tx = tx.into_signed(&alice_signing_key);
        assert!(app.deliver_tx(signed_tx).await.is_err());
    }

    #[tokio::test]
    async fn app_deliver_tx_validator_update() {
        let (alice_signing_key, alice_address) = get_alice_signing_key_and_address();

        let genesis_state = GenesisState {
            accounts: default_genesis_accounts(),
            authority_sudo_address: alice_address,
            ibc_sudo_address: alice_address,
            ibc_relayer_addresses: vec![],
            native_asset_base_denomination: DEFAULT_NATIVE_ASSET_DENOM.to_string(),
            ibc_params: IBCParameters::default(),
            allowed_fee_assets: vec![DEFAULT_NATIVE_ASSET_DENOM.to_owned().into()],
        };
        let mut app = initialize_app(Some(genesis_state), vec![]).await;

        let pub_key = tendermint::public_key::PublicKey::from_raw_ed25519(&[1u8; 32]).unwrap();
        let update = tendermint::validator::Update {
            pub_key,
            power: 100u32.into(),
        };

        let tx = UnsignedTransaction {
            nonce: 0,
            actions: vec![Action::ValidatorUpdate(update.clone())],
        };

        let signed_tx = tx.into_signed(&alice_signing_key);
        app.deliver_tx(signed_tx).await.unwrap();
        assert_eq!(app.state.get_account_nonce(alice_address).await.unwrap(), 1);

        let validator_updates = app.state.get_validator_updates().await.unwrap();
        assert_eq!(validator_updates.len(), 1);
        assert_eq!(validator_updates.get(&pub_key.into()).unwrap(), &update);
    }

    #[tokio::test]
    async fn app_deliver_tx_ibc_relayer_change_addition() {
        let (alice_signing_key, alice_address) = get_alice_signing_key_and_address();

        let genesis_state = GenesisState {
            accounts: default_genesis_accounts(),
            authority_sudo_address: alice_address,
            ibc_sudo_address: alice_address,
            ibc_relayer_addresses: vec![],
            native_asset_base_denomination: DEFAULT_NATIVE_ASSET_DENOM.to_string(),
            allowed_fee_assets: vec![DEFAULT_NATIVE_ASSET_DENOM.to_owned().into()],
            ibc_params: IBCParameters::default(),
        };
        let mut app = initialize_app(Some(genesis_state), vec![]).await;

        let tx = UnsignedTransaction {
            nonce: 0,
            actions: vec![IbcRelayerChangeAction::Addition(alice_address).into()],
        };

        let signed_tx = tx.into_signed(&alice_signing_key);
        app.deliver_tx(signed_tx).await.unwrap();
        assert_eq!(app.state.get_account_nonce(alice_address).await.unwrap(), 1);
        assert!(app.state.is_ibc_relayer(&alice_address).await.unwrap());
    }

    #[tokio::test]
    async fn app_deliver_tx_ibc_relayer_change_deletion() {
        let (alice_signing_key, alice_address) = get_alice_signing_key_and_address();

        let genesis_state = GenesisState {
            accounts: default_genesis_accounts(),
            authority_sudo_address: alice_address,
            ibc_sudo_address: alice_address,
            ibc_relayer_addresses: vec![alice_address],
            native_asset_base_denomination: DEFAULT_NATIVE_ASSET_DENOM.to_string(),
            allowed_fee_assets: vec![DEFAULT_NATIVE_ASSET_DENOM.to_owned().into()],
            ibc_params: IBCParameters::default(),
        };
        let mut app = initialize_app(Some(genesis_state), vec![]).await;

        let tx = UnsignedTransaction {
            nonce: 0,
            actions: vec![IbcRelayerChangeAction::Removal(alice_address).into()],
        };

        let signed_tx = tx.into_signed(&alice_signing_key);
        app.deliver_tx(signed_tx).await.unwrap();
        assert_eq!(app.state.get_account_nonce(alice_address).await.unwrap(), 1);
        assert!(!app.state.is_ibc_relayer(&alice_address).await.unwrap());
    }

    #[tokio::test]
    async fn app_deliver_tx_ibc_relayer_change_invalid() {
        let (alice_signing_key, alice_address) = get_alice_signing_key_and_address();

        let genesis_state = GenesisState {
            accounts: default_genesis_accounts(),
            authority_sudo_address: alice_address,
            ibc_sudo_address: Address::from([0; 20]),
            ibc_relayer_addresses: vec![alice_address],
            native_asset_base_denomination: DEFAULT_NATIVE_ASSET_DENOM.to_string(),
            allowed_fee_assets: vec![DEFAULT_NATIVE_ASSET_DENOM.to_owned().into()],
            ibc_params: IBCParameters::default(),
        };
        let mut app = initialize_app(Some(genesis_state), vec![]).await;

        let tx = UnsignedTransaction {
            nonce: 0,
            actions: vec![IbcRelayerChangeAction::Removal(alice_address).into()],
        };

        let signed_tx = tx.into_signed(&alice_signing_key);
        assert!(app.deliver_tx(signed_tx).await.is_err());
    }

    #[tokio::test]
    async fn app_deliver_tx_sudo_address_change() {
        let (alice_signing_key, alice_address) = get_alice_signing_key_and_address();

        let genesis_state = GenesisState {
            accounts: default_genesis_accounts(),
            authority_sudo_address: alice_address,
            ibc_sudo_address: alice_address,
            ibc_relayer_addresses: vec![],
            native_asset_base_denomination: DEFAULT_NATIVE_ASSET_DENOM.to_string(),
            ibc_params: IBCParameters::default(),
            allowed_fee_assets: vec![DEFAULT_NATIVE_ASSET_DENOM.to_owned().into()],
        };
        let mut app = initialize_app(Some(genesis_state), vec![]).await;

        let new_address = address_from_hex_string(BOB_ADDRESS);

        let tx = UnsignedTransaction {
            nonce: 0,
            actions: vec![Action::SudoAddressChange(SudoAddressChangeAction {
                new_address,
            })],
        };

        let signed_tx = tx.into_signed(&alice_signing_key);
        app.deliver_tx(signed_tx).await.unwrap();
        assert_eq!(app.state.get_account_nonce(alice_address).await.unwrap(), 1);

        let sudo_address = app.state.get_sudo_address().await.unwrap();
        assert_eq!(sudo_address, new_address);
    }

    #[tokio::test]
    async fn app_deliver_tx_sudo_address_change_error() {
        let (alice_signing_key, alice_address) = get_alice_signing_key_and_address();
        let sudo_address = address_from_hex_string(CAROL_ADDRESS);

        let genesis_state = GenesisState {
            accounts: default_genesis_accounts(),
            authority_sudo_address: sudo_address,
            ibc_sudo_address: [0u8; 20].into(),
            ibc_relayer_addresses: vec![],
            native_asset_base_denomination: DEFAULT_NATIVE_ASSET_DENOM.to_string(),
            ibc_params: IBCParameters::default(),
            allowed_fee_assets: vec![DEFAULT_NATIVE_ASSET_DENOM.to_owned().into()],
        };
        let mut app = initialize_app(Some(genesis_state), vec![]).await;

        let tx = UnsignedTransaction {
            nonce: 0,
            actions: vec![Action::SudoAddressChange(SudoAddressChangeAction {
                new_address: alice_address,
            })],
        };

        let signed_tx = tx.into_signed(&alice_signing_key);
        let res = app
            .deliver_tx(signed_tx)
            .await
            .unwrap_err()
            .root_cause()
            .to_string();
        assert!(res.contains("signer is not the sudo key"));
    }

    #[tokio::test]
    async fn app_deliver_tx_fee_asset_change_addition() {
        use astria_core::sequencer::v1::transaction::action::FeeAssetChangeAction;

        let (alice_signing_key, alice_address) = get_alice_signing_key_and_address();

        let genesis_state = GenesisState {
            accounts: default_genesis_accounts(),
            authority_sudo_address: alice_address,
            ibc_sudo_address: alice_address,
            ibc_relayer_addresses: vec![],
            native_asset_base_denomination: DEFAULT_NATIVE_ASSET_DENOM.to_string(),
            ibc_params: IBCParameters::default(),
            allowed_fee_assets: vec![DEFAULT_NATIVE_ASSET_DENOM.to_owned().into()],
        };
        let mut app = initialize_app(Some(genesis_state), vec![]).await;

        let new_asset = asset::Id::from_denom("test");

        let tx = UnsignedTransaction {
            nonce: 0,
            actions: vec![Action::FeeAssetChange(FeeAssetChangeAction::Addition(
                new_asset,
            ))],
        };

        let signed_tx = tx.into_signed(&alice_signing_key);
        app.deliver_tx(signed_tx).await.unwrap();
        assert_eq!(app.state.get_account_nonce(alice_address).await.unwrap(), 1);

        assert!(app.state.is_allowed_fee_asset(new_asset).await.unwrap());
    }

    #[tokio::test]
    async fn app_deliver_tx_fee_asset_change_removal() {
        use astria_core::sequencer::v1::transaction::action::FeeAssetChangeAction;

        let (alice_signing_key, alice_address) = get_alice_signing_key_and_address();
        let test_asset = asset::Denom::from_base_denom("test");

        let genesis_state = GenesisState {
            accounts: default_genesis_accounts(),
            authority_sudo_address: alice_address,
            ibc_sudo_address: alice_address,
            ibc_relayer_addresses: vec![],
            native_asset_base_denomination: DEFAULT_NATIVE_ASSET_DENOM.to_string(),
            ibc_params: IBCParameters::default(),
            allowed_fee_assets: vec![
                DEFAULT_NATIVE_ASSET_DENOM.to_owned().into(),
                test_asset.clone(),
            ],
        };
        let mut app = initialize_app(Some(genesis_state), vec![]).await;

        let tx = UnsignedTransaction {
            nonce: 0,
            actions: vec![Action::FeeAssetChange(FeeAssetChangeAction::Removal(
                test_asset.id(),
            ))],
        };

        let signed_tx = tx.into_signed(&alice_signing_key);
        app.deliver_tx(signed_tx).await.unwrap();
        assert_eq!(app.state.get_account_nonce(alice_address).await.unwrap(), 1);

        assert!(
            !app.state
                .is_allowed_fee_asset(test_asset.id())
                .await
                .unwrap()
        );
    }

    #[tokio::test]
    async fn app_deliver_tx_fee_asset_change_invalid() {
        use astria_core::sequencer::v1::transaction::action::FeeAssetChangeAction;

        let (alice_signing_key, alice_address) = get_alice_signing_key_and_address();

        let genesis_state = GenesisState {
            accounts: default_genesis_accounts(),
            authority_sudo_address: alice_address,
            ibc_sudo_address: alice_address,
            ibc_relayer_addresses: vec![],
            native_asset_base_denomination: DEFAULT_NATIVE_ASSET_DENOM.to_string(),
            ibc_params: IBCParameters::default(),
            allowed_fee_assets: vec![DEFAULT_NATIVE_ASSET_DENOM.to_owned().into()],
        };
        let mut app = initialize_app(Some(genesis_state), vec![]).await;

        let tx = UnsignedTransaction {
            nonce: 0,
            actions: vec![Action::FeeAssetChange(FeeAssetChangeAction::Removal(
                get_native_asset().id(),
            ))],
        };

        let signed_tx = tx.into_signed(&alice_signing_key);
        let res = app
            .deliver_tx(signed_tx)
            .await
            .unwrap_err()
            .root_cause()
            .to_string();
        assert!(res.contains("cannot remove last allowed fee asset"));
    }

    #[tokio::test]
    async fn app_deliver_tx_init_bridge_account_ok() {
        use astria_core::sequencer::v1::transaction::action::InitBridgeAccountAction;

        use crate::bridge::init_bridge_account_action::INIT_BRIDGE_ACCOUNT_FEE;

        let (alice_signing_key, alice_address) = get_alice_signing_key_and_address();
        let mut app = initialize_app(None, vec![]).await;

        let rollup_id = RollupId::from_unhashed_bytes(b"testchainid");
        let asset_id = get_native_asset().id();
        let action = InitBridgeAccountAction {
            rollup_id,
            asset_ids: vec![asset_id],
            fee_asset_id: asset_id,
        };
        let tx = UnsignedTransaction {
            nonce: 0,
            actions: vec![action.into()],
        };

        let signed_tx = tx.into_signed(&alice_signing_key);

        let before_balance = app
            .state
            .get_account_balance(alice_address, asset_id)
            .await
            .unwrap();
        app.deliver_tx(signed_tx).await.unwrap();
        assert_eq!(app.state.get_account_nonce(alice_address).await.unwrap(), 1);
        assert_eq!(
            app.state
                .get_bridge_account_rollup_id(&alice_address)
                .await
                .unwrap()
                .unwrap(),
            rollup_id
        );
        assert_eq!(
            app.state
                .get_bridge_account_asset_ids(&alice_address)
                .await
                .unwrap(),
            vec![asset_id]
        );
        assert_eq!(
            app.state
                .get_account_balance(alice_address, asset_id)
                .await
                .unwrap(),
            before_balance - INIT_BRIDGE_ACCOUNT_FEE
        );
    }

    #[tokio::test]
    async fn app_deliver_tx_init_bridge_account_empty_asset_ids() {
        use astria_core::sequencer::v1::transaction::action::InitBridgeAccountAction;

        let (alice_signing_key, _) = get_alice_signing_key_and_address();
        let mut app = initialize_app(None, vec![]).await;

        let rollup_id = RollupId::from_unhashed_bytes(b"testchainid");
        let asset_id = get_native_asset().id();
        let action = InitBridgeAccountAction {
            rollup_id,
            asset_ids: vec![],
            fee_asset_id: asset_id,
        };
        let tx = UnsignedTransaction {
            nonce: 0,
            actions: vec![action.into()],
        };

        let signed_tx = tx.into_signed(&alice_signing_key);
        assert!(app.deliver_tx(signed_tx).await.is_err());
    }

    #[tokio::test]
    async fn app_deliver_tx_init_bridge_account_account_already_registered() {
        use astria_core::sequencer::v1::transaction::action::InitBridgeAccountAction;

        let (alice_signing_key, _) = get_alice_signing_key_and_address();
        let mut app = initialize_app(None, vec![]).await;

        let rollup_id = RollupId::from_unhashed_bytes(b"testchainid");
        let asset_id = get_native_asset().id();
        let action = InitBridgeAccountAction {
            rollup_id,
            asset_ids: vec![asset_id],
            fee_asset_id: asset_id,
        };
        let tx = UnsignedTransaction {
            nonce: 0,
            actions: vec![action.into()],
        };

        let signed_tx = tx.into_signed(&alice_signing_key);
        app.deliver_tx(signed_tx).await.unwrap();

        let action = InitBridgeAccountAction {
            rollup_id,
            asset_ids: vec![asset_id],
            fee_asset_id: asset_id,
        };
        let tx = UnsignedTransaction {
            nonce: 1,
            actions: vec![action.into()],
        };

        let signed_tx = tx.into_signed(&alice_signing_key);
        assert!(app.deliver_tx(signed_tx).await.is_err());
    }

    #[tokio::test]
    async fn app_deliver_tx_bridge_lock_action_ok() {
        let (alice_signing_key, alice_address) = get_alice_signing_key_and_address();
        let mut app = initialize_app(None, vec![]).await;

        let bridge_address = Address::from([99; 20]);
        let rollup_id = RollupId::from_unhashed_bytes(b"testchainid");
        let asset_id = get_native_asset().id();

        let mut state_tx = StateDelta::new(app.state.clone());
        state_tx.put_bridge_account_rollup_id(&bridge_address, &rollup_id);
        state_tx
            .put_bridge_account_asset_ids(&bridge_address, &[asset_id])
            .unwrap();
        app.apply(state_tx);

        let amount = 100;
        let action = BridgeLockAction {
            to: bridge_address,
            amount,
            asset_id,
            fee_asset_id: asset_id,
            destination_chain_address: "nootwashere".to_string(),
        };
        let tx = UnsignedTransaction {
            nonce: 0,
            actions: vec![action.into()],
        };

        let signed_tx = tx.into_signed(&alice_signing_key);

        let alice_before_balance = app
            .state
            .get_account_balance(alice_address, asset_id)
            .await
            .unwrap();
        let bridge_before_balance = app
            .state
            .get_account_balance(bridge_address, asset_id)
            .await
            .unwrap();

        app.deliver_tx(signed_tx).await.unwrap();
        assert_eq!(app.state.get_account_nonce(alice_address).await.unwrap(), 1);
        assert_eq!(
            app.state
                .get_account_balance(alice_address, asset_id)
                .await
                .unwrap(),
            alice_before_balance - (amount + TRANSFER_FEE)
        );
        assert_eq!(
            app.state
                .get_account_balance(bridge_address, asset_id)
                .await
                .unwrap(),
            bridge_before_balance + amount
        );

        let expected_deposit = Deposit::new(
            bridge_address,
            rollup_id,
            amount,
            asset_id,
            "nootwashere".to_string(),
        );

        let deposits = app.state.get_deposit_events(&rollup_id).await.unwrap();
        assert_eq!(deposits.len(), 1);
        assert_eq!(deposits[0], expected_deposit);
    }

    #[tokio::test]
    async fn app_deliver_tx_bridge_lock_action_invalid_for_eoa() {
        use astria_core::sequencer::v1::transaction::action::BridgeLockAction;

        let (alice_signing_key, _) = get_alice_signing_key_and_address();
        let mut app = initialize_app(None, vec![]).await;

        // don't actually register this address as a bridge address
        let bridge_address = Address::from([99; 20]);
        let asset_id = get_native_asset().id();

        let amount = 100;
        let action = BridgeLockAction {
            to: bridge_address,
            amount,
            asset_id,
            fee_asset_id: asset_id,
            destination_chain_address: "nootwashere".to_string(),
        };
        let tx = UnsignedTransaction {
            nonce: 0,
            actions: vec![action.into()],
        };

        let signed_tx = tx.into_signed(&alice_signing_key);
        assert!(app.deliver_tx(signed_tx).await.is_err());
    }

    #[tokio::test]
    async fn app_deliver_tx_transfer_invalid_to_bridge_account() {
        let (alice_signing_key, _) = get_alice_signing_key_and_address();
        let mut app = initialize_app(None, vec![]).await;

        let bridge_address = Address::from([99; 20]);
        let rollup_id = RollupId::from_unhashed_bytes(b"testchainid");
        let asset_id = get_native_asset().id();

        let mut state_tx = StateDelta::new(app.state.clone());
        state_tx.put_bridge_account_rollup_id(&bridge_address, &rollup_id);
        state_tx
            .put_bridge_account_asset_ids(&bridge_address, &[asset_id])
            .unwrap();
        app.apply(state_tx);

        let amount = 100;
        let action = TransferAction {
            to: bridge_address,
            amount,
            asset_id,
            fee_asset_id: asset_id,
        };
        let tx = UnsignedTransaction {
            nonce: 0,
            actions: vec![action.into()],
        };

        let signed_tx = tx.into_signed(&alice_signing_key);
        assert!(app.deliver_tx(signed_tx).await.is_err());
    }

    #[cfg(feature = "mint")]
    #[tokio::test]
    async fn app_deliver_tx_mint() {
        let (alice_signing_key, alice_address) = get_alice_signing_key_and_address();

        let genesis_state = GenesisState {
            accounts: default_genesis_accounts(),
            authority_sudo_address: alice_address,
            ibc_sudo_address: [0u8; 20].into(),
            ibc_relayer_addresses: vec![],
            native_asset_base_denomination: DEFAULT_NATIVE_ASSET_DENOM.to_string(),
            ibc_params: IBCParameters::default(),
            allowed_fee_assets: vec![DEFAULT_NATIVE_ASSET_DENOM.to_owned().into()],
        };
        let mut app = initialize_app(Some(genesis_state), vec![]).await;

        let bob_address = address_from_hex_string(BOB_ADDRESS);
        let value = 333_333;
        let tx = UnsignedTransaction {
            nonce: 0,
            actions: vec![
                MintAction {
                    to: bob_address,
                    amount: value,
                }
                .into(),
            ],
        };

        let signed_tx = tx.into_signed(&alice_signing_key);
        app.deliver_tx(signed_tx).await.unwrap();

        assert_eq!(
            app.state
                .get_account_balance(bob_address, get_native_asset().id())
                .await
                .unwrap(),
            value + 10u128.pow(19)
        );
        assert_eq!(app.state.get_account_nonce(bob_address).await.unwrap(), 0);
        assert_eq!(app.state.get_account_nonce(alice_address).await.unwrap(), 1);
    }

    #[tokio::test]
    async fn app_end_block_validator_updates() {
        use tendermint::validator;

        let pubkey_a = tendermint::public_key::PublicKey::from_raw_ed25519(&[1; 32]).unwrap();
        let pubkey_b = tendermint::public_key::PublicKey::from_raw_ed25519(&[2; 32]).unwrap();
        let pubkey_c = tendermint::public_key::PublicKey::from_raw_ed25519(&[3; 32]).unwrap();

        let initial_validator_set = vec![
            validator::Update {
                pub_key: pubkey_a,
                power: 100u32.into(),
            },
            validator::Update {
                pub_key: pubkey_b,
                power: 1u32.into(),
            },
        ];

        let mut app = initialize_app(None, initial_validator_set).await;
        app.current_proposer = Some(account::Id::try_from([0u8; 20].to_vec()).unwrap());

        let validator_updates = vec![
            validator::Update {
                pub_key: pubkey_a,
                power: 0u32.into(),
            },
            validator::Update {
                pub_key: pubkey_b,
                power: 100u32.into(),
            },
            validator::Update {
                pub_key: pubkey_c,
                power: 100u32.into(),
            },
        ];

        let mut state_tx = StateDelta::new(app.state.clone());
        state_tx
            .put_validator_updates(ValidatorSet::new_from_updates(validator_updates.clone()))
            .unwrap();
        app.apply(state_tx);

        let resp = app
            .end_block(&abci::request::EndBlock {
                height: 1u32.into(),
            })
            .await
            .unwrap();
        // we only assert length here as the ordering of the updates is not guaranteed
        // and validator::Update does not implement Ord
        assert_eq!(resp.validator_updates.len(), validator_updates.len());

        // validator with pubkey_a should be removed (power set to 0)
        // validator with pubkey_b should be updated
        // validator with pubkey_c should be added
        let validator_set = app.state.get_validator_set().await.unwrap();
        assert_eq!(validator_set.len(), 2);
        let validator_b = validator_set.get(&pubkey_b.into()).unwrap();
        assert_eq!(validator_b.pub_key, pubkey_b);
        assert_eq!(validator_b.power, 100u32.into());
        let validator_c = validator_set.get(&pubkey_c.into()).unwrap();
        assert_eq!(validator_c.pub_key, pubkey_c);
        assert_eq!(validator_c.power, 100u32.into());
        assert_eq!(app.state.get_validator_updates().await.unwrap().len(), 0);
    }

    #[tokio::test]
    async fn app_deliver_tx_invalid_nonce() {
        let mut app = initialize_app(None, vec![]).await;

        let (alice_signing_key, alice_address) = get_alice_signing_key_and_address();

        // create tx with invalid nonce 1
        let data = b"hello world".to_vec();
        let tx = UnsignedTransaction {
            nonce: 1,
            actions: vec![
                SequenceAction {
                    rollup_id: RollupId::from_unhashed_bytes(b"testchainid"),
                    data,
                    fee_asset_id: get_native_asset().id(),
                }
                .into(),
            ],
        };

        let signed_tx = tx.into_signed(&alice_signing_key);
        let response = app.deliver_tx(signed_tx).await;

        // check that tx was not executed by checking nonce and balance are unchanged
        assert_eq!(app.state.get_account_nonce(alice_address).await.unwrap(), 0);
        assert_eq!(
            app.state
                .get_account_balance(alice_address, get_native_asset().id())
                .await
                .unwrap(),
            10u128.pow(19),
        );

        assert_eq!(
            response
                .unwrap_err()
                .downcast_ref::<InvalidNonce>()
                .map(|nonce_err| nonce_err.0)
                .unwrap(),
            1
        );
    }

    #[tokio::test]
    async fn app_commit() {
        let genesis_state = GenesisState {
            accounts: default_genesis_accounts(),
            authority_sudo_address: Address::from([0; 20]),
            ibc_sudo_address: Address::from([0; 20]),
            ibc_relayer_addresses: vec![],
            native_asset_base_denomination: DEFAULT_NATIVE_ASSET_DENOM.to_string(),
            ibc_params: IBCParameters::default(),
            allowed_fee_assets: vec![DEFAULT_NATIVE_ASSET_DENOM.to_owned().into()],
        };

        let (mut app, storage) = initialize_app_with_storage(Some(genesis_state), vec![]).await;
        assert_eq!(app.state.get_block_height().await.unwrap(), 0);

        let native_asset = get_native_asset().id();
        for Account {
            address,
            balance,
        } in default_genesis_accounts()
        {
            assert_eq!(
                balance,
                app.state
                    .get_account_balance(address, native_asset)
                    .await
                    .unwrap()
            );
        }

        // commit should write the changes to the underlying storage
        app.prepare_commit(storage.clone()).await.unwrap();
        app.commit(storage.clone()).await;

        let snapshot = storage.latest_snapshot();
        assert_eq!(snapshot.get_block_height().await.unwrap(), 0);

        for Account {
            address,
            balance,
        } in default_genesis_accounts()
        {
            assert_eq!(
                snapshot
                    .get_account_balance(address, native_asset)
                    .await
                    .unwrap(),
                balance
            );
        }
    }

    #[tokio::test]
    async fn app_transfer_block_fees_to_proposer() {
        let (mut app, storage) = initialize_app_with_storage(None, vec![]).await;

        let (alice_signing_key, _) = get_alice_signing_key_and_address();
        let native_asset = get_native_asset().id();

        // transfer funds from Alice to Bob; use native token for fee payment
        let bob_address = address_from_hex_string(BOB_ADDRESS);
        let amount = 333_333;
        let tx = UnsignedTransaction {
            nonce: 0,
            actions: vec![
                TransferAction {
                    to: bob_address,
                    amount,
                    asset_id: native_asset,
                    fee_asset_id: get_native_asset().id(),
                }
                .into(),
            ],
        };

        let signed_tx = tx.into_signed(&alice_signing_key);

        let proposer_address: tendermint::account::Id = [99u8; 20].to_vec().try_into().unwrap();
        let sequencer_proposer_address =
            Address::try_from_slice(proposer_address.as_bytes()).unwrap();

        let commitments = generate_rollup_datas_commitment(&[signed_tx.clone()], HashMap::new());

        let finalize_block = abci::request::FinalizeBlock {
            hash: Hash::try_from([0u8; 32].to_vec()).unwrap(),
            height: 1u32.into(),
            time: Time::now(),
            next_validators_hash: Hash::default(),
            proposer_address,
            txs: commitments.into_transactions(vec![signed_tx.to_raw().encode_to_vec().into()]),
            decided_last_commit: CommitInfo {
                votes: vec![],
                round: Round::default(),
            },
            misbehavior: vec![],
        };
        app.finalize_block(finalize_block, storage.clone())
            .await
            .unwrap();
        app.commit(storage).await;

        // assert that transaction fees were transferred to the block proposer
        assert_eq!(
            app.state
                .get_account_balance(sequencer_proposer_address, native_asset)
                .await
                .unwrap(),
            TRANSFER_FEE,
        );
        assert_eq!(app.state.get_block_fees().await.unwrap().len(), 0);
    }

    #[tokio::test]
    async fn app_create_sequencer_block_with_sequenced_data_and_deposits() {
<<<<<<< HEAD
        use astria_core::{
            generated::sequencerblock::v1alpha1::RollupData as RawRollupData,
            sequencerblock::v1alpha1::block::RollupData,
        };

        use crate::api_state_ext::StateReadExt as _;

=======
>>>>>>> 66659488
        let (alice_signing_key, _) = get_alice_signing_key_and_address();
        let (mut app, storage) = initialize_app_with_storage(None, vec![]).await;

        let bridge_address = Address::from([99; 20]);
        let rollup_id = RollupId::from_unhashed_bytes(b"testchainid");
        let asset_id = get_native_asset().id();

        let mut state_tx = StateDelta::new(app.state.clone());
        state_tx.put_bridge_account_rollup_id(&bridge_address, &rollup_id);
        state_tx
            .put_bridge_account_asset_ids(&bridge_address, &[asset_id])
            .unwrap();
        app.apply(state_tx);
        app.prepare_commit(storage.clone()).await.unwrap();
        app.commit(storage.clone()).await;

        let amount = 100;
        let lock_action = BridgeLockAction {
            to: bridge_address,
            amount,
            asset_id,
            fee_asset_id: asset_id,
            destination_chain_address: "nootwashere".to_string(),
        };
        let sequence_action = SequenceAction {
            rollup_id,
            data: b"hello world".to_vec(),
            fee_asset_id: asset_id,
        };
        let tx = UnsignedTransaction {
            nonce: 0,
            actions: vec![lock_action.into(), sequence_action.into()],
        };

        let signed_tx = tx.into_signed(&alice_signing_key);

        let expected_deposit = Deposit::new(
            bridge_address,
            rollup_id,
            amount,
            asset_id,
            "nootwashere".to_string(),
        );
        let deposits = HashMap::from_iter(vec![(rollup_id, vec![expected_deposit.clone()])]);
        let commitments = generate_rollup_datas_commitment(&[signed_tx.clone()], deposits.clone());

        let finalize_block = abci::request::FinalizeBlock {
            hash: Hash::try_from([0u8; 32].to_vec()).unwrap(),
            height: 1u32.into(),
            time: Time::now(),
            next_validators_hash: Hash::default(),
            proposer_address: [0u8; 20].to_vec().try_into().unwrap(),
            txs: commitments.into_transactions(vec![signed_tx.to_raw().encode_to_vec().into()]),
            decided_last_commit: CommitInfo {
                votes: vec![],
                round: Round::default(),
            },
            misbehavior: vec![],
        };
        app.finalize_block(finalize_block, storage.clone())
            .await
            .unwrap();
        app.commit(storage).await;

        // ensure deposits are cleared at the end of the block
        let deposit_events = app.state.get_deposit_events(&rollup_id).await.unwrap();
        assert_eq!(deposit_events.len(), 0);

        let block = app.state.get_sequencer_block_by_height(1).await.unwrap();
        let mut deposits = vec![];
        for (_, rollup_data) in block.rollup_transactions() {
            for tx in rollup_data.transactions() {
                let rollup_data =
                    RollupData::try_from_raw(RawRollupData::decode(tx.as_slice()).unwrap())
                        .unwrap();
                if let RollupData::Deposit(deposit) = rollup_data {
                    deposits.push(deposit);
                }
            }
        }
        assert_eq!(deposits.len(), 1);
        assert_eq!(deposits[0], expected_deposit);
    }

    #[tokio::test]
    async fn app_prepare_proposal_cometbft_max_bytes_overflow_ok() {
        let (mut app, storage) = initialize_app_with_storage(None, vec![]).await;

        // update storage with initalized genesis app state
        let intermediate_state = StateDelta::new(storage.latest_snapshot());
        let state = Arc::try_unwrap(std::mem::replace(
            &mut app.state,
            Arc::new(intermediate_state),
        ))
        .expect("we have exclusive ownership of the State at commit()");
        storage
            .commit(state)
            .await
            .expect("applying genesis state should be okay");

        // create txs which will cause cometBFT overflow
        let (alice_signing_key, _) = get_alice_signing_key_and_address();
        let tx_pass = UnsignedTransaction {
            nonce: 0,
            actions: vec![
                SequenceAction {
                    rollup_id: RollupId::from([1u8; 32]),
                    data: vec![1u8; 100_000],
                    fee_asset_id: get_native_asset().id(),
                }
                .into(),
            ],
        }
        .into_signed(&alice_signing_key);
        let tx_overflow = UnsignedTransaction {
            nonce: 1,
            actions: vec![
                SequenceAction {
                    rollup_id: RollupId::from([1u8; 32]),
                    data: vec![1u8; 100_000],
                    fee_asset_id: get_native_asset().id(),
                }
                .into(),
            ],
        }
        .into_signed(&alice_signing_key);

        let txs: Vec<bytes::Bytes> = vec![
            tx_pass.to_raw().encode_to_vec().into(),
            tx_overflow.to_raw().encode_to_vec().into(),
        ];

        // send to prepare_proposal
        let prepare_args = abci::request::PrepareProposal {
            max_tx_bytes: 200_000,
            txs,
            local_last_commit: None,
            misbehavior: vec![],
            height: Height::default(),
            time: Time::now(),
            next_validators_hash: Hash::default(),
            proposer_address: account::Id::new([1u8; 20]),
        };

        let result = app
            .prepare_proposal(prepare_args, storage)
            .await
            .expect("too large transactions should not cause prepare proposal to fail");

        // see only first tx made it in
        assert_eq!(
            result.txs.len(),
            3,
            "total transaciton length should be three, including the two commitments and the one \
             tx that fit"
        );
    }

    #[tokio::test]
    async fn app_prepare_proposal_sequencer_max_bytes_overflow_ok() {
        let (mut app, storage) = initialize_app_with_storage(None, vec![]).await;

        // update storage with initalized genesis app state
        let intermediate_state = StateDelta::new(storage.latest_snapshot());
        let state = Arc::try_unwrap(std::mem::replace(
            &mut app.state,
            Arc::new(intermediate_state),
        ))
        .expect("we have exclusive ownership of the State at commit()");
        storage
            .commit(state)
            .await
            .expect("applying genesis state should be okay");

        // create txs which will cause sequencer overflow (max is currently 256_000 bytes)
        let (alice_signing_key, _) = get_alice_signing_key_and_address();
        let tx_pass = UnsignedTransaction {
            nonce: 0,
            actions: vec![
                SequenceAction {
                    rollup_id: RollupId::from([1u8; 32]),
                    data: vec![1u8; 200_000],
                    fee_asset_id: get_native_asset().id(),
                }
                .into(),
            ],
        }
        .into_signed(&alice_signing_key);
        let tx_overflow = UnsignedTransaction {
            nonce: 1,
            actions: vec![
                SequenceAction {
                    rollup_id: RollupId::from([1u8; 32]),
                    data: vec![1u8; 100_000],
                    fee_asset_id: get_native_asset().id(),
                }
                .into(),
            ],
        }
        .into_signed(&alice_signing_key);

        let txs: Vec<bytes::Bytes> = vec![
            tx_pass.to_raw().encode_to_vec().into(),
            tx_overflow.to_raw().encode_to_vec().into(),
        ];

        // send to prepare_proposal
        let prepare_args = abci::request::PrepareProposal {
            max_tx_bytes: 600_000, // make large enough to overflow sequencer bytes first
            txs,
            local_last_commit: None,
            misbehavior: vec![],
            height: Height::default(),
            time: Time::now(),
            next_validators_hash: Hash::default(),
            proposer_address: account::Id::new([1u8; 20]),
        };

        let result = app
            .prepare_proposal(prepare_args, storage)
            .await
            .expect("too large transactions should not cause prepare proposal to fail");

        // see only first tx made it in
        assert_eq!(
            result.txs.len(),
            3,
            "total transaciton length should be three, including the two commitments and the one \
             tx that fit"
        );
    }
}<|MERGE_RESOLUTION|>--- conflicted
+++ resolved
@@ -18,19 +18,9 @@
         transaction::Action,
         AbciErrorCode,
         Address,
-<<<<<<< HEAD
         SignedTransaction,
     },
     sequencerblock::v1alpha1::block::SequencerBlock,
-=======
-        RollupId,
-        SignedTransaction,
-    },
-    sequencerblock::v1alpha1::block::{
-        Deposit,
-        SequencerBlock,
-    },
->>>>>>> 66659488
 };
 use cnidarium::{
     ArcStateDeltaExt,
@@ -914,6 +904,11 @@
             app_hash = %telemetry::display::base64(&app_hash),
             "finished committing state",
         );
+        self.app_hash = app_hash
+            .0
+            .to_vec()
+            .try_into()
+            .expect("root hash to app hash conversion must succeed");
 
         // Get the latest version of the state, now that we've committed it.
         self.state = Arc::new(StateDelta::new(storage.latest_snapshot()));
@@ -986,7 +981,6 @@
 mod test {
     #[cfg(feature = "mint")]
     use astria_core::sequencer::v1::transaction::action::MintAction;
-<<<<<<< HEAD
     use astria_core::{
         sequencer::v1::{
             asset,
@@ -1000,17 +994,6 @@
             },
             RollupId,
             UnsignedTransaction,
-=======
-    use astria_core::sequencer::v1::{
-        asset,
-        asset::DEFAULT_NATIVE_ASSET_DENOM,
-        transaction::action::{
-            BridgeLockAction,
-            IbcRelayerChangeAction,
-            SequenceAction,
-            SudoAddressChangeAction,
-            TransferAction,
->>>>>>> 66659488
         },
         sequencerblock::v1alpha1::block::Deposit,
     };
@@ -2227,7 +2210,6 @@
 
     #[tokio::test]
     async fn app_create_sequencer_block_with_sequenced_data_and_deposits() {
-<<<<<<< HEAD
         use astria_core::{
             generated::sequencerblock::v1alpha1::RollupData as RawRollupData,
             sequencerblock::v1alpha1::block::RollupData,
@@ -2235,8 +2217,6 @@
 
         use crate::api_state_ext::StateReadExt as _;
 
-=======
->>>>>>> 66659488
         let (alice_signing_key, _) = get_alice_signing_key_and_address();
         let (mut app, storage) = initialize_app_with_storage(None, vec![]).await;
 
