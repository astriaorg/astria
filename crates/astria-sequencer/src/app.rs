--- conflicted
+++ resolved
@@ -883,45 +883,6 @@
         state_tx.clear_block_fees().await;
         self.current_proposer = None;
 
-<<<<<<< HEAD
-        // get and clear block deposits from state
-        let deposits = self
-            .state
-            .get_block_deposits()
-            .await
-            .context("failed to get block deposits in end_block")?;
-        debug!(
-            deposits = %telemetry::display::json(&deposits),
-            "got block deposits from state"
-        );
-        self.current_sequencer_block_builder
-            .as_mut()
-            .expect(
-                "begin_block must be called before end_block, thus \
-                 current_sequencer_block_builder must be set",
-            )
-            .deposits(deposits);
-        state_tx
-            .clear_block_deposits()
-            .await
-            .context("failed to clear block deposits")?;
-
-        // store the `SequencerBlock` in the state
-        let sequencer_block = self
-            .current_sequencer_block_builder
-            .take()
-            .expect(
-                "begin_block must be called before end_block, thus \
-                 current_sequencer_block_builder must be set",
-            )
-            .build()
-            .context("failed to build sequencer block")?;
-        state_tx
-            .put_sequencer_block(sequencer_block)
-            .context("failed to write sequencer block to state")?;
-
-=======
->>>>>>> 2ab1c821
         let events = self.apply(state_tx);
 
         Ok(abci::response::EndBlock {
