--- conflicted
+++ resolved
@@ -204,10 +204,6 @@
 
 #[cfg(test)]
 mod test {
-<<<<<<< HEAD
-=======
-    use astria_proto::sequencer::v1::SignedTransaction as ProtoSignedTransaction;
->>>>>>> c0ea8c16
     use prost::Message as _;
     use tendermint::{
         abci::types::CommitInfo,
@@ -295,20 +291,6 @@
         }
     }
 
-<<<<<<< HEAD
-=======
-    impl Signed {
-        #[must_use]
-        pub(crate) fn to_proto(&self) -> ProtoSignedTransaction {
-            ProtoSignedTransaction {
-                transaction: Some(self.transaction.to_proto()),
-                signature: self.signature.to_bytes().to_vec(),
-                public_key: self.public_key.to_bytes().to_vec(),
-            }
-        }
-    }
-
->>>>>>> c0ea8c16
     #[tokio::test]
     async fn test_app_genesis_and_init_chain() {
         let storage = penumbra_storage::TempStorage::new()
