--- conflicted
+++ resolved
@@ -1820,35 +1820,6 @@
     }
 
     #[tokio::test]
-<<<<<<< HEAD
-=======
-    async fn app_execute_transaction_init_bridge_account_empty_asset_ids() {
-        use astria_core::protocol::transaction::v1alpha1::action::InitBridgeAccountAction;
-
-        let (alice_signing_key, _) = get_alice_signing_key_and_address();
-        let mut app = initialize_app(None, vec![]).await;
-
-        let rollup_id = RollupId::from_unhashed_bytes(b"testchainid");
-        let asset_id = get_native_asset().id();
-        let action = InitBridgeAccountAction {
-            rollup_id,
-            asset_ids: vec![],
-            fee_asset_id: asset_id,
-        };
-        let tx = UnsignedTransaction {
-            params: TransactionParams {
-                nonce: 0,
-                chain_id: "test".to_string(),
-            },
-            actions: vec![action.into()],
-        };
-
-        let signed_tx = tx.into_signed(&alice_signing_key);
-        assert!(app.execute_transaction(signed_tx).await.is_err());
-    }
-
-    #[tokio::test]
->>>>>>> a2c35f40
     async fn app_execute_transaction_init_bridge_account_account_already_registered() {
         use astria_core::protocol::transaction::v1alpha1::action::InitBridgeAccountAction;
 
