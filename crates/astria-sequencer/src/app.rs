use std::{
    collections::{
        HashMap,
        VecDeque,
    },
    sync::Arc,
};

use anyhow::{
    anyhow,
    ensure,
    Context,
};
use astria_core::{
    generated::sequencer::v1alpha1 as raw,
    sequencer::v1alpha1::{
        transaction::Action,
        Address,
        SignedTransaction,
    },
};
use cnidarium::{
    ArcStateDeltaExt,
    RootHash,
    Snapshot,
    StateDelta,
    Storage,
};
use penumbra_ibc::{
    component::Ibc,
    genesis::Content,
};
use prost::Message as _;
use sha2::{
    Digest as _,
    Sha256,
};
use tendermint::{
    abci::{
        self,
        Event,
    },
    account,
    Hash,
};
use tracing::{
    debug,
    info,
    instrument,
};

use crate::{
    accounts::{
        component::AccountsComponent,
        state_ext::{
            StateReadExt as _,
            StateWriteExt as _,
        },
    },
    authority::{
        component::{
            AuthorityComponent,
            AuthorityComponentAppState,
        },
        state_ext::{
            StateReadExt as _,
            StateWriteExt as _,
        },
    },
    component::Component as _,
    genesis::GenesisState,
    host_interface::AstriaHost,
    proposal::commitment::{
        generate_sequence_actions_commitment,
        GeneratedCommitments,
    },
    state_ext::{
        StateReadExt as _,
        StateWriteExt as _,
    },
    transaction,
};

/// The inter-block state being written to by the application.
type InterBlockState = Arc<StateDelta<Snapshot>>;

/// The maximum number of bytes allowed in sequencer action data.
const MAX_SEQUENCE_DATA_BYTES_PER_BLOCK: usize = 256_000;

/// The Sequencer application, written as a bundle of [`Component`]s.
///
/// Note: this is called `App` because this is a Tendermint ABCI application,
/// and implements the state transition logic of the chain.
///
/// See also the [Penumbra reference] implementation.
///
/// [Penumbra reference]: https://github.com/penumbra-zone/penumbra/blob/9cc2c644e05c61d21fdc7b507b96016ba6b9a935/app/src/app/mod.rs#L42
#[derive(Debug)]
pub(crate) struct App {
    state: InterBlockState,

    // set to true when `prepare_proposal` is called, indicating we are the proposer for this
    // block. set to false when `process_proposal` is called, as it's called during the prevote
    // phase for that block.
    //
    // if true, `process_proposal` is not executed, as this means we are the proposer of that
    // block, and we have already executed the transactions for the block during
    // `prepare_proposal`, and re-executing them would cause failure.
    is_proposer: bool,

    // This is set to the executed hash of the proposal during `process_proposal`
    //
    // If it does not match the hash given during begin_block, then we clear and
    // reset the execution results cache + state delta. Transactions are reexecuted.
    // If it does match we utilize cached results to reduce computation.
    //
    // Resets to default hash at the begginning of prepare_proposal, and process_proposal if
    // prepare_proposal was not called
    executed_proposal_hash: Hash,

    // cache of results of executing of transactions in prepare_proposal or process_proposal.
    // cleared at the end of each block.
    execution_result: HashMap<[u8; 32], anyhow::Result<Vec<abci::Event>>>,

    /// set to `0` when `begin_block` is called, and set to `1` or `2` when
    /// `deliver_tx` is called for the first two times.
    /// this is a hack to allow the `sequence_actions_commitment` and `chain_ids_commitment`
    /// to pass `deliver_tx`, as they're the first two "tx"s delivered.
    ///
    /// when the app is fully updated to ABCI++, `begin_block`, `deliver_tx`,
    /// and `end_block` will all become one function `finalize_block`, so
    /// this will not be needed.
    processed_txs: u32,

    // proposer of the block being currently executed; set in begin_block
    // and cleared in end_block.
    // this is used only to determine who to transfer the block fees to
    // at the end of the block.
    current_proposer: Option<account::Id>,
}

impl App {
    pub(crate) fn new(snapshot: Snapshot) -> Self {
        tracing::debug!("initializing App instance");

        // We perform the `Arc` wrapping of `State` here to ensure
        // there should be no unexpected copies elsewhere.
        let state = Arc::new(StateDelta::new(snapshot));

        Self {
            state,
            is_proposer: false,
            executed_proposal_hash: Hash::default(),
            execution_result: HashMap::new(),
            processed_txs: 0,
            current_proposer: None,
        }
    }

    #[instrument(name = "App:init_chain", skip_all)]
    pub(crate) async fn init_chain(
        &mut self,
        genesis_state: GenesisState,
        genesis_validators: Vec<tendermint::validator::Update>,
        chain_id: String,
    ) -> anyhow::Result<()> {
        let mut state_tx = self
            .state
            .try_begin_transaction()
            .expect("state Arc should not be referenced elsewhere");

        crate::asset::initialize_native_asset(&genesis_state.native_asset_base_denomination);
        state_tx.put_native_asset_denom(&genesis_state.native_asset_base_denomination);
        state_tx.put_chain_id(chain_id);
        state_tx.put_block_height(0);

        for fee_asset in &genesis_state.allowed_fee_assets {
            state_tx.put_allowed_fee_asset(fee_asset.id());
        }

        // call init_chain on all components
        AccountsComponent::init_chain(&mut state_tx, &genesis_state)
            .await
            .context("failed to call init_chain on AccountsComponent")?;
        AuthorityComponent::init_chain(
            &mut state_tx,
            &AuthorityComponentAppState {
                authority_sudo_address: genesis_state.authority_sudo_address,
                genesis_validators,
            },
        )
        .await
        .context("failed to call init_chain on AuthorityComponent")?;
        Ibc::init_chain(
            &mut state_tx,
            Some(&Content {
                ibc_params: genesis_state.ibc_params,
            }),
        )
        .await;

        state_tx.apply();
        Ok(())
    }

    fn update_state_for_new_round(&mut self, storage: &Storage) {
        // reset app state to latest committed state, in case of a round not being committed
        // but `self.state` was changed due to executing the previous round's data.
        //
        // if the previous round was committed, then the state stays the same.
        self.state = Arc::new(StateDelta::new(storage.latest_snapshot()));

        // clear the cache of transaction execution results
        self.execution_result.clear();
        self.processed_txs = 0;
        self.executed_proposal_hash = Hash::default();
    }

    /// Generates a commitment to the `sequence::Actions` in the block's transactions.
    ///
    /// This is required so that a rollup can easily verify that the transactions it
    /// receives are correct (ie. we actually included in a sequencer block, and none
    /// are missing)
    /// It puts this special "commitment" as the first transaction in a block.
    /// When other validators receive the block, they know the first transaction is
    /// supposed to be the commitment, and verifies that is it correct.
    #[instrument(name = "App::prepare_proposal", skip_all)]
    pub(crate) async fn prepare_proposal(
        &mut self,
        prepare_proposal: abci::request::PrepareProposal,
        storage: Storage,
    ) -> abci::response::PrepareProposal {
        self.is_proposer = true;
        self.update_state_for_new_round(&storage);

        let (signed_txs, txs_to_include) = self.execute_block_data(prepare_proposal.txs).await;

        // generate commitment to sequence::Actions and commitment to the chain IDs included in the
        // sequence::Actions
        let res = generate_sequence_actions_commitment(&signed_txs);

        abci::response::PrepareProposal {
            txs: res.into_transactions(txs_to_include),
        }
    }

    /// Generates a commitment to the `sequence::Actions` in the block's transactions
    /// and ensures it matches the commitment created by the proposer, which
    /// should be the first transaction in the block.
    #[instrument(name = "App::process_proposal", skip_all)]
    pub(crate) async fn process_proposal(
        &mut self,
        process_proposal: abci::request::ProcessProposal,
        storage: Storage,
    ) -> anyhow::Result<()> {
        // if we proposed this block (ie. prepare_proposal was called directly before this), then
        // we skip execution for this `process_proposal` call.
        //
        // if we didn't propose this block, `self.is_proposer` will be `false`, so
        // we will execute the block as normal.
        if self.is_proposer {
            debug!("skipping process_proposal as we are the proposer for this block");
            self.is_proposer = false;
            self.executed_proposal_hash = process_proposal.hash;
            return Ok(());
        }

        self.is_proposer = false;
        self.update_state_for_new_round(&storage);

        let mut txs = VecDeque::from(process_proposal.txs);
        let received_sequence_actions_root: [u8; 32] = txs
            .pop_front()
            .context("no transaction commitment in proposal")?
            .to_vec()
            .try_into()
            .map_err(|_| anyhow!("transaction commitment must be 32 bytes"))?;

        let received_rollup_ids_root: [u8; 32] = txs
            .pop_front()
            .context("no chain IDs commitment in proposal")?
            .to_vec()
            .try_into()
            .map_err(|_| anyhow!("chain IDs commitment must be 32 bytes"))?;

        let expected_txs_len = txs.len();

        let (signed_txs, txs_to_include) = self.execute_block_data(txs.into()).await;

        // all txs in the proposal should be deserializable and executable
        // if any txs were not deserializeable or executable, they would not have been
        // returned by `execute_block_data`, thus the length of `txs_to_include`
        // will be shorter than that of `txs`.
        ensure!(
            txs_to_include.len() == expected_txs_len,
            "transactions to be included do not match expected",
        );

        let GeneratedCommitments {
            sequence_actions_root: expected_sequence_actions_root,
            rollup_ids_root: expected_rollup_ids_root,
        } = generate_sequence_actions_commitment(&signed_txs);
        ensure!(
            received_sequence_actions_root == expected_sequence_actions_root,
            "transaction commitment does not match expected",
        );

        ensure!(
            received_rollup_ids_root == expected_rollup_ids_root,
            "chain IDs commitment does not match expected",
        );

        self.executed_proposal_hash = process_proposal.hash;

        Ok(())
    }

    /// Executes the given transaction data, writing it to the app's `StateDelta`.
    ///
    /// The result of execution of every transaction which is successfully decoded
    /// is stored in `self.execution_result`.
    ///
    /// Returns the transactions which were successfully decoded and executed
    /// in both their [`SignedTransaction`] and raw bytes form.
    #[instrument(name = "App::execute_block_data", skip_all, fields(
        tx_count = txs.len()
    ))]
    async fn execute_block_data(
        &mut self,
        txs: Vec<bytes::Bytes>,
    ) -> (Vec<SignedTransaction>, Vec<bytes::Bytes>) {
        let mut signed_txs = Vec::with_capacity(txs.len());
        let mut validated_txs = Vec::with_capacity(txs.len());
        let mut block_sequence_data_bytes: usize = 0;
        let mut excluded_tx_count: usize = 0;

        for tx in txs {
            let signed_tx = match signed_transaction_from_bytes(&tx) {
                Err(e) => {
                    debug!(
                        error = AsRef::<dyn std::error::Error>::as_ref(&e),
                        "failed to decode deliver tx payload to signed transaction; ignoring it",
                    );
                    excluded_tx_count += 1;
                    continue;
                }
                Ok(tx) => tx,
            };

            let tx_hash = Sha256::digest(&tx);

            let tx_sequence_data_bytes = signed_tx
                .unsigned_transaction()
                .actions
                .iter()
                .filter_map(Action::as_sequence)
                .fold(0usize, |acc, seq| acc + seq.data.len());

            // Don't include tx if it would make the sequenced block data too large.
            if block_sequence_data_bytes + tx_sequence_data_bytes
                > MAX_SEQUENCE_DATA_BYTES_PER_BLOCK
            {
                debug!(
                    transaction_hash = %telemetry::display::hex(&tx_hash),
                    included_data_bytes = block_sequence_data_bytes,
                    tx_data_bytes = tx_sequence_data_bytes,
                    max_data_bytes = MAX_SEQUENCE_DATA_BYTES_PER_BLOCK,
                    "excluding transaction: max block sequenced data limit reached"
                );
                excluded_tx_count += 1;
                continue;
            }

            // store transaction execution result, indexed by tx hash
            match self.deliver_tx(signed_tx.clone()).await {
                Ok(events) => {
                    self.execution_result.insert(tx_hash.into(), Ok(events));
                    signed_txs.push(signed_tx);
                    validated_txs.push(tx);
                    block_sequence_data_bytes += tx_sequence_data_bytes;
                }
                Err(e) => {
                    debug!(
                        transaction_hash = %telemetry::display::hex(&tx_hash),
                        error = AsRef::<dyn std::error::Error>::as_ref(&e),
                        "failed to execute transaction, not including in block"
                    );
                    excluded_tx_count += 1;
                    self.execution_result.insert(tx_hash.into(), Err(e));
                }
            }
        }

        if excluded_tx_count > 0 {
            info!(
                excluded_tx_count = excluded_tx_count,
                included_tx_count = validated_txs.len(),
                "excluded transactions from block"
            );
        }

        (signed_txs, validated_txs)
    }

    #[instrument(name = "App::begin_block", skip_all)]
    pub(crate) async fn begin_block(
        &mut self,
        begin_block: &abci::request::BeginBlock,
        storage: Storage,
    ) -> anyhow::Result<Vec<abci::Event>> {
        // clear the processed_txs count when beginning block execution
        self.processed_txs = 0;
        // set the current proposer
        self.current_proposer = Some(begin_block.header.proposer_address);

        // If we previously executed txs in a different proposal than is being processed reset
        // cached state changes.
        if self.executed_proposal_hash != begin_block.hash {
            self.update_state_for_new_round(&storage);
        }

        let mut state_tx = StateDelta::new(self.state.clone());

        // store the block height
        state_tx.put_block_height(begin_block.header.height.into());
        // store the block time
        state_tx.put_block_timestamp(begin_block.header.time);

        // call begin_block on all components
        let mut arc_state_tx = Arc::new(state_tx);
        AccountsComponent::begin_block(&mut arc_state_tx, begin_block)
            .await
            .context("failed to call begin_block on AccountsComponent")?;
        AuthorityComponent::begin_block(&mut arc_state_tx, begin_block)
            .await
            .context("failed to call begin_block on AuthorityComponent")?;
        Ibc::begin_block::<AstriaHost, StateDelta<Arc<StateDelta<cnidarium::Snapshot>>>>(
            &mut arc_state_tx,
            begin_block,
        )
        .await;

        let state_tx = Arc::try_unwrap(arc_state_tx)
            .expect("components should not retain copies of shared state");

        Ok(self.apply(state_tx))
    }

    /// Called during the normal ABCI `deliver_tx` process, returning the results
    /// of transaction execution during the proposal phase.
    ///
    /// Since transaction execution now happens in the proposal phase, results
    /// are cached in the app and returned here during the usual ABCI block execution process.
    ///
    /// If the tx was not executed during the proposal phase it will be executed here.
    ///
    /// Note that the first two "transactions" in the block, which are the proposer-generated
    /// commitments, are ignored.
    #[instrument(name = "App::deliver_tx_after_proposal", skip_all, fields(
        tx_hash =  %telemetry::display::hex(&Sha256::digest(&tx.tx)),
    ))]
    pub(crate) async fn deliver_tx_after_proposal(
        &mut self,
        tx: abci::request::DeliverTx,
    ) -> Option<anyhow::Result<Vec<abci::Event>>> {
        if self.processed_txs < 2 {
            self.processed_txs += 1;
            return Some(Ok(vec![]));
        }

        // When the hash is not empty, we have already executed and cached the results
        if !self.executed_proposal_hash.is_empty() {
            let tx_hash: [u8; 32] = sha2::Sha256::digest(&tx.tx).into();
            return self.execution_result.remove(&tx_hash);
        }

        let signed_tx = match signed_transaction_from_bytes(&tx.tx) {
            Err(e) => {
                debug!(
                    error = AsRef::<dyn std::error::Error>::as_ref(&e),
                    "failed to decode deliver tx payload to signed transaction; ignoring it",
                );
                return None;
            }
            Ok(tx) => tx,
        };

        Some(self.deliver_tx(signed_tx).await)
    }

    /// Executes a signed transaction.
    ///
    /// Unlike the usual flow of an ABCI application, this is called during
    /// the proposal phase, ie. `prepare_proposal` or `process_proposal`.
    ///
    /// This is because we disallow transactions that fail execution to be included
    /// in a block's transaction data, as this would allow `sequence::Action`s to be
    /// included for free. Instead, we execute transactions during the proposal phase,
    /// and only include them in the block if they succeed.
    ///
    /// As a result, all transactions in a sequencer block are guaranteed to execute
    /// successfully.
    ///
    /// Note that `begin_block` is now called *after* transaction execution.
    #[instrument(name = "App::deliver_tx", skip_all, fields(
        signed_transaction_hash = %telemetry::display::hex(&signed_tx.sha256_of_proto_encoding()),
        sender = %Address::from_verification_key(signed_tx.verification_key()),
    ))]
    pub(crate) async fn deliver_tx(
        &mut self,
        signed_tx: astria_core::sequencer::v1alpha1::SignedTransaction,
    ) -> anyhow::Result<Vec<abci::Event>> {
        let signed_tx_2 = signed_tx.clone();
        let stateless =
            tokio::spawn(async move { transaction::check_stateless(&signed_tx_2).await });
        let signed_tx_2 = signed_tx.clone();
        let state2 = self.state.clone();
        let stateful =
            tokio::spawn(async move { transaction::check_stateful(&signed_tx_2, &state2).await });

        stateless
            .await
            .context("stateless check task aborted while executing")?
            .context("stateless check failed")?;
        stateful
            .await
            .context("stateful check task aborted while executing")?
            .context("stateful check failed")?;
        // At this point, the stateful checks should have completed,
        // leaving us with exclusive access to the Arc<State>.
        let mut state_tx = self
            .state
            .try_begin_transaction()
            .expect("state Arc should be present and unique");

        transaction::execute(&signed_tx, &mut state_tx)
            .await
            .context("failed executing transaction")?;
        let (_, events) = state_tx.apply();

        info!(event_count = events.len(), "executed transaction");
        Ok(events)
    }

    #[instrument(name = "App::end_block", skip_all)]
    pub(crate) async fn end_block(
        &mut self,
        end_block: &abci::request::EndBlock,
    ) -> anyhow::Result<abci::response::EndBlock> {
        let state_tx = StateDelta::new(self.state.clone());
        let mut arc_state_tx = Arc::new(state_tx);

        // call end_block on all components
        AccountsComponent::end_block(&mut arc_state_tx, end_block)
            .await
            .context("failed to call end_block on AccountsComponent")?;
        AuthorityComponent::end_block(&mut arc_state_tx, end_block)
            .await
            .context("failed to call end_block on AuthorityComponent")?;
        Ibc::end_block(&mut arc_state_tx, end_block).await;

        let mut state_tx = Arc::try_unwrap(arc_state_tx)
            .expect("components should not retain copies of shared state");

        // gather and return validator updates
        let validator_updates = self
            .state
            .get_validator_updates()
            .await
            .expect("failed getting validator updates");

        // clear validator updates
        state_tx.clear_validator_updates();

        // gather block fees and transfer them to the block proposer
        let fees = self
            .state
            .get_block_fees()
            .await
            .context("failed to get block fees")?;
        let proposer = self
            .current_proposer
            .expect("current proposer must be set in `begin_block`");

        // convert tendermint id to astria address; this assumes they are
        // the same address, as they are both ed25519 keys
        let proposer_address = Address::try_from_slice(proposer.as_bytes())
            .context("failed to convert proposer tendermint id to astria address")?;
        for (asset, amount) in fees {
            let balance = state_tx
                .get_account_balance(proposer_address, asset)
                .await
                .context("failed to get proposer account balance")?;
            let new_balance = balance
                .checked_add(amount)
                .context("account balance overflowed u128")?;
            state_tx
                .put_account_balance(proposer_address, asset, new_balance)
                .context("failed to put proposer account balance")?;
        }

        // clear block fees
        state_tx.clear_block_fees().await;
        self.current_proposer = None;

        let events = self.apply(state_tx);

        Ok(abci::response::EndBlock {
            validator_updates: validator_updates.into_tendermint_validator_updates(),
            events,
            ..Default::default()
        })
    }

    #[instrument(name = "App::commit", skip_all)]
    pub(crate) async fn commit(&mut self, storage: Storage) -> RootHash {
        // We need to extract the State we've built up to commit it.  Fill in a dummy state.
        let dummy_state = StateDelta::new(storage.latest_snapshot());

        let mut state = Arc::try_unwrap(std::mem::replace(&mut self.state, Arc::new(dummy_state)))
            .expect("we have exclusive ownership of the State at commit()");

        // store the storage version indexed by block height
        let new_version = storage.latest_version().wrapping_add(1);
        let height = state
            .get_block_height()
            .await
            .expect("block height must be set, as `begin_block` is always called before `commit`");
        state.put_storage_version_by_height(height, new_version);
        debug!(
            height,
            version = new_version,
            "stored storage version for height"
        );

        // Commit the pending writes, clearing the state.
        let app_hash = storage
            .commit(state)
            .await
            .expect("must be able to successfully commit to storage");
        tracing::debug!(
            app_hash = %telemetry::display::hex(&app_hash),
            "finished committing state",
        );

        // Get the latest version of the state, now that we've committed it.
        self.state = Arc::new(StateDelta::new(storage.latest_snapshot()));

        app_hash
    }

    // StateDelta::apply only works when the StateDelta wraps an underlying
    // StateWrite.  But if we want to share the StateDelta with spawned tasks,
    // we usually can't wrap a StateWrite instance, which requires exclusive
    // access. This method "externally" applies the state delta to the
    // inter-block state.
    //
    // Invariant: state_tx and self.state are the only two references to the
    // inter-block state.
    fn apply(&mut self, state_tx: StateDelta<InterBlockState>) -> Vec<Event> {
        let (state2, mut cache) = state_tx.flatten();
        std::mem::drop(state2);
        // Now there is only one reference to the inter-block state: self.state

        let events = cache.take_events();
        cache.apply_to(
            Arc::get_mut(&mut self.state).expect("no other references to inter-block state"),
        );

        events
    }
}

fn signed_transaction_from_bytes(bytes: &[u8]) -> anyhow::Result<SignedTransaction> {
    let raw = raw::SignedTransaction::decode(bytes)
        .context("failed to decode protobuf to signed transaction")?;
    let tx = SignedTransaction::try_from_raw(raw)
        .context("failed to transform raw signed transaction to verified type")?;

    Ok(tx)
}

#[cfg(test)]
mod test {
    #[cfg(feature = "mint")]
    use astria_core::sequencer::v1alpha1::transaction::action::MintAction;
    use astria_core::sequencer::v1alpha1::{
        asset,
        asset::DEFAULT_NATIVE_ASSET_DENOM,
        transaction::action::{
            Action,
            SequenceAction,
            SudoAddressChangeAction,
            TransferAction,
        },
        Address,
        RollupId,
        UnsignedTransaction,
        ADDRESS_LEN,
    };
    use ed25519_consensus::SigningKey;
    use penumbra_ibc::params::IBCParameters;
    use tendermint::{
        abci::types::CommitInfo,
        account,
        block::{
            header::Version,
            Header,
            Height,
            Round,
        },
        AppHash,
        Hash,
        Time,
    };

    use super::*;
    use crate::{
        accounts::action::TRANSFER_FEE,
        asset::get_native_asset,
        authority::state_ext::ValidatorSet,
        genesis::Account,
        sequence::calculate_fee,
        transaction::InvalidNonce,
    };

    /// attempts to decode the given hex string into an address.
    fn address_from_hex_string(s: &str) -> Address {
        let bytes = hex::decode(s).unwrap();
        let arr: [u8; ADDRESS_LEN] = bytes.try_into().unwrap();
        Address::from_array(arr)
    }

    const ALICE_ADDRESS: &str = "1c0c490f1b5528d8173c5de46d131160e4b2c0c3";
    const BOB_ADDRESS: &str = "34fec43c7fcab9aef3b3cf8aba855e41ee69ca3a";
    const CAROL_ADDRESS: &str = "60709e2d391864b732b4f0f51e387abb76743871";

    fn default_genesis_accounts() -> Vec<Account> {
        vec![
            Account {
                address: address_from_hex_string(ALICE_ADDRESS),
                balance: 10u128.pow(19),
            },
            Account {
                address: address_from_hex_string(BOB_ADDRESS),
                balance: 10u128.pow(19),
            },
            Account {
                address: address_from_hex_string(CAROL_ADDRESS),
                balance: 10u128.pow(19),
            },
        ]
    }

    fn default_header() -> Header {
        Header {
            app_hash: AppHash::try_from(vec![]).unwrap(),
            chain_id: "test".to_string().try_into().unwrap(),
            consensus_hash: Hash::default(),
            data_hash: Some(Hash::default()),
            evidence_hash: Some(Hash::default()),
            height: Height::default(),
            last_block_id: None,
            last_commit_hash: Some(Hash::default()),
            last_results_hash: Some(Hash::default()),
            next_validators_hash: Hash::default(),
            proposer_address: account::Id::try_from([0u8; 20].to_vec()).unwrap(),
            time: Time::now(),
            validators_hash: Hash::default(),
            version: Version {
                app: 0,
                block: 0,
            },
        }
    }

    async fn initialize_app_with_storage(
        genesis_state: Option<GenesisState>,
        genesis_validators: Vec<tendermint::validator::Update>,
    ) -> (App, Storage) {
        let storage = cnidarium::TempStorage::new()
            .await
            .expect("failed to create temp storage backing chain state");
        let snapshot = storage.latest_snapshot();
        let mut app = App::new(snapshot);

        let genesis_state = genesis_state.unwrap_or_else(|| GenesisState {
            accounts: default_genesis_accounts(),
            authority_sudo_address: Address::from([0; 20]),
            ibc_sudo_address: Address::from([0; 20]),
            native_asset_base_denomination: DEFAULT_NATIVE_ASSET_DENOM.to_string(),
<<<<<<< HEAD
            ibc_params: IBCParameters::default(),
=======
            allowed_fee_assets: vec![DEFAULT_NATIVE_ASSET_DENOM.into()],
>>>>>>> ea4652bc
        });

        app.init_chain(genesis_state, genesis_validators, "test".to_string())
            .await
            .unwrap();

        (app, storage.clone())
    }

    async fn initialize_app(
        genesis_state: Option<GenesisState>,
        genesis_validators: Vec<tendermint::validator::Update>,
    ) -> App {
        let (app, _storage) = initialize_app_with_storage(genesis_state, genesis_validators).await;

        app
    }

    fn get_alice_signing_key_and_address() -> (SigningKey, Address) {
        // this secret key corresponds to ALICE_ADDRESS
        let alice_secret_bytes: [u8; 32] =
            hex::decode("2bd806c97f0e00af1a1fc3328fa763a9269723c8db8fac4f93af71db186d6e90")
                .unwrap()
                .try_into()
                .unwrap();
        let alice_signing_key = SigningKey::from(alice_secret_bytes);
        let alice = Address::from_verification_key(alice_signing_key.verification_key());
        (alice_signing_key, alice)
    }

    #[tokio::test]
    async fn app_genesis_and_init_chain() {
        let app = initialize_app(None, vec![]).await;
        assert_eq!(app.state.get_block_height().await.unwrap(), 0);

        for Account {
            address,
            balance,
        } in default_genesis_accounts()
        {
            assert_eq!(
                balance,
                app.state
                    .get_account_balance(address, get_native_asset().id())
                    .await
                    .unwrap(),
            );
        }

        assert_eq!(
            app.state.get_native_asset_denom().await.unwrap(),
            DEFAULT_NATIVE_ASSET_DENOM
        );
    }

    #[tokio::test]
    async fn app_begin_block() {
        let (mut app, storage) = initialize_app_with_storage(None, vec![]).await;

        let mut begin_block = abci::request::BeginBlock {
            header: default_header(),
            hash: Hash::default(),
            last_commit_info: CommitInfo {
                votes: vec![],
                round: Round::default(),
            },
            byzantine_validators: vec![],
        };
        begin_block.header.height = Height::try_from(1u8).unwrap();

        app.begin_block(&begin_block, storage).await.unwrap();
        assert_eq!(app.state.get_block_height().await.unwrap(), 1);
        assert_eq!(
            app.state.get_block_timestamp().await.unwrap(),
            begin_block.header.time
        );
    }

    #[tokio::test]
    async fn app_begin_block_remove_byzantine_validators() {
        use tendermint::{
            abci::types,
            validator,
        };

        let pubkey_a = tendermint::public_key::PublicKey::from_raw_ed25519(&[1; 32]).unwrap();
        let pubkey_b = tendermint::public_key::PublicKey::from_raw_ed25519(&[2; 32]).unwrap();

        let initial_validator_set = vec![
            validator::Update {
                pub_key: pubkey_a,
                power: 100u32.into(),
            },
            validator::Update {
                pub_key: pubkey_b,
                power: 1u32.into(),
            },
        ];

        let (mut app, storage) =
            initialize_app_with_storage(None, initial_validator_set.clone()).await;

        let misbehavior = types::Misbehavior {
            kind: types::MisbehaviorKind::Unknown,
            validator: types::Validator {
                address: tendermint::account::Id::from(pubkey_a)
                    .as_bytes()
                    .try_into()
                    .unwrap(),
                power: 0u32.into(),
            },
            height: Height::default(),
            time: Time::now(),
            total_voting_power: 101u32.into(),
        };

        let mut begin_block = abci::request::BeginBlock {
            header: default_header(),
            hash: Hash::default(),
            last_commit_info: CommitInfo {
                votes: vec![],
                round: Round::default(),
            },
            byzantine_validators: vec![misbehavior],
        };
        begin_block.header.height = Height::try_from(1u8).unwrap();

        app.begin_block(&begin_block, storage).await.unwrap();

        // assert that validator with pubkey_a is removed
        let validator_set = app.state.get_validator_set().await.unwrap();
        assert_eq!(validator_set.len(), 1);
        assert_eq!(
            validator_set.get(&pubkey_b.into()).unwrap().power,
            1u32.into()
        );
    }

    #[tokio::test]
    async fn app_deliver_tx_transfer() {
        let mut app = initialize_app(None, vec![]).await;

        // transfer funds from Alice to Bob
        let (alice_signing_key, alice_address) = get_alice_signing_key_and_address();
        let bob_address = address_from_hex_string(BOB_ADDRESS);
        let value = 333_333;
        let tx = UnsignedTransaction {
            nonce: 0,
            actions: vec![
                TransferAction {
                    to: bob_address,
                    amount: value,
                    asset_id: get_native_asset().id(),
                    fee_asset_id: get_native_asset().id(),
                }
                .into(),
            ],
        };

        let signed_tx = tx.into_signed(&alice_signing_key);
        app.deliver_tx(signed_tx).await.unwrap();

        let native_asset = get_native_asset().id();
        assert_eq!(
            app.state
                .get_account_balance(bob_address, native_asset)
                .await
                .unwrap(),
            value + 10u128.pow(19)
        );
        assert_eq!(
            app.state
                .get_account_balance(alice_address, native_asset)
                .await
                .unwrap(),
            10u128.pow(19) - (value + TRANSFER_FEE),
        );
        assert_eq!(app.state.get_account_nonce(bob_address).await.unwrap(), 0);
        assert_eq!(app.state.get_account_nonce(alice_address).await.unwrap(), 1);
    }

    #[tokio::test]
    async fn app_deliver_tx_transfer_not_native_token() {
        use crate::accounts::state_ext::StateWriteExt as _;

        let mut app = initialize_app(None, vec![]).await;

        // create some asset to be transferred and update Alice's balance of it
        let asset = asset::Id::from_denom("test");
        let value = 333_333;
        let (alice_signing_key, alice_address) = get_alice_signing_key_and_address();
        let mut state_tx = StateDelta::new(app.state.clone());
        state_tx
            .put_account_balance(alice_address, asset, value)
            .unwrap();
        app.apply(state_tx);

        // transfer funds from Alice to Bob; use native token for fee payment
        let bob_address = address_from_hex_string(BOB_ADDRESS);
        let tx = UnsignedTransaction {
            nonce: 0,
            actions: vec![
                TransferAction {
                    to: bob_address,
                    amount: value,
                    asset_id: asset,
                    fee_asset_id: get_native_asset().id(),
                }
                .into(),
            ],
        };

        let signed_tx = tx.into_signed(&alice_signing_key);
        app.deliver_tx(signed_tx).await.unwrap();

        let native_asset = get_native_asset().id();
        assert_eq!(
            app.state
                .get_account_balance(bob_address, native_asset)
                .await
                .unwrap(),
            10u128.pow(19), // genesis balance
        );
        assert_eq!(
            app.state
                .get_account_balance(bob_address, asset)
                .await
                .unwrap(),
            value, // transferred amount
        );

        assert_eq!(
            app.state
                .get_account_balance(alice_address, native_asset)
                .await
                .unwrap(),
            10u128.pow(19) - TRANSFER_FEE, // genesis balance - fee
        );
        assert_eq!(
            app.state
                .get_account_balance(alice_address, asset)
                .await
                .unwrap(),
            0, // 0 since all funds of `asset` were transferred
        );

        assert_eq!(app.state.get_account_nonce(bob_address).await.unwrap(), 0);
        assert_eq!(app.state.get_account_nonce(alice_address).await.unwrap(), 1);
    }

    #[tokio::test]
    async fn app_deliver_tx_transfer_balance_too_low_for_fee() {
        use rand::rngs::OsRng;

        let mut app = initialize_app(None, vec![]).await;

        // create a new key; will have 0 balance
        let keypair = SigningKey::new(OsRng);
        let bob = address_from_hex_string(BOB_ADDRESS);

        // 0-value transfer; only fee is deducted from sender
        let tx = UnsignedTransaction {
            nonce: 0,
            actions: vec![
                TransferAction {
                    to: bob,
                    amount: 0,
                    asset_id: get_native_asset().id(),
                    fee_asset_id: get_native_asset().id(),
                }
                .into(),
            ],
        };

        let signed_tx = tx.into_signed(&keypair);
        let res = app
            .deliver_tx(signed_tx)
            .await
            .unwrap_err()
            .root_cause()
            .to_string();
        assert!(res.contains("insufficient funds"));
    }

    #[tokio::test]
    async fn app_deliver_tx_sequence() {
        let mut app = initialize_app(None, vec![]).await;

        let (alice_signing_key, alice_address) = get_alice_signing_key_and_address();
        let data = b"hello world".to_vec();
        let fee = calculate_fee(&data).unwrap();

        let tx = UnsignedTransaction {
            nonce: 0,
            actions: vec![
                SequenceAction {
                    rollup_id: RollupId::from_unhashed_bytes(b"testchainid"),
                    data,
                    fee_asset_id: get_native_asset().id(),
                }
                .into(),
            ],
        };

        let signed_tx = tx.into_signed(&alice_signing_key);
        app.deliver_tx(signed_tx).await.unwrap();
        assert_eq!(app.state.get_account_nonce(alice_address).await.unwrap(), 1);

        assert_eq!(
            app.state
                .get_account_balance(alice_address, get_native_asset().id())
                .await
                .unwrap(),
            10u128.pow(19) - fee,
        );
    }

    #[tokio::test]
    async fn app_deliver_tx_invalid_fee_asset() {
        let mut app = initialize_app(None, vec![]).await;

        let (alice_signing_key, _) = get_alice_signing_key_and_address();
        let data = b"hello world".to_vec();

        let fee_asset_id = asset::Id::from_denom("test");

        let tx = UnsignedTransaction {
            nonce: 0,
            actions: vec![
                SequenceAction {
                    rollup_id: RollupId::from_unhashed_bytes(b"testchainid"),
                    data,
                    fee_asset_id,
                }
                .into(),
            ],
        };

        let signed_tx = tx.into_signed(&alice_signing_key);
        assert!(app.deliver_tx(signed_tx).await.is_err());
    }

    #[tokio::test]
    async fn app_deliver_tx_validator_update() {
        let (alice_signing_key, alice_address) = get_alice_signing_key_and_address();

        let genesis_state = GenesisState {
            accounts: default_genesis_accounts(),
            authority_sudo_address: alice_address,
            ibc_sudo_address: alice_address,
            native_asset_base_denomination: DEFAULT_NATIVE_ASSET_DENOM.to_string(),
<<<<<<< HEAD
            ibc_params: IBCParameters::default(),
=======
            allowed_fee_assets: vec![DEFAULT_NATIVE_ASSET_DENOM.into()],
>>>>>>> ea4652bc
        };
        let mut app = initialize_app(Some(genesis_state), vec![]).await;

        let pub_key = tendermint::public_key::PublicKey::from_raw_ed25519(&[1u8; 32]).unwrap();
        let update = tendermint::validator::Update {
            pub_key,
            power: 100u32.into(),
        };

        let tx = UnsignedTransaction {
            nonce: 0,
            actions: vec![Action::ValidatorUpdate(update.clone())],
        };

        let signed_tx = tx.into_signed(&alice_signing_key);
        app.deliver_tx(signed_tx).await.unwrap();
        assert_eq!(app.state.get_account_nonce(alice_address).await.unwrap(), 1);

        let validator_updates = app.state.get_validator_updates().await.unwrap();
        assert_eq!(validator_updates.len(), 1);
        assert_eq!(validator_updates.get(&pub_key.into()).unwrap(), &update);
    }

    #[tokio::test]
    async fn app_deliver_tx_sudo_address_change() {
        let (alice_signing_key, alice_address) = get_alice_signing_key_and_address();

        let genesis_state = GenesisState {
            accounts: default_genesis_accounts(),
            authority_sudo_address: alice_address,
            ibc_sudo_address: alice_address,
            native_asset_base_denomination: DEFAULT_NATIVE_ASSET_DENOM.to_string(),
<<<<<<< HEAD
            ibc_params: IBCParameters::default(),
=======
            allowed_fee_assets: vec![DEFAULT_NATIVE_ASSET_DENOM.into()],
>>>>>>> ea4652bc
        };
        let mut app = initialize_app(Some(genesis_state), vec![]).await;

        let new_address = address_from_hex_string(BOB_ADDRESS);

        let tx = UnsignedTransaction {
            nonce: 0,
            actions: vec![Action::SudoAddressChange(SudoAddressChangeAction {
                new_address,
            })],
        };

        let signed_tx = tx.into_signed(&alice_signing_key);
        app.deliver_tx(signed_tx).await.unwrap();
        assert_eq!(app.state.get_account_nonce(alice_address).await.unwrap(), 1);

        let sudo_address = app.state.get_sudo_address().await.unwrap();
        assert_eq!(sudo_address, new_address);
    }

    #[tokio::test]
    async fn app_deliver_tx_sudo_address_change_error() {
        let (alice_signing_key, alice_address) = get_alice_signing_key_and_address();
        let sudo_address = address_from_hex_string(CAROL_ADDRESS);

        let genesis_state = GenesisState {
            accounts: default_genesis_accounts(),
            authority_sudo_address: sudo_address,
            ibc_sudo_address: [0u8; 20].into(),
            native_asset_base_denomination: DEFAULT_NATIVE_ASSET_DENOM.to_string(),
<<<<<<< HEAD
            ibc_params: IBCParameters::default(),
=======
            allowed_fee_assets: vec![DEFAULT_NATIVE_ASSET_DENOM.into()],
>>>>>>> ea4652bc
        };
        let mut app = initialize_app(Some(genesis_state), vec![]).await;

        let tx = UnsignedTransaction {
            nonce: 0,
            actions: vec![Action::SudoAddressChange(SudoAddressChangeAction {
                new_address: alice_address,
            })],
        };

        let signed_tx = tx.into_signed(&alice_signing_key);
        let res = app
            .deliver_tx(signed_tx)
            .await
            .unwrap_err()
            .root_cause()
            .to_string();
        assert!(res.contains("signer is not the sudo key"));
    }

    #[cfg(feature = "mint")]
    #[tokio::test]
    async fn app_deliver_tx_mint() {
        let (alice_signing_key, alice_address) = get_alice_signing_key_and_address();

        let genesis_state = GenesisState {
            accounts: default_genesis_accounts(),
            authority_sudo_address: alice_address,
            ibc_sudo_address: [0u8; 20].into(),
            native_asset_base_denomination: DEFAULT_NATIVE_ASSET_DENOM.to_string(),
<<<<<<< HEAD
            ibc_params: IBCParameters::default(),
=======
            allowed_fee_assets: vec![DEFAULT_NATIVE_ASSET_DENOM.into()],
>>>>>>> ea4652bc
        };
        let mut app = initialize_app(Some(genesis_state), vec![]).await;

        let bob_address = address_from_hex_string(BOB_ADDRESS);
        let value = 333_333;
        let tx = UnsignedTransaction {
            nonce: 0,
            actions: vec![
                MintAction {
                    to: bob_address,
                    amount: value,
                }
                .into(),
            ],
        };

        let signed_tx = tx.into_signed(&alice_signing_key);
        app.deliver_tx(signed_tx).await.unwrap();

        assert_eq!(
            app.state
                .get_account_balance(bob_address, get_native_asset().id())
                .await
                .unwrap(),
            value + 10u128.pow(19)
        );
        assert_eq!(app.state.get_account_nonce(bob_address).await.unwrap(), 0);
        assert_eq!(app.state.get_account_nonce(alice_address).await.unwrap(), 1);
    }

    #[tokio::test]
    async fn app_end_block_validator_updates() {
        use tendermint::validator;

        let pubkey_a = tendermint::public_key::PublicKey::from_raw_ed25519(&[1; 32]).unwrap();
        let pubkey_b = tendermint::public_key::PublicKey::from_raw_ed25519(&[2; 32]).unwrap();
        let pubkey_c = tendermint::public_key::PublicKey::from_raw_ed25519(&[3; 32]).unwrap();

        let initial_validator_set = vec![
            validator::Update {
                pub_key: pubkey_a,
                power: 100u32.into(),
            },
            validator::Update {
                pub_key: pubkey_b,
                power: 1u32.into(),
            },
        ];

        let mut app = initialize_app(None, initial_validator_set).await;
        app.current_proposer = Some(account::Id::try_from([0u8; 20].to_vec()).unwrap());

        let validator_updates = vec![
            validator::Update {
                pub_key: pubkey_a,
                power: 0u32.into(),
            },
            validator::Update {
                pub_key: pubkey_b,
                power: 100u32.into(),
            },
            validator::Update {
                pub_key: pubkey_c,
                power: 100u32.into(),
            },
        ];

        let mut state_tx = StateDelta::new(app.state.clone());
        state_tx
            .put_validator_updates(ValidatorSet::new_from_updates(validator_updates.clone()))
            .unwrap();
        app.apply(state_tx);

        let resp = app
            .end_block(&abci::request::EndBlock {
                height: 1u32.into(),
            })
            .await
            .unwrap();
        // we only assert length here as the ordering of the updates is not guaranteed
        // and validator::Update does not implement Ord
        assert_eq!(resp.validator_updates.len(), validator_updates.len());

        // validator with pubkey_a should be removed (power set to 0)
        // validator with pubkey_b should be updated
        // validator with pubkey_c should be added
        let validator_set = app.state.get_validator_set().await.unwrap();
        assert_eq!(validator_set.len(), 2);
        let validator_b = validator_set.get(&pubkey_b.into()).unwrap();
        assert_eq!(validator_b.pub_key, pubkey_b);
        assert_eq!(validator_b.power, 100u32.into());
        let validator_c = validator_set.get(&pubkey_c.into()).unwrap();
        assert_eq!(validator_c.pub_key, pubkey_c);
        assert_eq!(validator_c.power, 100u32.into());
        assert_eq!(app.state.get_validator_updates().await.unwrap().len(), 0);
    }

    #[tokio::test]
    async fn app_deliver_tx_invalid_nonce() {
        let mut app = initialize_app(None, vec![]).await;

        let (alice_signing_key, alice_address) = get_alice_signing_key_and_address();

        // create tx with invalid nonce 1
        let data = b"hello world".to_vec();
        let tx = UnsignedTransaction {
            nonce: 1,
            actions: vec![
                SequenceAction {
                    rollup_id: RollupId::from_unhashed_bytes(b"testchainid"),
                    data,
                    fee_asset_id: get_native_asset().id(),
                }
                .into(),
            ],
        };

        let signed_tx = tx.into_signed(&alice_signing_key);
        let response = app.deliver_tx(signed_tx).await;

        // check that tx was not executed by checking nonce and balance are unchanged
        assert_eq!(app.state.get_account_nonce(alice_address).await.unwrap(), 0);
        assert_eq!(
            app.state
                .get_account_balance(alice_address, get_native_asset().id())
                .await
                .unwrap(),
            10u128.pow(19),
        );

        assert_eq!(
            response
                .unwrap_err()
                .downcast_ref::<InvalidNonce>()
                .map(|nonce_err| nonce_err.0)
                .unwrap(),
            1
        );
    }

    #[tokio::test]
    async fn app_commit() {
        let genesis_state = GenesisState {
            accounts: default_genesis_accounts(),
            authority_sudo_address: Address::from([0; 20]),
            ibc_sudo_address: Address::from([0; 20]),
            native_asset_base_denomination: DEFAULT_NATIVE_ASSET_DENOM.to_string(),
<<<<<<< HEAD
            ibc_params: IBCParameters::default(),
=======
            allowed_fee_assets: vec![DEFAULT_NATIVE_ASSET_DENOM.into()],
>>>>>>> ea4652bc
        };

        let (mut app, storage) = initialize_app_with_storage(Some(genesis_state), vec![]).await;
        assert_eq!(app.state.get_block_height().await.unwrap(), 0);

        let native_asset = get_native_asset().id();
        for Account {
            address,
            balance,
        } in default_genesis_accounts()
        {
            assert_eq!(
                balance,
                app.state
                    .get_account_balance(address, native_asset)
                    .await
                    .unwrap()
            );
        }

        // commit should write the changes to the underlying storage
        app.commit(storage.clone()).await;
        let snapshot = storage.latest_snapshot();
        assert_eq!(snapshot.get_block_height().await.unwrap(), 0);
        for Account {
            address,
            balance,
        } in default_genesis_accounts()
        {
            assert_eq!(
                snapshot
                    .get_account_balance(address, native_asset)
                    .await
                    .unwrap(),
                balance
            );
        }
    }

    #[tokio::test]
    async fn app_transfer_block_fees_to_proposer() {
        let (mut app, storage) = initialize_app_with_storage(None, vec![]).await;

        let mut begin_block = abci::request::BeginBlock {
            header: default_header(),
            hash: Hash::default(),
            last_commit_info: CommitInfo {
                votes: vec![],
                round: Round::default(),
            },
            byzantine_validators: vec![],
        };
        begin_block.header.height = Height::try_from(1u8).unwrap();
        let proposer_address =
            Address::try_from_slice(begin_block.header.proposer_address.as_bytes()).unwrap();

        app.begin_block(&begin_block, storage).await.unwrap();
        assert_eq!(app.state.get_block_height().await.unwrap(), 1);
        assert_eq!(
            app.state.get_block_timestamp().await.unwrap(),
            begin_block.header.time
        );
        assert_eq!(
            app.current_proposer.unwrap(),
            begin_block.header.proposer_address
        );

        let (alice_signing_key, _) = get_alice_signing_key_and_address();
        let native_asset = get_native_asset().id();

        // transfer funds from Alice to Bob; use native token for fee payment
        let bob_address = address_from_hex_string(BOB_ADDRESS);
        let amount = 333_333;
        let tx = UnsignedTransaction {
            nonce: 0,
            actions: vec![
                TransferAction {
                    to: bob_address,
                    amount,
                    asset_id: native_asset,
                    fee_asset_id: get_native_asset().id(),
                }
                .into(),
            ],
        };

        let signed_tx = tx.into_signed(&alice_signing_key);
        app.deliver_tx(signed_tx).await.unwrap();

        app.end_block(&abci::request::EndBlock {
            height: 1u32.into(),
        })
        .await
        .unwrap();

        // assert that transaction fees were transferred to the block proposer
        assert_eq!(
            app.state
                .get_account_balance(proposer_address, native_asset)
                .await
                .unwrap(),
            TRANSFER_FEE,
        );
        assert_eq!(app.state.get_block_fees().await.unwrap().len(), 0);
    }
}<|MERGE_RESOLUTION|>--- conflicted
+++ resolved
@@ -789,11 +789,8 @@
             authority_sudo_address: Address::from([0; 20]),
             ibc_sudo_address: Address::from([0; 20]),
             native_asset_base_denomination: DEFAULT_NATIVE_ASSET_DENOM.to_string(),
-<<<<<<< HEAD
             ibc_params: IBCParameters::default(),
-=======
             allowed_fee_assets: vec![DEFAULT_NATIVE_ASSET_DENOM.into()],
->>>>>>> ea4652bc
         });
 
         app.init_chain(genesis_state, genesis_validators, "test".to_string())
@@ -1145,11 +1142,8 @@
             authority_sudo_address: alice_address,
             ibc_sudo_address: alice_address,
             native_asset_base_denomination: DEFAULT_NATIVE_ASSET_DENOM.to_string(),
-<<<<<<< HEAD
             ibc_params: IBCParameters::default(),
-=======
             allowed_fee_assets: vec![DEFAULT_NATIVE_ASSET_DENOM.into()],
->>>>>>> ea4652bc
         };
         let mut app = initialize_app(Some(genesis_state), vec![]).await;
 
@@ -1182,11 +1176,8 @@
             authority_sudo_address: alice_address,
             ibc_sudo_address: alice_address,
             native_asset_base_denomination: DEFAULT_NATIVE_ASSET_DENOM.to_string(),
-<<<<<<< HEAD
             ibc_params: IBCParameters::default(),
-=======
             allowed_fee_assets: vec![DEFAULT_NATIVE_ASSET_DENOM.into()],
->>>>>>> ea4652bc
         };
         let mut app = initialize_app(Some(genesis_state), vec![]).await;
 
@@ -1217,11 +1208,8 @@
             authority_sudo_address: sudo_address,
             ibc_sudo_address: [0u8; 20].into(),
             native_asset_base_denomination: DEFAULT_NATIVE_ASSET_DENOM.to_string(),
-<<<<<<< HEAD
             ibc_params: IBCParameters::default(),
-=======
             allowed_fee_assets: vec![DEFAULT_NATIVE_ASSET_DENOM.into()],
->>>>>>> ea4652bc
         };
         let mut app = initialize_app(Some(genesis_state), vec![]).await;
 
@@ -1252,11 +1240,8 @@
             authority_sudo_address: alice_address,
             ibc_sudo_address: [0u8; 20].into(),
             native_asset_base_denomination: DEFAULT_NATIVE_ASSET_DENOM.to_string(),
-<<<<<<< HEAD
             ibc_params: IBCParameters::default(),
-=======
             allowed_fee_assets: vec![DEFAULT_NATIVE_ASSET_DENOM.into()],
->>>>>>> ea4652bc
         };
         let mut app = initialize_app(Some(genesis_state), vec![]).await;
 
@@ -1404,11 +1389,8 @@
             authority_sudo_address: Address::from([0; 20]),
             ibc_sudo_address: Address::from([0; 20]),
             native_asset_base_denomination: DEFAULT_NATIVE_ASSET_DENOM.to_string(),
-<<<<<<< HEAD
             ibc_params: IBCParameters::default(),
-=======
             allowed_fee_assets: vec![DEFAULT_NATIVE_ASSET_DENOM.into()],
->>>>>>> ea4652bc
         };
 
         let (mut app, storage) = initialize_app_with_storage(Some(genesis_state), vec![]).await;
