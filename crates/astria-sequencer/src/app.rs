--- conflicted
+++ resolved
@@ -5,7 +5,6 @@
 
 use anyhow::{
     anyhow,
-    bail,
     ensure,
     Context,
 };
@@ -39,10 +38,7 @@
         Event,
     },
     account,
-<<<<<<< HEAD
     block::Header,
-=======
->>>>>>> b818b259
     AppHash,
     Hash,
 };
@@ -128,11 +124,7 @@
 
     // cache of results of executing of transactions in `prepare_proposal` or `process_proposal`.
     // cleared at the end of each block.
-<<<<<<< HEAD
     execution_results: Option<Vec<tendermint::abci::types::ExecTxResult>>,
-=======
-    execution_result: HashMap<[u8; 32], anyhow::Result<Vec<abci::Event>>>,
->>>>>>> b818b259
 
     // proposer of the block being currently executed; set in begin_block
     // and cleared in end_block.
@@ -166,11 +158,7 @@
             state,
             validator_address: None,
             executed_proposal_hash: Hash::default(),
-<<<<<<< HEAD
             execution_results: None,
-=======
-            execution_result: HashMap::new(),
->>>>>>> b818b259
             current_proposer: None,
             write_batch: None,
             app_hash: AppHash::default(),
@@ -234,11 +222,7 @@
         self.state = Arc::new(StateDelta::new(storage.latest_snapshot()));
 
         // clear the cache of transaction execution results
-<<<<<<< HEAD
         self.execution_results = None;
-=======
-        self.execution_result.clear();
->>>>>>> b818b259
         self.executed_proposal_hash = Hash::default();
     }
 
@@ -259,25 +243,21 @@
         self.validator_address = Some(prepare_proposal.proposer_address);
         self.update_state_for_new_round(&storage);
 
-<<<<<<< HEAD
-        let txs = self
-            .pre_execute_transactions(prepare_proposal.into())
-            .await
-            .context("failed to prepare for executing block")?;
-
-        let (signed_txs, txs_to_include) = self.execute_transactions_before_finalization(txs).await;
-=======
         let mut block_size_constraints = BlockSizeConstraints::new(
             usize::try_from(prepare_proposal.max_tx_bytes)
                 .context("failed to convert max_tx_bytes to usize")?,
         )
         .context("failed to create block size constraints")?;
 
+        let txs = self
+            .pre_execute_transactions(prepare_proposal.into())
+            .await
+            .context("failed to prepare for executing block")?;
+
         let (signed_txs, txs_to_include) = self
-            .execute_and_filter_block_data(prepare_proposal.txs, &mut block_size_constraints)
-            .await
-            .context("failed to execute and filter transactions in prepare_proposal")?;
->>>>>>> b818b259
+            .execute_transactions_before_finalization(txs, &mut block_size_constraints)
+            .await
+            .context("failed to execute transactions")?;
 
         let deposits = self
             .state
@@ -339,7 +319,6 @@
             .try_into()
             .map_err(|_| anyhow!("chain IDs commitment must be 32 bytes"))?;
 
-<<<<<<< HEAD
         let expected_txs_len = txs.len();
 
         let block_data = BlockData {
@@ -356,7 +335,17 @@
             .await
             .context("failed to prepare for executing block")?;
 
-        let (signed_txs, txs_to_include) = self.execute_transactions_before_finalization(txs).await;
+        // we don't care about the cometbft max_tx_bytes here, as cometbft would have
+        // rejected the proposal if it was too large.
+        // however, we should still validate the other constraints, namely
+        // the max sequenced data bytes.
+        let mut block_size_constraints = BlockSizeConstraints::new(usize::MAX)
+            .context("failed to create block size constraints")?;
+
+        let (signed_txs, txs_to_include) = self
+            .execute_transactions_before_finalization(txs, &mut block_size_constraints)
+            .await
+            .context("failed to execute transactions")?;
 
         // all txs in the proposal should be deserializable and executable
         // if any txs were not deserializeable or executable, they would not have been
@@ -366,12 +355,6 @@
             txs_to_include.len() == expected_txs_len,
             "transactions to be included do not match expected",
         );
-=======
-        let signed_txs = self
-            .execute_block_data(txs)
-            .await
-            .context("transactions failed to decode and execute")?;
->>>>>>> b818b259
 
         let deposits = self
             .state
@@ -405,20 +388,10 @@
     ///
     /// Returns the transactions which were successfully decoded and executed
     /// in both their [`SignedTransaction`] and raw bytes form.
-<<<<<<< HEAD
     #[instrument(name = "App::execute_transactions_before_finalization", skip_all, fields(
         tx_count = txs.len()
     ))]
     async fn execute_transactions_before_finalization(
-=======
-    ///
-    /// Will filter transactions that are too large for the sequencer block or
-    /// the cometBFT block.
-    #[instrument(name = "App::execute_and_filter_block_data", skip_all, fields(
-        tx_count = txs.len()
-    ))]
-    async fn execute_and_filter_block_data(
->>>>>>> b818b259
         &mut self,
         txs: Vec<bytes::Bytes>,
         block_size_constraints: &mut BlockSizeConstraints,
@@ -475,7 +448,6 @@
                 continue;
             }
 
-<<<<<<< HEAD
             // store transaction execution result, indexed by tx hash
             match self.execute_transaction(signed_tx.clone()).await {
                 Ok(events) => {
@@ -483,9 +455,14 @@
                         events,
                         ..Default::default()
                     });
+                    block_size_constraints
+                        .sequencer_checked_add(tx_sequence_data_bytes)
+                        .context("error growing sequencer block size")?;
+                    block_size_constraints
+                        .cometbft_checked_add(tx.len())
+                        .context("error growing cometBFT block size")?;
                     signed_txs.push(signed_tx);
                     validated_txs.push(tx);
-                    block_sequence_data_bytes += tx_sequence_data_bytes;
                 }
                 Err(e) => {
                     debug!(
@@ -506,25 +483,6 @@
                         ..Default::default()
                     });
                 }
-=======
-            // execute the tx and include it if it succeeds
-            let tx_hash = self.execute_and_store_signed_tx(&signed_tx).await;
-            if let Some(Err(_e)) = self.execution_result.get(&tx_hash) {
-                debug!(
-                    transaction_hash = %telemetry::display::base64(&tx_hash),
-                    "failed to execute transaction, not including in block"
-                );
-                excluded_tx_count += 1;
-            } else {
-                block_size_constraints
-                    .sequencer_checked_add(tx_sequence_data_bytes)
-                    .context("error growing sequencer block size")?;
-                block_size_constraints
-                    .cometbft_checked_add(tx.len())
-                    .context("error growing cometBFT block size")?;
-                signed_txs.push(signed_tx);
-                validated_txs.push(tx);
->>>>>>> b818b259
             }
         }
 
@@ -536,262 +494,8 @@
             );
         }
 
-<<<<<<< HEAD
         self.execution_results = Some(execution_results);
-        (signed_txs, validated_txs)
-=======
         Ok((signed_txs, validated_txs))
-    }
-
-    /// Executes the given transaction data, writing it to the app's `StateDelta`
-    /// and stores the results in `self.execution_result`.
-    ///
-    /// Will throw error if any transaction fails to decode or execute as these
-    /// transactions should've been filtered in prepare proposal.
-    ///
-    /// Returns the transactions which were [`SignedTransaction`] form.
-    #[instrument(name = "App::execute_block_data", skip_all, fields(
-        tx_count = txs.len()
-    ))]
-    async fn execute_block_data(
-        &mut self,
-        txs: VecDeque<bytes::Bytes>,
-    ) -> anyhow::Result<Vec<SignedTransaction>, anyhow::Error> {
-        let mut signed_txs = Vec::new();
-        for tx in txs {
-            // all txs in the proposal should be deserializable and executable,
-            // if any txs were not deserializeable or executable, they would not have been
-            // returned by `execute_and_filter_block_data`
-            let signed_tx = signed_transaction_from_bytes(&tx).context(
-                "failed to decode tx bytes to signed transaction, should've been filtered out in \
-                 prepare proposal",
-            )?;
-
-            // execute transaction and ensure that it succeeded
-            let tx_hash = self.execute_and_store_signed_tx(&signed_tx).await;
-            if let Some(Err(_e)) = self.execution_result.get(&tx_hash) {
-                bail!(
-                    "transaction failed during execution, should've been filtered out in prepare \
-                     proposal"
-                )
-            }
-            signed_txs.push(signed_tx);
-        }
-        Ok(signed_txs)
-    }
-
-    /// Executes the given transaction data, writing it to the app's `StateDelta`
-    /// and stores the results in `self.execution_result`.
-    ///
-    /// Returns the transaction's hash that can be used to look up the result.
-    #[instrument(name = "App::execute_and_store_signed_tx", skip_all)]
-    async fn execute_and_store_signed_tx(&mut self, signed_tx: &SignedTransaction) -> [u8; 32] {
-        // store transaction execution result, indexed by tx hash
-        let tx_hash: [u8; 32] = Sha256::digest(signed_tx.to_raw().encode_to_vec()).into();
-        match self.deliver_tx(signed_tx.clone()).await {
-            Ok(events) => {
-                self.execution_result.insert(tx_hash, Ok(events));
-            }
-            Err(e) => {
-                debug!(
-                    transaction_hash = %telemetry::display::base64(&tx_hash),
-                    error = AsRef::<dyn std::error::Error>::as_ref(&e),
-                    "failed to execute transaction"
-                );
-                self.execution_result.insert(tx_hash, Err(e));
-            }
-        }
-        tx_hash
-    }
-
-    #[instrument(name = "App::finalize_block", skip_all)]
-    pub(crate) async fn finalize_block(
-        &mut self,
-        finalize_block: abci::request::FinalizeBlock,
-        storage: Storage,
-    ) -> anyhow::Result<abci::response::FinalizeBlock> {
-        use tendermint::{
-            abci::types::ExecTxResult,
-            block::Header,
-        };
-
-        use crate::transaction::InvalidNonce;
-
-        let data_hash = astria_core::sequencerblock::v1alpha1::block::merkle_tree_from_data(
-            finalize_block.txs.iter().map(std::convert::AsRef::as_ref),
-        )
-        .root();
-
-        let chain_id: tendermint::chain::Id = self
-            .state
-            .get_chain_id()
-            .await
-            .context("failed to get chain ID from state")?
-            .try_into()
-            .context("invalid chain ID")?;
-
-        // call begin_block on all components
-        // NOTE: the fields marked `unused` are not used by any of the components;
-        // however, we need to still construct a `BeginBlock` type for now as
-        // the penumbra IBC implementation still requires it as a parameter.
-        let begin_block = abci::request::BeginBlock {
-            hash: finalize_block.hash,
-            byzantine_validators: finalize_block.misbehavior.clone(),
-            header: Header {
-                app_hash: self.app_hash.clone(),
-                chain_id: chain_id.clone(),
-                consensus_hash: Hash::default(), // unused
-                data_hash: Some(Hash::try_from(data_hash.to_vec()).unwrap()),
-                evidence_hash: Some(Hash::default()), // unused
-                height: finalize_block.height,
-                last_block_id: None,                      // unused
-                last_commit_hash: Some(Hash::default()),  // unused
-                last_results_hash: Some(Hash::default()), // unused
-                next_validators_hash: finalize_block.next_validators_hash,
-                proposer_address: finalize_block.proposer_address,
-                time: finalize_block.time,
-                validators_hash: Hash::default(), // unused
-                version: tendermint::block::header::Version {
-                    // unused
-                    app: 0,
-                    block: 0,
-                },
-            },
-            last_commit_info: finalize_block.decided_last_commit.clone(),
-        };
-
-        self.begin_block(&begin_block, storage.clone())
-            .await
-            .context("failed to call begin_block")?;
-
-        ensure!(
-            finalize_block.txs.len() >= 2,
-            "block must contain at least two transactions: the rollup transactions commitment and \
-             rollup IDs commitment"
-        );
-
-        // cometbft expects a result for every tx in the block, so we need to return a
-        // tx result for the commitments, even though they're not actually user txs.
-        let mut tx_results: Vec<ExecTxResult> = Vec::with_capacity(finalize_block.txs.len());
-        tx_results.extend(std::iter::repeat(ExecTxResult::default()).take(2));
-
-        for tx in finalize_block.txs.iter().skip(2) {
-            match self.deliver_tx_after_proposal(tx).await {
-                Ok(events) => tx_results.push(ExecTxResult {
-                    events,
-                    ..Default::default()
-                }),
-                Err(e) => {
-                    // this is actually a protocol error, as only valid txs should be finalized
-                    tracing::error!(
-                        error = AsRef::<dyn std::error::Error>::as_ref(&e),
-                        "failed to finalize transaction; ignoring it",
-                    );
-                    let code = if e.downcast_ref::<InvalidNonce>().is_some() {
-                        AbciErrorCode::INVALID_NONCE
-                    } else {
-                        AbciErrorCode::INTERNAL_ERROR
-                    };
-                    tx_results.push(ExecTxResult {
-                        code: code.into(),
-                        info: code.to_string(),
-                        log: format!("{e:?}"),
-                        ..Default::default()
-                    });
-                }
-            }
-        }
-
-        let end_block = self
-            .end_block(&abci::request::EndBlock {
-                height: finalize_block.height.into(),
-            })
-            .await?;
-
-        // get and clear block deposits from state
-        let mut state_tx = StateDelta::new(self.state.clone());
-        let deposits = self
-            .state
-            .get_block_deposits()
-            .await
-            .context("failed to get block deposits in end_block")?;
-        state_tx
-            .clear_block_deposits()
-            .await
-            .context("failed to clear block deposits")?;
-
-        let Hash::Sha256(block_hash) = finalize_block.hash else {
-            anyhow::bail!("finalized block hash is empty; this should not occur")
-        };
-
-        let sequencer_block = SequencerBlock::try_from_block_info_and_data(
-            block_hash,
-            chain_id,
-            finalize_block.height,
-            finalize_block.time,
-            finalize_block.proposer_address,
-            finalize_block
-                .txs
-                .into_iter()
-                .map(std::convert::Into::into)
-                .collect(),
-            deposits,
-        )
-        .context("failed to convert block info and data to SequencerBlock")?;
-        state_tx
-            .put_sequencer_block(sequencer_block)
-            .context("failed to write sequencer block to state")?;
-        // events that occur after end_block are ignored here;
-        // there should be none anyways.
-        let _ = self.apply(state_tx);
-
-        // prepare the `StagedWriteBatch` for a later commit.
-        let app_hash = self
-            .prepare_commit(storage.clone())
-            .await
-            .context("failed to prepare commit")?;
-
-        Ok(abci::response::FinalizeBlock {
-            events: end_block.events,
-            validator_updates: end_block.validator_updates,
-            consensus_param_updates: end_block.consensus_param_updates,
-            tx_results,
-            app_hash,
-        })
-    }
-
-    async fn prepare_commit(&mut self, storage: Storage) -> anyhow::Result<AppHash> {
-        // extract the state we've built up to so we can prepare it as a `StagedWriteBatch`.
-        let dummy_state = StateDelta::new(storage.latest_snapshot());
-        let mut state = Arc::try_unwrap(std::mem::replace(&mut self.state, Arc::new(dummy_state)))
-            .expect("we have exclusive ownership of the State at commit()");
-
-        // store the storage version indexed by block height
-        let new_version = storage.latest_version().wrapping_add(1);
-        let height = state
-            .get_block_height()
-            .await
-            .expect("block height must be set, as `put_block_height` was already called");
-        state.put_storage_version_by_height(height, new_version);
-        debug!(
-            height,
-            version = new_version,
-            "stored storage version for height"
-        );
-
-        let write_batch = storage
-            .prepare_commit(state)
-            .await
-            .context("failed to prepare commit")?;
-        let app_hash = write_batch
-            .root_hash()
-            .0
-            .to_vec()
-            .try_into()
-            .context("failed to convert app hash")?;
-        self.write_batch = Some(write_batch);
-        Ok(app_hash)
->>>>>>> b818b259
     }
 
     // sets up the state for execution of the block's transactions.
@@ -861,7 +565,6 @@
         &mut self,
         finalize_block: abci::request::FinalizeBlock,
         storage: Storage,
-<<<<<<< HEAD
     ) -> anyhow::Result<abci::response::FinalizeBlock> {
         let chain_id: tendermint::chain::Id = self
             .state
@@ -882,15 +585,6 @@
         // If we previously executed txs in a different proposal than is being processed,
         // reset cached state changes.
         if self.executed_proposal_hash != finalize_block.hash {
-=======
-    ) -> anyhow::Result<Vec<abci::Event>> {
-        // set the current proposer
-        self.current_proposer = Some(begin_block.header.proposer_address);
-
-        // If we previously executed txs in a different proposal than is being processed,
-        // reset cached state changes.
-        if self.executed_proposal_hash != begin_block.hash {
->>>>>>> b818b259
             self.update_state_for_new_round(&storage);
         }
 
@@ -907,6 +601,7 @@
 
         // When the hash is not empty, we have already executed and cached the results
         let txs = if self.executed_proposal_hash.is_empty() {
+            // w ehaven't executed anything yet, so set up the state for execution.
             // this function returns the txs inside `finalize_block` back to us unmodified.
             let txs = self
                 .pre_execute_transactions(finalize_block.into())
@@ -1073,40 +768,6 @@
         Ok(self.apply(state_tx))
     }
 
-<<<<<<< HEAD
-=======
-    /// Called during the normal ABCI `deliver_tx` process, returning the results
-    /// of transaction execution during the proposal phase.
-    ///
-    /// Since transaction execution now happens in the proposal phase, results
-    /// are cached in the app and returned here during the usual ABCI block execution process.
-    ///
-    /// If the tx was not executed during the proposal phase it will be executed here.
-    ///
-    /// Note that the first two "transactions" in the block, which are the proposer-generated
-    /// commitments, are ignored.
-    #[instrument(name = "App::deliver_tx_after_proposal", skip_all, fields(
-        tx_hash =  %telemetry::display::base64(&Sha256::digest(tx)),
-    ))]
-    pub(crate) async fn deliver_tx_after_proposal(
-        &mut self,
-        tx: &bytes::Bytes,
-    ) -> anyhow::Result<Vec<abci::Event>> {
-        // When the hash is not empty, we have already executed and cached the results
-        if !self.executed_proposal_hash.is_empty() {
-            let tx_hash: [u8; 32] = sha2::Sha256::digest(tx).into();
-            return self
-                .execution_result
-                .remove(&tx_hash)
-                .unwrap_or_else(|| Err(anyhow!("transaction not executed during proposal phase")));
-        }
-
-        let signed_tx = signed_transaction_from_bytes(tx)
-            .context("protocol error; only valid txs should be finalized")?;
-        self.deliver_tx(signed_tx).await
-    }
-
->>>>>>> b818b259
     /// Executes a signed transaction.
     ///
     /// Unlike the usual flow of an ABCI application, this is called during
@@ -1222,13 +883,8 @@
 
         // clear block fees
         state_tx.clear_block_fees().await;
-<<<<<<< HEAD
-=======
-        self.current_proposer = None;
->>>>>>> b818b259
 
         let events = self.apply(state_tx);
-
         Ok(abci::response::EndBlock {
             validator_updates: validator_updates.into_tendermint_validator_updates(),
             events,
@@ -1280,7 +936,6 @@
     }
 }
 
-<<<<<<< HEAD
 /// relevant data of a block being executed.
 ///
 /// used to setup the state before execution of transactions.
@@ -1320,8 +975,6 @@
     }
 }
 
-=======
->>>>>>> b818b259
 fn signed_transaction_from_bytes(bytes: &[u8]) -> anyhow::Result<SignedTransaction> {
     let raw = raw::SignedTransaction::decode(bytes)
         .context("failed to decode protobuf to signed transaction")?;
@@ -2200,11 +1853,7 @@
     }
 
     #[tokio::test]
-<<<<<<< HEAD
     async fn app_execute_transaction_bridge_lock_action_ok() {
-=======
-    async fn app_deliver_tx_bridge_lock_action_ok() {
->>>>>>> b818b259
         let (alice_signing_key, alice_address) = get_alice_signing_key_and_address();
         let mut app = initialize_app(None, vec![]).await;
 
@@ -2693,7 +2342,6 @@
         assert_eq!(deposits[0], expected_deposit);
     }
 
-<<<<<<< HEAD
     // it's a test, so allow a lot of lines
     #[tokio::test]
     #[allow(clippy::too_many_lines)]
@@ -2834,7 +2482,9 @@
         assert_eq!(
             finalize_block_after_prepare_proposal_result.app_hash,
             finalize_block_result.app_hash
-=======
+        );
+    }
+
     #[tokio::test]
     async fn app_prepare_proposal_cometbft_max_bytes_overflow_ok() {
         let (mut app, storage) = initialize_app_with_storage(None, vec![]).await;
@@ -2980,7 +2630,6 @@
             3,
             "total transaciton length should be three, including the two commitments and the one \
              tx that fit"
->>>>>>> b818b259
         );
     }
 }