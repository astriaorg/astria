--- conflicted
+++ resolved
@@ -513,21 +513,9 @@
                         "failed to execute transaction, not including in block"
                     );
                     excluded_tx_count += 1;
-<<<<<<< HEAD
-                    let code = if e.downcast_ref::<InvalidNonce>().is_some() {
+                    if e.downcast_ref::<InvalidNonce>().is_some() {
                         txs_to_readd_to_mempool.push((tx, priority));
-                        AbciErrorCode::INVALID_NONCE
-                    } else {
-                        AbciErrorCode::INTERNAL_ERROR
-                    };
-                    execution_results.push(ExecTxResult {
-                        code: code.into(),
-                        info: code.to_string(),
-                        log: format!("{e:?}"),
-                        ..Default::default()
-                    });
-=======
->>>>>>> 53244b59
+                    }
                 }
             }
         }
