use std::sync::Arc;

use anyhow::{
    ensure,
    Context,
};
use penumbra_storage::{
    ArcStateDeltaExt,
    Snapshot,
    StateDelta,
    Storage,
};
use proto::native::sequencer::v1alpha1::Address;
use tendermint::abci::{
    self,
    Event,
};
use tracing::{
    debug,
    info,
    instrument,
};

use crate::{
    accounts::component::AccountsComponent,
    app_hash::AppHash,
    authority::{
        component::{
            AuthorityComponent,
            AuthorityComponentAppState,
        },
        state_ext::{
            StateReadExt as _,
            StateWriteExt as _,
        },
    },
    component::Component,
    genesis::GenesisState,
    state_ext::{
        StateReadExt as _,
        StateWriteExt as _,
    },
    transaction,
};

/// The inter-block state being written to by the application.
type InterBlockState = Arc<StateDelta<Snapshot>>;

/// The Sequencer application, written as a bundle of [`Component`]s.
///
/// Note: this is called `App` because this is a Tendermint ABCI application,
/// and implements the state transition logic of the chain.
///
/// See also the [Penumbra reference] implementation.
///
/// [Penumbra reference]: https://github.com/penumbra-zone/penumbra/blob/9cc2c644e05c61d21fdc7b507b96016ba6b9a935/app/src/app/mod.rs#L42
#[derive(Clone, Debug)]
pub(crate) struct App {
    state: InterBlockState,

    /// set to `0` when `begin_block` is called, and set to `1` or `2` when
    /// `deliver_tx` is called for the first two times.
    /// this is a hack to allow the `sequence_actions_commitment` and `chain_ids_commitment`
    /// to pass `deliver_tx`, as they're the first two "tx"s delivered.
    ///
    /// when the app is fully updated to ABCI++, `begin_block`, `deliver_tx`,
    /// and `end_block` will all become one function `finalize_block`, so
    /// this will not be needed.
    processed_txs: u32,
}

impl App {
    pub(crate) fn new(snapshot: Snapshot) -> Self {
        tracing::debug!("initializing App instance");

        // We perform the `Arc` wrapping of `State` here to ensure
        // there should be no unexpected copies elsewhere.
        let state = Arc::new(StateDelta::new(snapshot));

        Self {
            state,
            processed_txs: 0,
        }
    }

    #[instrument(name = "App:init_chain", skip(self))]
    pub(crate) async fn init_chain(
        &mut self,
        genesis_state: GenesisState,
        genesis_validators: Vec<tendermint::validator::Update>,
    ) -> anyhow::Result<()> {
        let mut state_tx = self
            .state
            .try_begin_transaction()
            .expect("state Arc should not be referenced elsewhere");

        state_tx.put_block_height(0);

        // call init_chain on all components
        AccountsComponent::init_chain(&mut state_tx, &genesis_state)
            .await
            .context("failed to call init_chain on AccountsComponent")?;
        AuthorityComponent::init_chain(
            &mut state_tx,
            &AuthorityComponentAppState {
                authority_sudo_key: genesis_state.authority_sudo_key,
                genesis_validators,
            },
        )
        .await
        .context("failed to call init_chain on AuthorityComponent")?;
        state_tx.apply();
        Ok(())
    }

    #[instrument(name = "App:begin_block", skip(self))]
    pub(crate) async fn begin_block(
        &mut self,
        begin_block: &abci::request::BeginBlock,
    ) -> Vec<abci::Event> {
        let mut state_tx = StateDelta::new(self.state.clone());

        // store the block height
        state_tx.put_block_height(begin_block.header.height.into());
        // store the block time
        state_tx.put_block_timestamp(begin_block.header.time);

        // call begin_block on all components
        let mut arc_state_tx = Arc::new(state_tx);
        AccountsComponent::begin_block(&mut arc_state_tx, begin_block).await;
        AuthorityComponent::begin_block(&mut arc_state_tx, begin_block).await;

        let state_tx = Arc::try_unwrap(arc_state_tx)
            .expect("components should not retain copies of shared state");

        self.processed_txs = 0;
        self.apply(state_tx)
    }

    #[instrument(name = "App:deliver_tx", skip(self))]
    pub(crate) async fn deliver_tx(&mut self, tx: &[u8]) -> anyhow::Result<Vec<abci::Event>> {
        use proto::{
            generated::sequencer::v1alpha1 as raw,
            native::sequencer::v1alpha1::SignedTransaction,
            Message as _,
        };
        if self.processed_txs < 2 {
            ensure!(tx.len() == 32);
            self.processed_txs += 1;
            return Ok(vec![]);
        }

        let raw_signed_tx = raw::SignedTransaction::decode(tx)
            .context("failed deserializing raw signed protobuf transaction from bytes")?;
        let signed_tx = SignedTransaction::try_from_raw(raw_signed_tx)
            .context("failed creating a verified signed transaction from the raw proto type")?;

        let signed_tx_2 = signed_tx.clone();
        let stateless = tokio::spawn(async move { transaction::check_stateless(&signed_tx_2) });
        let signed_tx_2 = signed_tx.clone();
        let state2 = self.state.clone();
        let stateful =
            tokio::spawn(async move { transaction::check_stateful(&signed_tx_2, &state2).await });

        stateless
            .await
            .context("stateless check task aborted while executing")?
            .context("stateless check failed")?;
        stateful
            .await
            .context("stateful check task aborted while executing")?
            .context("stateful check failed")?;
        // At this point, the stateful checks should have completed,
        // leaving us with exclusive access to the Arc<State>.
        let mut state_tx = self
            .state
            .try_begin_transaction()
            .expect("state Arc should be present and unique");

        transaction::execute(&signed_tx, &mut state_tx)
            .await
            .context("failed executing transaction")?;
        state_tx.apply();

        let height = self.state.get_block_height().await.expect(
            "block height must be set, as `begin_block` is always called before `deliver_tx`",
        );
        info!(
            ?tx,
            height,
            sender = %Address::from_verification_key(signed_tx.verification_key()),
            "executed transaction"
        );
        Ok(vec![])
    }

    #[instrument(name = "App:end_block", skip(self))]
    pub(crate) async fn end_block(
        &mut self,
        end_block: &abci::request::EndBlock,
<<<<<<< HEAD
    ) -> abci::response::EndBlock {
=======
    ) -> anyhow::Result<abci::response::EndBlock> {
>>>>>>> d1bfff8f
        let state_tx = StateDelta::new(self.state.clone());
        let mut arc_state_tx = Arc::new(state_tx);

        // call end_block on all components
<<<<<<< HEAD
        AccountsComponent::end_block(&mut arc_state_tx, end_block).await;
        AuthorityComponent::end_block(&mut arc_state_tx, end_block).await;
=======
        AccountsComponent::end_block(&mut arc_state_tx, end_block)
            .await
            .context("failed to call end_block on AccountsComponent")?;
        AuthorityComponent::end_block(&mut arc_state_tx, end_block)
            .await
            .context("failed to call end_block on AuthorityComponent")?;
>>>>>>> d1bfff8f

        // gather and return validator updates
        let validator_updates = self
            .state
            .get_validator_updates()
            .await
            .expect("failed getting validator updates");

        let mut state_tx = Arc::try_unwrap(arc_state_tx)
            .expect("components should not retain copies of shared state");

        // clear validator updates
        state_tx.clear_validator_updates();

        let events = self.apply(state_tx);
<<<<<<< HEAD
        abci::response::EndBlock {
            validator_updates: validator_updates.into_tendermint_validator_updates(),
            events,
            ..Default::default()
        }
=======
        Ok(abci::response::EndBlock {
            validator_updates: validator_updates.into_tendermint_validator_updates(),
            events,
            ..Default::default()
        })
>>>>>>> d1bfff8f
    }

    #[instrument(name = "App:commit", skip(self))]
    pub(crate) async fn commit(&mut self, storage: Storage) -> AppHash {
        // We need to extract the State we've built up to commit it.  Fill in a dummy state.
        let dummy_state = StateDelta::new(storage.latest_snapshot());

        let mut state = Arc::try_unwrap(std::mem::replace(&mut self.state, Arc::new(dummy_state)))
            .expect("we have exclusive ownership of the State at commit()");

        // store the storage version indexed by block height
        let new_version = storage.latest_version().wrapping_add(1);
        let height = state
            .get_block_height()
            .await
            .expect("block height must be set, as `begin_block` is always called before `commit`");
        state.put_storage_version_by_height(height, new_version);
        debug!(
            height,
            version = new_version,
            "stored storage version for height"
        );

        // Commit the pending writes, clearing the state.
        let jmt_root = storage
            .commit(state)
            .await
            .expect("must be able to successfully commit to storage");

        let app_hash = AppHash::from(jmt_root);
        tracing::debug!(?app_hash, "finished committing state");

        // Get the latest version of the state, now that we've committed it.
        self.state = Arc::new(StateDelta::new(storage.latest_snapshot()));

        app_hash
    }

    // StateDelta::apply only works when the StateDelta wraps an underlying
    // StateWrite.  But if we want to share the StateDelta with spawned tasks,
    // we usually can't wrap a StateWrite instance, which requires exclusive
    // access. This method "externally" applies the state delta to the
    // inter-block state.
    //
    // Invariant: state_tx and self.state are the only two references to the
    // inter-block state.
    fn apply(&mut self, state_tx: StateDelta<InterBlockState>) -> Vec<Event> {
        let (state2, mut cache) = state_tx.flatten();
        std::mem::drop(state2);
        // Now there is only one reference to the inter-block state: self.state

        let events = cache.take_events();
        cache.apply_to(
            Arc::get_mut(&mut self.state).expect("no other references to inter-block state"),
        );

        events
    }
}

#[cfg(test)]
mod test {
    use ed25519_consensus::SigningKey;
    use proto::{
        native::sequencer::v1alpha1::{
            Address,
            SequenceAction,
            TransferAction,
            UnsignedTransaction,
            ADDRESS_LEN,
        },
        Message as _,
    };
    use tendermint::{
        abci::types::CommitInfo,
        account,
        block::{
            header::Version,
            Header,
            Height,
            Round,
        },
        AppHash,
        Hash,
        Time,
    };

    use super::*;
    use crate::{
        accounts::{
            action::TRANSFER_FEE,
            state_ext::StateReadExt as _,
        },
        authority::state_ext::ValidatorSet,
        genesis::Account,
        sequence::calculate_fee,
        transaction::InvalidNonce,
    };

    /// attempts to decode the given hex string into an address.
    fn address_from_hex_string(s: &str) -> Address {
        let bytes = hex::decode(s).unwrap();
        let arr: [u8; ADDRESS_LEN] = bytes.try_into().unwrap();
        Address::from_array(arr)
    }

    const ALICE_ADDRESS: &str = "1c0c490f1b5528d8173c5de46d131160e4b2c0c3";
    const BOB_ADDRESS: &str = "34fec43c7fcab9aef3b3cf8aba855e41ee69ca3a";
    const CAROL_ADDRESS: &str = "60709e2d391864b732b4f0f51e387abb76743871";

    fn default_genesis_accounts() -> Vec<Account> {
        vec![
            Account {
                address: address_from_hex_string(ALICE_ADDRESS),
                balance: 10u128.pow(19),
            },
            Account {
                address: address_from_hex_string(BOB_ADDRESS),
                balance: 10u128.pow(19),
            },
            Account {
                address: address_from_hex_string(CAROL_ADDRESS),
                balance: 10u128.pow(19),
            },
        ]
    }

    fn default_header() -> Header {
        Header {
            app_hash: AppHash::try_from(vec![]).unwrap(),
            chain_id: "test".to_string().try_into().unwrap(),
            consensus_hash: Hash::default(),
            data_hash: Some(Hash::default()),
            evidence_hash: Some(Hash::default()),
            height: Height::default(),
            last_block_id: None,
            last_commit_hash: Some(Hash::default()),
            last_results_hash: Some(Hash::default()),
            next_validators_hash: Hash::default(),
            proposer_address: account::Id::try_from([0u8; 20].to_vec()).unwrap(),
            time: Time::now(),
            validators_hash: Hash::default(),
            version: Version {
                app: 0,
                block: 0,
            },
        }
    }

    async fn initialize_app(
        genesis_state: Option<GenesisState>,
        genesis_validators: Vec<tendermint::validator::Update>,
    ) -> App {
        let storage = penumbra_storage::TempStorage::new()
            .await
            .expect("failed to create temp storage backing chain state");
        let snapshot = storage.latest_snapshot();
        let mut app = App::new(snapshot);

        let genesis_state = genesis_state.unwrap_or_else(|| GenesisState {
            accounts: default_genesis_accounts(),
            authority_sudo_key: Address::from([0; 20]),
        });

        app.init_chain(genesis_state, genesis_validators)
            .await
            .unwrap();
        app
    }

    fn get_alice_signing_key_and_address() -> (SigningKey, Address) {
        // this secret key corresponds to ALICE_ADDRESS
        let alice_secret_bytes: [u8; 32] =
            hex::decode("2bd806c97f0e00af1a1fc3328fa763a9269723c8db8fac4f93af71db186d6e90")
                .unwrap()
                .try_into()
                .unwrap();
        let alice_signing_key = SigningKey::from(alice_secret_bytes);
        let alice = Address::from_verification_key(alice_signing_key.verification_key());
        (alice_signing_key, alice)
    }

    #[tokio::test]
    async fn app_genesis_and_init_chain() {
        let app = initialize_app(None, vec![]).await;
        assert_eq!(app.state.get_block_height().await.unwrap(), 0);

        for Account {
            address,
            balance,
        } in default_genesis_accounts()
        {
            assert_eq!(
                balance,
                app.state.get_account_balance(address).await.unwrap(),
            );
        }
    }

    #[tokio::test]
    async fn app_begin_block() {
        let mut app = initialize_app(None, vec![]).await;

        let mut begin_block = abci::request::BeginBlock {
            header: default_header(),
            hash: Hash::default(),
            last_commit_info: CommitInfo {
                votes: vec![],
                round: Round::default(),
            },
            byzantine_validators: vec![],
        };
        begin_block.header.height = Height::try_from(1u8).unwrap();

        app.begin_block(&begin_block).await;
        assert_eq!(app.state.get_block_height().await.unwrap(), 1);
        assert_eq!(
            app.state.get_block_timestamp().await.unwrap(),
            begin_block.header.time
        );
    }

    #[tokio::test]
<<<<<<< HEAD
    async fn app_begin_block_remove_byzantine_validators() {
        use tendermint::{
            abci::types,
            validator,
        };

        let pubkey_a = tendermint::public_key::PublicKey::from_raw_ed25519(&[1; 32]).unwrap();
        let pubkey_b = tendermint::public_key::PublicKey::from_raw_ed25519(&[2; 32]).unwrap();

        let initial_validator_set = vec![
            validator::Update {
                pub_key: pubkey_a,
                power: 100u32.into(),
            },
            validator::Update {
                pub_key: pubkey_b,
                power: 1u32.into(),
            },
        ];

        let mut app = initialize_app(None, initial_validator_set.clone()).await;

        let misbehavior = types::Misbehavior {
            kind: types::MisbehaviorKind::Unknown,
            validator: types::Validator {
                address: tendermint::account::Id::from(pubkey_a)
                    .as_bytes()
                    .try_into()
                    .unwrap(),
                power: 0u32.into(),
            },
            height: Height::default(),
            time: Time::now(),
            total_voting_power: 101u32.into(),
        };

        let mut begin_block = abci::request::BeginBlock {
            header: default_header(),
            hash: Hash::default(),
            last_commit_info: CommitInfo {
                votes: vec![],
                round: Round::default(),
            },
            byzantine_validators: vec![misbehavior],
        };
        begin_block.header.height = Height::try_from(1u8).unwrap();

        app.begin_block(&begin_block).await;

        // assert that validator with pubkey_a is removed
        let validator_set = app.state.get_validator_set().await.unwrap();
        assert_eq!(validator_set.len(), 1);
        assert_eq!(
            validator_set.get(&pubkey_b.into()).unwrap().power,
            1u32.into()
        );
    }

    #[tokio::test]
=======
>>>>>>> d1bfff8f
    async fn app_deliver_tx_transfer() {
        let mut app = initialize_app(None, vec![]).await;
        app.processed_txs = 2;

        // transfer funds from Alice to Bob
        let (alice_signing_key, alice_address) = get_alice_signing_key_and_address();
        let bob_address = address_from_hex_string(BOB_ADDRESS);
        let value = 333_333;
        let tx = UnsignedTransaction {
            nonce: 0,
            actions: vec![
                TransferAction {
                    to: bob_address,
                    amount: value,
                }
                .into(),
            ],
        };
        let signed_tx = tx.into_signed(&alice_signing_key);
        let bytes = signed_tx.into_raw().encode_to_vec();

        app.deliver_tx(&bytes).await.unwrap();
        assert_eq!(
            app.state.get_account_balance(bob_address).await.unwrap(),
            value + 10u128.pow(19)
        );
        assert_eq!(
            app.state.get_account_balance(alice_address).await.unwrap(),
            10u128.pow(19) - (value + TRANSFER_FEE),
        );
        assert_eq!(app.state.get_account_nonce(bob_address).await.unwrap(), 0);
        assert_eq!(app.state.get_account_nonce(alice_address).await.unwrap(), 1);
    }

    #[tokio::test]
    async fn app_deliver_tx_transfer_balance_too_low_for_fee() {
        use rand::rngs::OsRng;

        let mut app = initialize_app(None, vec![]).await;
        app.processed_txs = 2;

        // create a new key; will have 0 balance
        let keypair = SigningKey::new(OsRng);
        let bob = address_from_hex_string(BOB_ADDRESS);

        // 0-value transfer; only fee is deducted from sender
        let tx = UnsignedTransaction {
            nonce: 0,
            actions: vec![
                TransferAction {
                    to: bob,
                    amount: 0,
                }
                .into(),
            ],
        };
        let signed_tx = tx.into_signed(&keypair);
        let bytes = signed_tx.into_raw().encode_to_vec();
        let res = app
            .deliver_tx(&bytes)
            .await
            .unwrap_err()
            .root_cause()
            .to_string();
        assert!(res.contains("insufficient funds"));
    }

    #[tokio::test]
    async fn app_deliver_tx_sequence() {
        let mut app = initialize_app(None, vec![]).await;
        app.processed_txs = 2;

        let (alice_signing_key, alice_address) = get_alice_signing_key_and_address();
        let data = b"hello world".to_vec();
        let fee = calculate_fee(&data).unwrap();

        let tx = UnsignedTransaction {
            nonce: 0,
            actions: vec![
                SequenceAction {
                    chain_id: b"testchainid".to_vec(),
                    data,
                }
                .into(),
            ],
        };

        let signed_tx = tx.into_signed(&alice_signing_key);
        let bytes = signed_tx.into_raw().encode_to_vec();

        app.deliver_tx(&bytes).await.unwrap();
        assert_eq!(app.state.get_account_nonce(alice_address).await.unwrap(), 1);

        assert_eq!(
            app.state.get_account_balance(alice_address).await.unwrap(),
            10u128.pow(19) - fee,
        );
    }

    #[tokio::test]
    async fn app_deliver_tx_validator_update() {
        let (alice_signing_key, alice_address) = get_alice_signing_key_and_address();

        let genesis_state = GenesisState {
            accounts: default_genesis_accounts(),
            authority_sudo_key: alice_address,
        };
        let mut app = initialize_app(Some(genesis_state), vec![]).await;
        app.processed_txs = 2;

        let pub_key = tendermint::public_key::PublicKey::from_raw_ed25519(&[1u8; 32]).unwrap();
        let update = tendermint::validator::Update {
            pub_key,
            power: 100u32.into(),
        };

        let tx = UnsignedTransaction {
            nonce: 0,
            actions: vec![proto::native::sequencer::v1alpha1::Action::ValidatorUpdate(
                update.clone(),
            )],
        };

        let signed_tx = tx.into_signed(&alice_signing_key);
        let bytes = signed_tx.into_raw().encode_to_vec();

        app.deliver_tx(&bytes).await.unwrap();
        assert_eq!(app.state.get_account_nonce(alice_address).await.unwrap(), 1);

        let validator_updates = app.state.get_validator_updates().await.unwrap();
        assert_eq!(validator_updates.len(), 1);
<<<<<<< HEAD
        assert_eq!(validator_updates.get(&pub_key.into()).unwrap(), &update);
=======
        assert_eq!(validator_updates.get(&pub_key).unwrap(), &update);
>>>>>>> d1bfff8f
    }

    #[tokio::test]
    async fn app_end_block_validator_updates() {
        use tendermint::validator;

        let pubkey_a = tendermint::public_key::PublicKey::from_raw_ed25519(&[1; 32]).unwrap();
        let pubkey_b = tendermint::public_key::PublicKey::from_raw_ed25519(&[2; 32]).unwrap();
        let pubkey_c = tendermint::public_key::PublicKey::from_raw_ed25519(&[3; 32]).unwrap();

        let initial_validator_set = vec![
            validator::Update {
                pub_key: pubkey_a,
                power: 100u32.into(),
            },
            validator::Update {
                pub_key: pubkey_b,
                power: 1u32.into(),
            },
        ];

        let mut app = initialize_app(None, initial_validator_set).await;

        let validator_updates = vec![
            validator::Update {
                pub_key: pubkey_a,
                power: 0u32.into(),
            },
            validator::Update {
                pub_key: pubkey_b,
                power: 100u32.into(),
            },
            validator::Update {
                pub_key: pubkey_c,
                power: 100u32.into(),
            },
        ];

        let mut state_tx = StateDelta::new(app.state.clone());
        state_tx
            .put_validator_updates(ValidatorSet::new_from_updates(validator_updates.clone()))
            .unwrap();
        app.apply(state_tx);

        let resp = app
            .end_block(&abci::request::EndBlock {
                height: 1u32.into(),
            })
<<<<<<< HEAD
            .await;
=======
            .await
            .unwrap();
>>>>>>> d1bfff8f
        // we only assert length here as the ordering of the updates is not guaranteed
        // and validator::Update does not implement Ord
        assert_eq!(resp.validator_updates.len(), validator_updates.len());

        // validator with pubkey_a should be removed (power set to 0)
        // validator with pubkey_b should be updated
        // validator with pubkey_c should be added
        let validator_set = app.state.get_validator_set().await.unwrap();
        assert_eq!(validator_set.len(), 2);
<<<<<<< HEAD
        let validator_b = validator_set.get(&pubkey_b.into()).unwrap();
        assert_eq!(validator_b.pub_key, pubkey_b);
        assert_eq!(validator_b.power, 100u32.into());
        let validator_c = validator_set.get(&pubkey_c.into()).unwrap();
=======
        let validator_b = validator_set.get(&pubkey_b).unwrap();
        assert_eq!(validator_b.pub_key, pubkey_b);
        assert_eq!(validator_b.power, 100u32.into());
        let validator_c = validator_set.get(&pubkey_c).unwrap();
>>>>>>> d1bfff8f
        assert_eq!(validator_c.pub_key, pubkey_c);
        assert_eq!(validator_c.power, 100u32.into());
        assert_eq!(app.state.get_validator_updates().await.unwrap().len(), 0);
    }

    #[tokio::test]
    async fn app_deliver_tx_invalid_nonce() {
        let mut app = initialize_app(None, vec![]).await;
        app.processed_txs = 2;

        let (alice_signing_key, alice_address) = get_alice_signing_key_and_address();

        // create tx with invalid nonce 1
        let data = b"hello world".to_vec();
        let tx = UnsignedTransaction {
            nonce: 1,
            actions: vec![
                SequenceAction {
                    chain_id: b"testchainid".to_vec(),
                    data,
                }
                .into(),
            ],
        };

        let signed_tx = tx.into_signed(&alice_signing_key);
        let bytes = signed_tx.into_raw().encode_to_vec();
        let response = app.deliver_tx(&bytes).await;

        // check that tx was not executed by checking nonce and balance are unchanged
        assert_eq!(app.state.get_account_nonce(alice_address).await.unwrap(), 0);
        assert_eq!(
            app.state.get_account_balance(alice_address).await.unwrap(),
            10u128.pow(19),
        );

        assert_eq!(
            response
                .unwrap_err()
                .downcast_ref::<InvalidNonce>()
                .map(|nonce_err| nonce_err.0)
                .unwrap(),
            1
        );
    }

    #[tokio::test]
    async fn app_commit() {
        let storage = penumbra_storage::TempStorage::new()
            .await
            .expect("failed to create temp storage backing chain state");
        let snapshot = storage.latest_snapshot();
        let mut app = App::new(snapshot);
        let genesis_state = GenesisState {
            accounts: default_genesis_accounts(),
            authority_sudo_key: Address::from([0; 20]),
        };

        app.init_chain(genesis_state, vec![]).await.unwrap();
        assert_eq!(app.state.get_block_height().await.unwrap(), 0);

        for Account {
            address,
            balance,
        } in default_genesis_accounts()
        {
            assert_eq!(
                balance,
                app.state.get_account_balance(address).await.unwrap()
            );
        }

        // commit should write the changes to the underlying storage
        app.commit(storage.clone()).await;
        let snapshot = storage.latest_snapshot();
        assert_eq!(snapshot.get_block_height().await.unwrap(), 0);
        for Account {
            address,
            balance,
        } in default_genesis_accounts()
        {
            assert_eq!(
                snapshot.get_account_balance(address).await.unwrap(),
                balance
            );
        }
    }
}<|MERGE_RESOLUTION|>--- conflicted
+++ resolved
@@ -198,26 +198,17 @@
     pub(crate) async fn end_block(
         &mut self,
         end_block: &abci::request::EndBlock,
-<<<<<<< HEAD
-    ) -> abci::response::EndBlock {
-=======
     ) -> anyhow::Result<abci::response::EndBlock> {
->>>>>>> d1bfff8f
         let state_tx = StateDelta::new(self.state.clone());
         let mut arc_state_tx = Arc::new(state_tx);
 
         // call end_block on all components
-<<<<<<< HEAD
-        AccountsComponent::end_block(&mut arc_state_tx, end_block).await;
-        AuthorityComponent::end_block(&mut arc_state_tx, end_block).await;
-=======
         AccountsComponent::end_block(&mut arc_state_tx, end_block)
             .await
             .context("failed to call end_block on AccountsComponent")?;
         AuthorityComponent::end_block(&mut arc_state_tx, end_block)
             .await
             .context("failed to call end_block on AuthorityComponent")?;
->>>>>>> d1bfff8f
 
         // gather and return validator updates
         let validator_updates = self
@@ -233,19 +224,11 @@
         state_tx.clear_validator_updates();
 
         let events = self.apply(state_tx);
-<<<<<<< HEAD
-        abci::response::EndBlock {
-            validator_updates: validator_updates.into_tendermint_validator_updates(),
-            events,
-            ..Default::default()
-        }
-=======
         Ok(abci::response::EndBlock {
             validator_updates: validator_updates.into_tendermint_validator_updates(),
             events,
             ..Default::default()
         })
->>>>>>> d1bfff8f
     }
 
     #[instrument(name = "App:commit", skip(self))]
@@ -469,7 +452,6 @@
     }
 
     #[tokio::test]
-<<<<<<< HEAD
     async fn app_begin_block_remove_byzantine_validators() {
         use tendermint::{
             abci::types,
@@ -529,8 +511,6 @@
     }
 
     #[tokio::test]
-=======
->>>>>>> d1bfff8f
     async fn app_deliver_tx_transfer() {
         let mut app = initialize_app(None, vec![]).await;
         app.processed_txs = 2;
@@ -662,11 +642,7 @@
 
         let validator_updates = app.state.get_validator_updates().await.unwrap();
         assert_eq!(validator_updates.len(), 1);
-<<<<<<< HEAD
         assert_eq!(validator_updates.get(&pub_key.into()).unwrap(), &update);
-=======
-        assert_eq!(validator_updates.get(&pub_key).unwrap(), &update);
->>>>>>> d1bfff8f
     }
 
     #[tokio::test]
@@ -715,12 +691,8 @@
             .end_block(&abci::request::EndBlock {
                 height: 1u32.into(),
             })
-<<<<<<< HEAD
-            .await;
-=======
             .await
             .unwrap();
->>>>>>> d1bfff8f
         // we only assert length here as the ordering of the updates is not guaranteed
         // and validator::Update does not implement Ord
         assert_eq!(resp.validator_updates.len(), validator_updates.len());
@@ -730,17 +702,10 @@
         // validator with pubkey_c should be added
         let validator_set = app.state.get_validator_set().await.unwrap();
         assert_eq!(validator_set.len(), 2);
-<<<<<<< HEAD
         let validator_b = validator_set.get(&pubkey_b.into()).unwrap();
         assert_eq!(validator_b.pub_key, pubkey_b);
         assert_eq!(validator_b.power, 100u32.into());
         let validator_c = validator_set.get(&pubkey_c.into()).unwrap();
-=======
-        let validator_b = validator_set.get(&pubkey_b).unwrap();
-        assert_eq!(validator_b.pub_key, pubkey_b);
-        assert_eq!(validator_b.power, 100u32.into());
-        let validator_c = validator_set.get(&pubkey_c).unwrap();
->>>>>>> d1bfff8f
         assert_eq!(validator_c.pub_key, pubkey_c);
         assert_eq!(validator_c.power, 100u32.into());
         assert_eq!(app.state.get_validator_updates().await.unwrap().len(), 0);
