use std::{
    collections::VecDeque,
    sync::Arc,
};

use anyhow::{
    anyhow,
    ensure,
    Context,
};
use astria_core::{
    generated::protocol::transaction::v1alpha1 as raw,
    primitive::v1::Address,
    protocol::{
        abci::AbciErrorCode,
        transaction::v1alpha1::{
            Action,
            SignedTransaction,
        },
    },
    sequencerblock::v1alpha1::block::SequencerBlock,
};
use cnidarium::{
    ArcStateDeltaExt,
    Snapshot,
    StagedWriteBatch,
    StateDelta,
    Storage,
};
use prost::Message as _;
use sha2::{
    Digest as _,
    Sha256,
};
use telemetry::display::json;
use tendermint::{
    abci::{
        self,
        types::ExecTxResult,
        Event,
    },
    account,
    block::Header,
    AppHash,
    Hash,
};
use tokio::sync::Mutex;
use tracing::{
    debug,
    info,
    instrument,
};

use crate::{
    accounts::{
        component::AccountsComponent,
        state_ext::{
            StateReadExt,
            StateWriteExt as _,
        },
    },
    api_state_ext::StateWriteExt as _,
    authority::{
        component::{
            AuthorityComponent,
            AuthorityComponentAppState,
        },
        state_ext::{
            StateReadExt as _,
            StateWriteExt as _,
        },
    },
    bridge::state_ext::{
        StateReadExt as _,
        StateWriteExt,
    },
    component::Component as _,
    genesis::GenesisState,
    ibc::component::IbcComponent,
<<<<<<< HEAD
    mempool::BasicMempool,
=======
    metrics_init,
>>>>>>> b38eccad
    proposal::{
        block_size_constraints::BlockSizeConstraints,
        commitment::{
            generate_rollup_datas_commitment,
            GeneratedCommitments,
        },
    },
    state_ext::{
        StateReadExt as _,
        StateWriteExt as _,
    },
    transaction::{
        self,
        InvalidNonce,
    },
};

/// The inter-block state being written to by the application.
type InterBlockState = Arc<StateDelta<Snapshot>>;

/// The Sequencer application, written as a bundle of [`Component`]s.
///
/// Note: this is called `App` because this is a Tendermint ABCI application,
/// and implements the state transition logic of the chain.
///
/// See also the [Penumbra reference] implementation.
///
/// [Penumbra reference]: https://github.com/penumbra-zone/penumbra/blob/9cc2c644e05c61d21fdc7b507b96016ba6b9a935/app/src/app/mod.rs#L42
pub(crate) struct App {
    state: InterBlockState,

    mempool: Arc<Mutex<BasicMempool>>,

    // The validator address in cometbft being used to sign votes.
    //
    // Used to avoid executing a block in both `prepare_proposal` and `process_proposal`. It
    // is set in `prepare_proposal` from information sent in from cometbft and can potentially
    // change round-to-round. In `process_proposal` we check if we prepared the proposal, and
    // if so, we clear the value and we skip re-execution of the block's transactions to avoid
    // failures caused by re-execution.
    validator_address: Option<account::Id>,

    // This is set to the executed hash of the proposal during `process_proposal`
    //
    // If it does not match the hash given during `begin_block`, then we clear and
    // reset the execution results cache + state delta. Transactions are re-executed.
    // If it does match, we utilize cached results to reduce computation.
    //
    // Resets to default hash at the beginning of `prepare_proposal`, and `process_proposal` if
    // `prepare_proposal` was not called.
    executed_proposal_hash: Hash,

    // cache of results of executing of transactions in `prepare_proposal` or `process_proposal`.
    // cleared at the end of each block.
    execution_results: Option<Vec<tendermint::abci::types::ExecTxResult>>,

    // the current `StagedWriteBatch` which contains the rocksdb write batch
    // of the current block being executed, created from the state delta,
    // and set after `finalize_block`.
    // this is committed to the state when `commit` is called, and set to `None`.
    write_batch: Option<StagedWriteBatch>,

    // the currently committed `AppHash` of the application state.
    // set whenever `commit` is called.
    //
    // allow clippy because we need be specific as to what hash this is.
    #[allow(clippy::struct_field_names)]
    app_hash: AppHash,
}

impl App {
    pub(crate) fn new(snapshot: Snapshot, mempool: Arc<Mutex<BasicMempool>>) -> Self {
        tracing::debug!("initializing App instance");

        // We perform the `Arc` wrapping of `State` here to ensure
        // there should be no unexpected copies elsewhere.
        let state = Arc::new(StateDelta::new(snapshot));

        Self {
            state,
            mempool,
            validator_address: None,
            executed_proposal_hash: Hash::default(),
            execution_results: None,
            write_batch: None,
            app_hash: AppHash::default(),
        }
    }

    #[instrument(name = "App:init_chain", skip_all)]
    pub(crate) async fn init_chain(
        &mut self,
        storage: Storage,
        genesis_state: GenesisState,
        genesis_validators: Vec<tendermint::validator::Update>,
        chain_id: String,
    ) -> anyhow::Result<AppHash> {
        let mut state_tx = self
            .state
            .try_begin_transaction()
            .expect("state Arc should not be referenced elsewhere");

        crate::asset::initialize_native_asset(&genesis_state.native_asset_base_denomination);
        state_tx.put_native_asset_denom(&genesis_state.native_asset_base_denomination);
        state_tx.put_chain_id_and_revision_number(chain_id.try_into().context("invalid chain ID")?);
        state_tx.put_block_height(0);

        for fee_asset in &genesis_state.allowed_fee_assets {
            state_tx.put_allowed_fee_asset(fee_asset.id());
        }

        // call init_chain on all components
        AccountsComponent::init_chain(&mut state_tx, &genesis_state)
            .await
            .context("failed to call init_chain on AccountsComponent")?;
        AuthorityComponent::init_chain(
            &mut state_tx,
            &AuthorityComponentAppState {
                authority_sudo_address: genesis_state.authority_sudo_address,
                genesis_validators,
            },
        )
        .await
        .context("failed to call init_chain on AuthorityComponent")?;
        IbcComponent::init_chain(&mut state_tx, &genesis_state)
            .await
            .context("failed to call init_chain on IbcComponent")?;

        state_tx.apply();

        let app_hash = self
            .prepare_commit(storage)
            .await
            .context("failed to prepare commit")?;
        debug!(app_hash = %telemetry::display::base64(&app_hash), "init_chain completed");
        Ok(app_hash)
    }

    fn update_state_for_new_round(&mut self, storage: &Storage) {
        // reset app state to latest committed state, in case of a round not being committed
        // but `self.state` was changed due to executing the previous round's data.
        //
        // if the previous round was committed, then the state stays the same.
        self.state = Arc::new(StateDelta::new(storage.latest_snapshot()));

        // clear the cache of transaction execution results
        self.execution_results = None;
        self.executed_proposal_hash = Hash::default();
    }

    /// Generates a commitment to the `sequence::Actions` in the block's transactions.
    ///
    /// This is required so that a rollup can easily verify that the transactions it
    /// receives are correct (ie. we actually included in a sequencer block, and none
    /// are missing)
    /// It puts this special "commitment" as the first transaction in a block.
    /// When other validators receive the block, they know the first transaction is
    /// supposed to be the commitment, and verifies that is it correct.
    #[instrument(name = "App::prepare_proposal", skip_all)]
    pub(crate) async fn prepare_proposal(
        &mut self,
        prepare_proposal: abci::request::PrepareProposal,
        storage: Storage,
    ) -> anyhow::Result<abci::response::PrepareProposal> {
        self.validator_address = Some(prepare_proposal.proposer_address);
        self.update_state_for_new_round(&storage);

        let mut block_size_constraints = BlockSizeConstraints::new(
            usize::try_from(prepare_proposal.max_tx_bytes)
                .context("failed to convert max_tx_bytes to usize")?,
        )
        .context("failed to create block size constraints")?;

        let block_data = BlockData {
            misbehavior: prepare_proposal.misbehavior,
            height: prepare_proposal.height,
            time: prepare_proposal.time,
            next_validators_hash: prepare_proposal.next_validators_hash,
            proposer_address: prepare_proposal.proposer_address,
        };

        self.pre_execute_transactions(block_data)
            .await
            .context("failed to prepare for executing block")?;

        // ignore the txs passed by cometbft in favour of our app-side mempool
        let (included_tx_bytes, signed_txs_included) = self
            .execute_transactions_prepare_proposal(&mut block_size_constraints)
            .await
            .context("failed to execute transactions")?;
        #[allow(clippy::cast_precision_loss)]
        metrics::histogram!(metrics_init::PROPOSAL_TRANSACTIONS).record(signed_txs.len() as f64);

        let deposits = self
            .state
            .get_block_deposits()
            .await
            .context("failed to get block deposits in prepare_proposal")?;
        #[allow(clippy::cast_precision_loss)]
        metrics::histogram!(metrics_init::PROPOSAL_DEPOSITS).record(deposits.len() as f64);

        // generate commitment to sequence::Actions and deposits and commitment to the rollup IDs
        // included in the block
        let res = generate_rollup_datas_commitment(&signed_txs_included, deposits);

        Ok(abci::response::PrepareProposal {
            txs: res.into_transactions(included_tx_bytes),
        })
    }

    /// Generates a commitment to the `sequence::Actions` in the block's transactions
    /// and ensures it matches the commitment created by the proposer, which
    /// should be the first transaction in the block.
    #[instrument(name = "App::process_proposal", skip_all)]
    pub(crate) async fn process_proposal(
        &mut self,
        process_proposal: abci::request::ProcessProposal,
        storage: Storage,
    ) -> anyhow::Result<()> {
        // if we proposed this block (ie. prepare_proposal was called directly before this), then
        // we skip execution for this `process_proposal` call.
        //
        // if we didn't propose this block, `self.validator_address` will be None or a different
        // value, so we will execute the block as normal.
        if let Some(id) = self.validator_address {
            if id == process_proposal.proposer_address {
                debug!("skipping process_proposal as we are the proposer for this block");
                self.validator_address = None;
                self.executed_proposal_hash = process_proposal.hash;
                return Ok(());
            }
            metrics::counter!(metrics_init::PROCESS_PROPOSAL_SKIPPED_PROPOSAL).increment(1);
            debug!(
                "our validator address was set but we're not the proposer, so our previous \
                 proposal was skipped, executing block"
            );
            self.validator_address = None;
        }

        self.update_state_for_new_round(&storage);

        let mut txs = VecDeque::from(process_proposal.txs);
        let received_rollup_datas_root: [u8; 32] = txs
            .pop_front()
            .context("no transaction commitment in proposal")?
            .to_vec()
            .try_into()
            .map_err(|_| anyhow!("transaction commitment must be 32 bytes"))?;

        let received_rollup_ids_root: [u8; 32] = txs
            .pop_front()
            .context("no chain IDs commitment in proposal")?
            .to_vec()
            .try_into()
            .map_err(|_| anyhow!("chain IDs commitment must be 32 bytes"))?;

        let expected_txs_len = txs.len();

        let block_data = BlockData {
            misbehavior: process_proposal.misbehavior,
            height: process_proposal.height,
            time: process_proposal.time,
            next_validators_hash: process_proposal.next_validators_hash,
            proposer_address: process_proposal.proposer_address,
        };

        self.pre_execute_transactions(block_data)
            .await
            .context("failed to prepare for executing block")?;

        // we don't care about the cometbft max_tx_bytes here, as cometbft would have
        // rejected the proposal if it was too large.
        // however, we should still validate the other constraints, namely
        // the max sequenced data bytes.
        let mut block_size_constraints = BlockSizeConstraints::new_unlimited_cometbft();

        // deserialize txs into `SignedTransaction`s;
        // this does not error if any txs fail to be deserialized, but the `execution_results.len()`
        // check below ensures that all txs in the proposal are deserializable (and
        // executable).
        let signed_txs = txs
            .into_iter()
            .filter_map(|bytes| signed_transaction_from_bytes(bytes.as_ref()).ok())
            .collect::<Vec<_>>();

        self.execute_transactions_process_proposal(signed_txs.clone(), &mut block_size_constraints)
            .await
            .context("failed to execute transactions")?;

        let Some(execution_results) = self.execution_results.as_ref() else {
            anyhow::bail!("execution results must be present after executing transactions")
        };

        // all txs in the proposal should be deserializable and executable
        // if any txs were not deserializeable or executable, they would not have been
        // added to the `execution_results` list, thus the length of `txs_to_include`
        // will be shorter than that of `execution_results`.
        ensure!(
            execution_results.len() == expected_txs_len,
            "transactions to be included do not match expected",
        );
        #[allow(clippy::cast_precision_loss)]
        metrics::histogram!(metrics_init::PROPOSAL_TRANSACTIONS).record(signed_txs.len() as f64);

        let deposits = self
            .state
            .get_block_deposits()
            .await
            .context("failed to get block deposits in process_proposal")?;
        #[allow(clippy::cast_precision_loss)]
        metrics::histogram!(metrics_init::PROPOSAL_DEPOSITS).record(deposits.len() as f64);

        let GeneratedCommitments {
            rollup_datas_root: expected_rollup_datas_root,
            rollup_ids_root: expected_rollup_ids_root,
        } = generate_rollup_datas_commitment(&signed_txs, deposits);
        ensure!(
            received_rollup_datas_root == expected_rollup_datas_root,
            "transaction commitment does not match expected",
        );

        ensure!(
            received_rollup_ids_root == expected_rollup_ids_root,
            "chain IDs commitment does not match expected",
        );

        self.executed_proposal_hash = process_proposal.hash;

        Ok(())
    }

    /// Executes transactions from the app's mempool until the block is full,
    /// writing to the app's `StateDelta`.
    ///
    /// The result of execution of every transaction which is successful
    /// is stored in `self.execution_results`.
    ///
    /// Returns the transactions which were successfully executed
    /// in both their [`SignedTransaction`] and raw bytes form.
    ///
    /// Unlike the usual flow of an ABCI application, this is called during
    /// the proposal phase, ie. `prepare_proposal`.
    ///
    /// This is because we disallow transactions that fail execution to be included
    /// in a block's transaction data, as this would allow `sequence::Action`s to be
    /// included for free. Instead, we execute transactions during the proposal phase,
    /// and only include them in the block if they succeed.
    ///
    /// As a result, all transactions in a sequencer block are guaranteed to execute
    /// successfully.
    #[instrument(name = "App::execute_transactions_prepare_proposal", skip_all)]
    async fn execute_transactions_prepare_proposal(
        &mut self,
        block_size_constraints: &mut BlockSizeConstraints,
    ) -> anyhow::Result<(Vec<bytes::Bytes>, Vec<SignedTransaction>)> {
        let mempool = self.mempool.clone();
        let mut mempool = mempool.lock().await;
        debug!(
            mempool_len = mempool.len(),
            "executing transactions from mempool"
        );

        let mut validated_txs: Vec<bytes::Bytes> = Vec::new();
        let mut included_signed_txs = Vec::new();
        let mut failed_tx_count: usize = 0;
        let mut execution_results = Vec::new();
        let mut txs_to_readd_to_mempool = Vec::new();

        while let Some((tx, priority)) = mempool.pop() {
            let bytes = tx.to_raw().encode_to_vec();
            let tx_hash = Sha256::digest(&bytes);
            let tx_len = bytes.len();

            // don't include tx if it would make the cometBFT block too large
<<<<<<< HEAD
            if !block_size_constraints.cometbft_has_space(tx_len) {
=======
            if !block_size_constraints.cometbft_has_space(tx.len()) {
                metrics::counter!(
                    metrics_init::PREPARE_PROPOSAL_EXCLUDED_TRANSACTIONS_COMETBFT_SPACE
                )
                .increment(1);
>>>>>>> b38eccad
                debug!(
                    transaction_hash = %telemetry::display::base64(&tx_hash),
                    block_size_constraints = %json(&block_size_constraints),
                    tx_data_bytes = tx_len,
                    "excluding remaining transactions: max cometBFT data limit reached"
                );
                txs_to_readd_to_mempool.push((tx, priority));

                // break from loop, as the block is full
                break;
            }

            // check if tx's sequence data will fit into sequence block
            let tx_sequence_data_bytes = tx
                .unsigned_transaction()
                .actions
                .iter()
                .filter_map(Action::as_sequence)
                .fold(0usize, |acc, seq| acc + seq.data.len());

            if !block_size_constraints.sequencer_has_space(tx_sequence_data_bytes) {
                debug!(
                    transaction_hash = %telemetry::display::base64(&tx_hash),
                    block_size_constraints = %json(&block_size_constraints),
                    tx_data_bytes = tx_sequence_data_bytes,
                    "excluding transaction: max block sequenced data limit reached"
                );
                txs_to_readd_to_mempool.push((tx, priority));

                // continue as there might be non-sequence txs that can fit
                continue;
            }

            // execute tx and store in `execution_results` list on success
            match self.execute_transaction(tx.clone()).await {
                Ok(events) => {
                    execution_results.push(ExecTxResult {
                        events,
                        ..Default::default()
                    });
                    block_size_constraints
                        .sequencer_checked_add(tx_sequence_data_bytes)
                        .context("error growing sequencer block size")?;
                    block_size_constraints
                        .cometbft_checked_add(tx_len)
                        .context("error growing cometBFT block size")?;
                    validated_txs.push(bytes.into());
                    included_signed_txs.push(tx);
                }
                Err(e) => {
                    metrics::counter!(
                        metrics_init::PREPARE_PROPOSAL_EXCLUDED_TRANSACTIONS_DECODE_FAILURE
                    )
                    .increment(1);
                    debug!(
                        transaction_hash = %telemetry::display::base64(&tx_hash),
                        error = AsRef::<dyn std::error::Error>::as_ref(&e),
                        "failed to execute transaction, not including in block"
                    );
                    failed_tx_count += 1;

                    // we re-insert the tx into the mempool if it failed to execute
                    // due to an invalid nonce, as it may be valid in the future.
                    // if it's invalid due to the nonce being too low, it'll be
                    // removed from the mempool in `update_mempool_after_finalization`.
                    if e.downcast_ref::<InvalidNonce>().is_some() {
                        txs_to_readd_to_mempool.push((tx, priority));
                    }
                }
            }
        }

        if failed_tx_count > 0 {
            info!(
                failed_tx_count = failed_tx_count,
                included_tx_count = validated_txs.len(),
                "excluded transactions from block due to execution failure"
            );
        }

        mempool.insert_all(txs_to_readd_to_mempool).expect(
            "priority transaction nonce and transaction nonce matches for each tx, as they were \
             just popped from the mempool and not modified",
        );

        debug!(
            mempool_len = mempool.len(),
            "finished executing transactions from mempool"
        );

        self.execution_results = Some(execution_results);
        Ok((validated_txs, included_signed_txs))
    }

    /// Executes the given transactions, writing to the app's `StateDelta`.
    ///
    /// The result of execution of every transaction which is successful
    /// is stored in `self.execution_results`.
    ///
    /// Unlike the usual flow of an ABCI application, this is called during
    /// the proposal phase, ie. `process_proposal`.
    ///
    /// This is because we disallow transactions that fail execution to be included
    /// in a block's transaction data, as this would allow `sequence::Action`s to be
    /// included for free. Instead, we execute transactions during the proposal phase,
    /// and only include them in the block if they succeed.
    ///
    /// As a result, all transactions in a sequencer block are guaranteed to execute
    /// successfully.
    #[instrument(name = "App::execute_transactions_process_proposal", skip_all)]
    async fn execute_transactions_process_proposal(
        &mut self,
        txs: Vec<SignedTransaction>,
        block_size_constraints: &mut BlockSizeConstraints,
    ) -> anyhow::Result<()> {
        let mut excluded_tx_count = 0;
        let mut execution_results = Vec::new();

        for tx in txs {
            let bytes = tx.to_raw().encode_to_vec();
            let tx_hash = Sha256::digest(&bytes);
            let tx_len = bytes.len();

            // check if tx's sequence data will fit into sequence block
            let tx_sequence_data_bytes = tx
                .unsigned_transaction()
                .actions
                .iter()
                .filter_map(Action::as_sequence)
                .fold(0usize, |acc, seq| acc + seq.data.len());

            if !block_size_constraints.sequencer_has_space(tx_sequence_data_bytes) {
                metrics::counter!(
                    metrics_init::PREPARE_PROPOSAL_EXCLUDED_TRANSACTIONS_SEQUENCER_SPACE
                )
                .increment(1);
                debug!(
                    transaction_hash = %telemetry::display::base64(&tx_hash),
                    block_size_constraints = %json(&block_size_constraints),
                    tx_data_bytes = tx_sequence_data_bytes,
                    "excluding transaction: max block sequenced data limit reached"
                );
                excluded_tx_count += 1;
                continue;
            }

            // execute tx and store in `execution_results` list on success
            match self.execute_transaction(tx.clone()).await {
                Ok(events) => {
                    execution_results.push(ExecTxResult {
                        events,
                        ..Default::default()
                    });
                    block_size_constraints
                        .sequencer_checked_add(tx_sequence_data_bytes)
                        .context("error growing sequencer block size")?;
                    block_size_constraints
                        .cometbft_checked_add(tx_len)
                        .context("error growing cometBFT block size")?;
                }
                Err(e) => {
                    metrics::counter!(
                        metrics_init::PREPARE_PROPOSAL_EXCLUDED_TRANSACTIONS_FAILED_EXECUTION
                    )
                    .increment(1);
                    debug!(
                        transaction_hash = %telemetry::display::base64(&tx_hash),
                        error = AsRef::<dyn std::error::Error>::as_ref(&e),
                        "failed to execute transaction, not including in block"
                    );
                    excluded_tx_count += 1;
                }
            }
        }

        if excluded_tx_count > 0 {
            #[allow(clippy::cast_precision_loss)]
            metrics::gauge!(metrics_init::PREPARE_PROPOSAL_EXCLUDED_TRANSACTIONS)
                .set(excluded_tx_count as f64);
            info!(
                excluded_tx_count = excluded_tx_count,
                included_tx_count = execution_results.len(),
                "excluded transactions from block"
            );
        }

        self.execution_results = Some(execution_results);
        Ok(())
    }

    /// sets up the state for execution of the block's transactions.
    /// set the current height and timestamp, and calls `begin_block` on all components.
    ///
    /// this *must* be called anytime before a block's txs are executed, whether it's
    /// during the proposal phase, or finalize_block phase.
    #[instrument(name = "App::pre_execute_transactions", skip_all)]
    async fn pre_execute_transactions(&mut self, block_data: BlockData) -> anyhow::Result<()> {
        let chain_id = self
            .state
            .get_chain_id()
            .await
            .context("failed to get chain ID from state")?;

        // call begin_block on all components
        // NOTE: the fields marked `unused` are not used by any of the components;
        // however, we need to still construct a `BeginBlock` type for now as
        // the penumbra IBC implementation still requires it as a parameter.
        let begin_block: abci::request::BeginBlock = abci::request::BeginBlock {
            hash: Hash::default(), // unused
            byzantine_validators: block_data.misbehavior.clone(),
            header: Header {
                app_hash: self.app_hash.clone(),
                chain_id: chain_id.clone(),
                consensus_hash: Hash::default(),      // unused
                data_hash: Some(Hash::default()),     // unused
                evidence_hash: Some(Hash::default()), // unused
                height: block_data.height,
                last_block_id: None,                      // unused
                last_commit_hash: Some(Hash::default()),  // unused
                last_results_hash: Some(Hash::default()), // unused
                next_validators_hash: block_data.next_validators_hash,
                proposer_address: block_data.proposer_address,
                time: block_data.time,
                validators_hash: Hash::default(), // unused
                version: tendermint::block::header::Version {
                    // unused
                    app: 0,
                    block: 0,
                },
            },
            last_commit_info: tendermint::abci::types::CommitInfo {
                round: 0u16.into(), // unused
                votes: vec![],
            }, // unused
        };

        self.begin_block(&begin_block)
            .await
            .context("failed to call begin_block")?;

        Ok(())
    }

    /// Executes the given block, but does not write it to disk.
    ///
    /// `commit` must be called after this to write the block to disk.
    ///
    /// This is called by cometbft after the block has already been
    /// committed by the network's consensus.
    #[instrument(name = "App::finalize_block", skip_all)]
    pub(crate) async fn finalize_block(
        &mut self,
        finalize_block: abci::request::FinalizeBlock,
        storage: Storage,
    ) -> anyhow::Result<abci::response::FinalizeBlock> {
        let chain_id = self
            .state
            .get_chain_id()
            .await
            .context("failed to get chain ID from state")?;

        // convert tendermint id to astria address; this assumes they are
        // the same address, as they are both ed25519 keys
        let proposer_address = finalize_block.proposer_address;
        let astria_proposer_address =
            Address::try_from_slice(finalize_block.proposer_address.as_bytes())
                .context("failed to convert proposer tendermint id to astria address")?;

        let height = finalize_block.height;
        let time = finalize_block.time;
        let Hash::Sha256(block_hash) = finalize_block.hash else {
            anyhow::bail!("finalized block hash is empty; this should not occur")
        };

        // If we previously executed txs in a different proposal than is being processed,
        // reset cached state changes.
        if self.executed_proposal_hash != finalize_block.hash {
            self.update_state_for_new_round(&storage);
        }

        ensure!(
            finalize_block.txs.len() >= 2,
            "block must contain at least two transactions: the rollup transactions commitment and
             rollup IDs commitment"
        );

        // cometbft expects a result for every tx in the block, so we need to return a
        // tx result for the commitments, even though they're not actually user txs.
        let mut tx_results: Vec<ExecTxResult> = Vec::with_capacity(finalize_block.txs.len());
        tx_results.extend(std::iter::repeat(ExecTxResult::default()).take(2));

        // When the hash is not empty, we have already executed and cached the results
        if self.executed_proposal_hash.is_empty() {
            // we haven't executed anything yet, so set up the state for execution.
            let block_data = BlockData {
                misbehavior: finalize_block.misbehavior,
                height,
                time,
                next_validators_hash: finalize_block.next_validators_hash,
                proposer_address,
            };

            self.pre_execute_transactions(block_data)
                .await
                .context("failed to execute block")?;

            let mempool = self.mempool.clone();

            // skip the first two transactions, as they are the rollup data commitments
            for tx in finalize_block.txs.iter().skip(2) {
                // remove any included txs from the mempool
                let tx_hash = Sha256::digest(tx).into();
                let mut mempool = mempool.lock().await;
                mempool.remove(&tx_hash);

                let signed_tx = signed_transaction_from_bytes(tx)
                    .context("protocol error; only valid txs should be finalized")?;

                match self.execute_transaction(signed_tx).await {
                    Ok(events) => tx_results.push(ExecTxResult {
                        events,
                        ..Default::default()
                    }),
                    Err(e) => {
                        // this is actually a protocol error, as only valid txs should be finalized
                        tracing::error!(
                            error = AsRef::<dyn std::error::Error>::as_ref(&e),
                            "failed to finalize transaction; ignoring it",
                        );
                        let code = if e.downcast_ref::<InvalidNonce>().is_some() {
                            AbciErrorCode::INVALID_NONCE
                        } else {
                            AbciErrorCode::INTERNAL_ERROR
                        };
                        tx_results.push(ExecTxResult {
                            code: code.into(),
                            info: code.to_string(),
                            log: format!("{e:?}"),
                            ..Default::default()
                        });
                    }
                }
            }
        } else {
            let execution_results = self.execution_results.take().expect(
                "execution results must be present if txs were already executed during proposal \
                 phase",
            );
            tx_results.extend(execution_results);
        };

        let end_block = self
            .end_block(height.value(), astria_proposer_address)
            .await?;

        // get and clear block deposits from state
        let mut state_tx = StateDelta::new(self.state.clone());
        let deposits = self
            .state
            .get_block_deposits()
            .await
            .context("failed to get block deposits in end_block")?;
        state_tx
            .clear_block_deposits()
            .await
            .context("failed to clear block deposits")?;
        debug!(
            deposits = %telemetry::display::json(&deposits),
            "got block deposits from state"
        );

        let sequencer_block = SequencerBlock::try_from_block_info_and_data(
            block_hash,
            chain_id,
            height,
            time,
            proposer_address,
            finalize_block
                .txs
                .into_iter()
                .map(std::convert::Into::into)
                .collect(),
            deposits,
        )
        .context("failed to convert block info and data to SequencerBlock")?;
        state_tx
            .put_sequencer_block(sequencer_block)
            .context("failed to write sequencer block to state")?;
        // events that occur after end_block are ignored here;
        // there should be none anyways.
        let _ = self.apply(state_tx);

        // prepare the `StagedWriteBatch` for a later commit.
        let app_hash = self
            .prepare_commit(storage.clone())
            .await
            .context("failed to prepare commit")?;

        // update the priority of any txs in the mempool based on the updated app state
        update_mempool_after_finalization(self.mempool.clone(), self.state.clone())
            .await
            .context("failed to update mempool after finalization")?;

        Ok(abci::response::FinalizeBlock {
            events: end_block.events,
            validator_updates: end_block.validator_updates,
            consensus_param_updates: end_block.consensus_param_updates,
            tx_results,
            app_hash,
        })
    }

    async fn prepare_commit(&mut self, storage: Storage) -> anyhow::Result<AppHash> {
        // extract the state we've built up to so we can prepare it as a `StagedWriteBatch`.
        let dummy_state = StateDelta::new(storage.latest_snapshot());
        let mut state = Arc::try_unwrap(std::mem::replace(&mut self.state, Arc::new(dummy_state)))
            .expect("we have exclusive ownership of the State at commit()");

        // store the storage version indexed by block height
        let new_version = storage.latest_version().wrapping_add(1);
        let height = state
            .get_block_height()
            .await
            .expect("block height must be set, as `put_block_height` was already called");
        state.put_storage_version_by_height(height, new_version);
        debug!(
            height,
            version = new_version,
            "stored storage version for height"
        );

        let write_batch = storage
            .prepare_commit(state)
            .await
            .context("failed to prepare commit")?;
        let app_hash = write_batch
            .root_hash()
            .0
            .to_vec()
            .try_into()
            .context("failed to convert app hash")?;
        self.write_batch = Some(write_batch);
        Ok(app_hash)
    }

    #[instrument(name = "App::begin_block", skip_all)]
    pub(crate) async fn begin_block(
        &mut self,
        begin_block: &abci::request::BeginBlock,
    ) -> anyhow::Result<Vec<abci::Event>> {
        let mut state_tx = StateDelta::new(self.state.clone());

        // store the block height
        state_tx.put_block_height(begin_block.header.height.into());
        // store the block time
        state_tx.put_block_timestamp(begin_block.header.time);

        // call begin_block on all components
        let mut arc_state_tx = Arc::new(state_tx);
        AccountsComponent::begin_block(&mut arc_state_tx, begin_block)
            .await
            .context("failed to call begin_block on AccountsComponent")?;
        AuthorityComponent::begin_block(&mut arc_state_tx, begin_block)
            .await
            .context("failed to call begin_block on AuthorityComponent")?;
        IbcComponent::begin_block(&mut arc_state_tx, begin_block)
            .await
            .context("failed to call begin_block on IbcComponent")?;

        let state_tx = Arc::try_unwrap(arc_state_tx)
            .expect("components should not retain copies of shared state");

        Ok(self.apply(state_tx))
    }

    /// Executes a signed transaction.
    #[instrument(name = "App::execute_transaction", skip_all, fields(
        signed_transaction_hash = %telemetry::display::base64(&signed_tx.sha256_of_proto_encoding()),
        sender = %Address::from_verification_key(signed_tx.verification_key()),
    ))]
    pub(crate) async fn execute_transaction(
        &mut self,
        signed_tx: astria_core::protocol::transaction::v1alpha1::SignedTransaction,
    ) -> anyhow::Result<Vec<abci::Event>> {
        let signed_tx_2 = signed_tx.clone();
        let stateless =
            tokio::spawn(async move { transaction::check_stateless(&signed_tx_2).await });
        let signed_tx_2 = signed_tx.clone();
        let state2 = self.state.clone();
        let stateful =
            tokio::spawn(async move { transaction::check_stateful(&signed_tx_2, &state2).await });

        stateless
            .await
            .context("stateless check task aborted while executing")?
            .context("stateless check failed")?;
        stateful
            .await
            .context("stateful check task aborted while executing")?
            .context("stateful check failed")?;
        // At this point, the stateful checks should have completed,
        // leaving us with exclusive access to the Arc<State>.
        let mut state_tx = self
            .state
            .try_begin_transaction()
            .expect("state Arc should be present and unique");

        transaction::execute(&signed_tx, &mut state_tx)
            .await
            .context("failed executing transaction")?;
        let (_, events) = state_tx.apply();

        info!(event_count = events.len(), "executed transaction");
        Ok(events)
    }

    #[instrument(name = "App::end_block", skip_all)]
    pub(crate) async fn end_block(
        &mut self,
        height: u64,
        proposer_address: Address,
    ) -> anyhow::Result<abci::response::EndBlock> {
        let state_tx = StateDelta::new(self.state.clone());
        let mut arc_state_tx = Arc::new(state_tx);

        let end_block = abci::request::EndBlock {
            height: height
                .try_into()
                .expect("a block height should be able to fit in an i64"),
        };

        // call end_block on all components
        AccountsComponent::end_block(&mut arc_state_tx, &end_block)
            .await
            .context("failed to call end_block on AccountsComponent")?;
        AuthorityComponent::end_block(&mut arc_state_tx, &end_block)
            .await
            .context("failed to call end_block on AuthorityComponent")?;
        IbcComponent::end_block(&mut arc_state_tx, &end_block)
            .await
            .context("failed to call end_block on IbcComponent")?;

        let mut state_tx = Arc::try_unwrap(arc_state_tx)
            .expect("components should not retain copies of shared state");

        // gather and return validator updates
        let validator_updates = self
            .state
            .get_validator_updates()
            .await
            .expect("failed getting validator updates");

        // clear validator updates
        state_tx.clear_validator_updates();

        // gather block fees and transfer them to the block proposer
        let fees = self
            .state
            .get_block_fees()
            .await
            .context("failed to get block fees")?;

        for (asset, amount) in fees {
            let balance = state_tx
                .get_account_balance(proposer_address, asset)
                .await
                .context("failed to get proposer account balance")?;
            let new_balance = balance
                .checked_add(amount)
                .context("account balance overflowed u128")?;
            state_tx
                .put_account_balance(proposer_address, asset, new_balance)
                .context("failed to put proposer account balance")?;
        }

        // clear block fees
        state_tx.clear_block_fees().await;

        let events = self.apply(state_tx);
        Ok(abci::response::EndBlock {
            validator_updates: validator_updates.into_tendermint_validator_updates(),
            events,
            ..Default::default()
        })
    }

    #[instrument(name = "App::commit", skip_all)]
    pub(crate) async fn commit(&mut self, storage: Storage) {
        // Commit the pending writes, clearing the state.
        let app_hash = storage
            .commit_batch(self.write_batch.take().expect(
                "write batch must be set, as `finalize_block` is always called before `commit`",
            ))
            .expect("must be able to successfully commit to storage");
        tracing::debug!(
            app_hash = %telemetry::display::base64(&app_hash),
            "finished committing state",
        );
        self.app_hash = app_hash
            .0
            .to_vec()
            .try_into()
            .expect("root hash to app hash conversion must succeed");

        // Get the latest version of the state, now that we've committed it.
        self.state = Arc::new(StateDelta::new(storage.latest_snapshot()));
    }

    // StateDelta::apply only works when the StateDelta wraps an underlying
    // StateWrite.  But if we want to share the StateDelta with spawned tasks,
    // we usually can't wrap a StateWrite instance, which requires exclusive
    // access. This method "externally" applies the state delta to the
    // inter-block state.
    //
    // Invariant: state_tx and self.state are the only two references to the
    // inter-block state.
    fn apply(&mut self, state_tx: StateDelta<InterBlockState>) -> Vec<Event> {
        let (state2, mut cache) = state_tx.flatten();
        std::mem::drop(state2);
        // Now there is only one reference to the inter-block state: self.state

        let events = cache.take_events();
        cache.apply_to(
            Arc::get_mut(&mut self.state).expect("no other references to inter-block state"),
        );

        events
    }
}

// updates the priority of the txs in the mempool based on the current state,
// and removes any txs that are now invalid.
async fn update_mempool_after_finalization<S: StateReadExt>(
    mempool: Arc<Mutex<BasicMempool>>,
    state: S,
) -> anyhow::Result<()> {
    let mut mempool = mempool.lock().await;
    let mut txs_to_remove = Vec::new();

    for (tx, priority) in mempool.iter_mut() {
        let Ok(new_priority) = crate::mempool::TransactionPriority::new(
            tx.nonce(),
            state
                .get_account_nonce(Address::from_verification_key(tx.verification_key()))
                .await
                .context("failed to fetch account nonce")?,
        ) else {
            let tx_hash = tx.sha256_of_proto_encoding();
            debug!(
                transaction_hash = %telemetry::display::base64(&tx_hash),
                "account nonce is now greater than tx nonce; dropping tx from mempool",
            );
            txs_to_remove.push(tx_hash);
            continue;
        };
        *priority = new_priority;
    }
    mempool.remove_all(&txs_to_remove);
    Ok(())
}

/// relevant data of a block being executed.
///
/// used to setup the state before execution of transactions.
#[derive(Debug, Clone)]
struct BlockData {
    misbehavior: Vec<tendermint::abci::types::Misbehavior>,
    height: tendermint::block::Height,
    time: tendermint::Time,
    next_validators_hash: Hash,
    proposer_address: account::Id,
}

fn signed_transaction_from_bytes(bytes: &[u8]) -> anyhow::Result<SignedTransaction> {
    let raw = raw::SignedTransaction::decode(bytes)
        .context("failed to decode protobuf to signed transaction")?;
    let tx = SignedTransaction::try_from_raw(raw)
        .context("failed to transform raw signed transaction to verified type")?;

    Ok(tx)
}

#[cfg(test)]
pub(crate) mod test_utils {
    use astria_core::{
        primitive::v1::{
            Address,
            RollupId,
            ADDRESS_LEN,
        },
        protocol::transaction::v1alpha1::{
            action::SequenceAction,
            SignedTransaction,
            TransactionParams,
            UnsignedTransaction,
        },
    };
    use ed25519_consensus::SigningKey;

    // attempts to decode the given hex string into an address.
    pub(crate) fn address_from_hex_string(s: &str) -> Address {
        let bytes = hex::decode(s).unwrap();
        let arr: [u8; ADDRESS_LEN] = bytes.try_into().unwrap();
        Address::from_array(arr)
    }

    pub(crate) const ALICE_ADDRESS: &str = "1c0c490f1b5528d8173c5de46d131160e4b2c0c3";
    pub(crate) const BOB_ADDRESS: &str = "34fec43c7fcab9aef3b3cf8aba855e41ee69ca3a";
    pub(crate) const CAROL_ADDRESS: &str = "60709e2d391864b732b4f0f51e387abb76743871";

    pub(crate) fn get_alice_signing_key_and_address() -> (SigningKey, Address) {
        // this secret key corresponds to ALICE_ADDRESS
        let alice_secret_bytes: [u8; 32] =
            hex::decode("2bd806c97f0e00af1a1fc3328fa763a9269723c8db8fac4f93af71db186d6e90")
                .unwrap()
                .try_into()
                .unwrap();
        let alice_signing_key = SigningKey::from(alice_secret_bytes);
        let alice = Address::from_verification_key(alice_signing_key.verification_key());
        (alice_signing_key, alice)
    }

    pub(crate) fn get_mock_tx(nonce: u32) -> SignedTransaction {
        let (alice_signing_key, _) = get_alice_signing_key_and_address();
        let tx = UnsignedTransaction {
            params: TransactionParams {
                nonce,
                chain_id: "test".to_string(),
            },
            actions: vec![
                SequenceAction {
                    rollup_id: RollupId::from_unhashed_bytes([0; 32]),
                    data: vec![0x99],
                    fee_asset_id: astria_core::primitive::v1::asset::default_native_asset_id(),
                }
                .into(),
            ],
        };

        tx.into_signed(&alice_signing_key)
    }
}

#[cfg(test)]
mod test {
    use std::collections::HashMap;

    #[cfg(feature = "mint")]
    use astria_core::protocol::transaction::v1alpha1::action::MintAction;
    use astria_core::{
        primitive::v1::{
            asset,
            asset::DEFAULT_NATIVE_ASSET_DENOM,
            RollupId,
        },
        protocol::transaction::v1alpha1::{
            action::{
                BridgeLockAction,
                IbcRelayerChangeAction,
                SequenceAction,
                SudoAddressChangeAction,
                TransferAction,
            },
            TransactionParams,
            UnsignedTransaction,
        },
        sequencerblock::v1alpha1::block::Deposit,
    };
    use ed25519_consensus::SigningKey;
    use penumbra_ibc::params::IBCParameters;
    use tendermint::{
        abci::{
            request::PrepareProposal,
            types::CommitInfo,
        },
        block::{
            header::Version,
            Height,
            Round,
        },
        Time,
    };

    use super::*;
    use crate::{
        accounts::action::TRANSFER_FEE,
        app::test_utils::*,
        asset::get_native_asset,
        authority::state_ext::ValidatorSet,
        genesis::Account,
        ibc::state_ext::StateReadExt as _,
        mempool::TransactionPriority,
        sequence::calculate_fee,
        transaction::InvalidChainId,
    };

    fn default_genesis_accounts() -> Vec<Account> {
        vec![
            Account {
                address: address_from_hex_string(ALICE_ADDRESS),
                balance: 10u128.pow(19),
            },
            Account {
                address: address_from_hex_string(BOB_ADDRESS),
                balance: 10u128.pow(19),
            },
            Account {
                address: address_from_hex_string(CAROL_ADDRESS),
                balance: 10u128.pow(19),
            },
        ]
    }

    fn default_header() -> Header {
        Header {
            app_hash: AppHash::try_from(vec![]).unwrap(),
            chain_id: "test".to_string().try_into().unwrap(),
            consensus_hash: Hash::default(),
            data_hash: Some(Hash::try_from([0u8; 32].to_vec()).unwrap()),
            evidence_hash: Some(Hash::default()),
            height: Height::default(),
            last_block_id: None,
            last_commit_hash: Some(Hash::default()),
            last_results_hash: Some(Hash::default()),
            next_validators_hash: Hash::default(),
            proposer_address: account::Id::try_from([0u8; 20].to_vec()).unwrap(),
            time: Time::now(),
            validators_hash: Hash::default(),
            version: Version {
                app: 0,
                block: 0,
            },
        }
    }

    async fn initialize_app_with_storage(
        genesis_state: Option<GenesisState>,
        genesis_validators: Vec<tendermint::validator::Update>,
    ) -> (App, Storage) {
        let storage = cnidarium::TempStorage::new()
            .await
            .expect("failed to create temp storage backing chain state");
        let snapshot = storage.latest_snapshot();
        let mempool = Arc::new(Mutex::new(BasicMempool::new()));
        let mut app = App::new(snapshot, mempool);

        let genesis_state = genesis_state.unwrap_or_else(|| GenesisState {
            accounts: default_genesis_accounts(),
            authority_sudo_address: Address::from([0; 20]),
            ibc_sudo_address: Address::from([0; 20]),
            ibc_relayer_addresses: vec![],
            native_asset_base_denomination: DEFAULT_NATIVE_ASSET_DENOM.to_string(),
            ibc_params: IBCParameters::default(),
            allowed_fee_assets: vec![DEFAULT_NATIVE_ASSET_DENOM.to_owned().into()],
        });

        app.init_chain(
            storage.clone(),
            genesis_state,
            genesis_validators,
            "test".to_string(),
        )
        .await
        .unwrap();
        app.commit(storage.clone()).await;

        (app, storage.clone())
    }

    async fn initialize_app(
        genesis_state: Option<GenesisState>,
        genesis_validators: Vec<tendermint::validator::Update>,
    ) -> App {
        let (app, _storage) = initialize_app_with_storage(genesis_state, genesis_validators).await;

        app
    }

    #[tokio::test]
    async fn app_genesis_and_init_chain() {
        let app = initialize_app(None, vec![]).await;
        assert_eq!(app.state.get_block_height().await.unwrap(), 0);

        for Account {
            address,
            balance,
        } in default_genesis_accounts()
        {
            assert_eq!(
                balance,
                app.state
                    .get_account_balance(address, get_native_asset().id())
                    .await
                    .unwrap(),
            );
        }

        assert_eq!(
            app.state.get_native_asset_denom().await.unwrap(),
            DEFAULT_NATIVE_ASSET_DENOM
        );
    }

    #[tokio::test]
    async fn app_pre_execute_transactions() {
        let mut app = initialize_app(None, vec![]).await;

        let block_data = BlockData {
            misbehavior: vec![],
            height: 1u8.into(),
            time: Time::now(),
            next_validators_hash: Hash::default(),
            proposer_address: account::Id::try_from([0u8; 20].to_vec()).unwrap(),
        };

        app.pre_execute_transactions(block_data.clone())
            .await
            .unwrap();
        assert_eq!(app.state.get_block_height().await.unwrap(), 1);
        assert_eq!(
            app.state.get_block_timestamp().await.unwrap(),
            block_data.time
        );
    }

    #[tokio::test]
    async fn app_begin_block_remove_byzantine_validators() {
        use tendermint::{
            abci::types,
            validator,
        };

        let pubkey_a = tendermint::public_key::PublicKey::from_raw_ed25519(&[1; 32]).unwrap();
        let pubkey_b = tendermint::public_key::PublicKey::from_raw_ed25519(&[2; 32]).unwrap();

        let initial_validator_set = vec![
            validator::Update {
                pub_key: pubkey_a,
                power: 100u32.into(),
            },
            validator::Update {
                pub_key: pubkey_b,
                power: 1u32.into(),
            },
        ];

        let mut app = initialize_app(None, initial_validator_set.clone()).await;

        let misbehavior = types::Misbehavior {
            kind: types::MisbehaviorKind::Unknown,
            validator: types::Validator {
                address: tendermint::account::Id::from(pubkey_a)
                    .as_bytes()
                    .try_into()
                    .unwrap(),
                power: 0u32.into(),
            },
            height: Height::default(),
            time: Time::now(),
            total_voting_power: 101u32.into(),
        };

        let mut begin_block = abci::request::BeginBlock {
            header: default_header(),
            hash: Hash::default(),
            last_commit_info: CommitInfo {
                votes: vec![],
                round: Round::default(),
            },
            byzantine_validators: vec![misbehavior],
        };
        begin_block.header.height = 1u8.into();

        app.begin_block(&begin_block).await.unwrap();

        // assert that validator with pubkey_a is removed
        let validator_set = app.state.get_validator_set().await.unwrap();
        assert_eq!(validator_set.len(), 1);
        assert_eq!(
            validator_set.get(&pubkey_b.into()).unwrap().power,
            1u32.into()
        );
    }

    #[tokio::test]
    async fn app_execute_transaction_transfer() {
        let mut app = initialize_app(None, vec![]).await;

        // transfer funds from Alice to Bob
        let (alice_signing_key, alice_address) = get_alice_signing_key_and_address();
        let bob_address = address_from_hex_string(BOB_ADDRESS);
        let value = 333_333;
        let tx = UnsignedTransaction {
            params: TransactionParams {
                nonce: 0,
                chain_id: "test".to_string(),
            },
            actions: vec![
                TransferAction {
                    to: bob_address,
                    amount: value,
                    asset_id: get_native_asset().id(),
                    fee_asset_id: get_native_asset().id(),
                }
                .into(),
            ],
        };

        let signed_tx = tx.into_signed(&alice_signing_key);
        app.execute_transaction(signed_tx).await.unwrap();

        let native_asset = get_native_asset().id();
        assert_eq!(
            app.state
                .get_account_balance(bob_address, native_asset)
                .await
                .unwrap(),
            value + 10u128.pow(19)
        );
        assert_eq!(
            app.state
                .get_account_balance(alice_address, native_asset)
                .await
                .unwrap(),
            10u128.pow(19) - (value + TRANSFER_FEE),
        );
        assert_eq!(app.state.get_account_nonce(bob_address).await.unwrap(), 0);
        assert_eq!(app.state.get_account_nonce(alice_address).await.unwrap(), 1);
    }

    #[tokio::test]
    async fn app_execute_transaction_transfer_not_native_token() {
        use crate::accounts::state_ext::StateWriteExt as _;

        let mut app = initialize_app(None, vec![]).await;

        // create some asset to be transferred and update Alice's balance of it
        let asset = asset::Id::from_denom("test");
        let value = 333_333;
        let (alice_signing_key, alice_address) = get_alice_signing_key_and_address();
        let mut state_tx = StateDelta::new(app.state.clone());
        state_tx
            .put_account_balance(alice_address, asset, value)
            .unwrap();
        app.apply(state_tx);

        // transfer funds from Alice to Bob; use native token for fee payment
        let bob_address = address_from_hex_string(BOB_ADDRESS);
        let tx = UnsignedTransaction {
            params: TransactionParams {
                nonce: 0,
                chain_id: "test".to_string(),
            },
            actions: vec![
                TransferAction {
                    to: bob_address,
                    amount: value,
                    asset_id: asset,
                    fee_asset_id: get_native_asset().id(),
                }
                .into(),
            ],
        };

        let signed_tx = tx.into_signed(&alice_signing_key);
        app.execute_transaction(signed_tx).await.unwrap();

        let native_asset = get_native_asset().id();
        assert_eq!(
            app.state
                .get_account_balance(bob_address, native_asset)
                .await
                .unwrap(),
            10u128.pow(19), // genesis balance
        );
        assert_eq!(
            app.state
                .get_account_balance(bob_address, asset)
                .await
                .unwrap(),
            value, // transferred amount
        );

        assert_eq!(
            app.state
                .get_account_balance(alice_address, native_asset)
                .await
                .unwrap(),
            10u128.pow(19) - TRANSFER_FEE, // genesis balance - fee
        );
        assert_eq!(
            app.state
                .get_account_balance(alice_address, asset)
                .await
                .unwrap(),
            0, // 0 since all funds of `asset` were transferred
        );

        assert_eq!(app.state.get_account_nonce(bob_address).await.unwrap(), 0);
        assert_eq!(app.state.get_account_nonce(alice_address).await.unwrap(), 1);
    }

    #[tokio::test]
    async fn app_execute_transaction_transfer_balance_too_low_for_fee() {
        use rand::rngs::OsRng;

        let mut app = initialize_app(None, vec![]).await;

        // create a new key; will have 0 balance
        let keypair = SigningKey::new(OsRng);
        let bob = address_from_hex_string(BOB_ADDRESS);

        // 0-value transfer; only fee is deducted from sender
        let tx = UnsignedTransaction {
            params: TransactionParams {
                nonce: 0,
                chain_id: "test".to_string(),
            },
            actions: vec![
                TransferAction {
                    to: bob,
                    amount: 0,
                    asset_id: get_native_asset().id(),
                    fee_asset_id: get_native_asset().id(),
                }
                .into(),
            ],
        };

        let signed_tx = tx.into_signed(&keypair);
        let res = app
            .execute_transaction(signed_tx)
            .await
            .unwrap_err()
            .root_cause()
            .to_string();
        assert!(res.contains("insufficient funds"));
    }

    #[tokio::test]
    async fn app_execute_transaction_sequence() {
        let mut app = initialize_app(None, vec![]).await;

        let (alice_signing_key, alice_address) = get_alice_signing_key_and_address();
        let data = b"hello world".to_vec();
        let fee = calculate_fee(&data).unwrap();

        let tx = UnsignedTransaction {
            params: TransactionParams {
                nonce: 0,
                chain_id: "test".to_string(),
            },
            actions: vec![
                SequenceAction {
                    rollup_id: RollupId::from_unhashed_bytes(b"testchainid"),
                    data,
                    fee_asset_id: get_native_asset().id(),
                }
                .into(),
            ],
        };

        let signed_tx = tx.into_signed(&alice_signing_key);
        app.execute_transaction(signed_tx).await.unwrap();
        assert_eq!(app.state.get_account_nonce(alice_address).await.unwrap(), 1);

        assert_eq!(
            app.state
                .get_account_balance(alice_address, get_native_asset().id())
                .await
                .unwrap(),
            10u128.pow(19) - fee,
        );
    }

    #[tokio::test]
    async fn app_execute_transaction_invalid_fee_asset() {
        let mut app = initialize_app(None, vec![]).await;

        let (alice_signing_key, _) = get_alice_signing_key_and_address();
        let data = b"hello world".to_vec();

        let fee_asset_id = asset::Id::from_denom("test");

        let tx = UnsignedTransaction {
            params: TransactionParams {
                nonce: 0,
                chain_id: "test".to_string(),
            },
            actions: vec![
                SequenceAction {
                    rollup_id: RollupId::from_unhashed_bytes(b"testchainid"),
                    data,
                    fee_asset_id,
                }
                .into(),
            ],
        };

        let signed_tx = tx.into_signed(&alice_signing_key);
        assert!(app.execute_transaction(signed_tx).await.is_err());
    }

    #[tokio::test]
    async fn app_execute_transaction_validator_update() {
        let (alice_signing_key, alice_address) = get_alice_signing_key_and_address();

        let genesis_state = GenesisState {
            accounts: default_genesis_accounts(),
            authority_sudo_address: alice_address,
            ibc_sudo_address: alice_address,
            ibc_relayer_addresses: vec![],
            native_asset_base_denomination: DEFAULT_NATIVE_ASSET_DENOM.to_string(),
            ibc_params: IBCParameters::default(),
            allowed_fee_assets: vec![DEFAULT_NATIVE_ASSET_DENOM.to_owned().into()],
        };
        let mut app = initialize_app(Some(genesis_state), vec![]).await;

        let pub_key = tendermint::public_key::PublicKey::from_raw_ed25519(&[1u8; 32]).unwrap();
        let update = tendermint::validator::Update {
            pub_key,
            power: 100u32.into(),
        };

        let tx = UnsignedTransaction {
            params: TransactionParams {
                nonce: 0,
                chain_id: "test".to_string(),
            },
            actions: vec![Action::ValidatorUpdate(update.clone())],
        };

        let signed_tx = tx.into_signed(&alice_signing_key);
        app.execute_transaction(signed_tx).await.unwrap();
        assert_eq!(app.state.get_account_nonce(alice_address).await.unwrap(), 1);

        let validator_updates = app.state.get_validator_updates().await.unwrap();
        assert_eq!(validator_updates.len(), 1);
        assert_eq!(validator_updates.get(&pub_key.into()).unwrap(), &update);
    }

    #[tokio::test]
    async fn app_execute_transaction_ibc_relayer_change_addition() {
        let (alice_signing_key, alice_address) = get_alice_signing_key_and_address();

        let genesis_state = GenesisState {
            accounts: default_genesis_accounts(),
            authority_sudo_address: alice_address,
            ibc_sudo_address: alice_address,
            ibc_relayer_addresses: vec![],
            native_asset_base_denomination: DEFAULT_NATIVE_ASSET_DENOM.to_string(),
            allowed_fee_assets: vec![DEFAULT_NATIVE_ASSET_DENOM.to_owned().into()],
            ibc_params: IBCParameters::default(),
        };
        let mut app = initialize_app(Some(genesis_state), vec![]).await;

        let tx = UnsignedTransaction {
            params: TransactionParams {
                nonce: 0,
                chain_id: "test".to_string(),
            },
            actions: vec![IbcRelayerChangeAction::Addition(alice_address).into()],
        };

        let signed_tx = tx.into_signed(&alice_signing_key);
        app.execute_transaction(signed_tx).await.unwrap();
        assert_eq!(app.state.get_account_nonce(alice_address).await.unwrap(), 1);
        assert!(app.state.is_ibc_relayer(&alice_address).await.unwrap());
    }

    #[tokio::test]
    async fn app_execute_transaction_ibc_relayer_change_deletion() {
        let (alice_signing_key, alice_address) = get_alice_signing_key_and_address();

        let genesis_state = GenesisState {
            accounts: default_genesis_accounts(),
            authority_sudo_address: alice_address,
            ibc_sudo_address: alice_address,
            ibc_relayer_addresses: vec![alice_address],
            native_asset_base_denomination: DEFAULT_NATIVE_ASSET_DENOM.to_string(),
            allowed_fee_assets: vec![DEFAULT_NATIVE_ASSET_DENOM.to_owned().into()],
            ibc_params: IBCParameters::default(),
        };
        let mut app = initialize_app(Some(genesis_state), vec![]).await;

        let tx = UnsignedTransaction {
            params: TransactionParams {
                nonce: 0,
                chain_id: "test".to_string(),
            },
            actions: vec![IbcRelayerChangeAction::Removal(alice_address).into()],
        };

        let signed_tx = tx.into_signed(&alice_signing_key);
        app.execute_transaction(signed_tx).await.unwrap();
        assert_eq!(app.state.get_account_nonce(alice_address).await.unwrap(), 1);
        assert!(!app.state.is_ibc_relayer(&alice_address).await.unwrap());
    }

    #[tokio::test]
    async fn app_execute_transaction_ibc_relayer_change_invalid() {
        let (alice_signing_key, alice_address) = get_alice_signing_key_and_address();

        let genesis_state = GenesisState {
            accounts: default_genesis_accounts(),
            authority_sudo_address: alice_address,
            ibc_sudo_address: Address::from([0; 20]),
            ibc_relayer_addresses: vec![alice_address],
            native_asset_base_denomination: DEFAULT_NATIVE_ASSET_DENOM.to_string(),
            allowed_fee_assets: vec![DEFAULT_NATIVE_ASSET_DENOM.to_owned().into()],
            ibc_params: IBCParameters::default(),
        };
        let mut app = initialize_app(Some(genesis_state), vec![]).await;

        let tx = UnsignedTransaction {
            params: TransactionParams {
                nonce: 0,
                chain_id: "test".to_string(),
            },
            actions: vec![IbcRelayerChangeAction::Removal(alice_address).into()],
        };

        let signed_tx = tx.into_signed(&alice_signing_key);
        assert!(app.execute_transaction(signed_tx).await.is_err());
    }

    #[tokio::test]
    async fn app_execute_transaction_sudo_address_change() {
        let (alice_signing_key, alice_address) = get_alice_signing_key_and_address();

        let genesis_state = GenesisState {
            accounts: default_genesis_accounts(),
            authority_sudo_address: alice_address,
            ibc_sudo_address: alice_address,
            ibc_relayer_addresses: vec![],
            native_asset_base_denomination: DEFAULT_NATIVE_ASSET_DENOM.to_string(),
            ibc_params: IBCParameters::default(),
            allowed_fee_assets: vec![DEFAULT_NATIVE_ASSET_DENOM.to_owned().into()],
        };
        let mut app = initialize_app(Some(genesis_state), vec![]).await;

        let new_address = address_from_hex_string(BOB_ADDRESS);

        let tx = UnsignedTransaction {
            params: TransactionParams {
                nonce: 0,
                chain_id: "test".to_string(),
            },
            actions: vec![Action::SudoAddressChange(SudoAddressChangeAction {
                new_address,
            })],
        };

        let signed_tx = tx.into_signed(&alice_signing_key);
        app.execute_transaction(signed_tx).await.unwrap();
        assert_eq!(app.state.get_account_nonce(alice_address).await.unwrap(), 1);

        let sudo_address = app.state.get_sudo_address().await.unwrap();
        assert_eq!(sudo_address, new_address);
    }

    #[tokio::test]
    async fn app_execute_transaction_sudo_address_change_error() {
        let (alice_signing_key, alice_address) = get_alice_signing_key_and_address();
        let sudo_address = address_from_hex_string(CAROL_ADDRESS);

        let genesis_state = GenesisState {
            accounts: default_genesis_accounts(),
            authority_sudo_address: sudo_address,
            ibc_sudo_address: [0u8; 20].into(),
            ibc_relayer_addresses: vec![],
            native_asset_base_denomination: DEFAULT_NATIVE_ASSET_DENOM.to_string(),
            ibc_params: IBCParameters::default(),
            allowed_fee_assets: vec![DEFAULT_NATIVE_ASSET_DENOM.to_owned().into()],
        };
        let mut app = initialize_app(Some(genesis_state), vec![]).await;

        let tx = UnsignedTransaction {
            params: TransactionParams {
                nonce: 0,
                chain_id: "test".to_string(),
            },
            actions: vec![Action::SudoAddressChange(SudoAddressChangeAction {
                new_address: alice_address,
            })],
        };

        let signed_tx = tx.into_signed(&alice_signing_key);
        let res = app
            .execute_transaction(signed_tx)
            .await
            .unwrap_err()
            .root_cause()
            .to_string();
        assert!(res.contains("signer is not the sudo key"));
    }

    #[tokio::test]
    async fn app_execute_transaction_fee_asset_change_addition() {
        use astria_core::protocol::transaction::v1alpha1::action::FeeAssetChangeAction;

        let (alice_signing_key, alice_address) = get_alice_signing_key_and_address();

        let genesis_state = GenesisState {
            accounts: default_genesis_accounts(),
            authority_sudo_address: alice_address,
            ibc_sudo_address: alice_address,
            ibc_relayer_addresses: vec![],
            native_asset_base_denomination: DEFAULT_NATIVE_ASSET_DENOM.to_string(),
            ibc_params: IBCParameters::default(),
            allowed_fee_assets: vec![DEFAULT_NATIVE_ASSET_DENOM.to_owned().into()],
        };
        let mut app = initialize_app(Some(genesis_state), vec![]).await;

        let new_asset = asset::Id::from_denom("test");

        let tx = UnsignedTransaction {
            params: TransactionParams {
                nonce: 0,
                chain_id: "test".to_string(),
            },
            actions: vec![Action::FeeAssetChange(FeeAssetChangeAction::Addition(
                new_asset,
            ))],
        };

        let signed_tx = tx.into_signed(&alice_signing_key);
        app.execute_transaction(signed_tx).await.unwrap();
        assert_eq!(app.state.get_account_nonce(alice_address).await.unwrap(), 1);

        assert!(app.state.is_allowed_fee_asset(new_asset).await.unwrap());
    }

    #[tokio::test]
    async fn app_execute_transaction_fee_asset_change_removal() {
        use astria_core::protocol::transaction::v1alpha1::action::FeeAssetChangeAction;

        let (alice_signing_key, alice_address) = get_alice_signing_key_and_address();
        let test_asset = asset::Denom::from_base_denom("test");

        let genesis_state = GenesisState {
            accounts: default_genesis_accounts(),
            authority_sudo_address: alice_address,
            ibc_sudo_address: alice_address,
            ibc_relayer_addresses: vec![],
            native_asset_base_denomination: DEFAULT_NATIVE_ASSET_DENOM.to_string(),
            ibc_params: IBCParameters::default(),
            allowed_fee_assets: vec![
                DEFAULT_NATIVE_ASSET_DENOM.to_owned().into(),
                test_asset.clone(),
            ],
        };
        let mut app = initialize_app(Some(genesis_state), vec![]).await;

        let tx = UnsignedTransaction {
            params: TransactionParams {
                nonce: 0,
                chain_id: "test".to_string(),
            },
            actions: vec![Action::FeeAssetChange(FeeAssetChangeAction::Removal(
                test_asset.id(),
            ))],
        };

        let signed_tx = tx.into_signed(&alice_signing_key);
        app.execute_transaction(signed_tx).await.unwrap();
        assert_eq!(app.state.get_account_nonce(alice_address).await.unwrap(), 1);

        assert!(
            !app.state
                .is_allowed_fee_asset(test_asset.id())
                .await
                .unwrap()
        );
    }

    #[tokio::test]
    async fn app_execute_transaction_fee_asset_change_invalid() {
        use astria_core::protocol::transaction::v1alpha1::action::FeeAssetChangeAction;

        let (alice_signing_key, alice_address) = get_alice_signing_key_and_address();

        let genesis_state = GenesisState {
            accounts: default_genesis_accounts(),
            authority_sudo_address: alice_address,
            ibc_sudo_address: alice_address,
            ibc_relayer_addresses: vec![],
            native_asset_base_denomination: DEFAULT_NATIVE_ASSET_DENOM.to_string(),
            ibc_params: IBCParameters::default(),
            allowed_fee_assets: vec![DEFAULT_NATIVE_ASSET_DENOM.to_owned().into()],
        };
        let mut app = initialize_app(Some(genesis_state), vec![]).await;

        let tx = UnsignedTransaction {
            params: TransactionParams {
                nonce: 0,
                chain_id: "test".to_string(),
            },
            actions: vec![Action::FeeAssetChange(FeeAssetChangeAction::Removal(
                get_native_asset().id(),
            ))],
        };

        let signed_tx = tx.into_signed(&alice_signing_key);
        let res = app
            .execute_transaction(signed_tx)
            .await
            .unwrap_err()
            .root_cause()
            .to_string();
        assert!(res.contains("cannot remove last allowed fee asset"));
    }

    #[tokio::test]
    async fn app_execute_transaction_init_bridge_account_ok() {
        use astria_core::protocol::transaction::v1alpha1::action::InitBridgeAccountAction;

        use crate::bridge::init_bridge_account_action::INIT_BRIDGE_ACCOUNT_FEE;

        let (alice_signing_key, alice_address) = get_alice_signing_key_and_address();
        let mut app = initialize_app(None, vec![]).await;

        let rollup_id = RollupId::from_unhashed_bytes(b"testchainid");
        let asset_id = get_native_asset().id();
        let action = InitBridgeAccountAction {
            rollup_id,
            asset_id,
            fee_asset_id: asset_id,
        };
        let tx = UnsignedTransaction {
            params: TransactionParams {
                nonce: 0,
                chain_id: "test".to_string(),
            },
            actions: vec![action.into()],
        };

        let signed_tx = tx.into_signed(&alice_signing_key);

        let before_balance = app
            .state
            .get_account_balance(alice_address, asset_id)
            .await
            .unwrap();
        app.execute_transaction(signed_tx).await.unwrap();
        assert_eq!(app.state.get_account_nonce(alice_address).await.unwrap(), 1);
        assert_eq!(
            app.state
                .get_bridge_account_rollup_id(&alice_address)
                .await
                .unwrap()
                .unwrap(),
            rollup_id
        );
        assert_eq!(
            app.state
                .get_bridge_account_asset_ids(&alice_address)
                .await
                .unwrap(),
            asset_id
        );
        assert_eq!(
            app.state
                .get_account_balance(alice_address, asset_id)
                .await
                .unwrap(),
            before_balance - INIT_BRIDGE_ACCOUNT_FEE
        );
    }

    #[tokio::test]
    async fn app_execute_transaction_init_bridge_account_account_already_registered() {
        use astria_core::protocol::transaction::v1alpha1::action::InitBridgeAccountAction;

        let (alice_signing_key, _) = get_alice_signing_key_and_address();
        let mut app = initialize_app(None, vec![]).await;

        let rollup_id = RollupId::from_unhashed_bytes(b"testchainid");
        let asset_id = get_native_asset().id();
        let action = InitBridgeAccountAction {
            rollup_id,
            asset_id,
            fee_asset_id: asset_id,
        };
        let tx = UnsignedTransaction {
            params: TransactionParams {
                nonce: 0,
                chain_id: "test".to_string(),
            },
            actions: vec![action.into()],
        };

        let signed_tx = tx.into_signed(&alice_signing_key);
        app.execute_transaction(signed_tx).await.unwrap();

        let action = InitBridgeAccountAction {
            rollup_id,
            asset_id,
            fee_asset_id: asset_id,
        };
        let tx = UnsignedTransaction {
            params: TransactionParams {
                nonce: 1,
                chain_id: "test".to_string(),
            },
            actions: vec![action.into()],
        };

        let signed_tx = tx.into_signed(&alice_signing_key);
        assert!(app.execute_transaction(signed_tx).await.is_err());
    }

    #[tokio::test]
    async fn app_execute_transaction_bridge_lock_action_ok() {
        let (alice_signing_key, alice_address) = get_alice_signing_key_and_address();
        let mut app = initialize_app(None, vec![]).await;

        let bridge_address = Address::from([99; 20]);
        let rollup_id = RollupId::from_unhashed_bytes(b"testchainid");
        let asset_id = get_native_asset().id();

        let mut state_tx = StateDelta::new(app.state.clone());
        state_tx.put_bridge_account_rollup_id(&bridge_address, &rollup_id);
        state_tx
            .put_bridge_account_asset_id(&bridge_address, &asset_id)
            .unwrap();
        app.apply(state_tx);

        let amount = 100;
        let action = BridgeLockAction {
            to: bridge_address,
            amount,
            asset_id,
            fee_asset_id: asset_id,
            destination_chain_address: "nootwashere".to_string(),
        };
        let tx = UnsignedTransaction {
            params: TransactionParams {
                nonce: 0,
                chain_id: "test".to_string(),
            },
            actions: vec![action.into()],
        };

        let signed_tx = tx.into_signed(&alice_signing_key);

        let alice_before_balance = app
            .state
            .get_account_balance(alice_address, asset_id)
            .await
            .unwrap();
        let bridge_before_balance = app
            .state
            .get_account_balance(bridge_address, asset_id)
            .await
            .unwrap();

        app.execute_transaction(signed_tx).await.unwrap();
        assert_eq!(app.state.get_account_nonce(alice_address).await.unwrap(), 1);
        assert_eq!(
            app.state
                .get_account_balance(alice_address, asset_id)
                .await
                .unwrap(),
            alice_before_balance - (amount + TRANSFER_FEE)
        );
        assert_eq!(
            app.state
                .get_account_balance(bridge_address, asset_id)
                .await
                .unwrap(),
            bridge_before_balance + amount
        );

        let expected_deposit = Deposit::new(
            bridge_address,
            rollup_id,
            amount,
            asset_id,
            "nootwashere".to_string(),
        );

        let deposits = app.state.get_deposit_events(&rollup_id).await.unwrap();
        assert_eq!(deposits.len(), 1);
        assert_eq!(deposits[0], expected_deposit);
    }

    #[tokio::test]
    async fn app_execute_transaction_bridge_lock_action_invalid_for_eoa() {
        use astria_core::protocol::transaction::v1alpha1::action::BridgeLockAction;

        let (alice_signing_key, _) = get_alice_signing_key_and_address();
        let mut app = initialize_app(None, vec![]).await;

        // don't actually register this address as a bridge address
        let bridge_address = Address::from([99; 20]);
        let asset_id = get_native_asset().id();

        let amount = 100;
        let action = BridgeLockAction {
            to: bridge_address,
            amount,
            asset_id,
            fee_asset_id: asset_id,
            destination_chain_address: "nootwashere".to_string(),
        };
        let tx = UnsignedTransaction {
            params: TransactionParams {
                nonce: 0,
                chain_id: "test".to_string(),
            },
            actions: vec![action.into()],
        };

        let signed_tx = tx.into_signed(&alice_signing_key);
        assert!(app.execute_transaction(signed_tx).await.is_err());
    }

    #[tokio::test]
    async fn app_execute_transaction_transfer_invalid_to_bridge_account() {
        let (alice_signing_key, _) = get_alice_signing_key_and_address();
        let mut app = initialize_app(None, vec![]).await;

        let bridge_address = Address::from([99; 20]);
        let rollup_id = RollupId::from_unhashed_bytes(b"testchainid");
        let asset_id = get_native_asset().id();

        let mut state_tx = StateDelta::new(app.state.clone());
        state_tx.put_bridge_account_rollup_id(&bridge_address, &rollup_id);
        state_tx
            .put_bridge_account_asset_id(&bridge_address, &asset_id)
            .unwrap();
        app.apply(state_tx);

        let amount = 100;
        let action = TransferAction {
            to: bridge_address,
            amount,
            asset_id,
            fee_asset_id: asset_id,
        };
        let tx = UnsignedTransaction {
            params: TransactionParams {
                nonce: 0,
                chain_id: "test".to_string(),
            },
            actions: vec![action.into()],
        };

        let signed_tx = tx.into_signed(&alice_signing_key);
        assert!(app.execute_transaction(signed_tx).await.is_err());
    }

    #[cfg(feature = "mint")]
    #[tokio::test]
    async fn app_execute_transaction_mint() {
        let (alice_signing_key, alice_address) = get_alice_signing_key_and_address();

        let genesis_state = GenesisState {
            accounts: default_genesis_accounts(),
            authority_sudo_address: alice_address,
            ibc_sudo_address: [0u8; 20].into(),
            ibc_relayer_addresses: vec![],
            native_asset_base_denomination: DEFAULT_NATIVE_ASSET_DENOM.to_string(),
            ibc_params: IBCParameters::default(),
            allowed_fee_assets: vec![DEFAULT_NATIVE_ASSET_DENOM.to_owned().into()],
        };
        let mut app = initialize_app(Some(genesis_state), vec![]).await;

        let bob_address = address_from_hex_string(BOB_ADDRESS);
        let value = 333_333;
        let tx = UnsignedTransaction {
            params: TransactionParams {
                nonce: 0,
                chain_id: "test".to_string(),
            },
            actions: vec![
                MintAction {
                    to: bob_address,
                    amount: value,
                }
                .into(),
            ],
        };

        let signed_tx = tx.into_signed(&alice_signing_key);
        app.execute_transaction(signed_tx).await.unwrap();

        assert_eq!(
            app.state
                .get_account_balance(bob_address, get_native_asset().id())
                .await
                .unwrap(),
            value + 10u128.pow(19)
        );
        assert_eq!(app.state.get_account_nonce(bob_address).await.unwrap(), 0);
        assert_eq!(app.state.get_account_nonce(alice_address).await.unwrap(), 1);
    }

    #[tokio::test]
    async fn app_end_block_validator_updates() {
        use tendermint::validator;

        let pubkey_a = tendermint::public_key::PublicKey::from_raw_ed25519(&[1; 32]).unwrap();
        let pubkey_b = tendermint::public_key::PublicKey::from_raw_ed25519(&[2; 32]).unwrap();
        let pubkey_c = tendermint::public_key::PublicKey::from_raw_ed25519(&[3; 32]).unwrap();

        let initial_validator_set = vec![
            validator::Update {
                pub_key: pubkey_a,
                power: 100u32.into(),
            },
            validator::Update {
                pub_key: pubkey_b,
                power: 1u32.into(),
            },
        ];

        let mut app = initialize_app(None, initial_validator_set).await;
        let proposer_address = Address::try_from_slice([0u8; 20].as_ref()).unwrap();

        let validator_updates = vec![
            validator::Update {
                pub_key: pubkey_a,
                power: 0u32.into(),
            },
            validator::Update {
                pub_key: pubkey_b,
                power: 100u32.into(),
            },
            validator::Update {
                pub_key: pubkey_c,
                power: 100u32.into(),
            },
        ];

        let mut state_tx = StateDelta::new(app.state.clone());
        state_tx
            .put_validator_updates(ValidatorSet::new_from_updates(validator_updates.clone()))
            .unwrap();
        app.apply(state_tx);

        let resp = app.end_block(1, proposer_address).await.unwrap();
        // we only assert length here as the ordering of the updates is not guaranteed
        // and validator::Update does not implement Ord
        assert_eq!(resp.validator_updates.len(), validator_updates.len());

        // validator with pubkey_a should be removed (power set to 0)
        // validator with pubkey_b should be updated
        // validator with pubkey_c should be added
        let validator_set = app.state.get_validator_set().await.unwrap();
        assert_eq!(validator_set.len(), 2);
        let validator_b = validator_set.get(&pubkey_b.into()).unwrap();
        assert_eq!(validator_b.pub_key, pubkey_b);
        assert_eq!(validator_b.power, 100u32.into());
        let validator_c = validator_set.get(&pubkey_c.into()).unwrap();
        assert_eq!(validator_c.pub_key, pubkey_c);
        assert_eq!(validator_c.power, 100u32.into());
        assert_eq!(app.state.get_validator_updates().await.unwrap().len(), 0);
    }

    #[tokio::test]
    async fn app_execute_transaction_invalid_nonce() {
        let mut app = initialize_app(None, vec![]).await;

        let (alice_signing_key, alice_address) = get_alice_signing_key_and_address();

        // create tx with invalid nonce 1
        let data = b"hello world".to_vec();
        let tx = UnsignedTransaction {
            params: TransactionParams {
                nonce: 1,
                chain_id: "test".to_string(),
            },
            actions: vec![
                SequenceAction {
                    rollup_id: RollupId::from_unhashed_bytes(b"testchainid"),
                    data,
                    fee_asset_id: get_native_asset().id(),
                }
                .into(),
            ],
        };

        let signed_tx = tx.into_signed(&alice_signing_key);
        let response = app.execute_transaction(signed_tx).await;

        // check that tx was not executed by checking nonce and balance are unchanged
        assert_eq!(app.state.get_account_nonce(alice_address).await.unwrap(), 0);
        assert_eq!(
            app.state
                .get_account_balance(alice_address, get_native_asset().id())
                .await
                .unwrap(),
            10u128.pow(19),
        );

        assert_eq!(
            response
                .unwrap_err()
                .downcast_ref::<InvalidNonce>()
                .map(|nonce_err| nonce_err.0)
                .unwrap(),
            1
        );
    }

    #[tokio::test]
    async fn app_deliver_tx_invalid_chain_id() {
        let mut app = initialize_app(None, vec![]).await;

        let (alice_signing_key, alice_address) = get_alice_signing_key_and_address();

        // create tx with invalid nonce 1
        let data = b"hello world".to_vec();
        let tx = UnsignedTransaction {
            params: TransactionParams {
                nonce: 0,
                chain_id: "wrong-chain".to_string(),
            },
            actions: vec![
                SequenceAction {
                    rollup_id: RollupId::from_unhashed_bytes(b"testchainid"),
                    data,
                    fee_asset_id: get_native_asset().id(),
                }
                .into(),
            ],
        };

        let signed_tx = tx.into_signed(&alice_signing_key);
        let response = app.execute_transaction(signed_tx).await;

        // check that tx was not executed by checking nonce and balance are unchanged
        assert_eq!(app.state.get_account_nonce(alice_address).await.unwrap(), 0);
        assert_eq!(
            app.state
                .get_account_balance(alice_address, get_native_asset().id())
                .await
                .unwrap(),
            10u128.pow(19),
        );

        assert_eq!(
            response
                .unwrap_err()
                .downcast_ref::<InvalidChainId>()
                .map(|chain_id_err| &chain_id_err.0)
                .unwrap(),
            "wrong-chain"
        );
    }

    #[tokio::test]
    async fn app_commit() {
        let genesis_state = GenesisState {
            accounts: default_genesis_accounts(),
            authority_sudo_address: Address::from([0; 20]),
            ibc_sudo_address: Address::from([0; 20]),
            ibc_relayer_addresses: vec![],
            native_asset_base_denomination: DEFAULT_NATIVE_ASSET_DENOM.to_string(),
            ibc_params: IBCParameters::default(),
            allowed_fee_assets: vec![DEFAULT_NATIVE_ASSET_DENOM.to_owned().into()],
        };

        let (mut app, storage) = initialize_app_with_storage(Some(genesis_state), vec![]).await;
        assert_eq!(app.state.get_block_height().await.unwrap(), 0);

        let native_asset = get_native_asset().id();
        for Account {
            address,
            balance,
        } in default_genesis_accounts()
        {
            assert_eq!(
                balance,
                app.state
                    .get_account_balance(address, native_asset)
                    .await
                    .unwrap()
            );
        }

        // commit should write the changes to the underlying storage
        app.prepare_commit(storage.clone()).await.unwrap();
        app.commit(storage.clone()).await;

        let snapshot = storage.latest_snapshot();
        assert_eq!(snapshot.get_block_height().await.unwrap(), 0);

        for Account {
            address,
            balance,
        } in default_genesis_accounts()
        {
            assert_eq!(
                snapshot
                    .get_account_balance(address, native_asset)
                    .await
                    .unwrap(),
                balance
            );
        }
    }

    #[tokio::test]
    async fn app_transfer_block_fees_to_proposer() {
        let (mut app, storage) = initialize_app_with_storage(None, vec![]).await;

        let (alice_signing_key, _) = get_alice_signing_key_and_address();
        let native_asset = get_native_asset().id();

        // transfer funds from Alice to Bob; use native token for fee payment
        let bob_address = address_from_hex_string(BOB_ADDRESS);
        let amount = 333_333;
        let tx = UnsignedTransaction {
            params: TransactionParams {
                nonce: 0,
                chain_id: "test".to_string(),
            },
            actions: vec![
                TransferAction {
                    to: bob_address,
                    amount,
                    asset_id: native_asset,
                    fee_asset_id: get_native_asset().id(),
                }
                .into(),
            ],
        };

        let signed_tx = tx.into_signed(&alice_signing_key);

        let proposer_address: tendermint::account::Id = [99u8; 20].to_vec().try_into().unwrap();
        let sequencer_proposer_address =
            Address::try_from_slice(proposer_address.as_bytes()).unwrap();

        let commitments = generate_rollup_datas_commitment(&[signed_tx.clone()], HashMap::new());

        let finalize_block = abci::request::FinalizeBlock {
            hash: Hash::try_from([0u8; 32].to_vec()).unwrap(),
            height: 1u32.into(),
            time: Time::now(),
            next_validators_hash: Hash::default(),
            proposer_address,
            txs: commitments.into_transactions(vec![signed_tx.to_raw().encode_to_vec().into()]),
            decided_last_commit: CommitInfo {
                votes: vec![],
                round: Round::default(),
            },
            misbehavior: vec![],
        };
        app.finalize_block(finalize_block, storage.clone())
            .await
            .unwrap();
        app.commit(storage).await;

        // assert that transaction fees were transferred to the block proposer
        assert_eq!(
            app.state
                .get_account_balance(sequencer_proposer_address, native_asset)
                .await
                .unwrap(),
            TRANSFER_FEE,
        );
        assert_eq!(app.state.get_block_fees().await.unwrap().len(), 0);
    }

    #[tokio::test]
    async fn app_create_sequencer_block_with_sequenced_data_and_deposits() {
        use astria_core::{
            generated::sequencerblock::v1alpha1::RollupData as RawRollupData,
            sequencerblock::v1alpha1::block::RollupData,
        };

        use crate::api_state_ext::StateReadExt as _;

        let (alice_signing_key, _) = get_alice_signing_key_and_address();
        let (mut app, storage) = initialize_app_with_storage(None, vec![]).await;

        let bridge_address = Address::from([99; 20]);
        let rollup_id = RollupId::from_unhashed_bytes(b"testchainid");
        let asset_id = get_native_asset().id();

        let mut state_tx = StateDelta::new(app.state.clone());
        state_tx.put_bridge_account_rollup_id(&bridge_address, &rollup_id);
        state_tx
            .put_bridge_account_asset_id(&bridge_address, &asset_id)
            .unwrap();
        app.apply(state_tx);
        app.prepare_commit(storage.clone()).await.unwrap();
        app.commit(storage.clone()).await;

        let amount = 100;
        let lock_action = BridgeLockAction {
            to: bridge_address,
            amount,
            asset_id,
            fee_asset_id: asset_id,
            destination_chain_address: "nootwashere".to_string(),
        };
        let sequence_action = SequenceAction {
            rollup_id,
            data: b"hello world".to_vec(),
            fee_asset_id: asset_id,
        };
        let tx = UnsignedTransaction {
            params: TransactionParams {
                nonce: 0,
                chain_id: "test".to_string(),
            },
            actions: vec![lock_action.into(), sequence_action.into()],
        };

        let signed_tx = tx.into_signed(&alice_signing_key);

        let expected_deposit = Deposit::new(
            bridge_address,
            rollup_id,
            amount,
            asset_id,
            "nootwashere".to_string(),
        );
        let deposits = HashMap::from_iter(vec![(rollup_id, vec![expected_deposit.clone()])]);
        let commitments = generate_rollup_datas_commitment(&[signed_tx.clone()], deposits.clone());

        let finalize_block = abci::request::FinalizeBlock {
            hash: Hash::try_from([0u8; 32].to_vec()).unwrap(),
            height: 1u32.into(),
            time: Time::now(),
            next_validators_hash: Hash::default(),
            proposer_address: [0u8; 20].to_vec().try_into().unwrap(),
            txs: commitments.into_transactions(vec![signed_tx.to_raw().encode_to_vec().into()]),
            decided_last_commit: CommitInfo {
                votes: vec![],
                round: Round::default(),
            },
            misbehavior: vec![],
        };
        app.finalize_block(finalize_block, storage.clone())
            .await
            .unwrap();
        app.commit(storage).await;

        // ensure deposits are cleared at the end of the block
        let deposit_events = app.state.get_deposit_events(&rollup_id).await.unwrap();
        assert_eq!(deposit_events.len(), 0);

        let block = app.state.get_sequencer_block_by_height(1).await.unwrap();
        let mut deposits = vec![];
        for (_, rollup_data) in block.rollup_transactions() {
            for tx in rollup_data.transactions() {
                let rollup_data =
                    RollupData::try_from_raw(RawRollupData::decode(tx.as_slice()).unwrap())
                        .unwrap();
                if let RollupData::Deposit(deposit) = rollup_data {
                    deposits.push(deposit);
                }
            }
        }
        assert_eq!(deposits.len(), 1);
        assert_eq!(deposits[0], expected_deposit);
    }

    // it's a test, so allow a lot of lines
    #[tokio::test]
    #[allow(clippy::too_many_lines)]
    async fn app_execution_results_match_proposal_vs_after_proposal() {
        let (alice_signing_key, _) = get_alice_signing_key_and_address();
        let (mut app, storage) = initialize_app_with_storage(None, vec![]).await;

        let bridge_address = Address::from([99; 20]);
        let rollup_id = RollupId::from_unhashed_bytes(b"testchainid");
        let asset_id = get_native_asset().id();

        let mut state_tx = StateDelta::new(app.state.clone());
        state_tx.put_bridge_account_rollup_id(&bridge_address, &rollup_id);
        state_tx
            .put_bridge_account_asset_id(&bridge_address, &asset_id)
            .unwrap();
        app.apply(state_tx);
        app.prepare_commit(storage.clone()).await.unwrap();
        app.commit(storage.clone()).await;

        let amount = 100;
        let lock_action = BridgeLockAction {
            to: bridge_address,
            amount,
            asset_id,
            fee_asset_id: asset_id,
            destination_chain_address: "nootwashere".to_string(),
        };
        let sequence_action = SequenceAction {
            rollup_id,
            data: b"hello world".to_vec(),
            fee_asset_id: asset_id,
        };
        let tx = UnsignedTransaction {
            params: TransactionParams {
                nonce: 0,
                chain_id: "test".to_string(),
            },
            actions: vec![lock_action.into(), sequence_action.into()],
        };

        let signed_tx = tx.into_signed(&alice_signing_key);

        let expected_deposit = Deposit::new(
            bridge_address,
            rollup_id,
            amount,
            asset_id,
            "nootwashere".to_string(),
        );
        let deposits = HashMap::from_iter(vec![(rollup_id, vec![expected_deposit.clone()])]);
        let commitments = generate_rollup_datas_commitment(&[signed_tx.clone()], deposits.clone());

        let timestamp = Time::now();
        let block_hash = Hash::try_from([99u8; 32].to_vec()).unwrap();
        let finalize_block = abci::request::FinalizeBlock {
            hash: block_hash,
            height: 1u32.into(),
            time: timestamp,
            next_validators_hash: Hash::default(),
            proposer_address: [0u8; 20].to_vec().try_into().unwrap(),
            txs: commitments.into_transactions(vec![signed_tx.to_raw().encode_to_vec().into()]),
            decided_last_commit: CommitInfo {
                votes: vec![],
                round: Round::default(),
            },
            misbehavior: vec![],
        };

        // call finalize_block with the given block data, which simulates executing a block
        // as a full node (non-validator node).
        let finalize_block_result = app
            .finalize_block(finalize_block.clone(), storage.clone())
            .await
            .unwrap();

        // don't commit the result, now call prepare_proposal with the same data.
        // this will reset the app state.
        // this simulates executing the same block as a validator (specifically the proposer).
        let mut mempool = app.mempool.lock().await;
        mempool
            .insert(signed_tx, TransactionPriority::new(0, 0).unwrap())
            .unwrap();
        drop(mempool);

        let proposer_address = [88u8; 20].to_vec().try_into().unwrap();
        let prepare_proposal = PrepareProposal {
            height: 1u32.into(),
            time: timestamp,
            next_validators_hash: Hash::default(),
            proposer_address,
            txs: vec![],
            max_tx_bytes: 1_000_000,
            local_last_commit: None,
            misbehavior: vec![],
        };

        let prepare_proposal_result = app
            .prepare_proposal(prepare_proposal, storage.clone())
            .await
            .unwrap();
        assert_eq!(prepare_proposal_result.txs, finalize_block.txs);
        assert_eq!(app.executed_proposal_hash, Hash::default());
        assert_eq!(app.validator_address.unwrap(), proposer_address);
        assert_eq!(app.mempool.lock().await.len(), 0);

        // call process_proposal - should not re-execute anything.
        let process_proposal = abci::request::ProcessProposal {
            hash: block_hash,
            height: 1u32.into(),
            time: timestamp,
            next_validators_hash: Hash::default(),
            proposer_address: [0u8; 20].to_vec().try_into().unwrap(),
            txs: finalize_block.txs.clone(),
            proposed_last_commit: None,
            misbehavior: vec![],
        };

        app.process_proposal(process_proposal.clone(), storage.clone())
            .await
            .unwrap();
        assert_eq!(app.executed_proposal_hash, block_hash);
        assert!(app.validator_address.is_none());

        let finalize_block_after_prepare_proposal_result = app
            .finalize_block(finalize_block.clone(), storage.clone())
            .await
            .unwrap();

        assert_eq!(
            finalize_block_after_prepare_proposal_result.app_hash,
            finalize_block_result.app_hash
        );

        // reset the app state and call process_proposal - should execute the block.
        // this simulates executing the block as a non-proposer validator.
        app.update_state_for_new_round(&storage);
        app.process_proposal(process_proposal, storage.clone())
            .await
            .unwrap();
        assert_eq!(app.executed_proposal_hash, block_hash);
        assert!(app.validator_address.is_none());
        let finalize_block_after_process_proposal_result = app
            .finalize_block(finalize_block, storage.clone())
            .await
            .unwrap();

        assert_eq!(
            finalize_block_after_process_proposal_result.app_hash,
            finalize_block_result.app_hash
        );
    }

    #[tokio::test]
    async fn app_prepare_proposal_cometbft_max_bytes_overflow_ok() {
        let (mut app, storage) = initialize_app_with_storage(None, vec![]).await;
        app.prepare_commit(storage.clone()).await.unwrap();
        app.commit(storage.clone()).await;

        // create txs which will cause cometBFT overflow
        let (alice_signing_key, _) = get_alice_signing_key_and_address();
        let tx_pass = UnsignedTransaction {
            params: TransactionParams {
                nonce: 0,
                chain_id: "test".to_string(),
            },
            actions: vec![
                SequenceAction {
                    rollup_id: RollupId::from([1u8; 32]),
                    data: vec![1u8; 100_000],
                    fee_asset_id: get_native_asset().id(),
                }
                .into(),
            ],
        }
        .into_signed(&alice_signing_key);
        let tx_overflow = UnsignedTransaction {
            params: TransactionParams {
                nonce: 1,
                chain_id: "test".to_string(),
            },
            actions: vec![
                SequenceAction {
                    rollup_id: RollupId::from([1u8; 32]),
                    data: vec![1u8; 100_000],
                    fee_asset_id: get_native_asset().id(),
                }
                .into(),
            ],
        }
        .into_signed(&alice_signing_key);

        let mut mempool = app.mempool.lock().await;
        mempool
            .insert(tx_pass, TransactionPriority::new(0, 0).unwrap())
            .unwrap();
        mempool
            .insert(tx_overflow, TransactionPriority::new(1, 0).unwrap())
            .unwrap();
        drop(mempool);

        // send to prepare_proposal
        let prepare_args = abci::request::PrepareProposal {
            max_tx_bytes: 200_000,
            txs: vec![],
            local_last_commit: None,
            misbehavior: vec![],
            height: Height::default(),
            time: Time::now(),
            next_validators_hash: Hash::default(),
            proposer_address: account::Id::new([1u8; 20]),
        };

        let result = app
            .prepare_proposal(prepare_args, storage)
            .await
            .expect("too large transactions should not cause prepare proposal to fail");

        // see only first tx made it in
        assert_eq!(
            result.txs.len(),
            3,
            "total transaction length should be three, including the two commitments and the one \
             tx that fit"
        );
        assert_eq!(
            app.mempool.lock().await.len(),
            1,
            "mempool should have re-added the tx that was too large"
        );
    }

    #[tokio::test]
    async fn app_prepare_proposal_sequencer_max_bytes_overflow_ok() {
        let (mut app, storage) = initialize_app_with_storage(None, vec![]).await;
        app.prepare_commit(storage.clone()).await.unwrap();
        app.commit(storage.clone()).await;

        // create txs which will cause sequencer overflow (max is currently 256_000 bytes)
        let (alice_signing_key, _) = get_alice_signing_key_and_address();
        let tx_pass = UnsignedTransaction {
            params: TransactionParams {
                nonce: 0,
                chain_id: "test".to_string(),
            },
            actions: vec![
                SequenceAction {
                    rollup_id: RollupId::from([1u8; 32]),
                    data: vec![1u8; 200_000],
                    fee_asset_id: get_native_asset().id(),
                }
                .into(),
            ],
        }
        .into_signed(&alice_signing_key);
        let tx_overflow = UnsignedTransaction {
            params: TransactionParams {
                nonce: 1,
                chain_id: "test".to_string(),
            },
            actions: vec![
                SequenceAction {
                    rollup_id: RollupId::from([1u8; 32]),
                    data: vec![1u8; 100_000],
                    fee_asset_id: get_native_asset().id(),
                }
                .into(),
            ],
        }
        .into_signed(&alice_signing_key);

        let mut mempool = app.mempool.lock().await;
        mempool
            .insert(tx_pass, TransactionPriority::new(0, 0).unwrap())
            .unwrap();
        mempool
            .insert(tx_overflow, TransactionPriority::new(1, 0).unwrap())
            .unwrap();
        drop(mempool);

        // send to prepare_proposal
        let prepare_args = abci::request::PrepareProposal {
            max_tx_bytes: 600_000, // make large enough to overflow sequencer bytes first
            txs: vec![],
            local_last_commit: None,
            misbehavior: vec![],
            height: Height::default(),
            time: Time::now(),
            next_validators_hash: Hash::default(),
            proposer_address: account::Id::new([1u8; 20]),
        };

        let result = app
            .prepare_proposal(prepare_args, storage)
            .await
            .expect("too large transactions should not cause prepare proposal to fail");

        // see only first tx made it in
        assert_eq!(
            result.txs.len(),
            3,
            "total transaction length should be three, including the two commitments and the one \
             tx that fit"
        );
        assert_eq!(
            app.mempool.lock().await.len(),
            1,
            "mempool should have re-added the tx that was too large"
        );
    }

    #[tokio::test]
    async fn update_mempool_after_finalization_update_account_nonce() {
        let mempool = Arc::new(Mutex::new(BasicMempool::new()));

        let storage = cnidarium::TempStorage::new().await.unwrap();
        let snapshot = storage.latest_snapshot();

        // insert tx with nonce 1, account nonce is 0
        let tx = get_mock_tx(1);
        let address = Address::from_verification_key(tx.verification_key());
        let priority = TransactionPriority::new(1, 0).unwrap();
        mempool
            .clone()
            .lock()
            .await
            .insert(tx.clone(), priority)
            .unwrap();

        // update account nonce to 1
        let mut state_tx = StateDelta::new(snapshot.clone());
        state_tx.put_account_nonce(address, 1).unwrap();
        storage.commit(state_tx).await.unwrap();

        // ensure that mempool tx priority was updated
        update_mempool_after_finalization(mempool.clone(), storage.latest_snapshot())
            .await
            .unwrap();
        let (_, priority) = mempool.clone().lock().await.pop().unwrap();
        assert_eq!(priority, TransactionPriority::new(1, 1).unwrap());
    }

    #[tokio::test]
    async fn update_mempool_after_finalization_remove_tx_if_nonce_too_low() {
        let mempool = Arc::new(Mutex::new(BasicMempool::new()));

        let storage = cnidarium::TempStorage::new().await.unwrap();
        let snapshot = storage.latest_snapshot();

        // insert tx with nonce 1, account nonce is 1
        let tx = get_mock_tx(1);
        let address = Address::from_verification_key(tx.verification_key());
        let priority = TransactionPriority::new(1, 1).unwrap();
        mempool
            .clone()
            .lock()
            .await
            .insert(tx.clone(), priority)
            .unwrap();

        // update account nonce to 2
        let mut state_tx = StateDelta::new(snapshot.clone());
        state_tx.put_account_nonce(address, 2).unwrap();
        storage.commit(state_tx).await.unwrap();

        // ensure that tx was removed from mempool
        update_mempool_after_finalization(mempool.clone(), storage.latest_snapshot())
            .await
            .unwrap();
        assert!(mempool.clone().lock().await.pop().is_none());
    }
}<|MERGE_RESOLUTION|>--- conflicted
+++ resolved
@@ -77,11 +77,8 @@
     component::Component as _,
     genesis::GenesisState,
     ibc::component::IbcComponent,
-<<<<<<< HEAD
     mempool::BasicMempool,
-=======
     metrics_init,
->>>>>>> b38eccad
     proposal::{
         block_size_constraints::BlockSizeConstraints,
         commitment::{
@@ -273,7 +270,8 @@
             .await
             .context("failed to execute transactions")?;
         #[allow(clippy::cast_precision_loss)]
-        metrics::histogram!(metrics_init::PROPOSAL_TRANSACTIONS).record(signed_txs.len() as f64);
+        metrics::histogram!(metrics_init::PROPOSAL_TRANSACTIONS)
+            .record(signed_txs_included.len() as f64);
 
         let deposits = self
             .state
@@ -456,15 +454,11 @@
             let tx_len = bytes.len();
 
             // don't include tx if it would make the cometBFT block too large
-<<<<<<< HEAD
             if !block_size_constraints.cometbft_has_space(tx_len) {
-=======
-            if !block_size_constraints.cometbft_has_space(tx.len()) {
                 metrics::counter!(
                     metrics_init::PREPARE_PROPOSAL_EXCLUDED_TRANSACTIONS_COMETBFT_SPACE
                 )
                 .increment(1);
->>>>>>> b38eccad
                 debug!(
                     transaction_hash = %telemetry::display::base64(&tx_hash),
                     block_size_constraints = %json(&block_size_constraints),
