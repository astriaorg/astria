use std::{
    collections::VecDeque,
    sync::Arc,
};

use anyhow::{
    anyhow,
    ensure,
    Context,
};
use astria_core::{
    generated::protocol::transaction::v1alpha1 as raw,
    primitive::v1::Address,
    protocol::{
        abci::AbciErrorCode,
        transaction::v1alpha1::{
            Action,
            SignedTransaction,
        },
    },
    sequencerblock::v1alpha1::block::SequencerBlock,
};
use cnidarium::{
    ArcStateDeltaExt,
    Snapshot,
    StagedWriteBatch,
    StateDelta,
    Storage,
};
use prost::Message as _;
use sha2::{
    Digest as _,
    Sha256,
};
use telemetry::display::json;
use tendermint::{
    abci::{
        self,
        types::ExecTxResult,
        Event,
    },
    account,
    block::Header,
    AppHash,
    Hash,
};
use tracing::{
    debug,
    info,
    instrument,
};

use crate::{
    accounts::{
        component::AccountsComponent,
        state_ext::{
            StateReadExt as _,
            StateWriteExt as _,
        },
    },
    api_state_ext::StateWriteExt as _,
    authority::{
        component::{
            AuthorityComponent,
            AuthorityComponentAppState,
        },
        state_ext::{
            StateReadExt as _,
            StateWriteExt as _,
        },
    },
    bridge::state_ext::{
        StateReadExt as _,
        StateWriteExt,
    },
    component::Component as _,
    genesis::GenesisState,
    ibc::component::IbcComponent,
    proposal::{
        block_size_constraints::BlockSizeConstraints,
        commitment::{
            generate_rollup_datas_commitment,
            GeneratedCommitments,
        },
    },
    state_ext::{
        StateReadExt as _,
        StateWriteExt as _,
    },
    transaction,
    transaction::InvalidNonce,
};

/// The inter-block state being written to by the application.
type InterBlockState = Arc<StateDelta<Snapshot>>;

/// The Sequencer application, written as a bundle of [`Component`]s.
///
/// Note: this is called `App` because this is a Tendermint ABCI application,
/// and implements the state transition logic of the chain.
///
/// See also the [Penumbra reference] implementation.
///
/// [Penumbra reference]: https://github.com/penumbra-zone/penumbra/blob/9cc2c644e05c61d21fdc7b507b96016ba6b9a935/app/src/app/mod.rs#L42
pub(crate) struct App {
    state: InterBlockState,

    // The validator address in cometbft being used to sign votes.
    //
    // Used to avoid executing a block in both `prepare_proposal` and `process_proposal`. It
    // is set in `prepare_proposal` from information sent in from cometbft and can potentially
    // change round-to-round. In `process_proposal` we check if we prepared the proposal, and
    // if so, we clear the value and we skip re-execution of the block's transactions to avoid
    // failures caused by re-execution.
    validator_address: Option<account::Id>,

    // This is set to the executed hash of the proposal during `process_proposal`
    //
    // If it does not match the hash given during `begin_block`, then we clear and
    // reset the execution results cache + state delta. Transactions are re-executed.
    // If it does match, we utilize cached results to reduce computation.
    //
    // Resets to default hash at the beginning of `prepare_proposal`, and `process_proposal` if
    // `prepare_proposal` was not called.
    executed_proposal_hash: Hash,

    // cache of results of executing of transactions in `prepare_proposal` or `process_proposal`.
    // cleared at the end of each block.
    execution_results: Option<Vec<tendermint::abci::types::ExecTxResult>>,

    // the current `StagedWriteBatch` which contains the rocksdb write batch
    // of the current block being executed, created from the state delta,
    // and set after `finalize_block`.
    // this is committed to the state when `commit` is called, and set to `None`.
    write_batch: Option<StagedWriteBatch>,

    // the currently committed `AppHash` of the application state.
    // set whenever `commit` is called.
    //
    // allow clippy because we need be specific as to what hash this is.
    #[allow(clippy::struct_field_names)]
    app_hash: AppHash,
}

impl App {
    pub(crate) fn new(snapshot: Snapshot) -> Self {
        tracing::debug!("initializing App instance");

        // We perform the `Arc` wrapping of `State` here to ensure
        // there should be no unexpected copies elsewhere.
        let state = Arc::new(StateDelta::new(snapshot));

        Self {
            state,
            validator_address: None,
            executed_proposal_hash: Hash::default(),
            execution_results: None,
            write_batch: None,
            app_hash: AppHash::default(),
        }
    }

    #[instrument(name = "App:init_chain", skip_all)]
    pub(crate) async fn init_chain(
        &mut self,
        storage: Storage,
        genesis_state: GenesisState,
        genesis_validators: Vec<tendermint::validator::Update>,
        chain_id: String,
    ) -> anyhow::Result<AppHash> {
        let mut state_tx = self
            .state
            .try_begin_transaction()
            .expect("state Arc should not be referenced elsewhere");

        crate::asset::initialize_native_asset(&genesis_state.native_asset_base_denomination);
        state_tx.put_native_asset_denom(&genesis_state.native_asset_base_denomination);
        state_tx.put_chain_id_and_revision_number(chain_id.try_into().context("invalid chain ID")?);
        state_tx.put_block_height(0);

        for fee_asset in &genesis_state.allowed_fee_assets {
            state_tx.put_allowed_fee_asset(fee_asset.id());
        }

        // call init_chain on all components
        AccountsComponent::init_chain(&mut state_tx, &genesis_state)
            .await
            .context("failed to call init_chain on AccountsComponent")?;
        AuthorityComponent::init_chain(
            &mut state_tx,
            &AuthorityComponentAppState {
                authority_sudo_address: genesis_state.authority_sudo_address,
                genesis_validators,
            },
        )
        .await
        .context("failed to call init_chain on AuthorityComponent")?;
        IbcComponent::init_chain(&mut state_tx, &genesis_state)
            .await
            .context("failed to call init_chain on IbcComponent")?;

        state_tx.apply();

        let app_hash = self
            .prepare_commit(storage)
            .await
            .context("failed to prepare commit")?;
        debug!(app_hash = %telemetry::display::base64(&app_hash), "init_chain completed");
        Ok(app_hash)
    }

    fn update_state_for_new_round(&mut self, storage: &Storage) {
        // reset app state to latest committed state, in case of a round not being committed
        // but `self.state` was changed due to executing the previous round's data.
        //
        // if the previous round was committed, then the state stays the same.
        self.state = Arc::new(StateDelta::new(storage.latest_snapshot()));

        // clear the cache of transaction execution results
        self.execution_results = None;
        self.executed_proposal_hash = Hash::default();
    }

    /// Generates a commitment to the `sequence::Actions` in the block's transactions.
    ///
    /// This is required so that a rollup can easily verify that the transactions it
    /// receives are correct (ie. we actually included in a sequencer block, and none
    /// are missing)
    /// It puts this special "commitment" as the first transaction in a block.
    /// When other validators receive the block, they know the first transaction is
    /// supposed to be the commitment, and verifies that is it correct.
    #[instrument(name = "App::prepare_proposal", skip_all)]
    pub(crate) async fn prepare_proposal(
        &mut self,
        prepare_proposal: abci::request::PrepareProposal,
        storage: Storage,
    ) -> anyhow::Result<abci::response::PrepareProposal> {
        self.validator_address = Some(prepare_proposal.proposer_address);
        self.update_state_for_new_round(&storage);

        let mut block_size_constraints = BlockSizeConstraints::new(
            usize::try_from(prepare_proposal.max_tx_bytes)
                .context("failed to convert max_tx_bytes to usize")?,
        )
        .context("failed to create block size constraints")?;

        let block_data = BlockData {
            misbehavior: prepare_proposal.misbehavior,
            height: prepare_proposal.height,
            time: prepare_proposal.time,
            next_validators_hash: prepare_proposal.next_validators_hash,
            proposer_address: prepare_proposal.proposer_address,
        };

        self.pre_execute_transactions(block_data)
            .await
            .context("failed to prepare for executing block")?;

        let (signed_txs, txs_to_include) = self
            .execute_transactions_before_finalization(
                prepare_proposal.txs,
                &mut block_size_constraints,
            )
            .await
            .context("failed to execute transactions")?;

        let deposits = self
            .state
            .get_block_deposits()
            .await
            .context("failed to get block deposits in prepare_proposal")?;

        // generate commitment to sequence::Actions and deposits and commitment to the rollup IDs
        // included in the block
        let res = generate_rollup_datas_commitment(&signed_txs, deposits);

        Ok(abci::response::PrepareProposal {
            txs: res.into_transactions(txs_to_include),
        })
    }

    /// Generates a commitment to the `sequence::Actions` in the block's transactions
    /// and ensures it matches the commitment created by the proposer, which
    /// should be the first transaction in the block.
    #[instrument(name = "App::process_proposal", skip_all)]
    pub(crate) async fn process_proposal(
        &mut self,
        process_proposal: abci::request::ProcessProposal,
        storage: Storage,
    ) -> anyhow::Result<()> {
        // if we proposed this block (ie. prepare_proposal was called directly before this), then
        // we skip execution for this `process_proposal` call.
        //
        // if we didn't propose this block, `self.validator_address` will be None or a different
        // value, so we will execute the block as normal.
        if let Some(id) = self.validator_address {
            if id == process_proposal.proposer_address {
                debug!("skipping process_proposal as we are the proposer for this block");
                self.validator_address = None;
                self.executed_proposal_hash = process_proposal.hash;
                return Ok(());
            }
            debug!(
                "our validator address was set but we're not the proposer, so our previous \
                 proposal was skipped, executing block"
            );
            self.validator_address = None;
        }

        self.update_state_for_new_round(&storage);

        let mut txs = VecDeque::from(process_proposal.txs);
        let received_rollup_datas_root: [u8; 32] = txs
            .pop_front()
            .context("no transaction commitment in proposal")?
            .to_vec()
            .try_into()
            .map_err(|_| anyhow!("transaction commitment must be 32 bytes"))?;

        let received_rollup_ids_root: [u8; 32] = txs
            .pop_front()
            .context("no chain IDs commitment in proposal")?
            .to_vec()
            .try_into()
            .map_err(|_| anyhow!("chain IDs commitment must be 32 bytes"))?;

        let expected_txs_len = txs.len();

        let block_data = BlockData {
            misbehavior: process_proposal.misbehavior,
            height: process_proposal.height,
            time: process_proposal.time,
            next_validators_hash: process_proposal.next_validators_hash,
            proposer_address: process_proposal.proposer_address,
        };

        self.pre_execute_transactions(block_data)
            .await
            .context("failed to prepare for executing block")?;

        // we don't care about the cometbft max_tx_bytes here, as cometbft would have
        // rejected the proposal if it was too large.
        // however, we should still validate the other constraints, namely
        // the max sequenced data bytes.
        let mut block_size_constraints = BlockSizeConstraints::new_unlimited_cometbft();

        let (signed_txs, txs_to_include) = self
            .execute_transactions_before_finalization(
                txs.into_iter().collect(),
                &mut block_size_constraints,
            )
            .await
            .context("failed to execute transactions")?;

        // all txs in the proposal should be deserializable and executable
        // if any txs were not deserializeable or executable, they would not have been
        // returned by `execute_block_data`, thus the length of `txs_to_include`
        // will be shorter than that of `txs`.
        ensure!(
            txs_to_include.len() == expected_txs_len,
            "transactions to be included do not match expected",
        );

        let deposits = self
            .state
            .get_block_deposits()
            .await
            .context("failed to get block deposits in process_proposal")?;

        let GeneratedCommitments {
            rollup_datas_root: expected_rollup_datas_root,
            rollup_ids_root: expected_rollup_ids_root,
        } = generate_rollup_datas_commitment(&signed_txs, deposits);
        ensure!(
            received_rollup_datas_root == expected_rollup_datas_root,
            "transaction commitment does not match expected",
        );

        ensure!(
            received_rollup_ids_root == expected_rollup_ids_root,
            "chain IDs commitment does not match expected",
        );

        self.executed_proposal_hash = process_proposal.hash;

        Ok(())
    }

    /// Executes and filters the given transaction data, writing it to the app's `StateDelta`.
    ///
    /// The result of execution of every transaction which is successfully decoded
    /// is stored in `self.execution_results`.
    ///
    /// Returns the transactions which were successfully decoded and executed
    /// in both their [`SignedTransaction`] and raw bytes form.
    ///
    /// Unlike the usual flow of an ABCI application, this is called during
    /// the proposal phase, ie. `prepare_proposal` or `process_proposal`.
    ///
    /// This is because we disallow transactions that fail execution to be included
    /// in a block's transaction data, as this would allow `sequence::Action`s to be
    /// included for free. Instead, we execute transactions during the proposal phase,
    /// and only include them in the block if they succeed.
    ///
    /// As a result, all transactions in a sequencer block are guaranteed to execute
    /// successfully.
    #[instrument(name = "App::execute_transactions_before_finalization", skip_all, fields(
        tx_count = txs.len()
    ))]
    async fn execute_transactions_before_finalization(
        &mut self,
        txs: Vec<bytes::Bytes>,
        block_size_constraints: &mut BlockSizeConstraints,
    ) -> anyhow::Result<(Vec<SignedTransaction>, Vec<bytes::Bytes>)> {
        let mut signed_txs: Vec<SignedTransaction> = Vec::with_capacity(txs.len());
        let mut validated_txs = Vec::with_capacity(txs.len());
        let mut excluded_tx_count: usize = 0;
        let mut execution_results = Vec::with_capacity(txs.len());

        for tx in txs {
            let tx_hash = Sha256::digest(&tx);

            // don't include tx if it would make the cometBFT block too large
            if !block_size_constraints.cometbft_has_space(tx.len()) {
                debug!(
                    transaction_hash = %telemetry::display::base64(&tx_hash),
                    block_size_constraints = %json(&block_size_constraints),
                    tx_data_bytes = tx.len(),
                    "excluding transactions: max cometBFT data limit reached"
                );
                excluded_tx_count += 1;
                continue;
            }

            // try to decode the tx
            let signed_tx = match signed_transaction_from_bytes(&tx) {
                Err(e) => {
                    debug!(
                        error = AsRef::<dyn std::error::Error>::as_ref(&e),
                        "failed to decode deliver tx payload to signed transaction; excluding it",
                    );
                    excluded_tx_count += 1;
                    continue;
                }
                Ok(tx) => tx,
            };

            // check if tx's sequence data will fit into sequence block
            let tx_sequence_data_bytes = signed_tx
                .unsigned_transaction()
                .actions
                .iter()
                .filter_map(Action::as_sequence)
                .fold(0usize, |acc, seq| acc + seq.data.len());

            if !block_size_constraints.sequencer_has_space(tx_sequence_data_bytes) {
                debug!(
                    transaction_hash = %telemetry::display::base64(&tx_hash),
                    block_size_constraints = %json(&block_size_constraints),
                    tx_data_bytes = tx_sequence_data_bytes,
                    "excluding transaction: max block sequenced data limit reached"
                );
                excluded_tx_count += 1;
                continue;
            }

            // execute tx and store in `execution_results` list
            match self.execute_transaction(signed_tx.clone()).await {
                Ok(events) => {
                    execution_results.push(ExecTxResult {
                        events,
                        ..Default::default()
                    });
                    block_size_constraints
                        .sequencer_checked_add(tx_sequence_data_bytes)
                        .context("error growing sequencer block size")?;
                    block_size_constraints
                        .cometbft_checked_add(tx.len())
                        .context("error growing cometBFT block size")?;
                    signed_txs.push(signed_tx);
                    validated_txs.push(tx);
                }
                Err(e) => {
                    debug!(
                        transaction_hash = %telemetry::display::base64(&tx_hash),
                        "failed to execute transaction, not including in block"
                    );
                    excluded_tx_count += 1;
                    let code = if e.downcast_ref::<InvalidNonce>().is_some() {
                        AbciErrorCode::INVALID_NONCE
                    } else {
                        AbciErrorCode::INTERNAL_ERROR
                    };
                    execution_results.push(ExecTxResult {
                        code: code.into(),
                        info: code.to_string(),
                        log: format!("{e:?}"),
                        ..Default::default()
                    });
                }
            }
        }

        if excluded_tx_count > 0 {
            info!(
                excluded_tx_count = excluded_tx_count,
                included_tx_count = validated_txs.len(),
                "excluded transactions from block"
            );
        }

        self.execution_results = Some(execution_results);
        Ok((signed_txs, validated_txs))
    }

    /// sets up the state for execution of the block's transactions.
    /// set the current height and timestamp, and calls `begin_block` on all components.
    ///
    /// this *must* be called anytime before a block's txs are executed, whether it's
    /// during the proposal phase, or finalize_block phase.
    #[instrument(name = "App::pre_execute_transactions", skip_all)]
    async fn pre_execute_transactions(&mut self, block_data: BlockData) -> anyhow::Result<()> {
        let chain_id = self
            .state
            .get_chain_id()
            .await
            .context("failed to get chain ID from state")?;

        // call begin_block on all components
        // NOTE: the fields marked `unused` are not used by any of the components;
        // however, we need to still construct a `BeginBlock` type for now as
        // the penumbra IBC implementation still requires it as a parameter.
        let begin_block: abci::request::BeginBlock = abci::request::BeginBlock {
            hash: Hash::default(), // unused
            byzantine_validators: block_data.misbehavior.clone(),
            header: Header {
                app_hash: self.app_hash.clone(),
                chain_id: chain_id.clone(),
                consensus_hash: Hash::default(),      // unused
                data_hash: Some(Hash::default()),     // unused
                evidence_hash: Some(Hash::default()), // unused
                height: block_data.height,
                last_block_id: None,                      // unused
                last_commit_hash: Some(Hash::default()),  // unused
                last_results_hash: Some(Hash::default()), // unused
                next_validators_hash: block_data.next_validators_hash,
                proposer_address: block_data.proposer_address,
                time: block_data.time,
                validators_hash: Hash::default(), // unused
                version: tendermint::block::header::Version {
                    // unused
                    app: 0,
                    block: 0,
                },
            },
            last_commit_info: tendermint::abci::types::CommitInfo {
                round: 0u16.into(), // unused
                votes: vec![],
            }, // unused
        };

        self.begin_block(&begin_block)
            .await
            .context("failed to call begin_block")?;

        Ok(())
    }

    /// Executes the given block, but does not write it to disk.
    ///
    /// `commit` must be called after this to write the block to disk.
    ///
    /// This is called by cometbft after the block has already been
    /// committed by the network's consensus.
    #[instrument(name = "App::finalize_block", skip_all)]
    pub(crate) async fn finalize_block(
        &mut self,
        finalize_block: abci::request::FinalizeBlock,
        storage: Storage,
    ) -> anyhow::Result<abci::response::FinalizeBlock> {
        let chain_id = self
            .state
            .get_chain_id()
            .await
            .context("failed to get chain ID from state")?;

        // convert tendermint id to astria address; this assumes they are
        // the same address, as they are both ed25519 keys
        let proposer_address = finalize_block.proposer_address;
        let astria_proposer_address =
            Address::try_from_slice(finalize_block.proposer_address.as_bytes())
                .context("failed to convert proposer tendermint id to astria address")?;

        let height = finalize_block.height;
        let time = finalize_block.time;
        let Hash::Sha256(block_hash) = finalize_block.hash else {
            anyhow::bail!("finalized block hash is empty; this should not occur")
        };

        // If we previously executed txs in a different proposal than is being processed,
        // reset cached state changes.
        if self.executed_proposal_hash != finalize_block.hash {
            self.update_state_for_new_round(&storage);
        }

        ensure!(
            finalize_block.txs.len() >= 2,
            "block must contain at least two transactions: the rollup transactions commitment and
             rollup IDs commitment"
        );

        // cometbft expects a result for every tx in the block, so we need to return a
        // tx result for the commitments, even though they're not actually user txs.
        let mut tx_results: Vec<ExecTxResult> = Vec::with_capacity(finalize_block.txs.len());
        tx_results.extend(std::iter::repeat(ExecTxResult::default()).take(2));

        // When the hash is not empty, we have already executed and cached the results
        if self.executed_proposal_hash.is_empty() {
            // we haven't executed anything yet, so set up the state for execution.
            let block_data = BlockData {
                misbehavior: finalize_block.misbehavior,
                height,
                time,
                next_validators_hash: finalize_block.next_validators_hash,
                proposer_address,
            };

            self.pre_execute_transactions(block_data)
                .await
                .context("failed to execute block")?;

            // skip the first two transactions, as they are the rollup data commitments
            for tx in finalize_block.txs.iter().skip(2) {
                let signed_tx = signed_transaction_from_bytes(tx)
                    .context("protocol error; only valid txs should be finalized")?;

                match self.execute_transaction(signed_tx).await {
                    Ok(events) => tx_results.push(ExecTxResult {
                        events,
                        ..Default::default()
                    }),
                    Err(e) => {
                        // this is actually a protocol error, as only valid txs should be finalized
                        tracing::error!(
                            error = AsRef::<dyn std::error::Error>::as_ref(&e),
                            "failed to finalize transaction; ignoring it",
                        );
                        let code = if e.downcast_ref::<InvalidNonce>().is_some() {
                            AbciErrorCode::INVALID_NONCE
                        } else {
                            AbciErrorCode::INTERNAL_ERROR
                        };
                        tx_results.push(ExecTxResult {
                            code: code.into(),
                            info: code.to_string(),
                            log: format!("{e:?}"),
                            ..Default::default()
                        });
                    }
                }
            }
        } else {
            let execution_results = self.execution_results.take().expect(
                "execution results must be present if txs were already executed during proposal \
                 phase",
            );
            tx_results.extend(execution_results);
        };

        let end_block = self
            .end_block(height.value(), astria_proposer_address)
            .await?;

        // get and clear block deposits from state
        let mut state_tx = StateDelta::new(self.state.clone());
        let deposits = self
            .state
            .get_block_deposits()
            .await
            .context("failed to get block deposits in end_block")?;
        state_tx
            .clear_block_deposits()
            .await
            .context("failed to clear block deposits")?;
        debug!(
            deposits = %telemetry::display::json(&deposits),
            "got block deposits from state"
        );

        let sequencer_block = SequencerBlock::try_from_block_info_and_data(
            block_hash,
            chain_id,
            height,
            time,
            proposer_address,
            finalize_block
                .txs
                .into_iter()
                .map(std::convert::Into::into)
                .collect(),
            deposits,
        )
        .context("failed to convert block info and data to SequencerBlock")?;
        state_tx
            .put_sequencer_block(sequencer_block)
            .context("failed to write sequencer block to state")?;
        // events that occur after end_block are ignored here;
        // there should be none anyways.
        let _ = self.apply(state_tx);

        // prepare the `StagedWriteBatch` for a later commit.
        let app_hash = self
            .prepare_commit(storage.clone())
            .await
            .context("failed to prepare commit")?;

        Ok(abci::response::FinalizeBlock {
            events: end_block.events,
            validator_updates: end_block.validator_updates,
            consensus_param_updates: end_block.consensus_param_updates,
            tx_results,
            app_hash,
        })
    }

    async fn prepare_commit(&mut self, storage: Storage) -> anyhow::Result<AppHash> {
        // extract the state we've built up to so we can prepare it as a `StagedWriteBatch`.
        let dummy_state = StateDelta::new(storage.latest_snapshot());
        let mut state = Arc::try_unwrap(std::mem::replace(&mut self.state, Arc::new(dummy_state)))
            .expect("we have exclusive ownership of the State at commit()");

        // store the storage version indexed by block height
        let new_version = storage.latest_version().wrapping_add(1);
        let height = state
            .get_block_height()
            .await
            .expect("block height must be set, as `put_block_height` was already called");
        state.put_storage_version_by_height(height, new_version);
        debug!(
            height,
            version = new_version,
            "stored storage version for height"
        );

        let write_batch = storage
            .prepare_commit(state)
            .await
            .context("failed to prepare commit")?;
        let app_hash = write_batch
            .root_hash()
            .0
            .to_vec()
            .try_into()
            .context("failed to convert app hash")?;
        self.write_batch = Some(write_batch);
        Ok(app_hash)
    }

    #[instrument(name = "App::begin_block", skip_all)]
    pub(crate) async fn begin_block(
        &mut self,
        begin_block: &abci::request::BeginBlock,
    ) -> anyhow::Result<Vec<abci::Event>> {
        let mut state_tx = StateDelta::new(self.state.clone());

        // store the block height
        state_tx.put_block_height(begin_block.header.height.into());
        // store the block time
        state_tx.put_block_timestamp(begin_block.header.time);

        // call begin_block on all components
        let mut arc_state_tx = Arc::new(state_tx);
        AccountsComponent::begin_block(&mut arc_state_tx, begin_block)
            .await
            .context("failed to call begin_block on AccountsComponent")?;
        AuthorityComponent::begin_block(&mut arc_state_tx, begin_block)
            .await
            .context("failed to call begin_block on AuthorityComponent")?;
        IbcComponent::begin_block(&mut arc_state_tx, begin_block)
            .await
            .context("failed to call begin_block on IbcComponent")?;

        let state_tx = Arc::try_unwrap(arc_state_tx)
            .expect("components should not retain copies of shared state");

        Ok(self.apply(state_tx))
    }

    /// Executes a signed transaction.
    #[instrument(name = "App::execute_transaction", skip_all, fields(
        signed_transaction_hash = %telemetry::display::base64(&signed_tx.sha256_of_proto_encoding()),
        sender = %Address::from_verification_key(signed_tx.verification_key()),
    ))]
    pub(crate) async fn execute_transaction(
        &mut self,
        signed_tx: astria_core::protocol::transaction::v1alpha1::SignedTransaction,
    ) -> anyhow::Result<Vec<abci::Event>> {
        let signed_tx_2 = signed_tx.clone();
        let stateless =
            tokio::spawn(async move { transaction::check_stateless(&signed_tx_2).await });
        let signed_tx_2 = signed_tx.clone();
        let state2 = self.state.clone();
        let stateful =
            tokio::spawn(async move { transaction::check_stateful(&signed_tx_2, &state2).await });

        stateless
            .await
            .context("stateless check task aborted while executing")?
            .context("stateless check failed")?;
        stateful
            .await
            .context("stateful check task aborted while executing")?
            .context("stateful check failed")?;
        // At this point, the stateful checks should have completed,
        // leaving us with exclusive access to the Arc<State>.
        let mut state_tx = self
            .state
            .try_begin_transaction()
            .expect("state Arc should be present and unique");

        transaction::execute(&signed_tx, &mut state_tx)
            .await
            .context("failed executing transaction")?;
        let (_, events) = state_tx.apply();

        info!(event_count = events.len(), "executed transaction");
        Ok(events)
    }

    #[instrument(name = "App::end_block", skip_all)]
    pub(crate) async fn end_block(
        &mut self,
        height: u64,
        proposer_address: Address,
    ) -> anyhow::Result<abci::response::EndBlock> {
        let state_tx = StateDelta::new(self.state.clone());
        let mut arc_state_tx = Arc::new(state_tx);

        let end_block = abci::request::EndBlock {
            height: height
                .try_into()
                .expect("a block height should be able to fit in an i64"),
        };

        // call end_block on all components
        AccountsComponent::end_block(&mut arc_state_tx, &end_block)
            .await
            .context("failed to call end_block on AccountsComponent")?;
        AuthorityComponent::end_block(&mut arc_state_tx, &end_block)
            .await
            .context("failed to call end_block on AuthorityComponent")?;
        IbcComponent::end_block(&mut arc_state_tx, &end_block)
            .await
            .context("failed to call end_block on IbcComponent")?;

        let mut state_tx = Arc::try_unwrap(arc_state_tx)
            .expect("components should not retain copies of shared state");

        // gather and return validator updates
        let validator_updates = self
            .state
            .get_validator_updates()
            .await
            .expect("failed getting validator updates");

        // clear validator updates
        state_tx.clear_validator_updates();

        // gather block fees and transfer them to the block proposer
        let fees = self
            .state
            .get_block_fees()
            .await
            .context("failed to get block fees")?;

        for (asset, amount) in fees {
            let balance = state_tx
                .get_account_balance(proposer_address, asset)
                .await
                .context("failed to get proposer account balance")?;
            let new_balance = balance
                .checked_add(amount)
                .context("account balance overflowed u128")?;
            state_tx
                .put_account_balance(proposer_address, asset, new_balance)
                .context("failed to put proposer account balance")?;
        }

        // clear block fees
        state_tx.clear_block_fees().await;

        let events = self.apply(state_tx);
        Ok(abci::response::EndBlock {
            validator_updates: validator_updates.into_tendermint_validator_updates(),
            events,
            ..Default::default()
        })
    }

    #[instrument(name = "App::commit", skip_all)]
    pub(crate) async fn commit(&mut self, storage: Storage) {
        // Commit the pending writes, clearing the state.
        let app_hash = storage
            .commit_batch(self.write_batch.take().expect(
                "write batch must be set, as `finalize_block` is always called before `commit`",
            ))
            .expect("must be able to successfully commit to storage");
        tracing::debug!(
            app_hash = %telemetry::display::base64(&app_hash),
            "finished committing state",
        );
        self.app_hash = app_hash
            .0
            .to_vec()
            .try_into()
            .expect("root hash to app hash conversion must succeed");

        // Get the latest version of the state, now that we've committed it.
        self.state = Arc::new(StateDelta::new(storage.latest_snapshot()));
    }

    // StateDelta::apply only works when the StateDelta wraps an underlying
    // StateWrite.  But if we want to share the StateDelta with spawned tasks,
    // we usually can't wrap a StateWrite instance, which requires exclusive
    // access. This method "externally" applies the state delta to the
    // inter-block state.
    //
    // Invariant: state_tx and self.state are the only two references to the
    // inter-block state.
    fn apply(&mut self, state_tx: StateDelta<InterBlockState>) -> Vec<Event> {
        let (state2, mut cache) = state_tx.flatten();
        std::mem::drop(state2);
        // Now there is only one reference to the inter-block state: self.state

        let events = cache.take_events();
        cache.apply_to(
            Arc::get_mut(&mut self.state).expect("no other references to inter-block state"),
        );

        events
    }
}

/// relevant data of a block being executed.
///
/// used to setup the state before execution of transactions.
#[derive(Debug, Clone)]
struct BlockData {
    misbehavior: Vec<tendermint::abci::types::Misbehavior>,
    height: tendermint::block::Height,
    time: tendermint::Time,
    next_validators_hash: Hash,
    proposer_address: account::Id,
}

fn signed_transaction_from_bytes(bytes: &[u8]) -> anyhow::Result<SignedTransaction> {
    let raw = raw::SignedTransaction::decode(bytes)
        .context("failed to decode protobuf to signed transaction")?;
    let tx = SignedTransaction::try_from_raw(raw)
        .context("failed to transform raw signed transaction to verified type")?;

    Ok(tx)
}

#[cfg(test)]
pub(crate) mod test_utils {
    use astria_core::primitive::v1::{
        Address,
        ADDRESS_LEN,
    };
    use ed25519_consensus::SigningKey;

    // attempts to decode the given hex string into an address.
    pub(crate) fn address_from_hex_string(s: &str) -> Address {
        let bytes = hex::decode(s).unwrap();
        let arr: [u8; ADDRESS_LEN] = bytes.try_into().unwrap();
        Address::from_array(arr)
    }

    pub(crate) const ALICE_ADDRESS: &str = "1c0c490f1b5528d8173c5de46d131160e4b2c0c3";
    pub(crate) const BOB_ADDRESS: &str = "34fec43c7fcab9aef3b3cf8aba855e41ee69ca3a";
    pub(crate) const CAROL_ADDRESS: &str = "60709e2d391864b732b4f0f51e387abb76743871";

    pub(crate) fn get_alice_signing_key_and_address() -> (SigningKey, Address) {
        // this secret key corresponds to ALICE_ADDRESS
        let alice_secret_bytes: [u8; 32] =
            hex::decode("2bd806c97f0e00af1a1fc3328fa763a9269723c8db8fac4f93af71db186d6e90")
                .unwrap()
                .try_into()
                .unwrap();
        let alice_signing_key = SigningKey::from(alice_secret_bytes);
        let alice = Address::from_verification_key(alice_signing_key.verification_key());
        (alice_signing_key, alice)
    }
}

#[cfg(test)]
mod test {
    use std::collections::HashMap;

    #[cfg(feature = "mint")]
    use astria_core::protocol::transaction::v1alpha1::action::MintAction;
    use astria_core::{
        primitive::v1::{
<<<<<<< HEAD
            asset::{
                self,
                DEFAULT_NATIVE_ASSET_DENOM,
            },
=======
            asset,
            asset::DEFAULT_NATIVE_ASSET_DENOM,
>>>>>>> f124c1f0
            RollupId,
        },
        protocol::transaction::v1alpha1::{
            action::{
                BridgeLockAction,
                IbcRelayerChangeAction,
                SequenceAction,
                SudoAddressChangeAction,
                TransferAction,
            },
<<<<<<< HEAD
            TransactionParams,
=======
>>>>>>> f124c1f0
            UnsignedTransaction,
        },
        sequencerblock::v1alpha1::block::Deposit,
    };
    use ed25519_consensus::SigningKey;
    use penumbra_ibc::params::IBCParameters;
    use tendermint::{
        abci::{
            request::PrepareProposal,
            types::CommitInfo,
        },
        block::{
            header::Version,
            Height,
            Round,
        },
        Time,
    };

    use super::*;
    use crate::{
        accounts::action::TRANSFER_FEE,
        app::test_utils::*,
        asset::get_native_asset,
        authority::state_ext::ValidatorSet,
        genesis::Account,
        ibc::state_ext::StateReadExt as _,
        sequence::calculate_fee,
<<<<<<< HEAD
        transaction::{
            InvalidChainId,
            InvalidNonce,
        },
=======
>>>>>>> f124c1f0
    };

    fn default_genesis_accounts() -> Vec<Account> {
        vec![
            Account {
                address: address_from_hex_string(ALICE_ADDRESS),
                balance: 10u128.pow(19),
            },
            Account {
                address: address_from_hex_string(BOB_ADDRESS),
                balance: 10u128.pow(19),
            },
            Account {
                address: address_from_hex_string(CAROL_ADDRESS),
                balance: 10u128.pow(19),
            },
        ]
    }

    fn default_header() -> Header {
        Header {
            app_hash: AppHash::try_from(vec![]).unwrap(),
            chain_id: "test".to_string().try_into().unwrap(),
            consensus_hash: Hash::default(),
            data_hash: Some(Hash::try_from([0u8; 32].to_vec()).unwrap()),
            evidence_hash: Some(Hash::default()),
            height: Height::default(),
            last_block_id: None,
            last_commit_hash: Some(Hash::default()),
            last_results_hash: Some(Hash::default()),
            next_validators_hash: Hash::default(),
            proposer_address: account::Id::try_from([0u8; 20].to_vec()).unwrap(),
            time: Time::now(),
            validators_hash: Hash::default(),
            version: Version {
                app: 0,
                block: 0,
            },
        }
    }

    async fn initialize_app_with_storage(
        genesis_state: Option<GenesisState>,
        genesis_validators: Vec<tendermint::validator::Update>,
    ) -> (App, Storage) {
        let storage = cnidarium::TempStorage::new()
            .await
            .expect("failed to create temp storage backing chain state");
        let snapshot = storage.latest_snapshot();
        let mut app = App::new(snapshot);

        let genesis_state = genesis_state.unwrap_or_else(|| GenesisState {
            accounts: default_genesis_accounts(),
            authority_sudo_address: Address::from([0; 20]),
            ibc_sudo_address: Address::from([0; 20]),
            ibc_relayer_addresses: vec![],
            native_asset_base_denomination: DEFAULT_NATIVE_ASSET_DENOM.to_string(),
            ibc_params: IBCParameters::default(),
            allowed_fee_assets: vec![DEFAULT_NATIVE_ASSET_DENOM.to_owned().into()],
        });

        app.init_chain(
            storage.clone(),
            genesis_state,
            genesis_validators,
            "test".to_string(),
        )
        .await
        .unwrap();
        app.commit(storage.clone()).await;

        (app, storage.clone())
    }

    async fn initialize_app(
        genesis_state: Option<GenesisState>,
        genesis_validators: Vec<tendermint::validator::Update>,
    ) -> App {
        let (app, _storage) = initialize_app_with_storage(genesis_state, genesis_validators).await;

        app
    }

    #[tokio::test]
    async fn app_genesis_and_init_chain() {
        let app = initialize_app(None, vec![]).await;
        assert_eq!(app.state.get_block_height().await.unwrap(), 0);

        for Account {
            address,
            balance,
        } in default_genesis_accounts()
        {
            assert_eq!(
                balance,
                app.state
                    .get_account_balance(address, get_native_asset().id())
                    .await
                    .unwrap(),
            );
        }

        assert_eq!(
            app.state.get_native_asset_denom().await.unwrap(),
            DEFAULT_NATIVE_ASSET_DENOM
        );
    }

    #[tokio::test]
    async fn app_pre_execute_transactions() {
        let mut app = initialize_app(None, vec![]).await;

        let block_data = BlockData {
            misbehavior: vec![],
            height: 1u8.into(),
            time: Time::now(),
            next_validators_hash: Hash::default(),
            proposer_address: account::Id::try_from([0u8; 20].to_vec()).unwrap(),
        };

        app.pre_execute_transactions(block_data.clone())
            .await
            .unwrap();
        assert_eq!(app.state.get_block_height().await.unwrap(), 1);
        assert_eq!(
            app.state.get_block_timestamp().await.unwrap(),
            block_data.time
        );
    }

    #[tokio::test]
    async fn app_begin_block_remove_byzantine_validators() {
        use tendermint::{
            abci::types,
            validator,
        };

        let pubkey_a = tendermint::public_key::PublicKey::from_raw_ed25519(&[1; 32]).unwrap();
        let pubkey_b = tendermint::public_key::PublicKey::from_raw_ed25519(&[2; 32]).unwrap();

        let initial_validator_set = vec![
            validator::Update {
                pub_key: pubkey_a,
                power: 100u32.into(),
            },
            validator::Update {
                pub_key: pubkey_b,
                power: 1u32.into(),
            },
        ];

        let mut app = initialize_app(None, initial_validator_set.clone()).await;

        let misbehavior = types::Misbehavior {
            kind: types::MisbehaviorKind::Unknown,
            validator: types::Validator {
                address: tendermint::account::Id::from(pubkey_a)
                    .as_bytes()
                    .try_into()
                    .unwrap(),
                power: 0u32.into(),
            },
            height: Height::default(),
            time: Time::now(),
            total_voting_power: 101u32.into(),
        };

        let mut begin_block = abci::request::BeginBlock {
            header: default_header(),
            hash: Hash::default(),
            last_commit_info: CommitInfo {
                votes: vec![],
                round: Round::default(),
            },
            byzantine_validators: vec![misbehavior],
        };
        begin_block.header.height = 1u8.into();

        app.begin_block(&begin_block).await.unwrap();

        // assert that validator with pubkey_a is removed
        let validator_set = app.state.get_validator_set().await.unwrap();
        assert_eq!(validator_set.len(), 1);
        assert_eq!(
            validator_set.get(&pubkey_b.into()).unwrap().power,
            1u32.into()
        );
    }

    #[tokio::test]
    async fn app_execute_transaction_transfer() {
        let mut app = initialize_app(None, vec![]).await;

        // transfer funds from Alice to Bob
        let (alice_signing_key, alice_address) = get_alice_signing_key_and_address();
        let bob_address = address_from_hex_string(BOB_ADDRESS);
        let value = 333_333;
        let tx = UnsignedTransaction {
            params: TransactionParams {
                nonce: 0,
                chain_id: "test".to_string(),
            },
            actions: vec![
                TransferAction {
                    to: bob_address,
                    amount: value,
                    asset_id: get_native_asset().id(),
                    fee_asset_id: get_native_asset().id(),
                }
                .into(),
            ],
        };

        let signed_tx = tx.into_signed(&alice_signing_key);
        app.execute_transaction(signed_tx).await.unwrap();

        let native_asset = get_native_asset().id();
        assert_eq!(
            app.state
                .get_account_balance(bob_address, native_asset)
                .await
                .unwrap(),
            value + 10u128.pow(19)
        );
        assert_eq!(
            app.state
                .get_account_balance(alice_address, native_asset)
                .await
                .unwrap(),
            10u128.pow(19) - (value + TRANSFER_FEE),
        );
        assert_eq!(app.state.get_account_nonce(bob_address).await.unwrap(), 0);
        assert_eq!(app.state.get_account_nonce(alice_address).await.unwrap(), 1);
    }

    #[tokio::test]
    async fn app_execute_transaction_transfer_not_native_token() {
        use crate::accounts::state_ext::StateWriteExt as _;

        let mut app = initialize_app(None, vec![]).await;

        // create some asset to be transferred and update Alice's balance of it
        let asset = asset::Id::from_denom("test");
        let value = 333_333;
        let (alice_signing_key, alice_address) = get_alice_signing_key_and_address();
        let mut state_tx = StateDelta::new(app.state.clone());
        state_tx
            .put_account_balance(alice_address, asset, value)
            .unwrap();
        app.apply(state_tx);

        // transfer funds from Alice to Bob; use native token for fee payment
        let bob_address = address_from_hex_string(BOB_ADDRESS);
        let tx = UnsignedTransaction {
            params: TransactionParams {
                nonce: 0,
                chain_id: "test".to_string(),
            },
            actions: vec![
                TransferAction {
                    to: bob_address,
                    amount: value,
                    asset_id: asset,
                    fee_asset_id: get_native_asset().id(),
                }
                .into(),
            ],
        };

        let signed_tx = tx.into_signed(&alice_signing_key);
        app.execute_transaction(signed_tx).await.unwrap();

        let native_asset = get_native_asset().id();
        assert_eq!(
            app.state
                .get_account_balance(bob_address, native_asset)
                .await
                .unwrap(),
            10u128.pow(19), // genesis balance
        );
        assert_eq!(
            app.state
                .get_account_balance(bob_address, asset)
                .await
                .unwrap(),
            value, // transferred amount
        );

        assert_eq!(
            app.state
                .get_account_balance(alice_address, native_asset)
                .await
                .unwrap(),
            10u128.pow(19) - TRANSFER_FEE, // genesis balance - fee
        );
        assert_eq!(
            app.state
                .get_account_balance(alice_address, asset)
                .await
                .unwrap(),
            0, // 0 since all funds of `asset` were transferred
        );

        assert_eq!(app.state.get_account_nonce(bob_address).await.unwrap(), 0);
        assert_eq!(app.state.get_account_nonce(alice_address).await.unwrap(), 1);
    }

    #[tokio::test]
    async fn app_execute_transaction_transfer_balance_too_low_for_fee() {
        use rand::rngs::OsRng;

        let mut app = initialize_app(None, vec![]).await;

        // create a new key; will have 0 balance
        let keypair = SigningKey::new(OsRng);
        let bob = address_from_hex_string(BOB_ADDRESS);

        // 0-value transfer; only fee is deducted from sender
        let tx = UnsignedTransaction {
            params: TransactionParams {
                nonce: 0,
                chain_id: "test".to_string(),
            },
            actions: vec![
                TransferAction {
                    to: bob,
                    amount: 0,
                    asset_id: get_native_asset().id(),
                    fee_asset_id: get_native_asset().id(),
                }
                .into(),
            ],
        };

        let signed_tx = tx.into_signed(&keypair);
        let res = app
            .execute_transaction(signed_tx)
            .await
            .unwrap_err()
            .root_cause()
            .to_string();
        assert!(res.contains("insufficient funds"));
    }

    #[tokio::test]
    async fn app_execute_transaction_sequence() {
        let mut app = initialize_app(None, vec![]).await;

        let (alice_signing_key, alice_address) = get_alice_signing_key_and_address();
        let data = b"hello world".to_vec();
        let fee = calculate_fee(&data).unwrap();

        let tx = UnsignedTransaction {
            params: TransactionParams {
                nonce: 0,
                chain_id: "test".to_string(),
            },
            actions: vec![
                SequenceAction {
                    rollup_id: RollupId::from_unhashed_bytes(b"testchainid"),
                    data,
                    fee_asset_id: get_native_asset().id(),
                }
                .into(),
            ],
        };

        let signed_tx = tx.into_signed(&alice_signing_key);
        app.execute_transaction(signed_tx).await.unwrap();
        assert_eq!(app.state.get_account_nonce(alice_address).await.unwrap(), 1);

        assert_eq!(
            app.state
                .get_account_balance(alice_address, get_native_asset().id())
                .await
                .unwrap(),
            10u128.pow(19) - fee,
        );
    }

    #[tokio::test]
    async fn app_execute_transaction_invalid_fee_asset() {
        let mut app = initialize_app(None, vec![]).await;

        let (alice_signing_key, _) = get_alice_signing_key_and_address();
        let data = b"hello world".to_vec();

        let fee_asset_id = asset::Id::from_denom("test");

        let tx = UnsignedTransaction {
            params: TransactionParams {
                nonce: 0,
                chain_id: "test".to_string(),
            },
            actions: vec![
                SequenceAction {
                    rollup_id: RollupId::from_unhashed_bytes(b"testchainid"),
                    data,
                    fee_asset_id,
                }
                .into(),
            ],
        };

        let signed_tx = tx.into_signed(&alice_signing_key);
        assert!(app.execute_transaction(signed_tx).await.is_err());
    }

    #[tokio::test]
    async fn app_execute_transaction_validator_update() {
        let (alice_signing_key, alice_address) = get_alice_signing_key_and_address();

        let genesis_state = GenesisState {
            accounts: default_genesis_accounts(),
            authority_sudo_address: alice_address,
            ibc_sudo_address: alice_address,
            ibc_relayer_addresses: vec![],
            native_asset_base_denomination: DEFAULT_NATIVE_ASSET_DENOM.to_string(),
            ibc_params: IBCParameters::default(),
            allowed_fee_assets: vec![DEFAULT_NATIVE_ASSET_DENOM.to_owned().into()],
        };
        let mut app = initialize_app(Some(genesis_state), vec![]).await;

        let pub_key = tendermint::public_key::PublicKey::from_raw_ed25519(&[1u8; 32]).unwrap();
        let update = tendermint::validator::Update {
            pub_key,
            power: 100u32.into(),
        };

        let tx = UnsignedTransaction {
            params: TransactionParams {
                nonce: 0,
                chain_id: "test".to_string(),
            },
            actions: vec![Action::ValidatorUpdate(update.clone())],
        };

        let signed_tx = tx.into_signed(&alice_signing_key);
        app.execute_transaction(signed_tx).await.unwrap();
        assert_eq!(app.state.get_account_nonce(alice_address).await.unwrap(), 1);

        let validator_updates = app.state.get_validator_updates().await.unwrap();
        assert_eq!(validator_updates.len(), 1);
        assert_eq!(validator_updates.get(&pub_key.into()).unwrap(), &update);
    }

    #[tokio::test]
    async fn app_execute_transaction_ibc_relayer_change_addition() {
        let (alice_signing_key, alice_address) = get_alice_signing_key_and_address();

        let genesis_state = GenesisState {
            accounts: default_genesis_accounts(),
            authority_sudo_address: alice_address,
            ibc_sudo_address: alice_address,
            ibc_relayer_addresses: vec![],
            native_asset_base_denomination: DEFAULT_NATIVE_ASSET_DENOM.to_string(),
            allowed_fee_assets: vec![DEFAULT_NATIVE_ASSET_DENOM.to_owned().into()],
            ibc_params: IBCParameters::default(),
        };
        let mut app = initialize_app(Some(genesis_state), vec![]).await;

        let tx = UnsignedTransaction {
            params: TransactionParams {
                nonce: 0,
                chain_id: "test".to_string(),
            },
            actions: vec![IbcRelayerChangeAction::Addition(alice_address).into()],
        };

        let signed_tx = tx.into_signed(&alice_signing_key);
        app.execute_transaction(signed_tx).await.unwrap();
        assert_eq!(app.state.get_account_nonce(alice_address).await.unwrap(), 1);
        assert!(app.state.is_ibc_relayer(&alice_address).await.unwrap());
    }

    #[tokio::test]
    async fn app_execute_transaction_ibc_relayer_change_deletion() {
        let (alice_signing_key, alice_address) = get_alice_signing_key_and_address();

        let genesis_state = GenesisState {
            accounts: default_genesis_accounts(),
            authority_sudo_address: alice_address,
            ibc_sudo_address: alice_address,
            ibc_relayer_addresses: vec![alice_address],
            native_asset_base_denomination: DEFAULT_NATIVE_ASSET_DENOM.to_string(),
            allowed_fee_assets: vec![DEFAULT_NATIVE_ASSET_DENOM.to_owned().into()],
            ibc_params: IBCParameters::default(),
        };
        let mut app = initialize_app(Some(genesis_state), vec![]).await;

        let tx = UnsignedTransaction {
            params: TransactionParams {
                nonce: 0,
                chain_id: "test".to_string(),
            },
            actions: vec![IbcRelayerChangeAction::Removal(alice_address).into()],
        };

        let signed_tx = tx.into_signed(&alice_signing_key);
        app.execute_transaction(signed_tx).await.unwrap();
        assert_eq!(app.state.get_account_nonce(alice_address).await.unwrap(), 1);
        assert!(!app.state.is_ibc_relayer(&alice_address).await.unwrap());
    }

    #[tokio::test]
    async fn app_execute_transaction_ibc_relayer_change_invalid() {
        let (alice_signing_key, alice_address) = get_alice_signing_key_and_address();

        let genesis_state = GenesisState {
            accounts: default_genesis_accounts(),
            authority_sudo_address: alice_address,
            ibc_sudo_address: Address::from([0; 20]),
            ibc_relayer_addresses: vec![alice_address],
            native_asset_base_denomination: DEFAULT_NATIVE_ASSET_DENOM.to_string(),
            allowed_fee_assets: vec![DEFAULT_NATIVE_ASSET_DENOM.to_owned().into()],
            ibc_params: IBCParameters::default(),
        };
        let mut app = initialize_app(Some(genesis_state), vec![]).await;

        let tx = UnsignedTransaction {
            params: TransactionParams {
                nonce: 0,
                chain_id: "test".to_string(),
            },
            actions: vec![IbcRelayerChangeAction::Removal(alice_address).into()],
        };

        let signed_tx = tx.into_signed(&alice_signing_key);
        assert!(app.execute_transaction(signed_tx).await.is_err());
    }

    #[tokio::test]
    async fn app_execute_transaction_sudo_address_change() {
        let (alice_signing_key, alice_address) = get_alice_signing_key_and_address();

        let genesis_state = GenesisState {
            accounts: default_genesis_accounts(),
            authority_sudo_address: alice_address,
            ibc_sudo_address: alice_address,
            ibc_relayer_addresses: vec![],
            native_asset_base_denomination: DEFAULT_NATIVE_ASSET_DENOM.to_string(),
            ibc_params: IBCParameters::default(),
            allowed_fee_assets: vec![DEFAULT_NATIVE_ASSET_DENOM.to_owned().into()],
        };
        let mut app = initialize_app(Some(genesis_state), vec![]).await;

        let new_address = address_from_hex_string(BOB_ADDRESS);

        let tx = UnsignedTransaction {
            params: TransactionParams {
                nonce: 0,
                chain_id: "test".to_string(),
            },
            actions: vec![Action::SudoAddressChange(SudoAddressChangeAction {
                new_address,
            })],
        };

        let signed_tx = tx.into_signed(&alice_signing_key);
        app.execute_transaction(signed_tx).await.unwrap();
        assert_eq!(app.state.get_account_nonce(alice_address).await.unwrap(), 1);

        let sudo_address = app.state.get_sudo_address().await.unwrap();
        assert_eq!(sudo_address, new_address);
    }

    #[tokio::test]
    async fn app_execute_transaction_sudo_address_change_error() {
        let (alice_signing_key, alice_address) = get_alice_signing_key_and_address();
        let sudo_address = address_from_hex_string(CAROL_ADDRESS);

        let genesis_state = GenesisState {
            accounts: default_genesis_accounts(),
            authority_sudo_address: sudo_address,
            ibc_sudo_address: [0u8; 20].into(),
            ibc_relayer_addresses: vec![],
            native_asset_base_denomination: DEFAULT_NATIVE_ASSET_DENOM.to_string(),
            ibc_params: IBCParameters::default(),
            allowed_fee_assets: vec![DEFAULT_NATIVE_ASSET_DENOM.to_owned().into()],
        };
        let mut app = initialize_app(Some(genesis_state), vec![]).await;

        let tx = UnsignedTransaction {
            params: TransactionParams {
                nonce: 0,
                chain_id: "test".to_string(),
            },
            actions: vec![Action::SudoAddressChange(SudoAddressChangeAction {
                new_address: alice_address,
            })],
        };

        let signed_tx = tx.into_signed(&alice_signing_key);
        let res = app
            .execute_transaction(signed_tx)
            .await
            .unwrap_err()
            .root_cause()
            .to_string();
        assert!(res.contains("signer is not the sudo key"));
    }

    #[tokio::test]
<<<<<<< HEAD
    async fn app_deliver_tx_fee_asset_change_addition() {
=======
    async fn app_execute_transaction_fee_asset_change_addition() {
>>>>>>> f124c1f0
        use astria_core::protocol::transaction::v1alpha1::action::FeeAssetChangeAction;

        let (alice_signing_key, alice_address) = get_alice_signing_key_and_address();

        let genesis_state = GenesisState {
            accounts: default_genesis_accounts(),
            authority_sudo_address: alice_address,
            ibc_sudo_address: alice_address,
            ibc_relayer_addresses: vec![],
            native_asset_base_denomination: DEFAULT_NATIVE_ASSET_DENOM.to_string(),
            ibc_params: IBCParameters::default(),
            allowed_fee_assets: vec![DEFAULT_NATIVE_ASSET_DENOM.to_owned().into()],
        };
        let mut app = initialize_app(Some(genesis_state), vec![]).await;

        let new_asset = asset::Id::from_denom("test");

        let tx = UnsignedTransaction {
            params: TransactionParams {
                nonce: 0,
                chain_id: "test".to_string(),
            },
            actions: vec![Action::FeeAssetChange(FeeAssetChangeAction::Addition(
                new_asset,
            ))],
        };

        let signed_tx = tx.into_signed(&alice_signing_key);
        app.execute_transaction(signed_tx).await.unwrap();
        assert_eq!(app.state.get_account_nonce(alice_address).await.unwrap(), 1);

        assert!(app.state.is_allowed_fee_asset(new_asset).await.unwrap());
    }

    #[tokio::test]
<<<<<<< HEAD
    async fn app_deliver_tx_fee_asset_change_removal() {
=======
    async fn app_execute_transaction_fee_asset_change_removal() {
>>>>>>> f124c1f0
        use astria_core::protocol::transaction::v1alpha1::action::FeeAssetChangeAction;

        let (alice_signing_key, alice_address) = get_alice_signing_key_and_address();
        let test_asset = asset::Denom::from_base_denom("test");

        let genesis_state = GenesisState {
            accounts: default_genesis_accounts(),
            authority_sudo_address: alice_address,
            ibc_sudo_address: alice_address,
            ibc_relayer_addresses: vec![],
            native_asset_base_denomination: DEFAULT_NATIVE_ASSET_DENOM.to_string(),
            ibc_params: IBCParameters::default(),
            allowed_fee_assets: vec![
                DEFAULT_NATIVE_ASSET_DENOM.to_owned().into(),
                test_asset.clone(),
            ],
        };
        let mut app = initialize_app(Some(genesis_state), vec![]).await;

        let tx = UnsignedTransaction {
            params: TransactionParams {
                nonce: 0,
                chain_id: "test".to_string(),
            },
            actions: vec![Action::FeeAssetChange(FeeAssetChangeAction::Removal(
                test_asset.id(),
            ))],
        };

        let signed_tx = tx.into_signed(&alice_signing_key);
        app.execute_transaction(signed_tx).await.unwrap();
        assert_eq!(app.state.get_account_nonce(alice_address).await.unwrap(), 1);

        assert!(
            !app.state
                .is_allowed_fee_asset(test_asset.id())
                .await
                .unwrap()
        );
    }

    #[tokio::test]
<<<<<<< HEAD
    async fn app_deliver_tx_fee_asset_change_invalid() {
=======
    async fn app_execute_transaction_fee_asset_change_invalid() {
>>>>>>> f124c1f0
        use astria_core::protocol::transaction::v1alpha1::action::FeeAssetChangeAction;

        let (alice_signing_key, alice_address) = get_alice_signing_key_and_address();

        let genesis_state = GenesisState {
            accounts: default_genesis_accounts(),
            authority_sudo_address: alice_address,
            ibc_sudo_address: alice_address,
            ibc_relayer_addresses: vec![],
            native_asset_base_denomination: DEFAULT_NATIVE_ASSET_DENOM.to_string(),
            ibc_params: IBCParameters::default(),
            allowed_fee_assets: vec![DEFAULT_NATIVE_ASSET_DENOM.to_owned().into()],
        };
        let mut app = initialize_app(Some(genesis_state), vec![]).await;

        let tx = UnsignedTransaction {
            params: TransactionParams {
                nonce: 0,
                chain_id: "test".to_string(),
            },
            actions: vec![Action::FeeAssetChange(FeeAssetChangeAction::Removal(
                get_native_asset().id(),
            ))],
        };

        let signed_tx = tx.into_signed(&alice_signing_key);
        let res = app
            .execute_transaction(signed_tx)
            .await
            .unwrap_err()
            .root_cause()
            .to_string();
        assert!(res.contains("cannot remove last allowed fee asset"));
    }

    #[tokio::test]
<<<<<<< HEAD
    async fn app_deliver_tx_init_bridge_account_ok() {
=======
    async fn app_execute_transaction_init_bridge_account_ok() {
>>>>>>> f124c1f0
        use astria_core::protocol::transaction::v1alpha1::action::InitBridgeAccountAction;

        use crate::bridge::init_bridge_account_action::INIT_BRIDGE_ACCOUNT_FEE;

        let (alice_signing_key, alice_address) = get_alice_signing_key_and_address();
        let mut app = initialize_app(None, vec![]).await;

        let rollup_id = RollupId::from_unhashed_bytes(b"testchainid");
        let asset_id = get_native_asset().id();
        let action = InitBridgeAccountAction {
            rollup_id,
            asset_ids: vec![asset_id],
            fee_asset_id: asset_id,
        };
        let tx = UnsignedTransaction {
            params: TransactionParams {
                nonce: 0,
                chain_id: "test".to_string(),
            },
            actions: vec![action.into()],
        };

        let signed_tx = tx.into_signed(&alice_signing_key);

        let before_balance = app
            .state
            .get_account_balance(alice_address, asset_id)
            .await
            .unwrap();
        app.execute_transaction(signed_tx).await.unwrap();
        assert_eq!(app.state.get_account_nonce(alice_address).await.unwrap(), 1);
        assert_eq!(
            app.state
                .get_bridge_account_rollup_id(&alice_address)
                .await
                .unwrap()
                .unwrap(),
            rollup_id
        );
        assert_eq!(
            app.state
                .get_bridge_account_asset_ids(&alice_address)
                .await
                .unwrap(),
            vec![asset_id]
        );
        assert_eq!(
            app.state
                .get_account_balance(alice_address, asset_id)
                .await
                .unwrap(),
            before_balance - INIT_BRIDGE_ACCOUNT_FEE
        );
    }

    #[tokio::test]
<<<<<<< HEAD
    async fn app_deliver_tx_init_bridge_account_empty_asset_ids() {
=======
    async fn app_execute_transaction_init_bridge_account_empty_asset_ids() {
>>>>>>> f124c1f0
        use astria_core::protocol::transaction::v1alpha1::action::InitBridgeAccountAction;

        let (alice_signing_key, _) = get_alice_signing_key_and_address();
        let mut app = initialize_app(None, vec![]).await;

        let rollup_id = RollupId::from_unhashed_bytes(b"testchainid");
        let asset_id = get_native_asset().id();
        let action = InitBridgeAccountAction {
            rollup_id,
            asset_ids: vec![],
            fee_asset_id: asset_id,
        };
        let tx = UnsignedTransaction {
            params: TransactionParams {
                nonce: 0,
                chain_id: "test".to_string(),
            },
            actions: vec![action.into()],
        };

        let signed_tx = tx.into_signed(&alice_signing_key);
        assert!(app.execute_transaction(signed_tx).await.is_err());
    }

    #[tokio::test]
<<<<<<< HEAD
    async fn app_deliver_tx_init_bridge_account_account_already_registered() {
=======
    async fn app_execute_transaction_init_bridge_account_account_already_registered() {
>>>>>>> f124c1f0
        use astria_core::protocol::transaction::v1alpha1::action::InitBridgeAccountAction;

        let (alice_signing_key, _) = get_alice_signing_key_and_address();
        let mut app = initialize_app(None, vec![]).await;

        let rollup_id = RollupId::from_unhashed_bytes(b"testchainid");
        let asset_id = get_native_asset().id();
        let action = InitBridgeAccountAction {
            rollup_id,
            asset_ids: vec![asset_id],
            fee_asset_id: asset_id,
        };
        let tx = UnsignedTransaction {
            params: TransactionParams {
                nonce: 0,
                chain_id: "test".to_string(),
            },
            actions: vec![action.into()],
        };

        let signed_tx = tx.into_signed(&alice_signing_key);
        app.execute_transaction(signed_tx).await.unwrap();

        let action = InitBridgeAccountAction {
            rollup_id,
            asset_ids: vec![asset_id],
            fee_asset_id: asset_id,
        };
        let tx = UnsignedTransaction {
            params: TransactionParams {
                nonce: 1,
                chain_id: "test".to_string(),
            },
            actions: vec![action.into()],
        };

        let signed_tx = tx.into_signed(&alice_signing_key);
        assert!(app.execute_transaction(signed_tx).await.is_err());
    }

    #[tokio::test]
    async fn app_execute_transaction_bridge_lock_action_ok() {
        let (alice_signing_key, alice_address) = get_alice_signing_key_and_address();
        let mut app = initialize_app(None, vec![]).await;

        let bridge_address = Address::from([99; 20]);
        let rollup_id = RollupId::from_unhashed_bytes(b"testchainid");
        let asset_id = get_native_asset().id();

        let mut state_tx = StateDelta::new(app.state.clone());
        state_tx.put_bridge_account_rollup_id(&bridge_address, &rollup_id);
        state_tx
            .put_bridge_account_asset_ids(&bridge_address, &[asset_id])
            .unwrap();
        app.apply(state_tx);

        let amount = 100;
        let action = BridgeLockAction {
            to: bridge_address,
            amount,
            asset_id,
            fee_asset_id: asset_id,
            destination_chain_address: "nootwashere".to_string(),
        };
        let tx = UnsignedTransaction {
            params: TransactionParams {
                nonce: 0,
                chain_id: "test".to_string(),
            },
            actions: vec![action.into()],
        };

        let signed_tx = tx.into_signed(&alice_signing_key);

        let alice_before_balance = app
            .state
            .get_account_balance(alice_address, asset_id)
            .await
            .unwrap();
        let bridge_before_balance = app
            .state
            .get_account_balance(bridge_address, asset_id)
            .await
            .unwrap();

        app.execute_transaction(signed_tx).await.unwrap();
        assert_eq!(app.state.get_account_nonce(alice_address).await.unwrap(), 1);
        assert_eq!(
            app.state
                .get_account_balance(alice_address, asset_id)
                .await
                .unwrap(),
            alice_before_balance - (amount + TRANSFER_FEE)
        );
        assert_eq!(
            app.state
                .get_account_balance(bridge_address, asset_id)
                .await
                .unwrap(),
            bridge_before_balance + amount
        );

        let expected_deposit = Deposit::new(
            bridge_address,
            rollup_id,
            amount,
            asset_id,
            "nootwashere".to_string(),
        );

        let deposits = app.state.get_deposit_events(&rollup_id).await.unwrap();
        assert_eq!(deposits.len(), 1);
        assert_eq!(deposits[0], expected_deposit);
    }

    #[tokio::test]
<<<<<<< HEAD
    async fn app_deliver_tx_bridge_lock_action_invalid_for_eoa() {
=======
    async fn app_execute_transaction_bridge_lock_action_invalid_for_eoa() {
>>>>>>> f124c1f0
        use astria_core::protocol::transaction::v1alpha1::action::BridgeLockAction;

        let (alice_signing_key, _) = get_alice_signing_key_and_address();
        let mut app = initialize_app(None, vec![]).await;

        // don't actually register this address as a bridge address
        let bridge_address = Address::from([99; 20]);
        let asset_id = get_native_asset().id();

        let amount = 100;
        let action = BridgeLockAction {
            to: bridge_address,
            amount,
            asset_id,
            fee_asset_id: asset_id,
            destination_chain_address: "nootwashere".to_string(),
        };
        let tx = UnsignedTransaction {
            params: TransactionParams {
                nonce: 0,
                chain_id: "test".to_string(),
            },
            actions: vec![action.into()],
        };

        let signed_tx = tx.into_signed(&alice_signing_key);
        assert!(app.execute_transaction(signed_tx).await.is_err());
    }

    #[tokio::test]
    async fn app_execute_transaction_transfer_invalid_to_bridge_account() {
        let (alice_signing_key, _) = get_alice_signing_key_and_address();
        let mut app = initialize_app(None, vec![]).await;

        let bridge_address = Address::from([99; 20]);
        let rollup_id = RollupId::from_unhashed_bytes(b"testchainid");
        let asset_id = get_native_asset().id();

        let mut state_tx = StateDelta::new(app.state.clone());
        state_tx.put_bridge_account_rollup_id(&bridge_address, &rollup_id);
        state_tx
            .put_bridge_account_asset_ids(&bridge_address, &[asset_id])
            .unwrap();
        app.apply(state_tx);

        let amount = 100;
        let action = TransferAction {
            to: bridge_address,
            amount,
            asset_id,
            fee_asset_id: asset_id,
        };
        let tx = UnsignedTransaction {
            params: TransactionParams {
                nonce: 0,
                chain_id: "test".to_string(),
            },
            actions: vec![action.into()],
        };

        let signed_tx = tx.into_signed(&alice_signing_key);
        assert!(app.execute_transaction(signed_tx).await.is_err());
    }

    #[cfg(feature = "mint")]
    #[tokio::test]
    async fn app_execute_transaction_mint() {
        let (alice_signing_key, alice_address) = get_alice_signing_key_and_address();

        let genesis_state = GenesisState {
            accounts: default_genesis_accounts(),
            authority_sudo_address: alice_address,
            ibc_sudo_address: [0u8; 20].into(),
            ibc_relayer_addresses: vec![],
            native_asset_base_denomination: DEFAULT_NATIVE_ASSET_DENOM.to_string(),
            ibc_params: IBCParameters::default(),
            allowed_fee_assets: vec![DEFAULT_NATIVE_ASSET_DENOM.to_owned().into()],
        };
        let mut app = initialize_app(Some(genesis_state), vec![]).await;

        let bob_address = address_from_hex_string(BOB_ADDRESS);
        let value = 333_333;
        let tx = UnsignedTransaction {
            params: TransactionParams {
                nonce: 0,
                chain_id: "test".to_string(),
            },
            actions: vec![
                MintAction {
                    to: bob_address,
                    amount: value,
                }
                .into(),
            ],
        };

        let signed_tx = tx.into_signed(&alice_signing_key);
        app.execute_transaction(signed_tx).await.unwrap();

        assert_eq!(
            app.state
                .get_account_balance(bob_address, get_native_asset().id())
                .await
                .unwrap(),
            value + 10u128.pow(19)
        );
        assert_eq!(app.state.get_account_nonce(bob_address).await.unwrap(), 0);
        assert_eq!(app.state.get_account_nonce(alice_address).await.unwrap(), 1);
    }

    #[tokio::test]
    async fn app_end_block_validator_updates() {
        use tendermint::validator;

        let pubkey_a = tendermint::public_key::PublicKey::from_raw_ed25519(&[1; 32]).unwrap();
        let pubkey_b = tendermint::public_key::PublicKey::from_raw_ed25519(&[2; 32]).unwrap();
        let pubkey_c = tendermint::public_key::PublicKey::from_raw_ed25519(&[3; 32]).unwrap();

        let initial_validator_set = vec![
            validator::Update {
                pub_key: pubkey_a,
                power: 100u32.into(),
            },
            validator::Update {
                pub_key: pubkey_b,
                power: 1u32.into(),
            },
        ];

        let mut app = initialize_app(None, initial_validator_set).await;
        let proposer_address = Address::try_from_slice([0u8; 20].as_ref()).unwrap();

        let validator_updates = vec![
            validator::Update {
                pub_key: pubkey_a,
                power: 0u32.into(),
            },
            validator::Update {
                pub_key: pubkey_b,
                power: 100u32.into(),
            },
            validator::Update {
                pub_key: pubkey_c,
                power: 100u32.into(),
            },
        ];

        let mut state_tx = StateDelta::new(app.state.clone());
        state_tx
            .put_validator_updates(ValidatorSet::new_from_updates(validator_updates.clone()))
            .unwrap();
        app.apply(state_tx);

        let resp = app.end_block(1, proposer_address).await.unwrap();
        // we only assert length here as the ordering of the updates is not guaranteed
        // and validator::Update does not implement Ord
        assert_eq!(resp.validator_updates.len(), validator_updates.len());

        // validator with pubkey_a should be removed (power set to 0)
        // validator with pubkey_b should be updated
        // validator with pubkey_c should be added
        let validator_set = app.state.get_validator_set().await.unwrap();
        assert_eq!(validator_set.len(), 2);
        let validator_b = validator_set.get(&pubkey_b.into()).unwrap();
        assert_eq!(validator_b.pub_key, pubkey_b);
        assert_eq!(validator_b.power, 100u32.into());
        let validator_c = validator_set.get(&pubkey_c.into()).unwrap();
        assert_eq!(validator_c.pub_key, pubkey_c);
        assert_eq!(validator_c.power, 100u32.into());
        assert_eq!(app.state.get_validator_updates().await.unwrap().len(), 0);
    }

    #[tokio::test]
    async fn app_execute_transaction_invalid_nonce() {
        let mut app = initialize_app(None, vec![]).await;

        let (alice_signing_key, alice_address) = get_alice_signing_key_and_address();

        // create tx with invalid nonce 1
        let data = b"hello world".to_vec();
        let tx = UnsignedTransaction {
            params: TransactionParams {
                nonce: 1,
                chain_id: "test".to_string(),
            },
            actions: vec![
                SequenceAction {
                    rollup_id: RollupId::from_unhashed_bytes(b"testchainid"),
                    data,
                    fee_asset_id: get_native_asset().id(),
                }
                .into(),
            ],
        };

        let signed_tx = tx.into_signed(&alice_signing_key);
        let response = app.execute_transaction(signed_tx).await;

        // check that tx was not executed by checking nonce and balance are unchanged
        assert_eq!(app.state.get_account_nonce(alice_address).await.unwrap(), 0);
        assert_eq!(
            app.state
                .get_account_balance(alice_address, get_native_asset().id())
                .await
                .unwrap(),
            10u128.pow(19),
        );

        assert_eq!(
            response
                .unwrap_err()
                .downcast_ref::<InvalidNonce>()
                .map(|nonce_err| nonce_err.0)
                .unwrap(),
            1
        );
    }

    #[tokio::test]
    async fn app_deliver_tx_invalid_chain_id() {
        let mut app = initialize_app(None, vec![]).await;

        let (alice_signing_key, alice_address) = get_alice_signing_key_and_address();

        // create tx with invalid nonce 1
        let data = b"hello world".to_vec();
        let tx = UnsignedTransaction {
            params: TransactionParams {
                nonce: 0,
                chain_id: "wrong-chain".to_string(),
            },
            actions: vec![
                SequenceAction {
                    rollup_id: RollupId::from_unhashed_bytes(b"testchainid"),
                    data,
                    fee_asset_id: get_native_asset().id(),
                }
                .into(),
            ],
        };

        let signed_tx = tx.into_signed(&alice_signing_key);
        let response = app.deliver_tx(signed_tx).await;

        // check that tx was not executed by checking nonce and balance are unchanged
        assert_eq!(app.state.get_account_nonce(alice_address).await.unwrap(), 0);
        assert_eq!(
            app.state
                .get_account_balance(alice_address, get_native_asset().id())
                .await
                .unwrap(),
            10u128.pow(19),
        );

        assert_eq!(
            response
                .unwrap_err()
                .downcast_ref::<InvalidChainId>()
                .map(|chain_id_err| &chain_id_err.0)
                .unwrap(),
            "wrong-chain"
        );
    }

    #[tokio::test]
    async fn app_commit() {
        let genesis_state = GenesisState {
            accounts: default_genesis_accounts(),
            authority_sudo_address: Address::from([0; 20]),
            ibc_sudo_address: Address::from([0; 20]),
            ibc_relayer_addresses: vec![],
            native_asset_base_denomination: DEFAULT_NATIVE_ASSET_DENOM.to_string(),
            ibc_params: IBCParameters::default(),
            allowed_fee_assets: vec![DEFAULT_NATIVE_ASSET_DENOM.to_owned().into()],
        };

        let (mut app, storage) = initialize_app_with_storage(Some(genesis_state), vec![]).await;
        assert_eq!(app.state.get_block_height().await.unwrap(), 0);

        let native_asset = get_native_asset().id();
        for Account {
            address,
            balance,
        } in default_genesis_accounts()
        {
            assert_eq!(
                balance,
                app.state
                    .get_account_balance(address, native_asset)
                    .await
                    .unwrap()
            );
        }

        // commit should write the changes to the underlying storage
        app.prepare_commit(storage.clone()).await.unwrap();
        app.commit(storage.clone()).await;

        let snapshot = storage.latest_snapshot();
        assert_eq!(snapshot.get_block_height().await.unwrap(), 0);

        for Account {
            address,
            balance,
        } in default_genesis_accounts()
        {
            assert_eq!(
                snapshot
                    .get_account_balance(address, native_asset)
                    .await
                    .unwrap(),
                balance
            );
        }
    }

    #[tokio::test]
    async fn app_transfer_block_fees_to_proposer() {
        let (mut app, storage) = initialize_app_with_storage(None, vec![]).await;

        let (alice_signing_key, _) = get_alice_signing_key_and_address();
        let native_asset = get_native_asset().id();

        // transfer funds from Alice to Bob; use native token for fee payment
        let bob_address = address_from_hex_string(BOB_ADDRESS);
        let amount = 333_333;
        let tx = UnsignedTransaction {
            params: TransactionParams {
                nonce: 0,
                chain_id: "test".to_string(),
            },
            actions: vec![
                TransferAction {
                    to: bob_address,
                    amount,
                    asset_id: native_asset,
                    fee_asset_id: get_native_asset().id(),
                }
                .into(),
            ],
        };

        let signed_tx = tx.into_signed(&alice_signing_key);

        let proposer_address: tendermint::account::Id = [99u8; 20].to_vec().try_into().unwrap();
        let sequencer_proposer_address =
            Address::try_from_slice(proposer_address.as_bytes()).unwrap();

        let commitments = generate_rollup_datas_commitment(&[signed_tx.clone()], HashMap::new());

        let finalize_block = abci::request::FinalizeBlock {
            hash: Hash::try_from([0u8; 32].to_vec()).unwrap(),
            height: 1u32.into(),
            time: Time::now(),
            next_validators_hash: Hash::default(),
            proposer_address,
            txs: commitments.into_transactions(vec![signed_tx.to_raw().encode_to_vec().into()]),
            decided_last_commit: CommitInfo {
                votes: vec![],
                round: Round::default(),
            },
            misbehavior: vec![],
        };
        app.finalize_block(finalize_block, storage.clone())
            .await
            .unwrap();
        app.commit(storage).await;

        // assert that transaction fees were transferred to the block proposer
        assert_eq!(
            app.state
                .get_account_balance(sequencer_proposer_address, native_asset)
                .await
                .unwrap(),
            TRANSFER_FEE,
        );
        assert_eq!(app.state.get_block_fees().await.unwrap().len(), 0);
    }

    #[tokio::test]
    async fn app_create_sequencer_block_with_sequenced_data_and_deposits() {
        use astria_core::{
            generated::sequencerblock::v1alpha1::RollupData as RawRollupData,
            sequencerblock::v1alpha1::block::RollupData,
        };

        use crate::api_state_ext::StateReadExt as _;

        let (alice_signing_key, _) = get_alice_signing_key_and_address();
        let (mut app, storage) = initialize_app_with_storage(None, vec![]).await;

        let bridge_address = Address::from([99; 20]);
        let rollup_id = RollupId::from_unhashed_bytes(b"testchainid");
        let asset_id = get_native_asset().id();

        let mut state_tx = StateDelta::new(app.state.clone());
        state_tx.put_bridge_account_rollup_id(&bridge_address, &rollup_id);
        state_tx
            .put_bridge_account_asset_ids(&bridge_address, &[asset_id])
            .unwrap();
        app.apply(state_tx);
        app.prepare_commit(storage.clone()).await.unwrap();
        app.commit(storage.clone()).await;

        let amount = 100;
        let lock_action = BridgeLockAction {
            to: bridge_address,
            amount,
            asset_id,
            fee_asset_id: asset_id,
            destination_chain_address: "nootwashere".to_string(),
        };
        let sequence_action = SequenceAction {
            rollup_id,
            data: b"hello world".to_vec(),
            fee_asset_id: asset_id,
        };
        let tx = UnsignedTransaction {
            params: TransactionParams {
                nonce: 0,
                chain_id: "test".to_string(),
            },
            actions: vec![lock_action.into(), sequence_action.into()],
        };

        let signed_tx = tx.into_signed(&alice_signing_key);

        let expected_deposit = Deposit::new(
            bridge_address,
            rollup_id,
            amount,
            asset_id,
            "nootwashere".to_string(),
        );
        let deposits = HashMap::from_iter(vec![(rollup_id, vec![expected_deposit.clone()])]);
        let commitments = generate_rollup_datas_commitment(&[signed_tx.clone()], deposits.clone());

        let finalize_block = abci::request::FinalizeBlock {
            hash: Hash::try_from([0u8; 32].to_vec()).unwrap(),
            height: 1u32.into(),
            time: Time::now(),
            next_validators_hash: Hash::default(),
            proposer_address: [0u8; 20].to_vec().try_into().unwrap(),
            txs: commitments.into_transactions(vec![signed_tx.to_raw().encode_to_vec().into()]),
            decided_last_commit: CommitInfo {
                votes: vec![],
                round: Round::default(),
            },
            misbehavior: vec![],
        };
        app.finalize_block(finalize_block, storage.clone())
            .await
            .unwrap();
        app.commit(storage).await;

        // ensure deposits are cleared at the end of the block
        let deposit_events = app.state.get_deposit_events(&rollup_id).await.unwrap();
        assert_eq!(deposit_events.len(), 0);

        let block = app.state.get_sequencer_block_by_height(1).await.unwrap();
        let mut deposits = vec![];
        for (_, rollup_data) in block.rollup_transactions() {
            for tx in rollup_data.transactions() {
                let rollup_data =
                    RollupData::try_from_raw(RawRollupData::decode(tx.as_slice()).unwrap())
                        .unwrap();
                if let RollupData::Deposit(deposit) = rollup_data {
                    deposits.push(deposit);
                }
            }
        }
        assert_eq!(deposits.len(), 1);
        assert_eq!(deposits[0], expected_deposit);
    }

    // it's a test, so allow a lot of lines
    #[tokio::test]
    #[allow(clippy::too_many_lines)]
    async fn app_execution_results_match_proposal_vs_after_proposal() {
        let (alice_signing_key, _) = get_alice_signing_key_and_address();
        let (mut app, storage) = initialize_app_with_storage(None, vec![]).await;

        let bridge_address = Address::from([99; 20]);
        let rollup_id = RollupId::from_unhashed_bytes(b"testchainid");
        let asset_id = get_native_asset().id();

        let mut state_tx = StateDelta::new(app.state.clone());
        state_tx.put_bridge_account_rollup_id(&bridge_address, &rollup_id);
        state_tx
            .put_bridge_account_asset_ids(&bridge_address, &[asset_id])
            .unwrap();
        app.apply(state_tx);
        app.prepare_commit(storage.clone()).await.unwrap();
        app.commit(storage.clone()).await;

        let amount = 100;
        let lock_action = BridgeLockAction {
            to: bridge_address,
            amount,
            asset_id,
            fee_asset_id: asset_id,
            destination_chain_address: "nootwashere".to_string(),
        };
        let sequence_action = SequenceAction {
            rollup_id,
            data: b"hello world".to_vec(),
            fee_asset_id: asset_id,
        };
        let tx = UnsignedTransaction {
            nonce: 0,
            actions: vec![lock_action.into(), sequence_action.into()],
        };

        let signed_tx = tx.into_signed(&alice_signing_key);

        let expected_deposit = Deposit::new(
            bridge_address,
            rollup_id,
            amount,
            asset_id,
            "nootwashere".to_string(),
        );
        let deposits = HashMap::from_iter(vec![(rollup_id, vec![expected_deposit.clone()])]);
        let commitments = generate_rollup_datas_commitment(&[signed_tx.clone()], deposits.clone());

        let timestamp = Time::now();
        let block_hash = Hash::try_from([99u8; 32].to_vec()).unwrap();
        let finalize_block = abci::request::FinalizeBlock {
            hash: block_hash,
            height: 1u32.into(),
            time: timestamp,
            next_validators_hash: Hash::default(),
            proposer_address: [0u8; 20].to_vec().try_into().unwrap(),
            txs: commitments.into_transactions(vec![signed_tx.to_raw().encode_to_vec().into()]),
            decided_last_commit: CommitInfo {
                votes: vec![],
                round: Round::default(),
            },
            misbehavior: vec![],
        };

        // call finalize_block with the given block data, which simulates executing a block
        // as a full node (non-validator node).
        let finalize_block_result = app
            .finalize_block(finalize_block.clone(), storage.clone())
            .await
            .unwrap();

        // don't commit the result, now call prepare_proposal with the same data.
        // this will reset the app state.
        // this simulates executing the same block as a validator (specifically the proposer).
        let proposer_address = [88u8; 20].to_vec().try_into().unwrap();
        let prepare_proposal = PrepareProposal {
            height: 1u32.into(),
            time: timestamp,
            next_validators_hash: Hash::default(),
            proposer_address,
            txs: vec![signed_tx.to_raw().encode_to_vec().into()],
            max_tx_bytes: 1_000_000,
            local_last_commit: None,
            misbehavior: vec![],
        };

        let prepare_proposal_result = app
            .prepare_proposal(prepare_proposal, storage.clone())
            .await
            .unwrap();
        assert_eq!(prepare_proposal_result.txs, finalize_block.txs);
        assert_eq!(app.executed_proposal_hash, Hash::default());
        assert_eq!(app.validator_address.unwrap(), proposer_address);

        // call process_proposal - should not re-execute anything.
        let process_proposal = abci::request::ProcessProposal {
            hash: block_hash,
            height: 1u32.into(),
            time: timestamp,
            next_validators_hash: Hash::default(),
            proposer_address: [0u8; 20].to_vec().try_into().unwrap(),
            txs: finalize_block.txs.clone(),
            proposed_last_commit: None,
            misbehavior: vec![],
        };

        app.process_proposal(process_proposal.clone(), storage.clone())
            .await
            .unwrap();
        assert_eq!(app.executed_proposal_hash, block_hash);
        assert!(app.validator_address.is_none());

        let finalize_block_after_prepare_proposal_result = app
            .finalize_block(finalize_block.clone(), storage.clone())
            .await
            .unwrap();

        assert_eq!(
            finalize_block_after_prepare_proposal_result.app_hash,
            finalize_block_result.app_hash
        );

        // reset the app state and call process_proposal - should execute the block.
        // this simulates executing the block as a non-proposer validator.
        app.update_state_for_new_round(&storage);
        app.process_proposal(process_proposal, storage.clone())
            .await
            .unwrap();
        assert_eq!(app.executed_proposal_hash, block_hash);
        assert!(app.validator_address.is_none());
        let finalize_block_after_prepare_proposal_result = app
            .finalize_block(finalize_block, storage.clone())
            .await
            .unwrap();

        assert_eq!(
            finalize_block_after_prepare_proposal_result.app_hash,
            finalize_block_result.app_hash
        );
    }

    #[tokio::test]
    async fn app_prepare_proposal_cometbft_max_bytes_overflow_ok() {
        let (mut app, storage) = initialize_app_with_storage(None, vec![]).await;

        // update storage with initalized genesis app state
        let intermediate_state = StateDelta::new(storage.latest_snapshot());
        let state = Arc::try_unwrap(std::mem::replace(
            &mut app.state,
            Arc::new(intermediate_state),
        ))
        .expect("we have exclusive ownership of the State at commit()");
        storage
            .commit(state)
            .await
            .expect("applying genesis state should be okay");

        // create txs which will cause cometBFT overflow
        let (alice_signing_key, _) = get_alice_signing_key_and_address();
        let tx_pass = UnsignedTransaction {
            params: TransactionParams {
                nonce: 0,
                chain_id: "test".to_string(),
            },
            actions: vec![
                SequenceAction {
                    rollup_id: RollupId::from([1u8; 32]),
                    data: vec![1u8; 100_000],
                    fee_asset_id: get_native_asset().id(),
                }
                .into(),
            ],
        }
        .into_signed(&alice_signing_key);
        let tx_overflow = UnsignedTransaction {
            params: TransactionParams {
                nonce: 1,
                chain_id: "test".to_string(),
            },
            actions: vec![
                SequenceAction {
                    rollup_id: RollupId::from([1u8; 32]),
                    data: vec![1u8; 100_000],
                    fee_asset_id: get_native_asset().id(),
                }
                .into(),
            ],
        }
        .into_signed(&alice_signing_key);

        let txs: Vec<bytes::Bytes> = vec![
            tx_pass.to_raw().encode_to_vec().into(),
            tx_overflow.to_raw().encode_to_vec().into(),
        ];

        // send to prepare_proposal
        let prepare_args = abci::request::PrepareProposal {
            max_tx_bytes: 200_000,
            txs,
            local_last_commit: None,
            misbehavior: vec![],
            height: Height::default(),
            time: Time::now(),
            next_validators_hash: Hash::default(),
            proposer_address: account::Id::new([1u8; 20]),
        };

        let result = app
            .prepare_proposal(prepare_args, storage)
            .await
            .expect("too large transactions should not cause prepare proposal to fail");

        // see only first tx made it in
        assert_eq!(
            result.txs.len(),
            3,
            "total transaciton length should be three, including the two commitments and the one \
             tx that fit"
        );
    }

    #[tokio::test]
    async fn app_prepare_proposal_sequencer_max_bytes_overflow_ok() {
        let (mut app, storage) = initialize_app_with_storage(None, vec![]).await;

        // update storage with initalized genesis app state
        let intermediate_state = StateDelta::new(storage.latest_snapshot());
        let state = Arc::try_unwrap(std::mem::replace(
            &mut app.state,
            Arc::new(intermediate_state),
        ))
        .expect("we have exclusive ownership of the State at commit()");
        storage
            .commit(state)
            .await
            .expect("applying genesis state should be okay");

        // create txs which will cause sequencer overflow (max is currently 256_000 bytes)
        let (alice_signing_key, _) = get_alice_signing_key_and_address();
        let tx_pass = UnsignedTransaction {
            params: TransactionParams {
                nonce: 0,
                chain_id: "test".to_string(),
            },
            actions: vec![
                SequenceAction {
                    rollup_id: RollupId::from([1u8; 32]),
                    data: vec![1u8; 200_000],
                    fee_asset_id: get_native_asset().id(),
                }
                .into(),
            ],
        }
        .into_signed(&alice_signing_key);
        let tx_overflow = UnsignedTransaction {
            params: TransactionParams {
                nonce: 1,
                chain_id: "test".to_string(),
            },
            actions: vec![
                SequenceAction {
                    rollup_id: RollupId::from([1u8; 32]),
                    data: vec![1u8; 100_000],
                    fee_asset_id: get_native_asset().id(),
                }
                .into(),
            ],
        }
        .into_signed(&alice_signing_key);

        let txs: Vec<bytes::Bytes> = vec![
            tx_pass.to_raw().encode_to_vec().into(),
            tx_overflow.to_raw().encode_to_vec().into(),
        ];

        // send to prepare_proposal
        let prepare_args = abci::request::PrepareProposal {
            max_tx_bytes: 600_000, // make large enough to overflow sequencer bytes first
            txs,
            local_last_commit: None,
            misbehavior: vec![],
            height: Height::default(),
            time: Time::now(),
            next_validators_hash: Hash::default(),
            proposer_address: account::Id::new([1u8; 20]),
        };

        let result = app
            .prepare_proposal(prepare_args, storage)
            .await
            .expect("too large transactions should not cause prepare proposal to fail");

        // see only first tx made it in
        assert_eq!(
            result.txs.len(),
            3,
            "total transaciton length should be three, including the two commitments and the one \
             tx that fit"
        );
    }
}<|MERGE_RESOLUTION|>--- conflicted
+++ resolved
@@ -1002,15 +1002,8 @@
     use astria_core::protocol::transaction::v1alpha1::action::MintAction;
     use astria_core::{
         primitive::v1::{
-<<<<<<< HEAD
-            asset::{
-                self,
-                DEFAULT_NATIVE_ASSET_DENOM,
-            },
-=======
             asset,
             asset::DEFAULT_NATIVE_ASSET_DENOM,
->>>>>>> f124c1f0
             RollupId,
         },
         protocol::transaction::v1alpha1::{
@@ -1021,10 +1014,7 @@
                 SudoAddressChangeAction,
                 TransferAction,
             },
-<<<<<<< HEAD
             TransactionParams,
-=======
->>>>>>> f124c1f0
             UnsignedTransaction,
         },
         sequencerblock::v1alpha1::block::Deposit,
@@ -1053,13 +1043,7 @@
         genesis::Account,
         ibc::state_ext::StateReadExt as _,
         sequence::calculate_fee,
-<<<<<<< HEAD
-        transaction::{
-            InvalidChainId,
-            InvalidNonce,
-        },
-=======
->>>>>>> f124c1f0
+        transaction::InvalidChainId,
     };
 
     fn default_genesis_accounts() -> Vec<Account> {
@@ -1663,11 +1647,7 @@
     }
 
     #[tokio::test]
-<<<<<<< HEAD
-    async fn app_deliver_tx_fee_asset_change_addition() {
-=======
     async fn app_execute_transaction_fee_asset_change_addition() {
->>>>>>> f124c1f0
         use astria_core::protocol::transaction::v1alpha1::action::FeeAssetChangeAction;
 
         let (alice_signing_key, alice_address) = get_alice_signing_key_and_address();
@@ -1703,11 +1683,7 @@
     }
 
     #[tokio::test]
-<<<<<<< HEAD
-    async fn app_deliver_tx_fee_asset_change_removal() {
-=======
     async fn app_execute_transaction_fee_asset_change_removal() {
->>>>>>> f124c1f0
         use astria_core::protocol::transaction::v1alpha1::action::FeeAssetChangeAction;
 
         let (alice_signing_key, alice_address) = get_alice_signing_key_and_address();
@@ -1750,11 +1726,7 @@
     }
 
     #[tokio::test]
-<<<<<<< HEAD
-    async fn app_deliver_tx_fee_asset_change_invalid() {
-=======
     async fn app_execute_transaction_fee_asset_change_invalid() {
->>>>>>> f124c1f0
         use astria_core::protocol::transaction::v1alpha1::action::FeeAssetChangeAction;
 
         let (alice_signing_key, alice_address) = get_alice_signing_key_and_address();
@@ -1791,11 +1763,7 @@
     }
 
     #[tokio::test]
-<<<<<<< HEAD
-    async fn app_deliver_tx_init_bridge_account_ok() {
-=======
     async fn app_execute_transaction_init_bridge_account_ok() {
->>>>>>> f124c1f0
         use astria_core::protocol::transaction::v1alpha1::action::InitBridgeAccountAction;
 
         use crate::bridge::init_bridge_account_action::INIT_BRIDGE_ACCOUNT_FEE;
@@ -1852,11 +1820,7 @@
     }
 
     #[tokio::test]
-<<<<<<< HEAD
-    async fn app_deliver_tx_init_bridge_account_empty_asset_ids() {
-=======
     async fn app_execute_transaction_init_bridge_account_empty_asset_ids() {
->>>>>>> f124c1f0
         use astria_core::protocol::transaction::v1alpha1::action::InitBridgeAccountAction;
 
         let (alice_signing_key, _) = get_alice_signing_key_and_address();
@@ -1882,11 +1846,7 @@
     }
 
     #[tokio::test]
-<<<<<<< HEAD
-    async fn app_deliver_tx_init_bridge_account_account_already_registered() {
-=======
     async fn app_execute_transaction_init_bridge_account_account_already_registered() {
->>>>>>> f124c1f0
         use astria_core::protocol::transaction::v1alpha1::action::InitBridgeAccountAction;
 
         let (alice_signing_key, _) = get_alice_signing_key_and_address();
@@ -2003,11 +1963,7 @@
     }
 
     #[tokio::test]
-<<<<<<< HEAD
-    async fn app_deliver_tx_bridge_lock_action_invalid_for_eoa() {
-=======
     async fn app_execute_transaction_bridge_lock_action_invalid_for_eoa() {
->>>>>>> f124c1f0
         use astria_core::protocol::transaction::v1alpha1::action::BridgeLockAction;
 
         let (alice_signing_key, _) = get_alice_signing_key_and_address();
