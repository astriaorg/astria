use std::{
    collections::{
        HashMap,
        VecDeque,
    },
    sync::Arc,
};

use anyhow::{
    anyhow,
    ensure,
    Context,
};
use astria_core::{
    generated::sequencer::v1 as raw,
<<<<<<< HEAD
    sequencer::v1::{
        transaction::Action,
        AbciErrorCode,
        Address,
        SequencerBlock,
        SignedTransaction,
=======
    sequencer::{
        v1::{
            transaction::Action,
            Address,
            RollupId,
            SignedTransaction,
        },
        v2alpha1::block::{
            Deposit,
            SequencerBlock,
        },
>>>>>>> abc74ceb
    },
};
use cnidarium::{
    ArcStateDeltaExt,
    RootHash,
    Snapshot,
    StateDelta,
    Storage,
};
use prost::Message as _;
use sha2::{
    Digest as _,
    Sha256,
};
use tendermint::{
    abci::{
        self,
        Event,
    },
    account,
    AppHash,
    Hash,
};
use tracing::{
    debug,
    info,
    instrument,
};

use crate::{
    accounts::{
        component::AccountsComponent,
        state_ext::{
            StateReadExt as _,
            StateWriteExt as _,
        },
    },
    api_state_ext::StateWriteExt as _,
    authority::{
        component::{
            AuthorityComponent,
            AuthorityComponentAppState,
        },
        state_ext::{
            StateReadExt as _,
            StateWriteExt as _,
        },
    },
    bridge::state_ext::{
        StateReadExt as _,
        StateWriteExt,
    },
    component::Component as _,
    genesis::GenesisState,
    ibc::component::IbcComponent,
    proposal::commitment::{
        generate_rollup_datas_commitment,
        GeneratedCommitments,
    },
    state_ext::{
        StateReadExt as _,
        StateWriteExt as _,
    },
    transaction,
};

/// The inter-block state being written to by the application.
type InterBlockState = Arc<StateDelta<Snapshot>>;

/// The maximum number of bytes allowed in sequencer action data.
const MAX_SEQUENCE_DATA_BYTES_PER_BLOCK: usize = 256_000;

/// The Sequencer application, written as a bundle of [`Component`]s.
///
/// Note: this is called `App` because this is a Tendermint ABCI application,
/// and implements the state transition logic of the chain.
///
/// See also the [Penumbra reference] implementation.
///
/// [Penumbra reference]: https://github.com/penumbra-zone/penumbra/blob/9cc2c644e05c61d21fdc7b507b96016ba6b9a935/app/src/app/mod.rs#L42
#[derive(Debug)]
pub(crate) struct App {
    state: InterBlockState,

    // set to true when `prepare_proposal` is called, indicating we are the proposer for this
    // block. set to false when `process_proposal` is called, as it's called during the prevote
    // phase for that block.
    //
    // if true, `process_proposal` is not executed, as this means we are the proposer of that
    // block, and we have already executed the transactions for the block during
    // `prepare_proposal`, and re-executing them would cause failure.
    is_proposer: bool,

    // This is set to the executed hash of the proposal during `process_proposal`
    //
    // If it does not match the hash given during `begin_block`, then we clear and
    // reset the execution results cache + state delta. Transactions are re-executed.
    // If it does match, we utilize cached results to reduce computation.
    //
    // Resets to default hash at the beginning of `prepare_proposal`, and `process_proposal` if
    // `prepare_proposal` was not called.
    executed_proposal_hash: Hash,

    // cache of results of executing of transactions in `prepare_proposal` or `process_proposal`.
    // cleared at the end of each block.
    execution_result: HashMap<[u8; 32], anyhow::Result<Vec<abci::Event>>>,

    // proposer of the block being currently executed; set in begin_block
    // and cleared in end_block.
    // this is used only to determine who to transfer the block fees to
    // at the end of the block.
    current_proposer: Option<account::Id>,

    // the current `AppHash` of the application state.
    // set whenever `commit` is called.
    //
    // allow clippy because we need be specific as to what hash this is.
    #[allow(clippy::struct_field_names)]
    app_hash: AppHash,
}

impl App {
    pub(crate) fn new(snapshot: Snapshot) -> Self {
        tracing::debug!("initializing App instance");

        // We perform the `Arc` wrapping of `State` here to ensure
        // there should be no unexpected copies elsewhere.
        let state = Arc::new(StateDelta::new(snapshot));

        Self {
            state,
            is_proposer: false,
            executed_proposal_hash: Hash::default(),
            execution_result: HashMap::new(),
            current_proposer: None,
            app_hash: AppHash::default(),
        }
    }

    #[instrument(name = "App:init_chain", skip_all)]
    pub(crate) async fn init_chain(
        &mut self,
        genesis_state: GenesisState,
        genesis_validators: Vec<tendermint::validator::Update>,
        chain_id: String,
    ) -> anyhow::Result<()> {
        let mut state_tx = self
            .state
            .try_begin_transaction()
            .expect("state Arc should not be referenced elsewhere");

        crate::asset::initialize_native_asset(&genesis_state.native_asset_base_denomination);
        state_tx.put_native_asset_denom(&genesis_state.native_asset_base_denomination);
        state_tx.put_chain_id(chain_id);
        state_tx.put_block_height(0);

        for fee_asset in &genesis_state.allowed_fee_assets {
            state_tx.put_allowed_fee_asset(fee_asset.id());
        }

        // call init_chain on all components
        AccountsComponent::init_chain(&mut state_tx, &genesis_state)
            .await
            .context("failed to call init_chain on AccountsComponent")?;
        AuthorityComponent::init_chain(
            &mut state_tx,
            &AuthorityComponentAppState {
                authority_sudo_address: genesis_state.authority_sudo_address,
                genesis_validators,
            },
        )
        .await
        .context("failed to call init_chain on AuthorityComponent")?;
        IbcComponent::init_chain(&mut state_tx, &genesis_state)
            .await
            .context("failed to call init_chain on IbcComponent")?;

        state_tx.apply();
        Ok(())
    }

    fn update_state_for_new_round(&mut self, storage: &Storage) {
        // reset app state to latest committed state, in case of a round not being committed
        // but `self.state` was changed due to executing the previous round's data.
        //
        // if the previous round was committed, then the state stays the same.
        self.state = Arc::new(StateDelta::new(storage.latest_snapshot()));

        // clear the cache of transaction execution results
        self.execution_result.clear();
        self.executed_proposal_hash = Hash::default();
    }

    /// Generates a commitment to the `sequence::Actions` in the block's transactions.
    ///
    /// This is required so that a rollup can easily verify that the transactions it
    /// receives are correct (ie. we actually included in a sequencer block, and none
    /// are missing)
    /// It puts this special "commitment" as the first transaction in a block.
    /// When other validators receive the block, they know the first transaction is
    /// supposed to be the commitment, and verifies that is it correct.
    #[instrument(name = "App::prepare_proposal", skip_all)]
    pub(crate) async fn prepare_proposal(
        &mut self,
        prepare_proposal: abci::request::PrepareProposal,
        storage: Storage,
    ) -> anyhow::Result<abci::response::PrepareProposal> {
        self.is_proposer = true;
        self.update_state_for_new_round(&storage);

        let (signed_txs, txs_to_include) = self.execute_block_data(prepare_proposal.txs).await;

        let deposits = self
            .state
            .get_block_deposits()
            .await
            .context("failed to get block deposits in prepare_proposal")?;

        // generate commitment to sequence::Actions and deposits and commitment to the rollup IDs
        // included in the block
        let res = generate_rollup_datas_commitment(&signed_txs, deposits);

        Ok(abci::response::PrepareProposal {
            txs: res.into_transactions(txs_to_include),
        })
    }

    /// Generates a commitment to the `sequence::Actions` in the block's transactions
    /// and ensures it matches the commitment created by the proposer, which
    /// should be the first transaction in the block.
    #[instrument(name = "App::process_proposal", skip_all)]
    pub(crate) async fn process_proposal(
        &mut self,
        process_proposal: abci::request::ProcessProposal,
        storage: Storage,
    ) -> anyhow::Result<()> {
        // if we proposed this block (ie. prepare_proposal was called directly before this), then
        // we skip execution for this `process_proposal` call.
        //
        // if we didn't propose this block, `self.is_proposer` will be `false`, so
        // we will execute the block as normal.
        if self.is_proposer {
            debug!("skipping process_proposal as we are the proposer for this block");
            self.is_proposer = false;
            self.executed_proposal_hash = process_proposal.hash;
            return Ok(());
        }

        self.is_proposer = false;
        self.update_state_for_new_round(&storage);

        let mut txs = VecDeque::from(process_proposal.txs);
        let received_rollup_datas_root: [u8; 32] = txs
            .pop_front()
            .context("no transaction commitment in proposal")?
            .to_vec()
            .try_into()
            .map_err(|_| anyhow!("transaction commitment must be 32 bytes"))?;

        let received_rollup_ids_root: [u8; 32] = txs
            .pop_front()
            .context("no chain IDs commitment in proposal")?
            .to_vec()
            .try_into()
            .map_err(|_| anyhow!("chain IDs commitment must be 32 bytes"))?;

        let expected_txs_len = txs.len();

        let (signed_txs, txs_to_include) = self.execute_block_data(txs.into()).await;

        // all txs in the proposal should be deserializable and executable
        // if any txs were not deserializeable or executable, they would not have been
        // returned by `execute_block_data`, thus the length of `txs_to_include`
        // will be shorter than that of `txs`.
        ensure!(
            txs_to_include.len() == expected_txs_len,
            "transactions to be included do not match expected",
        );

        let deposits = self
            .state
            .get_block_deposits()
            .await
            .context("failed to get block deposits in process_proposal")?;

        let GeneratedCommitments {
            rollup_datas_root: expected_rollup_datas_root,
            rollup_ids_root: expected_rollup_ids_root,
        } = generate_rollup_datas_commitment(&signed_txs, deposits);
        ensure!(
            received_rollup_datas_root == expected_rollup_datas_root,
            "transaction commitment does not match expected",
        );

        ensure!(
            received_rollup_ids_root == expected_rollup_ids_root,
            "chain IDs commitment does not match expected",
        );

        self.executed_proposal_hash = process_proposal.hash;

        Ok(())
    }

    /// Executes the given transaction data, writing it to the app's `StateDelta`.
    ///
    /// The result of execution of every transaction which is successfully decoded
    /// is stored in `self.execution_result`.
    ///
    /// Returns the transactions which were successfully decoded and executed
    /// in both their [`SignedTransaction`] and raw bytes form.
    #[instrument(name = "App::execute_block_data", skip_all, fields(
        tx_count = txs.len()
    ))]
    async fn execute_block_data(
        &mut self,
        txs: Vec<bytes::Bytes>,
    ) -> (Vec<SignedTransaction>, Vec<bytes::Bytes>) {
        let mut signed_txs = Vec::with_capacity(txs.len());
        let mut validated_txs = Vec::with_capacity(txs.len());
        let mut block_sequence_data_bytes: usize = 0;
        let mut excluded_tx_count: usize = 0;

        for tx in txs {
            let signed_tx = match signed_transaction_from_bytes(&tx) {
                Err(e) => {
                    debug!(
                        error = AsRef::<dyn std::error::Error>::as_ref(&e),
                        "failed to decode deliver tx payload to signed transaction; ignoring it",
                    );
                    excluded_tx_count += 1;
                    continue;
                }
                Ok(tx) => tx,
            };

            let tx_hash = Sha256::digest(&tx);

            let tx_sequence_data_bytes = signed_tx
                .unsigned_transaction()
                .actions
                .iter()
                .filter_map(Action::as_sequence)
                .fold(0usize, |acc, seq| acc + seq.data.len());

            // Don't include tx if it would make the sequenced block data too large.
            if block_sequence_data_bytes + tx_sequence_data_bytes
                > MAX_SEQUENCE_DATA_BYTES_PER_BLOCK
            {
                debug!(
                    transaction_hash = %telemetry::display::base64(&tx_hash),
                    included_data_bytes = block_sequence_data_bytes,
                    tx_data_bytes = tx_sequence_data_bytes,
                    max_data_bytes = MAX_SEQUENCE_DATA_BYTES_PER_BLOCK,
                    "excluding transaction: max block sequenced data limit reached"
                );
                excluded_tx_count += 1;
                continue;
            }

            // store transaction execution result, indexed by tx hash
            match self.deliver_tx(signed_tx.clone()).await {
                Ok(events) => {
                    self.execution_result.insert(tx_hash.into(), Ok(events));
                    signed_txs.push(signed_tx);
                    validated_txs.push(tx);
                    block_sequence_data_bytes += tx_sequence_data_bytes;
                }
                Err(e) => {
                    debug!(
                        transaction_hash = %telemetry::display::base64(&tx_hash),
                        error = AsRef::<dyn std::error::Error>::as_ref(&e),
                        "failed to execute transaction, not including in block"
                    );
                    excluded_tx_count += 1;
                    self.execution_result.insert(tx_hash.into(), Err(e));
                }
            }
        }

        if excluded_tx_count > 0 {
            info!(
                excluded_tx_count = excluded_tx_count,
                included_tx_count = validated_txs.len(),
                "excluded transactions from block"
            );
        }

        (signed_txs, validated_txs)
    }

    #[instrument(name = "App::finalize_block", skip_all)]
    pub(crate) async fn finalize_block(
        &mut self,
        finalize_block: abci::request::FinalizeBlock,
        storage: Storage,
    ) -> anyhow::Result<abci::response::FinalizeBlock> {
        use tendermint::{
            abci::types::ExecTxResult,
            block::Header,
        };

        use crate::transaction::InvalidNonce;

        let data_hash = astria_core::sequencer::v1::block::merkle_tree_from_data(
            finalize_block.txs.iter().map(std::convert::AsRef::as_ref),
        )
        .root();

        let chain_id: tendermint::chain::Id = self
            .state
            .get_chain_id()
            .await
            .context("failed to get chain ID from state")?
            .try_into()
            .context("invalid chain ID")?;

        // call begin_block on all components
        // NOTE: the fields marked `unused` are not used by any of the components;
        // however, we need to still construct a `BeginBlock` type for now as
        // the penumbra IBC implementation still requires it as a parameter.
        let begin_block = abci::request::BeginBlock {
            hash: finalize_block.hash,
            byzantine_validators: finalize_block.misbehavior.clone(),
            header: Header {
                app_hash: self.app_hash.clone(),
                chain_id: chain_id.clone(),
                consensus_hash: Hash::default(), // unused
                data_hash: Some(Hash::try_from(data_hash.to_vec()).unwrap()),
                evidence_hash: Some(Hash::default()), // unused
                height: finalize_block.height,
                last_block_id: None,                      // unused
                last_commit_hash: Some(Hash::default()),  // unused
                last_results_hash: Some(Hash::default()), // unused
                next_validators_hash: finalize_block.next_validators_hash,
                proposer_address: finalize_block.proposer_address,
                time: finalize_block.time,
                validators_hash: Hash::default(), // unused
                version: tendermint::block::header::Version {
                    // unused
                    app: 0,
                    block: 0,
                },
            },
            last_commit_info: finalize_block.decided_last_commit.clone(),
        };

        self.begin_block(&begin_block, storage.clone())
            .await
            .context("failed to call begin_block")?;

        ensure!(
            finalize_block.txs.len() >= 2,
            "block must contain at least two transactions: the rollup transactions commitment and \
             rollup IDs commitment"
        );

        let mut tx_results: Vec<ExecTxResult> = Vec::with_capacity(finalize_block.txs.len() - 2);
        for tx in &finalize_block.txs[2..] {
            match self.deliver_tx_after_proposal(tx).await {
                Ok(events) => tx_results.push(ExecTxResult {
                    events,
                    ..Default::default()
                }),
                Err(e) => {
                    // this is actually a protocol error, as only valid txs should be finalized
                    tracing::error!(
                        error = AsRef::<dyn std::error::Error>::as_ref(&e),
                        "failed to finalize transaction; ignoring it",
                    );
                    let code = if e.downcast_ref::<InvalidNonce>().is_some() {
                        AbciErrorCode::INVALID_NONCE
                    } else {
                        AbciErrorCode::INTERNAL_ERROR
                    };
                    tx_results.push(ExecTxResult {
                        code: code.into(),
                        info: code.to_string(),
                        log: format!("{e:?}"),
                        ..Default::default()
                    });
                }
            }
        }

        let end_block = self
            .end_block(&abci::request::EndBlock {
                height: finalize_block.height.into(),
            })
            .await?;

        // get and clear block deposits from state
        let mut state_tx = StateDelta::new(self.state.clone());
        let deposits = self
            .state
            .get_block_deposits()
            .await
            .context("failed to get block deposits in end_block")?;
        state_tx
            .clear_block_deposits()
            .await
            .context("failed to clear block deposits")?;

        let sequencer_block = SequencerBlock::try_from_block_info_and_data(
            // this conversion should never fail
            finalize_block
                .hash
                .as_bytes()
                .to_vec()
                .try_into()
                .map_err(|_| {
                    anyhow!("failed to convert block hash into 32-byte vec; this should not occur")
                })?,
            chain_id,
            finalize_block.height,
            finalize_block.time,
            finalize_block.proposer_address,
            finalize_block
                .txs
                .into_iter()
                .map(std::convert::Into::into)
                .collect(),
            deposits,
        )
        .context("failed to convert block info and data to SequencerBlock")?;
        state_tx
            .put_sequencer_block(sequencer_block)
            .context("failed to write sequencer block to state")?;
        // events that occur after end_block are ignored here;
        // there should be none anyways.
        let _ = self.apply(state_tx);

        // TODO: finalize_block forces us to return the app hash, but we can't get it
        // without committing; cnidarium is the limitation here
        let app_hash = self.commit(storage).await;

        Ok(abci::response::FinalizeBlock {
            events: end_block.events,
            validator_updates: end_block.validator_updates,
            consensus_param_updates: end_block.consensus_param_updates,
            tx_results,
            app_hash: app_hash
                .0
                .to_vec()
                .try_into()
                .context("failed to convert app hash")?,
        })
    }

    #[instrument(name = "App::begin_block", skip_all)]
    pub(crate) async fn begin_block(
        &mut self,
        begin_block: &abci::request::BeginBlock,
        storage: Storage,
    ) -> anyhow::Result<Vec<abci::Event>> {
        // set the current proposer
        self.current_proposer = Some(begin_block.header.proposer_address);

        // If we previously executed txs in a different proposal than is being processed,
        // reset cached state changes.
        if self.executed_proposal_hash != begin_block.hash {
            self.update_state_for_new_round(&storage);
        }

        let mut state_tx = StateDelta::new(self.state.clone());

        // store the block height
        state_tx.put_block_height(begin_block.header.height.into());
        // store the block time
        state_tx.put_block_timestamp(begin_block.header.time);

        // call begin_block on all components
        let mut arc_state_tx = Arc::new(state_tx);
        AccountsComponent::begin_block(&mut arc_state_tx, begin_block)
            .await
            .context("failed to call begin_block on AccountsComponent")?;
        AuthorityComponent::begin_block(&mut arc_state_tx, begin_block)
            .await
            .context("failed to call begin_block on AuthorityComponent")?;
        IbcComponent::begin_block(&mut arc_state_tx, begin_block)
            .await
            .context("failed to call begin_block on IbcComponent")?;

        let state_tx = Arc::try_unwrap(arc_state_tx)
            .expect("components should not retain copies of shared state");

        Ok(self.apply(state_tx))
    }

    /// Called during the normal ABCI `deliver_tx` process, returning the results
    /// of transaction execution during the proposal phase.
    ///
    /// Since transaction execution now happens in the proposal phase, results
    /// are cached in the app and returned here during the usual ABCI block execution process.
    ///
    /// If the tx was not executed during the proposal phase it will be executed here.
    ///
    /// Note that the first two "transactions" in the block, which are the proposer-generated
    /// commitments, are ignored.
    #[instrument(name = "App::deliver_tx_after_proposal", skip_all, fields(
<<<<<<< HEAD
        tx_hash =  %telemetry::display::hex(&Sha256::digest(tx)),
=======
        tx_hash =  %telemetry::display::base64(&Sha256::digest(&tx.tx)),
>>>>>>> abc74ceb
    ))]
    pub(crate) async fn deliver_tx_after_proposal(
        &mut self,
        tx: &bytes::Bytes,
    ) -> anyhow::Result<Vec<abci::Event>> {
        // When the hash is not empty, we have already executed and cached the results
        if !self.executed_proposal_hash.is_empty() {
            let tx_hash: [u8; 32] = sha2::Sha256::digest(tx).into();
            return self
                .execution_result
                .remove(&tx_hash)
                .unwrap_or_else(|| Err(anyhow!("transaction not executed during proposal phase")));
        }

        let signed_tx = signed_transaction_from_bytes(tx)
            .expect("protocol error; only valid txs should be finalized");
        self.deliver_tx(signed_tx).await
    }

    /// Executes a signed transaction.
    ///
    /// Unlike the usual flow of an ABCI application, this is called during
    /// the proposal phase, ie. `prepare_proposal` or `process_proposal`.
    ///
    /// This is because we disallow transactions that fail execution to be included
    /// in a block's transaction data, as this would allow `sequence::Action`s to be
    /// included for free. Instead, we execute transactions during the proposal phase,
    /// and only include them in the block if they succeed.
    ///
    /// As a result, all transactions in a sequencer block are guaranteed to execute
    /// successfully.
    ///
    /// Note that `begin_block` is now called *after* transaction execution.
    #[instrument(name = "App::deliver_tx", skip_all, fields(
        signed_transaction_hash = %telemetry::display::base64(&signed_tx.sha256_of_proto_encoding()),
        sender = %Address::from_verification_key(signed_tx.verification_key()),
    ))]
    pub(crate) async fn deliver_tx(
        &mut self,
        signed_tx: astria_core::sequencer::v1::SignedTransaction,
    ) -> anyhow::Result<Vec<abci::Event>> {
        let signed_tx_2 = signed_tx.clone();
        let stateless =
            tokio::spawn(async move { transaction::check_stateless(&signed_tx_2).await });
        let signed_tx_2 = signed_tx.clone();
        let state2 = self.state.clone();
        let stateful =
            tokio::spawn(async move { transaction::check_stateful(&signed_tx_2, &state2).await });

        stateless
            .await
            .context("stateless check task aborted while executing")?
            .context("stateless check failed")?;
        stateful
            .await
            .context("stateful check task aborted while executing")?
            .context("stateful check failed")?;
        // At this point, the stateful checks should have completed,
        // leaving us with exclusive access to the Arc<State>.
        let mut state_tx = self
            .state
            .try_begin_transaction()
            .expect("state Arc should be present and unique");

        transaction::execute(&signed_tx, &mut state_tx)
            .await
            .context("failed executing transaction")?;
        let (_, events) = state_tx.apply();

        info!(event_count = events.len(), "executed transaction");
        Ok(events)
    }

    #[instrument(name = "App::end_block", skip_all)]
    pub(crate) async fn end_block(
        &mut self,
        end_block: &abci::request::EndBlock,
    ) -> anyhow::Result<abci::response::EndBlock> {
        let state_tx = StateDelta::new(self.state.clone());
        let mut arc_state_tx = Arc::new(state_tx);

        // call end_block on all components
        AccountsComponent::end_block(&mut arc_state_tx, end_block)
            .await
            .context("failed to call end_block on AccountsComponent")?;
        AuthorityComponent::end_block(&mut arc_state_tx, end_block)
            .await
            .context("failed to call end_block on AuthorityComponent")?;
        IbcComponent::end_block(&mut arc_state_tx, end_block)
            .await
            .context("failed to call end_block on IbcComponent")?;

        let mut state_tx = Arc::try_unwrap(arc_state_tx)
            .expect("components should not retain copies of shared state");

        // gather and return validator updates
        let validator_updates = self
            .state
            .get_validator_updates()
            .await
            .expect("failed getting validator updates");

        // clear validator updates
        state_tx.clear_validator_updates();

        // gather block fees and transfer them to the block proposer
        let fees = self
            .state
            .get_block_fees()
            .await
            .context("failed to get block fees")?;
        let proposer = self
            .current_proposer
            .expect("current proposer must be set in `begin_block`");

        // convert tendermint id to astria address; this assumes they are
        // the same address, as they are both ed25519 keys
        let proposer_address = Address::try_from_slice(proposer.as_bytes())
            .context("failed to convert proposer tendermint id to astria address")?;
        for (asset, amount) in fees {
            let balance = state_tx
                .get_account_balance(proposer_address, asset)
                .await
                .context("failed to get proposer account balance")?;
            let new_balance = balance
                .checked_add(amount)
                .context("account balance overflowed u128")?;
            state_tx
                .put_account_balance(proposer_address, asset, new_balance)
                .context("failed to put proposer account balance")?;
        }

        // clear block fees
        state_tx.clear_block_fees().await;
        self.current_proposer = None;

        let events = self.apply(state_tx);

        Ok(abci::response::EndBlock {
            validator_updates: validator_updates.into_tendermint_validator_updates(),
            events,
            ..Default::default()
        })
    }

    #[instrument(name = "App::commit", skip_all)]
    pub(crate) async fn commit(&mut self, storage: Storage) -> RootHash {
        // We need to extract the State we've built up to commit it.  Fill in a dummy state.
        let dummy_state = StateDelta::new(storage.latest_snapshot());

        let mut state = Arc::try_unwrap(std::mem::replace(&mut self.state, Arc::new(dummy_state)))
            .expect("we have exclusive ownership of the State at commit()");

        // store the storage version indexed by block height
        let new_version = storage.latest_version().wrapping_add(1);
        let height = state
            .get_block_height()
            .await
            .expect("block height must be set, as `begin_block` is always called before `commit`");
        state.put_storage_version_by_height(height, new_version);
        debug!(
            height,
            version = new_version,
            "stored storage version for height"
        );

        // Commit the pending writes, clearing the state.
        let app_hash = storage
            .commit(state)
            .await
            .expect("must be able to successfully commit to storage");
        tracing::debug!(
            app_hash = %telemetry::display::base64(&app_hash),
            "finished committing state",
        );

        // Get the latest version of the state, now that we've committed it.
        self.state = Arc::new(StateDelta::new(storage.latest_snapshot()));
        self.app_hash = app_hash
            .0
            .to_vec()
            .try_into()
            .expect("root hash to app hash must succeed; both are 32 bytes");

        app_hash
    }

    // StateDelta::apply only works when the StateDelta wraps an underlying
    // StateWrite.  But if we want to share the StateDelta with spawned tasks,
    // we usually can't wrap a StateWrite instance, which requires exclusive
    // access. This method "externally" applies the state delta to the
    // inter-block state.
    //
    // Invariant: state_tx and self.state are the only two references to the
    // inter-block state.
    fn apply(&mut self, state_tx: StateDelta<InterBlockState>) -> Vec<Event> {
        let (state2, mut cache) = state_tx.flatten();
        std::mem::drop(state2);
        // Now there is only one reference to the inter-block state: self.state

        let events = cache.take_events();
        cache.apply_to(
            Arc::get_mut(&mut self.state).expect("no other references to inter-block state"),
        );

        events
    }
}

fn signed_transaction_from_bytes(bytes: &[u8]) -> anyhow::Result<SignedTransaction> {
    let raw = raw::SignedTransaction::decode(bytes)
        .context("failed to decode protobuf to signed transaction")?;
    let tx = SignedTransaction::try_from_raw(raw)
        .context("failed to transform raw signed transaction to verified type")?;

    Ok(tx)
}

#[cfg(test)]
pub(crate) mod test_utils {
    use astria_core::sequencer::v1::{
        Address,
        ADDRESS_LEN,
    };
    use ed25519_consensus::SigningKey;

    // attempts to decode the given hex string into an address.
    pub(crate) fn address_from_hex_string(s: &str) -> Address {
        let bytes = hex::decode(s).unwrap();
        let arr: [u8; ADDRESS_LEN] = bytes.try_into().unwrap();
        Address::from_array(arr)
    }

    pub(crate) const ALICE_ADDRESS: &str = "1c0c490f1b5528d8173c5de46d131160e4b2c0c3";
    pub(crate) const BOB_ADDRESS: &str = "34fec43c7fcab9aef3b3cf8aba855e41ee69ca3a";
    pub(crate) const CAROL_ADDRESS: &str = "60709e2d391864b732b4f0f51e387abb76743871";

    pub(crate) fn get_alice_signing_key_and_address() -> (SigningKey, Address) {
        // this secret key corresponds to ALICE_ADDRESS
        let alice_secret_bytes: [u8; 32] =
            hex::decode("2bd806c97f0e00af1a1fc3328fa763a9269723c8db8fac4f93af71db186d6e90")
                .unwrap()
                .try_into()
                .unwrap();
        let alice_signing_key = SigningKey::from(alice_secret_bytes);
        let alice = Address::from_verification_key(alice_signing_key.verification_key());
        (alice_signing_key, alice)
    }
}

#[cfg(test)]
mod test {
    #[cfg(feature = "mint")]
    use astria_core::sequencer::v1::transaction::action::MintAction;
    use astria_core::sequencer::v1::{
        asset,
        asset::DEFAULT_NATIVE_ASSET_DENOM,
        transaction::action::{
            BridgeLockAction,
            IbcRelayerChangeAction,
            SequenceAction,
            SudoAddressChangeAction,
            TransferAction,
        },
        RollupId,
        UnsignedTransaction,
    };
    use ed25519_consensus::SigningKey;
    use penumbra_ibc::params::IBCParameters;
    use tendermint::{
        abci::types::CommitInfo,
        block::{
            header::Version,
            Header,
            Height,
            Round,
        },
        Time,
    };

    use super::*;
    use crate::{
        accounts::action::TRANSFER_FEE,
        app::test_utils::*,
        asset::get_native_asset,
        authority::state_ext::ValidatorSet,
        genesis::Account,
        ibc::state_ext::StateReadExt as _,
        sequence::calculate_fee,
        transaction::InvalidNonce,
    };

    fn default_genesis_accounts() -> Vec<Account> {
        vec![
            Account {
                address: address_from_hex_string(ALICE_ADDRESS),
                balance: 10u128.pow(19),
            },
            Account {
                address: address_from_hex_string(BOB_ADDRESS),
                balance: 10u128.pow(19),
            },
            Account {
                address: address_from_hex_string(CAROL_ADDRESS),
                balance: 10u128.pow(19),
            },
        ]
    }

    fn default_header() -> Header {
        Header {
            app_hash: AppHash::try_from(vec![]).unwrap(),
            chain_id: "test".to_string().try_into().unwrap(),
            consensus_hash: Hash::default(),
            data_hash: Some(Hash::try_from([0u8; 32].to_vec()).unwrap()),
            evidence_hash: Some(Hash::default()),
            height: Height::default(),
            last_block_id: None,
            last_commit_hash: Some(Hash::default()),
            last_results_hash: Some(Hash::default()),
            next_validators_hash: Hash::default(),
            proposer_address: account::Id::try_from([0u8; 20].to_vec()).unwrap(),
            time: Time::now(),
            validators_hash: Hash::default(),
            version: Version {
                app: 0,
                block: 0,
            },
        }
    }

    async fn initialize_app_with_storage(
        genesis_state: Option<GenesisState>,
        genesis_validators: Vec<tendermint::validator::Update>,
    ) -> (App, Storage) {
        let storage = cnidarium::TempStorage::new()
            .await
            .expect("failed to create temp storage backing chain state");
        let snapshot = storage.latest_snapshot();
        let mut app = App::new(snapshot);

        let genesis_state = genesis_state.unwrap_or_else(|| GenesisState {
            accounts: default_genesis_accounts(),
            authority_sudo_address: Address::from([0; 20]),
            ibc_sudo_address: Address::from([0; 20]),
            ibc_relayer_addresses: vec![],
            native_asset_base_denomination: DEFAULT_NATIVE_ASSET_DENOM.to_string(),
            ibc_params: IBCParameters::default(),
            allowed_fee_assets: vec![DEFAULT_NATIVE_ASSET_DENOM.to_owned().into()],
        });

        app.init_chain(genesis_state, genesis_validators, "test".to_string())
            .await
            .unwrap();
        app.commit(storage.clone()).await;

        (app, storage.clone())
    }

    async fn initialize_app(
        genesis_state: Option<GenesisState>,
        genesis_validators: Vec<tendermint::validator::Update>,
    ) -> App {
        let (app, _storage) = initialize_app_with_storage(genesis_state, genesis_validators).await;

        app
    }

    #[tokio::test]
    async fn app_genesis_and_init_chain() {
        let app = initialize_app(None, vec![]).await;
        assert_eq!(app.state.get_block_height().await.unwrap(), 0);

        for Account {
            address,
            balance,
        } in default_genesis_accounts()
        {
            assert_eq!(
                balance,
                app.state
                    .get_account_balance(address, get_native_asset().id())
                    .await
                    .unwrap(),
            );
        }

        assert_eq!(
            app.state.get_native_asset_denom().await.unwrap(),
            DEFAULT_NATIVE_ASSET_DENOM
        );
    }

    #[tokio::test]
    async fn app_begin_block() {
        let (mut app, storage) = initialize_app_with_storage(None, vec![]).await;

        let mut begin_block = abci::request::BeginBlock {
            header: default_header(),
            hash: Hash::default(),
            last_commit_info: CommitInfo {
                votes: vec![],
                round: Round::default(),
            },
            byzantine_validators: vec![],
        };
        begin_block.header.height = 1u8.into();

        app.begin_block(&begin_block, storage).await.unwrap();
        assert_eq!(app.state.get_block_height().await.unwrap(), 1);
        assert_eq!(
            app.state.get_block_timestamp().await.unwrap(),
            begin_block.header.time
        );
    }

    #[tokio::test]
    async fn app_begin_block_remove_byzantine_validators() {
        use tendermint::{
            abci::types,
            validator,
        };

        let pubkey_a = tendermint::public_key::PublicKey::from_raw_ed25519(&[1; 32]).unwrap();
        let pubkey_b = tendermint::public_key::PublicKey::from_raw_ed25519(&[2; 32]).unwrap();

        let initial_validator_set = vec![
            validator::Update {
                pub_key: pubkey_a,
                power: 100u32.into(),
            },
            validator::Update {
                pub_key: pubkey_b,
                power: 1u32.into(),
            },
        ];

        let (mut app, storage) =
            initialize_app_with_storage(None, initial_validator_set.clone()).await;

        let misbehavior = types::Misbehavior {
            kind: types::MisbehaviorKind::Unknown,
            validator: types::Validator {
                address: tendermint::account::Id::from(pubkey_a)
                    .as_bytes()
                    .try_into()
                    .unwrap(),
                power: 0u32.into(),
            },
            height: Height::default(),
            time: Time::now(),
            total_voting_power: 101u32.into(),
        };

        let mut begin_block = abci::request::BeginBlock {
            header: default_header(),
            hash: Hash::default(),
            last_commit_info: CommitInfo {
                votes: vec![],
                round: Round::default(),
            },
            byzantine_validators: vec![misbehavior],
        };
        begin_block.header.height = 1u8.into();

        app.begin_block(&begin_block, storage).await.unwrap();

        // assert that validator with pubkey_a is removed
        let validator_set = app.state.get_validator_set().await.unwrap();
        assert_eq!(validator_set.len(), 1);
        assert_eq!(
            validator_set.get(&pubkey_b.into()).unwrap().power,
            1u32.into()
        );
    }

    #[tokio::test]
    async fn app_deliver_tx_transfer() {
        let mut app = initialize_app(None, vec![]).await;

        // transfer funds from Alice to Bob
        let (alice_signing_key, alice_address) = get_alice_signing_key_and_address();
        let bob_address = address_from_hex_string(BOB_ADDRESS);
        let value = 333_333;
        let tx = UnsignedTransaction {
            nonce: 0,
            actions: vec![
                TransferAction {
                    to: bob_address,
                    amount: value,
                    asset_id: get_native_asset().id(),
                    fee_asset_id: get_native_asset().id(),
                }
                .into(),
            ],
        };

        let signed_tx = tx.into_signed(&alice_signing_key);
        app.deliver_tx(signed_tx).await.unwrap();

        let native_asset = get_native_asset().id();
        assert_eq!(
            app.state
                .get_account_balance(bob_address, native_asset)
                .await
                .unwrap(),
            value + 10u128.pow(19)
        );
        assert_eq!(
            app.state
                .get_account_balance(alice_address, native_asset)
                .await
                .unwrap(),
            10u128.pow(19) - (value + TRANSFER_FEE),
        );
        assert_eq!(app.state.get_account_nonce(bob_address).await.unwrap(), 0);
        assert_eq!(app.state.get_account_nonce(alice_address).await.unwrap(), 1);
    }

    #[tokio::test]
    async fn app_deliver_tx_transfer_not_native_token() {
        use crate::accounts::state_ext::StateWriteExt as _;

        let mut app = initialize_app(None, vec![]).await;

        // create some asset to be transferred and update Alice's balance of it
        let asset = asset::Id::from_denom("test");
        let value = 333_333;
        let (alice_signing_key, alice_address) = get_alice_signing_key_and_address();
        let mut state_tx = StateDelta::new(app.state.clone());
        state_tx
            .put_account_balance(alice_address, asset, value)
            .unwrap();
        app.apply(state_tx);

        // transfer funds from Alice to Bob; use native token for fee payment
        let bob_address = address_from_hex_string(BOB_ADDRESS);
        let tx = UnsignedTransaction {
            nonce: 0,
            actions: vec![
                TransferAction {
                    to: bob_address,
                    amount: value,
                    asset_id: asset,
                    fee_asset_id: get_native_asset().id(),
                }
                .into(),
            ],
        };

        let signed_tx = tx.into_signed(&alice_signing_key);
        app.deliver_tx(signed_tx).await.unwrap();

        let native_asset = get_native_asset().id();
        assert_eq!(
            app.state
                .get_account_balance(bob_address, native_asset)
                .await
                .unwrap(),
            10u128.pow(19), // genesis balance
        );
        assert_eq!(
            app.state
                .get_account_balance(bob_address, asset)
                .await
                .unwrap(),
            value, // transferred amount
        );

        assert_eq!(
            app.state
                .get_account_balance(alice_address, native_asset)
                .await
                .unwrap(),
            10u128.pow(19) - TRANSFER_FEE, // genesis balance - fee
        );
        assert_eq!(
            app.state
                .get_account_balance(alice_address, asset)
                .await
                .unwrap(),
            0, // 0 since all funds of `asset` were transferred
        );

        assert_eq!(app.state.get_account_nonce(bob_address).await.unwrap(), 0);
        assert_eq!(app.state.get_account_nonce(alice_address).await.unwrap(), 1);
    }

    #[tokio::test]
    async fn app_deliver_tx_transfer_balance_too_low_for_fee() {
        use rand::rngs::OsRng;

        let mut app = initialize_app(None, vec![]).await;

        // create a new key; will have 0 balance
        let keypair = SigningKey::new(OsRng);
        let bob = address_from_hex_string(BOB_ADDRESS);

        // 0-value transfer; only fee is deducted from sender
        let tx = UnsignedTransaction {
            nonce: 0,
            actions: vec![
                TransferAction {
                    to: bob,
                    amount: 0,
                    asset_id: get_native_asset().id(),
                    fee_asset_id: get_native_asset().id(),
                }
                .into(),
            ],
        };

        let signed_tx = tx.into_signed(&keypair);
        let res = app
            .deliver_tx(signed_tx)
            .await
            .unwrap_err()
            .root_cause()
            .to_string();
        assert!(res.contains("insufficient funds"));
    }

    #[tokio::test]
    async fn app_deliver_tx_sequence() {
        let mut app = initialize_app(None, vec![]).await;

        let (alice_signing_key, alice_address) = get_alice_signing_key_and_address();
        let data = b"hello world".to_vec();
        let fee = calculate_fee(&data).unwrap();

        let tx = UnsignedTransaction {
            nonce: 0,
            actions: vec![
                SequenceAction {
                    rollup_id: RollupId::from_unhashed_bytes(b"testchainid"),
                    data,
                    fee_asset_id: get_native_asset().id(),
                }
                .into(),
            ],
        };

        let signed_tx = tx.into_signed(&alice_signing_key);
        app.deliver_tx(signed_tx).await.unwrap();
        assert_eq!(app.state.get_account_nonce(alice_address).await.unwrap(), 1);

        assert_eq!(
            app.state
                .get_account_balance(alice_address, get_native_asset().id())
                .await
                .unwrap(),
            10u128.pow(19) - fee,
        );
    }

    #[tokio::test]
    async fn app_deliver_tx_invalid_fee_asset() {
        let mut app = initialize_app(None, vec![]).await;

        let (alice_signing_key, _) = get_alice_signing_key_and_address();
        let data = b"hello world".to_vec();

        let fee_asset_id = asset::Id::from_denom("test");

        let tx = UnsignedTransaction {
            nonce: 0,
            actions: vec![
                SequenceAction {
                    rollup_id: RollupId::from_unhashed_bytes(b"testchainid"),
                    data,
                    fee_asset_id,
                }
                .into(),
            ],
        };

        let signed_tx = tx.into_signed(&alice_signing_key);
        assert!(app.deliver_tx(signed_tx).await.is_err());
    }

    #[tokio::test]
    async fn app_deliver_tx_validator_update() {
        let (alice_signing_key, alice_address) = get_alice_signing_key_and_address();

        let genesis_state = GenesisState {
            accounts: default_genesis_accounts(),
            authority_sudo_address: alice_address,
            ibc_sudo_address: alice_address,
            ibc_relayer_addresses: vec![],
            native_asset_base_denomination: DEFAULT_NATIVE_ASSET_DENOM.to_string(),
            ibc_params: IBCParameters::default(),
            allowed_fee_assets: vec![DEFAULT_NATIVE_ASSET_DENOM.to_owned().into()],
        };
        let mut app = initialize_app(Some(genesis_state), vec![]).await;

        let pub_key = tendermint::public_key::PublicKey::from_raw_ed25519(&[1u8; 32]).unwrap();
        let update = tendermint::validator::Update {
            pub_key,
            power: 100u32.into(),
        };

        let tx = UnsignedTransaction {
            nonce: 0,
            actions: vec![Action::ValidatorUpdate(update.clone())],
        };

        let signed_tx = tx.into_signed(&alice_signing_key);
        app.deliver_tx(signed_tx).await.unwrap();
        assert_eq!(app.state.get_account_nonce(alice_address).await.unwrap(), 1);

        let validator_updates = app.state.get_validator_updates().await.unwrap();
        assert_eq!(validator_updates.len(), 1);
        assert_eq!(validator_updates.get(&pub_key.into()).unwrap(), &update);
    }

    #[tokio::test]
    async fn app_deliver_tx_ibc_relayer_change_addition() {
        let (alice_signing_key, alice_address) = get_alice_signing_key_and_address();

        let genesis_state = GenesisState {
            accounts: default_genesis_accounts(),
            authority_sudo_address: alice_address,
            ibc_sudo_address: alice_address,
            ibc_relayer_addresses: vec![],
            native_asset_base_denomination: DEFAULT_NATIVE_ASSET_DENOM.to_string(),
            allowed_fee_assets: vec![DEFAULT_NATIVE_ASSET_DENOM.to_owned().into()],
            ibc_params: IBCParameters::default(),
        };
        let mut app = initialize_app(Some(genesis_state), vec![]).await;

        let tx = UnsignedTransaction {
            nonce: 0,
            actions: vec![IbcRelayerChangeAction::Addition(alice_address).into()],
        };

        let signed_tx = tx.into_signed(&alice_signing_key);
        app.deliver_tx(signed_tx).await.unwrap();
        assert_eq!(app.state.get_account_nonce(alice_address).await.unwrap(), 1);
        assert!(app.state.is_ibc_relayer(&alice_address).await.unwrap());
    }

    #[tokio::test]
    async fn app_deliver_tx_ibc_relayer_change_deletion() {
        let (alice_signing_key, alice_address) = get_alice_signing_key_and_address();

        let genesis_state = GenesisState {
            accounts: default_genesis_accounts(),
            authority_sudo_address: alice_address,
            ibc_sudo_address: alice_address,
            ibc_relayer_addresses: vec![alice_address],
            native_asset_base_denomination: DEFAULT_NATIVE_ASSET_DENOM.to_string(),
            allowed_fee_assets: vec![DEFAULT_NATIVE_ASSET_DENOM.to_owned().into()],
            ibc_params: IBCParameters::default(),
        };
        let mut app = initialize_app(Some(genesis_state), vec![]).await;

        let tx = UnsignedTransaction {
            nonce: 0,
            actions: vec![IbcRelayerChangeAction::Removal(alice_address).into()],
        };

        let signed_tx = tx.into_signed(&alice_signing_key);
        app.deliver_tx(signed_tx).await.unwrap();
        assert_eq!(app.state.get_account_nonce(alice_address).await.unwrap(), 1);
        assert!(!app.state.is_ibc_relayer(&alice_address).await.unwrap());
    }

    #[tokio::test]
    async fn app_deliver_tx_ibc_relayer_change_invalid() {
        let (alice_signing_key, alice_address) = get_alice_signing_key_and_address();

        let genesis_state = GenesisState {
            accounts: default_genesis_accounts(),
            authority_sudo_address: alice_address,
            ibc_sudo_address: Address::from([0; 20]),
            ibc_relayer_addresses: vec![alice_address],
            native_asset_base_denomination: DEFAULT_NATIVE_ASSET_DENOM.to_string(),
            allowed_fee_assets: vec![DEFAULT_NATIVE_ASSET_DENOM.to_owned().into()],
            ibc_params: IBCParameters::default(),
        };
        let mut app = initialize_app(Some(genesis_state), vec![]).await;

        let tx = UnsignedTransaction {
            nonce: 0,
            actions: vec![IbcRelayerChangeAction::Removal(alice_address).into()],
        };

        let signed_tx = tx.into_signed(&alice_signing_key);
        assert!(app.deliver_tx(signed_tx).await.is_err());
    }

    #[tokio::test]
    async fn app_deliver_tx_sudo_address_change() {
        let (alice_signing_key, alice_address) = get_alice_signing_key_and_address();

        let genesis_state = GenesisState {
            accounts: default_genesis_accounts(),
            authority_sudo_address: alice_address,
            ibc_sudo_address: alice_address,
            ibc_relayer_addresses: vec![],
            native_asset_base_denomination: DEFAULT_NATIVE_ASSET_DENOM.to_string(),
            ibc_params: IBCParameters::default(),
            allowed_fee_assets: vec![DEFAULT_NATIVE_ASSET_DENOM.to_owned().into()],
        };
        let mut app = initialize_app(Some(genesis_state), vec![]).await;

        let new_address = address_from_hex_string(BOB_ADDRESS);

        let tx = UnsignedTransaction {
            nonce: 0,
            actions: vec![Action::SudoAddressChange(SudoAddressChangeAction {
                new_address,
            })],
        };

        let signed_tx = tx.into_signed(&alice_signing_key);
        app.deliver_tx(signed_tx).await.unwrap();
        assert_eq!(app.state.get_account_nonce(alice_address).await.unwrap(), 1);

        let sudo_address = app.state.get_sudo_address().await.unwrap();
        assert_eq!(sudo_address, new_address);
    }

    #[tokio::test]
    async fn app_deliver_tx_sudo_address_change_error() {
        let (alice_signing_key, alice_address) = get_alice_signing_key_and_address();
        let sudo_address = address_from_hex_string(CAROL_ADDRESS);

        let genesis_state = GenesisState {
            accounts: default_genesis_accounts(),
            authority_sudo_address: sudo_address,
            ibc_sudo_address: [0u8; 20].into(),
            ibc_relayer_addresses: vec![],
            native_asset_base_denomination: DEFAULT_NATIVE_ASSET_DENOM.to_string(),
            ibc_params: IBCParameters::default(),
            allowed_fee_assets: vec![DEFAULT_NATIVE_ASSET_DENOM.to_owned().into()],
        };
        let mut app = initialize_app(Some(genesis_state), vec![]).await;

        let tx = UnsignedTransaction {
            nonce: 0,
            actions: vec![Action::SudoAddressChange(SudoAddressChangeAction {
                new_address: alice_address,
            })],
        };

        let signed_tx = tx.into_signed(&alice_signing_key);
        let res = app
            .deliver_tx(signed_tx)
            .await
            .unwrap_err()
            .root_cause()
            .to_string();
        assert!(res.contains("signer is not the sudo key"));
    }

    #[tokio::test]
    async fn app_deliver_tx_fee_asset_change_addition() {
        use astria_core::sequencer::v1::transaction::action::FeeAssetChangeAction;

        let (alice_signing_key, alice_address) = get_alice_signing_key_and_address();

        let genesis_state = GenesisState {
            accounts: default_genesis_accounts(),
            authority_sudo_address: alice_address,
            ibc_sudo_address: alice_address,
            ibc_relayer_addresses: vec![],
            native_asset_base_denomination: DEFAULT_NATIVE_ASSET_DENOM.to_string(),
            ibc_params: IBCParameters::default(),
            allowed_fee_assets: vec![DEFAULT_NATIVE_ASSET_DENOM.to_owned().into()],
        };
        let mut app = initialize_app(Some(genesis_state), vec![]).await;

        let new_asset = asset::Id::from_denom("test");

        let tx = UnsignedTransaction {
            nonce: 0,
            actions: vec![Action::FeeAssetChange(FeeAssetChangeAction::Addition(
                new_asset,
            ))],
        };

        let signed_tx = tx.into_signed(&alice_signing_key);
        app.deliver_tx(signed_tx).await.unwrap();
        assert_eq!(app.state.get_account_nonce(alice_address).await.unwrap(), 1);

        assert!(app.state.is_allowed_fee_asset(new_asset).await.unwrap());
    }

    #[tokio::test]
    async fn app_deliver_tx_fee_asset_change_removal() {
        use astria_core::sequencer::v1::transaction::action::FeeAssetChangeAction;

        let (alice_signing_key, alice_address) = get_alice_signing_key_and_address();
        let test_asset = asset::Denom::from_base_denom("test");

        let genesis_state = GenesisState {
            accounts: default_genesis_accounts(),
            authority_sudo_address: alice_address,
            ibc_sudo_address: alice_address,
            ibc_relayer_addresses: vec![],
            native_asset_base_denomination: DEFAULT_NATIVE_ASSET_DENOM.to_string(),
            ibc_params: IBCParameters::default(),
            allowed_fee_assets: vec![
                DEFAULT_NATIVE_ASSET_DENOM.to_owned().into(),
                test_asset.clone(),
            ],
        };
        let mut app = initialize_app(Some(genesis_state), vec![]).await;

        let tx = UnsignedTransaction {
            nonce: 0,
            actions: vec![Action::FeeAssetChange(FeeAssetChangeAction::Removal(
                test_asset.id(),
            ))],
        };

        let signed_tx = tx.into_signed(&alice_signing_key);
        app.deliver_tx(signed_tx).await.unwrap();
        assert_eq!(app.state.get_account_nonce(alice_address).await.unwrap(), 1);

        assert!(
            !app.state
                .is_allowed_fee_asset(test_asset.id())
                .await
                .unwrap()
        );
    }

    #[tokio::test]
    async fn app_deliver_tx_fee_asset_change_invalid() {
        use astria_core::sequencer::v1::transaction::action::FeeAssetChangeAction;

        let (alice_signing_key, alice_address) = get_alice_signing_key_and_address();

        let genesis_state = GenesisState {
            accounts: default_genesis_accounts(),
            authority_sudo_address: alice_address,
            ibc_sudo_address: alice_address,
            ibc_relayer_addresses: vec![],
            native_asset_base_denomination: DEFAULT_NATIVE_ASSET_DENOM.to_string(),
            ibc_params: IBCParameters::default(),
            allowed_fee_assets: vec![DEFAULT_NATIVE_ASSET_DENOM.to_owned().into()],
        };
        let mut app = initialize_app(Some(genesis_state), vec![]).await;

        let tx = UnsignedTransaction {
            nonce: 0,
            actions: vec![Action::FeeAssetChange(FeeAssetChangeAction::Removal(
                get_native_asset().id(),
            ))],
        };

        let signed_tx = tx.into_signed(&alice_signing_key);
        let res = app
            .deliver_tx(signed_tx)
            .await
            .unwrap_err()
            .root_cause()
            .to_string();
        assert!(res.contains("cannot remove last allowed fee asset"));
    }

    #[tokio::test]
    async fn app_deliver_tx_init_bridge_account_ok() {
        use astria_core::sequencer::v1::transaction::action::InitBridgeAccountAction;

        use crate::bridge::init_bridge_account_action::INIT_BRIDGE_ACCOUNT_FEE;

        let (alice_signing_key, alice_address) = get_alice_signing_key_and_address();
        let mut app = initialize_app(None, vec![]).await;

        let rollup_id = RollupId::from_unhashed_bytes(b"testchainid");
        let asset_id = get_native_asset().id();
        let action = InitBridgeAccountAction {
            rollup_id,
            asset_ids: vec![asset_id],
            fee_asset_id: asset_id,
        };
        let tx = UnsignedTransaction {
            nonce: 0,
            actions: vec![action.into()],
        };

        let signed_tx = tx.into_signed(&alice_signing_key);

        let before_balance = app
            .state
            .get_account_balance(alice_address, asset_id)
            .await
            .unwrap();
        app.deliver_tx(signed_tx).await.unwrap();
        assert_eq!(app.state.get_account_nonce(alice_address).await.unwrap(), 1);
        assert_eq!(
            app.state
                .get_bridge_account_rollup_id(&alice_address)
                .await
                .unwrap()
                .unwrap(),
            rollup_id
        );
        assert_eq!(
            app.state
                .get_bridge_account_asset_ids(&alice_address)
                .await
                .unwrap(),
            vec![asset_id]
        );
        assert_eq!(
            app.state
                .get_account_balance(alice_address, asset_id)
                .await
                .unwrap(),
            before_balance - INIT_BRIDGE_ACCOUNT_FEE
        );
    }

    #[tokio::test]
    async fn app_deliver_tx_init_bridge_account_empty_asset_ids() {
        use astria_core::sequencer::v1::transaction::action::InitBridgeAccountAction;

        let (alice_signing_key, _) = get_alice_signing_key_and_address();
        let mut app = initialize_app(None, vec![]).await;

        let rollup_id = RollupId::from_unhashed_bytes(b"testchainid");
        let asset_id = get_native_asset().id();
        let action = InitBridgeAccountAction {
            rollup_id,
            asset_ids: vec![],
            fee_asset_id: asset_id,
        };
        let tx = UnsignedTransaction {
            nonce: 0,
            actions: vec![action.into()],
        };

        let signed_tx = tx.into_signed(&alice_signing_key);
        assert!(app.deliver_tx(signed_tx).await.is_err());
    }

    #[tokio::test]
    async fn app_deliver_tx_init_bridge_account_account_already_registered() {
        use astria_core::sequencer::v1::transaction::action::InitBridgeAccountAction;

        let (alice_signing_key, _) = get_alice_signing_key_and_address();
        let mut app = initialize_app(None, vec![]).await;

        let rollup_id = RollupId::from_unhashed_bytes(b"testchainid");
        let asset_id = get_native_asset().id();
        let action = InitBridgeAccountAction {
            rollup_id,
            asset_ids: vec![asset_id],
            fee_asset_id: asset_id,
        };
        let tx = UnsignedTransaction {
            nonce: 0,
            actions: vec![action.into()],
        };

        let signed_tx = tx.into_signed(&alice_signing_key);
        app.deliver_tx(signed_tx).await.unwrap();

        let action = InitBridgeAccountAction {
            rollup_id,
            asset_ids: vec![asset_id],
            fee_asset_id: asset_id,
        };
        let tx = UnsignedTransaction {
            nonce: 1,
            actions: vec![action.into()],
        };

        let signed_tx = tx.into_signed(&alice_signing_key);
        assert!(app.deliver_tx(signed_tx).await.is_err());
    }

    #[tokio::test]
    async fn app_deliver_tx_bridge_lock_action_ok() {
        let (alice_signing_key, alice_address) = get_alice_signing_key_and_address();
        let mut app = initialize_app(None, vec![]).await;

        let bridge_address = Address::from([99; 20]);
        let rollup_id = RollupId::from_unhashed_bytes(b"testchainid");
        let asset_id = get_native_asset().id();

        let mut state_tx = StateDelta::new(app.state.clone());
        state_tx.put_bridge_account_rollup_id(&bridge_address, &rollup_id);
        state_tx
            .put_bridge_account_asset_ids(&bridge_address, &[asset_id])
            .unwrap();
        app.apply(state_tx);

        let amount = 100;
        let action = BridgeLockAction {
            to: bridge_address,
            amount,
            asset_id,
            fee_asset_id: asset_id,
            destination_chain_address: "nootwashere".to_string(),
        };
        let tx = UnsignedTransaction {
            nonce: 0,
            actions: vec![action.into()],
        };

        let signed_tx = tx.into_signed(&alice_signing_key);

        let alice_before_balance = app
            .state
            .get_account_balance(alice_address, asset_id)
            .await
            .unwrap();
        let bridge_before_balance = app
            .state
            .get_account_balance(bridge_address, asset_id)
            .await
            .unwrap();

        app.deliver_tx(signed_tx).await.unwrap();
        assert_eq!(app.state.get_account_nonce(alice_address).await.unwrap(), 1);
        assert_eq!(
            app.state
                .get_account_balance(alice_address, asset_id)
                .await
                .unwrap(),
            alice_before_balance - (amount + TRANSFER_FEE)
        );
        assert_eq!(
            app.state
                .get_account_balance(bridge_address, asset_id)
                .await
                .unwrap(),
            bridge_before_balance + amount
        );

        let expected_deposit = Deposit::new(
            bridge_address,
            rollup_id,
            amount,
            asset_id,
            "nootwashere".to_string(),
        );

        let deposits = app.state.get_deposit_events(&rollup_id).await.unwrap();
        assert_eq!(deposits.len(), 1);
        assert_eq!(deposits[0], expected_deposit);
    }

    #[tokio::test]
    async fn app_deliver_tx_bridge_lock_action_invalid_for_eoa() {
        use astria_core::sequencer::v1::transaction::action::BridgeLockAction;

        let (alice_signing_key, _) = get_alice_signing_key_and_address();
        let mut app = initialize_app(None, vec![]).await;

        // don't actually register this address as a bridge address
        let bridge_address = Address::from([99; 20]);
        let asset_id = get_native_asset().id();

        let amount = 100;
        let action = BridgeLockAction {
            to: bridge_address,
            amount,
            asset_id,
            fee_asset_id: asset_id,
            destination_chain_address: "nootwashere".to_string(),
        };
        let tx = UnsignedTransaction {
            nonce: 0,
            actions: vec![action.into()],
        };

        let signed_tx = tx.into_signed(&alice_signing_key);
        assert!(app.deliver_tx(signed_tx).await.is_err());
    }

    #[tokio::test]
    async fn app_deliver_tx_transfer_invalid_to_bridge_account() {
        let (alice_signing_key, _) = get_alice_signing_key_and_address();
        let mut app = initialize_app(None, vec![]).await;

        let bridge_address = Address::from([99; 20]);
        let rollup_id = RollupId::from_unhashed_bytes(b"testchainid");
        let asset_id = get_native_asset().id();

        let mut state_tx = StateDelta::new(app.state.clone());
        state_tx.put_bridge_account_rollup_id(&bridge_address, &rollup_id);
        state_tx
            .put_bridge_account_asset_ids(&bridge_address, &[asset_id])
            .unwrap();
        app.apply(state_tx);

        let amount = 100;
        let action = TransferAction {
            to: bridge_address,
            amount,
            asset_id,
            fee_asset_id: asset_id,
        };
        let tx = UnsignedTransaction {
            nonce: 0,
            actions: vec![action.into()],
        };

        let signed_tx = tx.into_signed(&alice_signing_key);
        assert!(app.deliver_tx(signed_tx).await.is_err());
    }

    #[cfg(feature = "mint")]
    #[tokio::test]
    async fn app_deliver_tx_mint() {
        let (alice_signing_key, alice_address) = get_alice_signing_key_and_address();

        let genesis_state = GenesisState {
            accounts: default_genesis_accounts(),
            authority_sudo_address: alice_address,
            ibc_sudo_address: [0u8; 20].into(),
            ibc_relayer_addresses: vec![],
            native_asset_base_denomination: DEFAULT_NATIVE_ASSET_DENOM.to_string(),
            ibc_params: IBCParameters::default(),
            allowed_fee_assets: vec![DEFAULT_NATIVE_ASSET_DENOM.to_owned().into()],
        };
        let mut app = initialize_app(Some(genesis_state), vec![]).await;

        let bob_address = address_from_hex_string(BOB_ADDRESS);
        let value = 333_333;
        let tx = UnsignedTransaction {
            nonce: 0,
            actions: vec![
                MintAction {
                    to: bob_address,
                    amount: value,
                }
                .into(),
            ],
        };

        let signed_tx = tx.into_signed(&alice_signing_key);
        app.deliver_tx(signed_tx).await.unwrap();

        assert_eq!(
            app.state
                .get_account_balance(bob_address, get_native_asset().id())
                .await
                .unwrap(),
            value + 10u128.pow(19)
        );
        assert_eq!(app.state.get_account_nonce(bob_address).await.unwrap(), 0);
        assert_eq!(app.state.get_account_nonce(alice_address).await.unwrap(), 1);
    }

    #[tokio::test]
    async fn app_end_block_validator_updates() {
        use tendermint::validator;

        let pubkey_a = tendermint::public_key::PublicKey::from_raw_ed25519(&[1; 32]).unwrap();
        let pubkey_b = tendermint::public_key::PublicKey::from_raw_ed25519(&[2; 32]).unwrap();
        let pubkey_c = tendermint::public_key::PublicKey::from_raw_ed25519(&[3; 32]).unwrap();

        let initial_validator_set = vec![
            validator::Update {
                pub_key: pubkey_a,
                power: 100u32.into(),
            },
            validator::Update {
                pub_key: pubkey_b,
                power: 1u32.into(),
            },
        ];

        let mut app = initialize_app(None, initial_validator_set).await;
        app.current_proposer = Some(account::Id::try_from([0u8; 20].to_vec()).unwrap());

        let validator_updates = vec![
            validator::Update {
                pub_key: pubkey_a,
                power: 0u32.into(),
            },
            validator::Update {
                pub_key: pubkey_b,
                power: 100u32.into(),
            },
            validator::Update {
                pub_key: pubkey_c,
                power: 100u32.into(),
            },
        ];

        let mut state_tx = StateDelta::new(app.state.clone());
        state_tx
            .put_validator_updates(ValidatorSet::new_from_updates(validator_updates.clone()))
            .unwrap();
        app.apply(state_tx);

        let resp = app
            .end_block(&abci::request::EndBlock {
                height: 1u32.into(),
            })
            .await
            .unwrap();
        // we only assert length here as the ordering of the updates is not guaranteed
        // and validator::Update does not implement Ord
        assert_eq!(resp.validator_updates.len(), validator_updates.len());

        // validator with pubkey_a should be removed (power set to 0)
        // validator with pubkey_b should be updated
        // validator with pubkey_c should be added
        let validator_set = app.state.get_validator_set().await.unwrap();
        assert_eq!(validator_set.len(), 2);
        let validator_b = validator_set.get(&pubkey_b.into()).unwrap();
        assert_eq!(validator_b.pub_key, pubkey_b);
        assert_eq!(validator_b.power, 100u32.into());
        let validator_c = validator_set.get(&pubkey_c.into()).unwrap();
        assert_eq!(validator_c.pub_key, pubkey_c);
        assert_eq!(validator_c.power, 100u32.into());
        assert_eq!(app.state.get_validator_updates().await.unwrap().len(), 0);
    }

    #[tokio::test]
    async fn app_deliver_tx_invalid_nonce() {
        let mut app = initialize_app(None, vec![]).await;

        let (alice_signing_key, alice_address) = get_alice_signing_key_and_address();

        // create tx with invalid nonce 1
        let data = b"hello world".to_vec();
        let tx = UnsignedTransaction {
            nonce: 1,
            actions: vec![
                SequenceAction {
                    rollup_id: RollupId::from_unhashed_bytes(b"testchainid"),
                    data,
                    fee_asset_id: get_native_asset().id(),
                }
                .into(),
            ],
        };

        let signed_tx = tx.into_signed(&alice_signing_key);
        let response = app.deliver_tx(signed_tx).await;

        // check that tx was not executed by checking nonce and balance are unchanged
        assert_eq!(app.state.get_account_nonce(alice_address).await.unwrap(), 0);
        assert_eq!(
            app.state
                .get_account_balance(alice_address, get_native_asset().id())
                .await
                .unwrap(),
            10u128.pow(19),
        );

        assert_eq!(
            response
                .unwrap_err()
                .downcast_ref::<InvalidNonce>()
                .map(|nonce_err| nonce_err.0)
                .unwrap(),
            1
        );
    }

    #[tokio::test]
    async fn app_commit() {
        let genesis_state = GenesisState {
            accounts: default_genesis_accounts(),
            authority_sudo_address: Address::from([0; 20]),
            ibc_sudo_address: Address::from([0; 20]),
            ibc_relayer_addresses: vec![],
            native_asset_base_denomination: DEFAULT_NATIVE_ASSET_DENOM.to_string(),
            ibc_params: IBCParameters::default(),
            allowed_fee_assets: vec![DEFAULT_NATIVE_ASSET_DENOM.to_owned().into()],
        };

        let (mut app, storage) = initialize_app_with_storage(Some(genesis_state), vec![]).await;
        assert_eq!(app.state.get_block_height().await.unwrap(), 0);

        let native_asset = get_native_asset().id();
        for Account {
            address,
            balance,
        } in default_genesis_accounts()
        {
            assert_eq!(
                balance,
                app.state
                    .get_account_balance(address, native_asset)
                    .await
                    .unwrap()
            );
        }

        // commit should write the changes to the underlying storage
        app.commit(storage.clone()).await;
        let snapshot = storage.latest_snapshot();
        assert_eq!(snapshot.get_block_height().await.unwrap(), 0);
        for Account {
            address,
            balance,
        } in default_genesis_accounts()
        {
            assert_eq!(
                snapshot
                    .get_account_balance(address, native_asset)
                    .await
                    .unwrap(),
                balance
            );
        }
    }

    #[tokio::test]
    async fn app_transfer_block_fees_to_proposer() {
        let (mut app, storage) = initialize_app_with_storage(None, vec![]).await;

        let (alice_signing_key, _) = get_alice_signing_key_and_address();
        let native_asset = get_native_asset().id();

        // transfer funds from Alice to Bob; use native token for fee payment
        let bob_address = address_from_hex_string(BOB_ADDRESS);
        let amount = 333_333;
        let tx = UnsignedTransaction {
            nonce: 0,
            actions: vec![
                TransferAction {
                    to: bob_address,
                    amount,
                    asset_id: native_asset,
                    fee_asset_id: get_native_asset().id(),
                }
                .into(),
            ],
        };

        let signed_tx = tx.into_signed(&alice_signing_key);

        let proposer_address: tendermint::account::Id = [99u8; 20].to_vec().try_into().unwrap();
        let sequencer_proposer_address =
            Address::try_from_slice(proposer_address.as_bytes()).unwrap();

        let commitments = generate_rollup_datas_commitment(&[signed_tx.clone()], HashMap::new());

        let finalize_block = abci::request::FinalizeBlock {
            hash: Hash::try_from([0u8; 32].to_vec()).unwrap(),
            height: 1u32.into(),
            time: Time::now(),
            next_validators_hash: Hash::default(),
            proposer_address,
            txs: commitments.into_transactions(vec![signed_tx.to_raw().encode_to_vec().into()]),
            decided_last_commit: CommitInfo {
                votes: vec![],
                round: Round::default(),
            },
            misbehavior: vec![],
        };
        app.finalize_block(finalize_block, storage).await.unwrap();

        // assert that transaction fees were transferred to the block proposer
        assert_eq!(
            app.state
                .get_account_balance(sequencer_proposer_address, native_asset)
                .await
                .unwrap(),
            TRANSFER_FEE,
        );
        assert_eq!(app.state.get_block_fees().await.unwrap().len(), 0);
    }

    #[tokio::test]
    async fn app_create_sequencer_block_with_sequenced_data_and_deposits() {
<<<<<<< HEAD
        use astria_core::{
            generated::sequencer::v1::RollupData as RawRollupData,
            sequencer::v1::{
                block::{
                    Deposit,
                    RollupData,
                },
                transaction::action::BridgeLockAction,
            },
        };

        use crate::api_state_ext::StateReadExt as _;

=======
>>>>>>> abc74ceb
        let (alice_signing_key, _) = get_alice_signing_key_and_address();
        let (mut app, storage) = initialize_app_with_storage(None, vec![]).await;

        let bridge_address = Address::from([99; 20]);
        let rollup_id = RollupId::from_unhashed_bytes(b"testchainid");
        let asset_id = get_native_asset().id();

        let mut state_tx = StateDelta::new(app.state.clone());
        state_tx.put_bridge_account_rollup_id(&bridge_address, &rollup_id);
        state_tx
            .put_bridge_account_asset_ids(&bridge_address, &[asset_id])
            .unwrap();
        app.apply(state_tx);
        app.commit(storage.clone()).await;

        let amount = 100;
        let lock_action = BridgeLockAction {
            to: bridge_address,
            amount,
            asset_id,
            fee_asset_id: asset_id,
            destination_chain_address: "nootwashere".to_string(),
        };
        let sequence_action = SequenceAction {
            rollup_id,
            data: b"hello world".to_vec(),
            fee_asset_id: asset_id,
        };
        let tx = UnsignedTransaction {
            nonce: 0,
            actions: vec![lock_action.into(), sequence_action.into()],
        };

        let signed_tx = tx.into_signed(&alice_signing_key);

        let expected_deposit = Deposit::new(
            bridge_address,
            rollup_id,
            amount,
            asset_id,
            "nootwashere".to_string(),
        );
        let deposits = HashMap::from_iter(vec![(rollup_id, vec![expected_deposit.clone()])]);
        let commitments = generate_rollup_datas_commitment(&[signed_tx.clone()], deposits.clone());

        let finalize_block = abci::request::FinalizeBlock {
            hash: Hash::try_from([0u8; 32].to_vec()).unwrap(),
            height: 1u32.into(),
            time: Time::now(),
            next_validators_hash: Hash::default(),
            proposer_address: [0u8; 20].to_vec().try_into().unwrap(),
            txs: commitments.into_transactions(vec![signed_tx.to_raw().encode_to_vec().into()]),
            decided_last_commit: CommitInfo {
                votes: vec![],
                round: Round::default(),
            },
            misbehavior: vec![],
        };
        app.finalize_block(finalize_block, storage).await.unwrap();

        // ensure deposits are cleared at the end of the block
        let deposit_events = app.state.get_deposit_events(&rollup_id).await.unwrap();
        assert_eq!(deposit_events.len(), 0);

        let block = app.state.get_sequencer_block_by_height(1).await.unwrap();
        let mut deposits = vec![];
        for (_, rollup_data) in block.rollup_transactions() {
            for tx in rollup_data.transactions() {
                let rollup_data =
                    RollupData::try_from_raw(RawRollupData::decode(tx.as_slice()).unwrap())
                        .unwrap();
                if let RollupData::Deposit(deposit) = rollup_data {
                    deposits.push(deposit);
                }
            }
        }
        assert_eq!(deposits.len(), 1);
        assert_eq!(deposits[0], expected_deposit);
    }
}<|MERGE_RESOLUTION|>--- conflicted
+++ resolved
@@ -13,26 +13,14 @@
 };
 use astria_core::{
     generated::sequencer::v1 as raw,
-<<<<<<< HEAD
-    sequencer::v1::{
-        transaction::Action,
-        AbciErrorCode,
-        Address,
-        SequencerBlock,
-        SignedTransaction,
-=======
     sequencer::{
         v1::{
             transaction::Action,
+            AbciErrorCode,
             Address,
-            RollupId,
             SignedTransaction,
         },
-        v2alpha1::block::{
-            Deposit,
-            SequencerBlock,
-        },
->>>>>>> abc74ceb
+        v2alpha1::block::SequencerBlock,
     },
 };
 use cnidarium::{
@@ -437,7 +425,7 @@
 
         use crate::transaction::InvalidNonce;
 
-        let data_hash = astria_core::sequencer::v1::block::merkle_tree_from_data(
+        let data_hash = astria_core::sequencer::v2alpha1::block::merkle_tree_from_data(
             finalize_block.txs.iter().map(std::convert::AsRef::as_ref),
         )
         .root();
@@ -633,11 +621,7 @@
     /// Note that the first two "transactions" in the block, which are the proposer-generated
     /// commitments, are ignored.
     #[instrument(name = "App::deliver_tx_after_proposal", skip_all, fields(
-<<<<<<< HEAD
-        tx_hash =  %telemetry::display::hex(&Sha256::digest(tx)),
-=======
-        tx_hash =  %telemetry::display::base64(&Sha256::digest(&tx.tx)),
->>>>>>> abc74ceb
+        tx_hash =  %telemetry::display::base64(&Sha256::digest(tx)),
     ))]
     pub(crate) async fn deliver_tx_after_proposal(
         &mut self,
@@ -2107,22 +2091,13 @@
 
     #[tokio::test]
     async fn app_create_sequencer_block_with_sequenced_data_and_deposits() {
-<<<<<<< HEAD
         use astria_core::{
-            generated::sequencer::v1::RollupData as RawRollupData,
-            sequencer::v1::{
-                block::{
-                    Deposit,
-                    RollupData,
-                },
-                transaction::action::BridgeLockAction,
-            },
+            generated::sequencer::v2alpha1::RollupData as RawRollupData,
+            sequencer::v2alpha1::block::RollupData,
         };
 
         use crate::api_state_ext::StateReadExt as _;
 
-=======
->>>>>>> abc74ceb
         let (alice_signing_key, _) = get_alice_signing_key_and_address();
         let (mut app, storage) = initialize_app_with_storage(None, vec![]).await;
 
