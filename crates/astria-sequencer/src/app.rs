use std::{
    collections::VecDeque,
    sync::Arc,
};

use anyhow::{
    anyhow,
    ensure,
    Context,
};
use astria_core::{
    generated::sequencer::v1 as raw,
    sequencer::v1::{
        transaction::Action,
        AbciErrorCode,
        Address,
        SignedTransaction,
    },
    sequencerblock::v1alpha1::block::SequencerBlock,
};
use cnidarium::{
    ArcStateDeltaExt,
    Snapshot,
    StagedWriteBatch,
    StateDelta,
    Storage,
};
use prost::Message as _;
use sha2::{
    Digest as _,
    Sha256,
};
use tendermint::{
    abci::{
        self,
        types::ExecTxResult,
        Event,
    },
    account,
    block::Header,
    AppHash,
    Hash,
};
use tracing::{
    debug,
    info,
    instrument,
};

use crate::{
    accounts::{
        component::AccountsComponent,
        state_ext::{
            StateReadExt as _,
            StateWriteExt as _,
        },
    },
    api_state_ext::StateWriteExt as _,
    authority::{
        component::{
            AuthorityComponent,
            AuthorityComponentAppState,
        },
        state_ext::{
            StateReadExt as _,
            StateWriteExt as _,
        },
    },
    bridge::state_ext::{
        StateReadExt as _,
        StateWriteExt,
    },
    component::Component as _,
    genesis::GenesisState,
    ibc::component::IbcComponent,
    proposal::commitment::{
        generate_rollup_datas_commitment,
        GeneratedCommitments,
    },
    state_ext::{
        StateReadExt as _,
        StateWriteExt as _,
    },
    transaction,
    transaction::InvalidNonce,
};

/// The inter-block state being written to by the application.
type InterBlockState = Arc<StateDelta<Snapshot>>;

/// The maximum number of bytes allowed in sequencer action data.
const MAX_SEQUENCE_DATA_BYTES_PER_BLOCK: usize = 256_000;

/// The Sequencer application, written as a bundle of [`Component`]s.
///
/// Note: this is called `App` because this is a Tendermint ABCI application,
/// and implements the state transition logic of the chain.
///
/// See also the [Penumbra reference] implementation.
///
/// [Penumbra reference]: https://github.com/penumbra-zone/penumbra/blob/9cc2c644e05c61d21fdc7b507b96016ba6b9a935/app/src/app/mod.rs#L42
pub(crate) struct App {
    state: InterBlockState,

    // The validator address in cometbft being used to sign votes.
    //
    // Used to avoid executing a block in both `prepare_proposal` and `process_proposal`. It
    // is set in `prepare_proposal` from information sent in from cometbft and can potentially
    // change round-to-round. In `process_proposal` we check if we prepared the proposal, and
    // if so, we clear the value and we skip re-execution of the block's transactions to avoid
    // failures caused by re-execution.
    validator_address: Option<account::Id>,

    // This is set to the executed hash of the proposal during `process_proposal`
    //
    // If it does not match the hash given during `begin_block`, then we clear and
    // reset the execution results cache + state delta. Transactions are re-executed.
    // If it does match, we utilize cached results to reduce computation.
    //
    // Resets to default hash at the beginning of `prepare_proposal`, and `process_proposal` if
    // `prepare_proposal` was not called.
    executed_proposal_hash: Hash,

    // cache of results of executing of transactions in `prepare_proposal` or `process_proposal`.
    // cleared at the end of each block.
    execution_results: Option<Vec<tendermint::abci::types::ExecTxResult>>,

    // proposer of the block being currently executed; set in begin_block
    // and cleared in end_block.
    // this is used only to determine who to transfer the block fees to
    // at the end of the block.
    current_proposer: Option<account::Id>,

    // the current `StagedWriteBatch` which contains the rocksdb write batch
    // of the current block being executed, created from the state delta,
    // and set after `finalize_block`.
    // this is committed to the state when `commit` is called, and set to `None`.
    write_batch: Option<StagedWriteBatch>,

    // the currently committed `AppHash` of the application state.
    // set whenever `commit` is called.
    //
    // allow clippy because we need be specific as to what hash this is.
    #[allow(clippy::struct_field_names)]
    app_hash: AppHash,
}

impl App {
    pub(crate) fn new(snapshot: Snapshot) -> Self {
        tracing::debug!("initializing App instance");

        // We perform the `Arc` wrapping of `State` here to ensure
        // there should be no unexpected copies elsewhere.
        let state = Arc::new(StateDelta::new(snapshot));

        Self {
            state,
            validator_address: None,
            executed_proposal_hash: Hash::default(),
            execution_results: None,
            current_proposer: None,
            write_batch: None,
            app_hash: AppHash::default(),
        }
    }

    #[instrument(name = "App:init_chain", skip_all)]
    pub(crate) async fn init_chain(
        &mut self,
        storage: Storage,
        genesis_state: GenesisState,
        genesis_validators: Vec<tendermint::validator::Update>,
        chain_id: String,
    ) -> anyhow::Result<AppHash> {
        let mut state_tx = self
            .state
            .try_begin_transaction()
            .expect("state Arc should not be referenced elsewhere");

        crate::asset::initialize_native_asset(&genesis_state.native_asset_base_denomination);
        state_tx.put_native_asset_denom(&genesis_state.native_asset_base_denomination);
        state_tx.put_chain_id_and_revision_number(chain_id);
        state_tx.put_block_height(0);

        for fee_asset in &genesis_state.allowed_fee_assets {
            state_tx.put_allowed_fee_asset(fee_asset.id());
        }

        // call init_chain on all components
        AccountsComponent::init_chain(&mut state_tx, &genesis_state)
            .await
            .context("failed to call init_chain on AccountsComponent")?;
        AuthorityComponent::init_chain(
            &mut state_tx,
            &AuthorityComponentAppState {
                authority_sudo_address: genesis_state.authority_sudo_address,
                genesis_validators,
            },
        )
        .await
        .context("failed to call init_chain on AuthorityComponent")?;
        IbcComponent::init_chain(&mut state_tx, &genesis_state)
            .await
            .context("failed to call init_chain on IbcComponent")?;

        state_tx.apply();

        let app_hash = self
            .prepare_commit(storage)
            .await
            .context("failed to prepare commit")?;
        debug!(app_hash = %telemetry::display::base64(&app_hash), "init_chain completed");
        Ok(app_hash)
    }

    fn update_state_for_new_round(&mut self, storage: &Storage) {
        // reset app state to latest committed state, in case of a round not being committed
        // but `self.state` was changed due to executing the previous round's data.
        //
        // if the previous round was committed, then the state stays the same.
        self.state = Arc::new(StateDelta::new(storage.latest_snapshot()));

        // clear the cache of transaction execution results
        self.execution_results = None;
        self.executed_proposal_hash = Hash::default();
    }

    /// Generates a commitment to the `sequence::Actions` in the block's transactions.
    ///
    /// This is required so that a rollup can easily verify that the transactions it
    /// receives are correct (ie. we actually included in a sequencer block, and none
    /// are missing)
    /// It puts this special "commitment" as the first transaction in a block.
    /// When other validators receive the block, they know the first transaction is
    /// supposed to be the commitment, and verifies that is it correct.
    #[instrument(name = "App::prepare_proposal", skip_all)]
    pub(crate) async fn prepare_proposal(
        &mut self,
        prepare_proposal: abci::request::PrepareProposal,
        storage: Storage,
    ) -> anyhow::Result<abci::response::PrepareProposal> {
        self.validator_address = Some(prepare_proposal.proposer_address);
        self.update_state_for_new_round(&storage);

        let txs = self
            .pre_execute_transactions(prepare_proposal.into())
            .await
            .context("failed to prepare for executing block")?;

        let (signed_txs, txs_to_include) = self.execute_transactions_before_finalization(txs).await;

        let deposits = self
            .state
            .get_block_deposits()
            .await
            .context("failed to get block deposits in prepare_proposal")?;

        // generate commitment to sequence::Actions and deposits and commitment to the rollup IDs
        // included in the block
        let res = generate_rollup_datas_commitment(&signed_txs, deposits);

        Ok(abci::response::PrepareProposal {
            txs: res.into_transactions(txs_to_include),
        })
    }

    /// Generates a commitment to the `sequence::Actions` in the block's transactions
    /// and ensures it matches the commitment created by the proposer, which
    /// should be the first transaction in the block.
    #[instrument(name = "App::process_proposal", skip_all)]
    pub(crate) async fn process_proposal(
        &mut self,
        process_proposal: abci::request::ProcessProposal,
        storage: Storage,
    ) -> anyhow::Result<()> {
        // if we proposed this block (ie. prepare_proposal was called directly before this), then
        // we skip execution for this `process_proposal` call.
        //
        // if we didn't propose this block, `self.validator_address` will be None or a different
        // value, so we will execute the block as normal.
        if let Some(id) = self.validator_address {
            if id == process_proposal.proposer_address {
                debug!("skipping process_proposal as we are the proposer for this block");
                self.validator_address = None;
                self.executed_proposal_hash = process_proposal.hash;
                return Ok(());
            }
            debug!(
                "our validator address was set but we're not the proposer, so our previous \
                 proposal was skipped, executing block"
            );
            self.validator_address = None;
        }

        self.update_state_for_new_round(&storage);

        let mut txs = VecDeque::from(process_proposal.txs);
        let received_rollup_datas_root: [u8; 32] = txs
            .pop_front()
            .context("no transaction commitment in proposal")?
            .to_vec()
            .try_into()
            .map_err(|_| anyhow!("transaction commitment must be 32 bytes"))?;

        let received_rollup_ids_root: [u8; 32] = txs
            .pop_front()
            .context("no chain IDs commitment in proposal")?
            .to_vec()
            .try_into()
            .map_err(|_| anyhow!("chain IDs commitment must be 32 bytes"))?;

        let expected_txs_len = txs.len();

        let block_data = BlockData {
            txs: txs.into_iter().collect(),
            misbehavior: process_proposal.misbehavior,
            height: process_proposal.height,
            time: process_proposal.time,
            next_validators_hash: process_proposal.next_validators_hash,
            proposer_address: process_proposal.proposer_address,
        };

        let txs = self
            .pre_execute_transactions(block_data)
            .await
            .context("failed to prepare for executing block")?;

        let (signed_txs, txs_to_include) = self.execute_transactions_before_finalization(txs).await;

        // all txs in the proposal should be deserializable and executable
        // if any txs were not deserializeable or executable, they would not have been
        // returned by `execute_block_data`, thus the length of `txs_to_include`
        // will be shorter than that of `txs`.
        ensure!(
            txs_to_include.len() == expected_txs_len,
            "transactions to be included do not match expected",
        );

        let deposits = self
            .state
            .get_block_deposits()
            .await
            .context("failed to get block deposits in process_proposal")?;

        let GeneratedCommitments {
            rollup_datas_root: expected_rollup_datas_root,
            rollup_ids_root: expected_rollup_ids_root,
        } = generate_rollup_datas_commitment(&signed_txs, deposits);
        ensure!(
            received_rollup_datas_root == expected_rollup_datas_root,
            "transaction commitment does not match expected",
        );

        ensure!(
            received_rollup_ids_root == expected_rollup_ids_root,
            "chain IDs commitment does not match expected",
        );

        self.executed_proposal_hash = process_proposal.hash;

        Ok(())
    }

    /// Executes the given transaction data, writing it to the app's `StateDelta`.
    ///
    /// The result of execution of every transaction which is successfully decoded
    /// is stored in `self.execution_results`.
    ///
    /// Returns the transactions which were successfully decoded and executed
    /// in both their [`SignedTransaction`] and raw bytes form.
    #[instrument(name = "App::execute_transactions_before_finalization", skip_all, fields(
        tx_count = txs.len()
    ))]
    async fn execute_transactions_before_finalization(
        &mut self,
        txs: Vec<bytes::Bytes>,
    ) -> (Vec<SignedTransaction>, Vec<bytes::Bytes>) {
        let mut signed_txs = Vec::with_capacity(txs.len());
        let mut validated_txs = Vec::with_capacity(txs.len());
        let mut block_sequence_data_bytes: usize = 0;
        let mut excluded_tx_count: usize = 0;
        let mut execution_results = Vec::with_capacity(txs.len());

        for tx in txs {
            let signed_tx = match signed_transaction_from_bytes(&tx) {
                Err(e) => {
                    debug!(
                        error = AsRef::<dyn std::error::Error>::as_ref(&e),
                        "failed to decode deliver tx payload to signed transaction; ignoring it",
                    );
                    excluded_tx_count += 1;
                    continue;
                }
                Ok(tx) => tx,
            };

            let tx_hash = Sha256::digest(&tx);

            let tx_sequence_data_bytes = signed_tx
                .unsigned_transaction()
                .actions
                .iter()
                .filter_map(Action::as_sequence)
                .fold(0usize, |acc, seq| acc + seq.data.len());

            // Don't include tx if it would make the sequenced block data too large.
            if block_sequence_data_bytes + tx_sequence_data_bytes
                > MAX_SEQUENCE_DATA_BYTES_PER_BLOCK
            {
                debug!(
                    transaction_hash = %telemetry::display::base64(&tx_hash),
                    included_data_bytes = block_sequence_data_bytes,
                    tx_data_bytes = tx_sequence_data_bytes,
                    max_data_bytes = MAX_SEQUENCE_DATA_BYTES_PER_BLOCK,
                    "excluding transaction: max block sequenced data limit reached"
                );
                excluded_tx_count += 1;
                continue;
            }

            // store transaction execution result, indexed by tx hash
            match self.execute_transaction(signed_tx.clone()).await {
                Ok(events) => {
                    execution_results.push(ExecTxResult {
                        events,
                        ..Default::default()
                    });
                    signed_txs.push(signed_tx);
                    validated_txs.push(tx);
                    block_sequence_data_bytes += tx_sequence_data_bytes;
                }
                Err(e) => {
                    debug!(
                        transaction_hash = %telemetry::display::base64(&tx_hash),
                        error = AsRef::<dyn std::error::Error>::as_ref(&e),
                        "failed to execute transaction, not including in block"
                    );
                    excluded_tx_count += 1;
                    let code = if e.downcast_ref::<InvalidNonce>().is_some() {
                        AbciErrorCode::INVALID_NONCE
                    } else {
                        AbciErrorCode::INTERNAL_ERROR
                    };
                    execution_results.push(ExecTxResult {
                        code: code.into(),
                        info: code.to_string(),
                        log: format!("{e:?}"),
                        ..Default::default()
                    });
                }
            }
        }

        if excluded_tx_count > 0 {
            info!(
                excluded_tx_count = excluded_tx_count,
                included_tx_count = validated_txs.len(),
                "excluded transactions from block"
            );
        }

        self.execution_results = Some(execution_results);
        (signed_txs, validated_txs)
    }

    // sets up the state for execution of the block's transactions.
    // set the current height and timestamp, and calls `begin_block` on all components.
    //
    // this *must* be called anytime before a block's txs are executed, whether it's
    // during the proposal phase, or finalize_block phase.
    async fn pre_execute_transactions(
        &mut self,
        block_data: BlockData,
    ) -> anyhow::Result<Vec<bytes::Bytes>> {
        let data_hash = astria_core::sequencerblock::v1alpha1::block::merkle_tree_from_data(
            block_data.txs.iter().map(std::convert::AsRef::as_ref),
        )
        .root();

        let chain_id: tendermint::chain::Id = self
            .state
            .get_chain_id()
            .await
            .context("failed to get chain ID from state")?
            .try_into()
            .context("invalid chain ID")?;

        // call begin_block on all components
        // NOTE: the fields marked `unused` are not used by any of the components;
        // however, we need to still construct a `BeginBlock` type for now as
        // the penumbra IBC implementation still requires it as a parameter.
        let begin_block = abci::request::BeginBlock {
            hash: Hash::default(), // unused
            byzantine_validators: block_data.misbehavior.clone(),
            header: Header {
                app_hash: self.app_hash.clone(),
                chain_id: chain_id.clone(),
                consensus_hash: Hash::default(), // unused
                data_hash: Some(Hash::try_from(data_hash.to_vec()).unwrap()),
                evidence_hash: Some(Hash::default()), // unused
                height: block_data.height,
                last_block_id: None,                      // unused
                last_commit_hash: Some(Hash::default()),  // unused
                last_results_hash: Some(Hash::default()), // unused
                next_validators_hash: block_data.next_validators_hash,
                proposer_address: block_data.proposer_address,
                time: block_data.time,
                validators_hash: Hash::default(), // unused
                version: tendermint::block::header::Version {
                    // unused
                    app: 0,
                    block: 0,
                },
            },
            last_commit_info: tendermint::abci::types::CommitInfo {
                round: 0u16.into(), // unused
                votes: vec![],
            }, // unused
        };

        self.begin_block(&begin_block)
            .await
            .context("failed to call begin_block")?;

        Ok(block_data.txs)
    }

    #[instrument(name = "App::finalize_block", skip_all)]
    pub(crate) async fn finalize_block(
        &mut self,
        finalize_block: abci::request::FinalizeBlock,
        storage: Storage,
    ) -> anyhow::Result<abci::response::FinalizeBlock> {
        let chain_id: tendermint::chain::Id = self
            .state
            .get_chain_id()
            .await
            .context("failed to get chain ID from state")?
            .try_into()
            .context("invalid chain ID")?;

        // set the current proposer
        self.current_proposer = Some(finalize_block.proposer_address);
        let height = finalize_block.height;
        let time = finalize_block.time;
        // this conversion should never fail
        let block_hash = finalize_block
            .hash
            .as_bytes()
            .to_vec()
            .try_into()
            .map_err(|_| {
                anyhow!("failed to convert block hash into 32-byte vec; this should not occur")
            })?;

        // If we previously executed txs in a different proposal than is being processed,
        // reset cached state changes.
        if self.executed_proposal_hash != finalize_block.hash {
            self.update_state_for_new_round(&storage);
        }

        ensure!(
            finalize_block.txs.len() >= 2,
            "block must contain at least two transactions: the rollup transactions commitment and
             rollup IDs commitment"
        );

        // cometbft expects a result for every tx in the block, so we need to return a
        // tx result for the commitments, even though they're not actually user txs.
        let mut tx_results: Vec<ExecTxResult> = Vec::with_capacity(finalize_block.txs.len());
        tx_results.extend(std::iter::repeat(ExecTxResult::default()).take(2));

<<<<<<< HEAD
        // When the hash is not empty, we have already executed and cached the results
        let txs = if self.executed_proposal_hash.is_empty() {
            // this function returns the txs inside `finalize_block` back to us unmodified.
            let txs = self
                .pre_execute_transactions(finalize_block.into())
                .await
                .context("failed to execute block")?;

            // we haven't executed these txs before, so execute them
            for tx in &txs[2..] {
                let signed_tx = signed_transaction_from_bytes(tx)
                    .expect("protocol error; only valid txs should be finalized");

                match self.execute_transaction(signed_tx).await {
                    Ok(events) => tx_results.push(ExecTxResult {
                        events,
=======
        for tx in finalize_block.txs.iter().skip(2) {
            match self.deliver_tx_after_proposal(tx).await {
                Ok(events) => tx_results.push(ExecTxResult {
                    events,
                    ..Default::default()
                }),
                Err(e) => {
                    // this is actually a protocol error, as only valid txs should be finalized
                    tracing::error!(
                        error = AsRef::<dyn std::error::Error>::as_ref(&e),
                        "failed to finalize transaction; ignoring it",
                    );
                    let code = if e.downcast_ref::<InvalidNonce>().is_some() {
                        AbciErrorCode::INVALID_NONCE
                    } else {
                        AbciErrorCode::INTERNAL_ERROR
                    };
                    tx_results.push(ExecTxResult {
                        code: code.into(),
                        info: code.to_string(),
                        log: format!("{e:?}"),
>>>>>>> 1efc3c7f
                        ..Default::default()
                    }),
                    Err(e) => {
                        // this is actually a protocol error, as only valid txs should be finalized
                        tracing::error!(
                            error = AsRef::<dyn std::error::Error>::as_ref(&e),
                            "failed to finalize transaction; ignoring it",
                        );
                        let code = if e.downcast_ref::<InvalidNonce>().is_some() {
                            AbciErrorCode::INVALID_NONCE
                        } else {
                            AbciErrorCode::INTERNAL_ERROR
                        };
                        tx_results.push(ExecTxResult {
                            code: code.into(),
                            info: code.to_string(),
                            log: format!("{e:?}"),
                            ..Default::default()
                        });
                    }
                }
            }

            txs
        } else {
            let execution_results = self.execution_results.take().expect(
                "execution results must be present if txs were already executed during proposal \
                 phase",
            );
            tx_results.extend(execution_results);
            finalize_block.txs
        };

        let end_block = self
            .end_block(&abci::request::EndBlock {
                height: height.into(),
            })
            .await?;

        // get and clear block deposits from state
        let mut state_tx = StateDelta::new(self.state.clone());
        let deposits = self
            .state
            .get_block_deposits()
            .await
            .context("failed to get block deposits in end_block")?;
        state_tx
            .clear_block_deposits()
            .await
            .context("failed to clear block deposits")?;

<<<<<<< HEAD
        // reset proposer address for fee payment
        let proposer_address = self
            .current_proposer
            .take()
            .expect("current proposer must be set at the start of finalize_block");
=======
        let Hash::Sha256(block_hash) = finalize_block.hash else {
            anyhow::bail!("finalized block hash is empty; this should not occur")
        };
>>>>>>> 1efc3c7f

        let sequencer_block = SequencerBlock::try_from_block_info_and_data(
            block_hash,
            chain_id,
            height,
            time,
            proposer_address,
            txs.into_iter().map(std::convert::Into::into).collect(),
            deposits,
        )
        .context("failed to convert block info and data to SequencerBlock")?;
        state_tx
            .put_sequencer_block(sequencer_block)
            .context("failed to write sequencer block to state")?;
        // events that occur after end_block are ignored here;
        // there should be none anyways.
        let _ = self.apply(state_tx);

        // prepare the `StagedWriteBatch` for a later commit.
        let app_hash = self
            .prepare_commit(storage.clone())
            .await
            .context("failed to prepare commit")?;

        Ok(abci::response::FinalizeBlock {
            events: end_block.events,
            validator_updates: end_block.validator_updates,
            consensus_param_updates: end_block.consensus_param_updates,
            tx_results,
            app_hash,
        })
    }

    async fn prepare_commit(&mut self, storage: Storage) -> anyhow::Result<AppHash> {
        // extract the state we've built up to so we can prepare it as a `StagedWriteBatch`.
        let dummy_state = StateDelta::new(storage.latest_snapshot());
        let mut state = Arc::try_unwrap(std::mem::replace(&mut self.state, Arc::new(dummy_state)))
            .expect("we have exclusive ownership of the State at commit()");

        // store the storage version indexed by block height
        let new_version = storage.latest_version().wrapping_add(1);
        let height = state
            .get_block_height()
            .await
            .expect("block height must be set, as `put_block_height` was already called");
        state.put_storage_version_by_height(height, new_version);
        debug!(
            height,
            version = new_version,
            "stored storage version for height"
        );

        let write_batch = storage
            .prepare_commit(state)
            .await
            .context("failed to prepare commit")?;
        let app_hash = write_batch
            .root_hash()
            .0
            .to_vec()
            .try_into()
            .context("failed to convert app hash")?;
        self.write_batch = Some(write_batch);
        Ok(app_hash)
    }

    #[instrument(name = "App::begin_block", skip_all)]
    pub(crate) async fn begin_block(
        &mut self,
        begin_block: &abci::request::BeginBlock,
    ) -> anyhow::Result<Vec<abci::Event>> {
        let mut state_tx = StateDelta::new(self.state.clone());

        // store the block height
        state_tx.put_block_height(begin_block.header.height.into());
        // store the block time
        state_tx.put_block_timestamp(begin_block.header.time);

        // call begin_block on all components
        let mut arc_state_tx = Arc::new(state_tx);
        AccountsComponent::begin_block(&mut arc_state_tx, begin_block)
            .await
            .context("failed to call begin_block on AccountsComponent")?;
        AuthorityComponent::begin_block(&mut arc_state_tx, begin_block)
            .await
            .context("failed to call begin_block on AuthorityComponent")?;
        IbcComponent::begin_block(&mut arc_state_tx, begin_block)
            .await
            .context("failed to call begin_block on IbcComponent")?;

        let state_tx = Arc::try_unwrap(arc_state_tx)
            .expect("components should not retain copies of shared state");

        Ok(self.apply(state_tx))
    }

    /// Executes a signed transaction.
    ///
    /// Unlike the usual flow of an ABCI application, this is called during
    /// the proposal phase, ie. `prepare_proposal` or `process_proposal`.
    ///
    /// This is because we disallow transactions that fail execution to be included
    /// in a block's transaction data, as this would allow `sequence::Action`s to be
    /// included for free. Instead, we execute transactions during the proposal phase,
    /// and only include them in the block if they succeed.
    ///
    /// As a result, all transactions in a sequencer block are guaranteed to execute
    /// successfully.
    ///
    /// Note that `begin_block` is now called *after* transaction execution.
    #[instrument(name = "App::execute_transaction", skip_all, fields(
        signed_transaction_hash = %telemetry::display::base64(&signed_tx.sha256_of_proto_encoding()),
        sender = %Address::from_verification_key(signed_tx.verification_key()),
    ))]
    pub(crate) async fn execute_transaction(
        &mut self,
        signed_tx: astria_core::sequencer::v1::SignedTransaction,
    ) -> anyhow::Result<Vec<abci::Event>> {
        let signed_tx_2 = signed_tx.clone();
        let stateless =
            tokio::spawn(async move { transaction::check_stateless(&signed_tx_2).await });
        let signed_tx_2 = signed_tx.clone();
        let state2 = self.state.clone();
        let stateful =
            tokio::spawn(async move { transaction::check_stateful(&signed_tx_2, &state2).await });

        stateless
            .await
            .context("stateless check task aborted while executing")?
            .context("stateless check failed")?;
        stateful
            .await
            .context("stateful check task aborted while executing")?
            .context("stateful check failed")?;
        // At this point, the stateful checks should have completed,
        // leaving us with exclusive access to the Arc<State>.
        let mut state_tx = self
            .state
            .try_begin_transaction()
            .expect("state Arc should be present and unique");

        transaction::execute(&signed_tx, &mut state_tx)
            .await
            .context("failed executing transaction")?;
        let (_, events) = state_tx.apply();

        info!(event_count = events.len(), "executed transaction");
        Ok(events)
    }

    #[instrument(name = "App::end_block", skip_all)]
    pub(crate) async fn end_block(
        &mut self,
        end_block: &abci::request::EndBlock,
    ) -> anyhow::Result<abci::response::EndBlock> {
        let state_tx = StateDelta::new(self.state.clone());
        let mut arc_state_tx = Arc::new(state_tx);

        // call end_block on all components
        AccountsComponent::end_block(&mut arc_state_tx, end_block)
            .await
            .context("failed to call end_block on AccountsComponent")?;
        AuthorityComponent::end_block(&mut arc_state_tx, end_block)
            .await
            .context("failed to call end_block on AuthorityComponent")?;
        IbcComponent::end_block(&mut arc_state_tx, end_block)
            .await
            .context("failed to call end_block on IbcComponent")?;

        let mut state_tx = Arc::try_unwrap(arc_state_tx)
            .expect("components should not retain copies of shared state");

        // gather and return validator updates
        let validator_updates = self
            .state
            .get_validator_updates()
            .await
            .expect("failed getting validator updates");

        // clear validator updates
        state_tx.clear_validator_updates();

        // gather block fees and transfer them to the block proposer
        let fees = self
            .state
            .get_block_fees()
            .await
            .context("failed to get block fees")?;
        let proposer = self
            .current_proposer
            .expect("current proposer must be set in `begin_block`");

        // convert tendermint id to astria address; this assumes they are
        // the same address, as they are both ed25519 keys
        let proposer_address = Address::try_from_slice(proposer.as_bytes())
            .context("failed to convert proposer tendermint id to astria address")?;
        for (asset, amount) in fees {
            let balance = state_tx
                .get_account_balance(proposer_address, asset)
                .await
                .context("failed to get proposer account balance")?;
            let new_balance = balance
                .checked_add(amount)
                .context("account balance overflowed u128")?;
            state_tx
                .put_account_balance(proposer_address, asset, new_balance)
                .context("failed to put proposer account balance")?;
        }

        // clear block fees
        state_tx.clear_block_fees().await;

        let events = self.apply(state_tx);

        Ok(abci::response::EndBlock {
            validator_updates: validator_updates.into_tendermint_validator_updates(),
            events,
            ..Default::default()
        })
    }

    #[instrument(name = "App::commit", skip_all)]
    pub(crate) async fn commit(&mut self, storage: Storage) {
        // Commit the pending writes, clearing the state.
        let app_hash = storage
            .commit_batch(self.write_batch.take().expect(
                "write batch must be set, as `finalize_block` is always called before `commit`",
            ))
            .expect("must be able to successfully commit to storage");
        tracing::debug!(
            app_hash = %telemetry::display::base64(&app_hash),
            "finished committing state",
        );

        // Get the latest version of the state, now that we've committed it.
        self.state = Arc::new(StateDelta::new(storage.latest_snapshot()));
    }

    // StateDelta::apply only works when the StateDelta wraps an underlying
    // StateWrite.  But if we want to share the StateDelta with spawned tasks,
    // we usually can't wrap a StateWrite instance, which requires exclusive
    // access. This method "externally" applies the state delta to the
    // inter-block state.
    //
    // Invariant: state_tx and self.state are the only two references to the
    // inter-block state.
    fn apply(&mut self, state_tx: StateDelta<InterBlockState>) -> Vec<Event> {
        let (state2, mut cache) = state_tx.flatten();
        std::mem::drop(state2);
        // Now there is only one reference to the inter-block state: self.state

        let events = cache.take_events();
        cache.apply_to(
            Arc::get_mut(&mut self.state).expect("no other references to inter-block state"),
        );

        events
    }
}

/// relevant data of a block being executed.
///
/// used to setup the state before execution of transactions.
#[derive(Debug, Clone)]
struct BlockData {
    txs: Vec<bytes::Bytes>,
    misbehavior: Vec<tendermint::abci::types::Misbehavior>,
    height: tendermint::block::Height,
    time: tendermint::Time,
    next_validators_hash: Hash,
    proposer_address: account::Id,
}

impl From<abci::request::FinalizeBlock> for BlockData {
    fn from(finalize_block: abci::request::FinalizeBlock) -> Self {
        Self {
            txs: finalize_block.txs,
            misbehavior: finalize_block.misbehavior,
            height: finalize_block.height,
            time: finalize_block.time,
            next_validators_hash: finalize_block.next_validators_hash,
            proposer_address: finalize_block.proposer_address,
        }
    }
}

impl From<abci::request::PrepareProposal> for BlockData {
    fn from(prepare_proposal: abci::request::PrepareProposal) -> Self {
        Self {
            txs: prepare_proposal.txs,
            misbehavior: prepare_proposal.misbehavior,
            height: prepare_proposal.height,
            time: prepare_proposal.time,
            next_validators_hash: prepare_proposal.next_validators_hash,
            proposer_address: prepare_proposal.proposer_address,
        }
    }
}

fn signed_transaction_from_bytes(bytes: &[u8]) -> anyhow::Result<SignedTransaction> {
    let raw = raw::SignedTransaction::decode(bytes)
        .context("failed to decode protobuf to signed transaction")?;
    let tx = SignedTransaction::try_from_raw(raw)
        .context("failed to transform raw signed transaction to verified type")?;

    Ok(tx)
}

#[cfg(test)]
pub(crate) mod test_utils {
    use astria_core::sequencer::v1::{
        Address,
        ADDRESS_LEN,
    };
    use ed25519_consensus::SigningKey;

    // attempts to decode the given hex string into an address.
    pub(crate) fn address_from_hex_string(s: &str) -> Address {
        let bytes = hex::decode(s).unwrap();
        let arr: [u8; ADDRESS_LEN] = bytes.try_into().unwrap();
        Address::from_array(arr)
    }

    pub(crate) const ALICE_ADDRESS: &str = "1c0c490f1b5528d8173c5de46d131160e4b2c0c3";
    pub(crate) const BOB_ADDRESS: &str = "34fec43c7fcab9aef3b3cf8aba855e41ee69ca3a";
    pub(crate) const CAROL_ADDRESS: &str = "60709e2d391864b732b4f0f51e387abb76743871";

    pub(crate) fn get_alice_signing_key_and_address() -> (SigningKey, Address) {
        // this secret key corresponds to ALICE_ADDRESS
        let alice_secret_bytes: [u8; 32] =
            hex::decode("2bd806c97f0e00af1a1fc3328fa763a9269723c8db8fac4f93af71db186d6e90")
                .unwrap()
                .try_into()
                .unwrap();
        let alice_signing_key = SigningKey::from(alice_secret_bytes);
        let alice = Address::from_verification_key(alice_signing_key.verification_key());
        (alice_signing_key, alice)
    }
}

#[cfg(test)]
mod test {
    use std::collections::HashMap;

    #[cfg(feature = "mint")]
    use astria_core::sequencer::v1::transaction::action::MintAction;
    use astria_core::{
        sequencer::v1::{
            asset,
            asset::DEFAULT_NATIVE_ASSET_DENOM,
            transaction::action::{
                BridgeLockAction,
                IbcRelayerChangeAction,
                SequenceAction,
                SudoAddressChangeAction,
                TransferAction,
            },
            RollupId,
            UnsignedTransaction,
        },
        sequencerblock::v1alpha1::block::Deposit,
    };
    use ed25519_consensus::SigningKey;
    use penumbra_ibc::params::IBCParameters;
    use tendermint::{
        abci::{
            request::PrepareProposal,
            types::CommitInfo,
        },
        block::{
            header::Version,
            Height,
            Round,
        },
        Time,
    };

    use super::*;
    use crate::{
        accounts::action::TRANSFER_FEE,
        app::test_utils::*,
        asset::get_native_asset,
        authority::state_ext::ValidatorSet,
        genesis::Account,
        ibc::state_ext::StateReadExt as _,
        sequence::calculate_fee,
    };

    fn default_genesis_accounts() -> Vec<Account> {
        vec![
            Account {
                address: address_from_hex_string(ALICE_ADDRESS),
                balance: 10u128.pow(19),
            },
            Account {
                address: address_from_hex_string(BOB_ADDRESS),
                balance: 10u128.pow(19),
            },
            Account {
                address: address_from_hex_string(CAROL_ADDRESS),
                balance: 10u128.pow(19),
            },
        ]
    }

    fn default_header() -> Header {
        Header {
            app_hash: AppHash::try_from(vec![]).unwrap(),
            chain_id: "test".to_string().try_into().unwrap(),
            consensus_hash: Hash::default(),
            data_hash: Some(Hash::try_from([0u8; 32].to_vec()).unwrap()),
            evidence_hash: Some(Hash::default()),
            height: Height::default(),
            last_block_id: None,
            last_commit_hash: Some(Hash::default()),
            last_results_hash: Some(Hash::default()),
            next_validators_hash: Hash::default(),
            proposer_address: account::Id::try_from([0u8; 20].to_vec()).unwrap(),
            time: Time::now(),
            validators_hash: Hash::default(),
            version: Version {
                app: 0,
                block: 0,
            },
        }
    }

    async fn initialize_app_with_storage(
        genesis_state: Option<GenesisState>,
        genesis_validators: Vec<tendermint::validator::Update>,
    ) -> (App, Storage) {
        let storage = cnidarium::TempStorage::new()
            .await
            .expect("failed to create temp storage backing chain state");
        let snapshot = storage.latest_snapshot();
        let mut app = App::new(snapshot);

        let genesis_state = genesis_state.unwrap_or_else(|| GenesisState {
            accounts: default_genesis_accounts(),
            authority_sudo_address: Address::from([0; 20]),
            ibc_sudo_address: Address::from([0; 20]),
            ibc_relayer_addresses: vec![],
            native_asset_base_denomination: DEFAULT_NATIVE_ASSET_DENOM.to_string(),
            ibc_params: IBCParameters::default(),
            allowed_fee_assets: vec![DEFAULT_NATIVE_ASSET_DENOM.to_owned().into()],
        });

        app.init_chain(
            storage.clone(),
            genesis_state,
            genesis_validators,
            "test".to_string(),
        )
        .await
        .unwrap();
        app.commit(storage.clone()).await;

        (app, storage.clone())
    }

    async fn initialize_app(
        genesis_state: Option<GenesisState>,
        genesis_validators: Vec<tendermint::validator::Update>,
    ) -> App {
        let (app, _storage) = initialize_app_with_storage(genesis_state, genesis_validators).await;

        app
    }

    #[tokio::test]
    async fn app_genesis_and_init_chain() {
        let app = initialize_app(None, vec![]).await;
        assert_eq!(app.state.get_block_height().await.unwrap(), 0);

        for Account {
            address,
            balance,
        } in default_genesis_accounts()
        {
            assert_eq!(
                balance,
                app.state
                    .get_account_balance(address, get_native_asset().id())
                    .await
                    .unwrap(),
            );
        }

        assert_eq!(
            app.state.get_native_asset_denom().await.unwrap(),
            DEFAULT_NATIVE_ASSET_DENOM
        );
    }

    #[tokio::test]
    async fn app_pre_execute_transactions() {
        let mut app = initialize_app(None, vec![]).await;

        let block_data = BlockData {
            txs: vec![],
            misbehavior: vec![],
            height: 1u8.into(),
            time: Time::now(),
            next_validators_hash: Hash::default(),
            proposer_address: account::Id::try_from([0u8; 20].to_vec()).unwrap(),
        };

        app.pre_execute_transactions(block_data.clone())
            .await
            .unwrap();
        assert_eq!(app.state.get_block_height().await.unwrap(), 1);
        assert_eq!(
            app.state.get_block_timestamp().await.unwrap(),
            block_data.time
        );
    }

    #[tokio::test]
    async fn app_begin_block_remove_byzantine_validators() {
        use tendermint::{
            abci::types,
            validator,
        };

        let pubkey_a = tendermint::public_key::PublicKey::from_raw_ed25519(&[1; 32]).unwrap();
        let pubkey_b = tendermint::public_key::PublicKey::from_raw_ed25519(&[2; 32]).unwrap();

        let initial_validator_set = vec![
            validator::Update {
                pub_key: pubkey_a,
                power: 100u32.into(),
            },
            validator::Update {
                pub_key: pubkey_b,
                power: 1u32.into(),
            },
        ];

        let mut app = initialize_app(None, initial_validator_set.clone()).await;

        let misbehavior = types::Misbehavior {
            kind: types::MisbehaviorKind::Unknown,
            validator: types::Validator {
                address: tendermint::account::Id::from(pubkey_a)
                    .as_bytes()
                    .try_into()
                    .unwrap(),
                power: 0u32.into(),
            },
            height: Height::default(),
            time: Time::now(),
            total_voting_power: 101u32.into(),
        };

        let mut begin_block = abci::request::BeginBlock {
            header: default_header(),
            hash: Hash::default(),
            last_commit_info: CommitInfo {
                votes: vec![],
                round: Round::default(),
            },
            byzantine_validators: vec![misbehavior],
        };
        begin_block.header.height = 1u8.into();

        app.begin_block(&begin_block).await.unwrap();

        // assert that validator with pubkey_a is removed
        let validator_set = app.state.get_validator_set().await.unwrap();
        assert_eq!(validator_set.len(), 1);
        assert_eq!(
            validator_set.get(&pubkey_b.into()).unwrap().power,
            1u32.into()
        );
    }

    #[tokio::test]
    async fn app_execute_transaction_transfer() {
        let mut app = initialize_app(None, vec![]).await;

        // transfer funds from Alice to Bob
        let (alice_signing_key, alice_address) = get_alice_signing_key_and_address();
        let bob_address = address_from_hex_string(BOB_ADDRESS);
        let value = 333_333;
        let tx = UnsignedTransaction {
            nonce: 0,
            actions: vec![
                TransferAction {
                    to: bob_address,
                    amount: value,
                    asset_id: get_native_asset().id(),
                    fee_asset_id: get_native_asset().id(),
                }
                .into(),
            ],
        };

        let signed_tx = tx.into_signed(&alice_signing_key);
        app.execute_transaction(signed_tx).await.unwrap();

        let native_asset = get_native_asset().id();
        assert_eq!(
            app.state
                .get_account_balance(bob_address, native_asset)
                .await
                .unwrap(),
            value + 10u128.pow(19)
        );
        assert_eq!(
            app.state
                .get_account_balance(alice_address, native_asset)
                .await
                .unwrap(),
            10u128.pow(19) - (value + TRANSFER_FEE),
        );
        assert_eq!(app.state.get_account_nonce(bob_address).await.unwrap(), 0);
        assert_eq!(app.state.get_account_nonce(alice_address).await.unwrap(), 1);
    }

    #[tokio::test]
    async fn app_execute_transaction_transfer_not_native_token() {
        use crate::accounts::state_ext::StateWriteExt as _;

        let mut app = initialize_app(None, vec![]).await;

        // create some asset to be transferred and update Alice's balance of it
        let asset = asset::Id::from_denom("test");
        let value = 333_333;
        let (alice_signing_key, alice_address) = get_alice_signing_key_and_address();
        let mut state_tx = StateDelta::new(app.state.clone());
        state_tx
            .put_account_balance(alice_address, asset, value)
            .unwrap();
        app.apply(state_tx);

        // transfer funds from Alice to Bob; use native token for fee payment
        let bob_address = address_from_hex_string(BOB_ADDRESS);
        let tx = UnsignedTransaction {
            nonce: 0,
            actions: vec![
                TransferAction {
                    to: bob_address,
                    amount: value,
                    asset_id: asset,
                    fee_asset_id: get_native_asset().id(),
                }
                .into(),
            ],
        };

        let signed_tx = tx.into_signed(&alice_signing_key);
        app.execute_transaction(signed_tx).await.unwrap();

        let native_asset = get_native_asset().id();
        assert_eq!(
            app.state
                .get_account_balance(bob_address, native_asset)
                .await
                .unwrap(),
            10u128.pow(19), // genesis balance
        );
        assert_eq!(
            app.state
                .get_account_balance(bob_address, asset)
                .await
                .unwrap(),
            value, // transferred amount
        );

        assert_eq!(
            app.state
                .get_account_balance(alice_address, native_asset)
                .await
                .unwrap(),
            10u128.pow(19) - TRANSFER_FEE, // genesis balance - fee
        );
        assert_eq!(
            app.state
                .get_account_balance(alice_address, asset)
                .await
                .unwrap(),
            0, // 0 since all funds of `asset` were transferred
        );

        assert_eq!(app.state.get_account_nonce(bob_address).await.unwrap(), 0);
        assert_eq!(app.state.get_account_nonce(alice_address).await.unwrap(), 1);
    }

    #[tokio::test]
    async fn app_execute_transaction_transfer_balance_too_low_for_fee() {
        use rand::rngs::OsRng;

        let mut app = initialize_app(None, vec![]).await;

        // create a new key; will have 0 balance
        let keypair = SigningKey::new(OsRng);
        let bob = address_from_hex_string(BOB_ADDRESS);

        // 0-value transfer; only fee is deducted from sender
        let tx = UnsignedTransaction {
            nonce: 0,
            actions: vec![
                TransferAction {
                    to: bob,
                    amount: 0,
                    asset_id: get_native_asset().id(),
                    fee_asset_id: get_native_asset().id(),
                }
                .into(),
            ],
        };

        let signed_tx = tx.into_signed(&keypair);
        let res = app
            .execute_transaction(signed_tx)
            .await
            .unwrap_err()
            .root_cause()
            .to_string();
        assert!(res.contains("insufficient funds"));
    }

    #[tokio::test]
    async fn app_execute_transaction_sequence() {
        let mut app = initialize_app(None, vec![]).await;

        let (alice_signing_key, alice_address) = get_alice_signing_key_and_address();
        let data = b"hello world".to_vec();
        let fee = calculate_fee(&data).unwrap();

        let tx = UnsignedTransaction {
            nonce: 0,
            actions: vec![
                SequenceAction {
                    rollup_id: RollupId::from_unhashed_bytes(b"testchainid"),
                    data,
                    fee_asset_id: get_native_asset().id(),
                }
                .into(),
            ],
        };

        let signed_tx = tx.into_signed(&alice_signing_key);
        app.execute_transaction(signed_tx).await.unwrap();
        assert_eq!(app.state.get_account_nonce(alice_address).await.unwrap(), 1);

        assert_eq!(
            app.state
                .get_account_balance(alice_address, get_native_asset().id())
                .await
                .unwrap(),
            10u128.pow(19) - fee,
        );
    }

    #[tokio::test]
    async fn app_execute_transaction_invalid_fee_asset() {
        let mut app = initialize_app(None, vec![]).await;

        let (alice_signing_key, _) = get_alice_signing_key_and_address();
        let data = b"hello world".to_vec();

        let fee_asset_id = asset::Id::from_denom("test");

        let tx = UnsignedTransaction {
            nonce: 0,
            actions: vec![
                SequenceAction {
                    rollup_id: RollupId::from_unhashed_bytes(b"testchainid"),
                    data,
                    fee_asset_id,
                }
                .into(),
            ],
        };

        let signed_tx = tx.into_signed(&alice_signing_key);
        assert!(app.execute_transaction(signed_tx).await.is_err());
    }

    #[tokio::test]
    async fn app_execute_transaction_validator_update() {
        let (alice_signing_key, alice_address) = get_alice_signing_key_and_address();

        let genesis_state = GenesisState {
            accounts: default_genesis_accounts(),
            authority_sudo_address: alice_address,
            ibc_sudo_address: alice_address,
            ibc_relayer_addresses: vec![],
            native_asset_base_denomination: DEFAULT_NATIVE_ASSET_DENOM.to_string(),
            ibc_params: IBCParameters::default(),
            allowed_fee_assets: vec![DEFAULT_NATIVE_ASSET_DENOM.to_owned().into()],
        };
        let mut app = initialize_app(Some(genesis_state), vec![]).await;

        let pub_key = tendermint::public_key::PublicKey::from_raw_ed25519(&[1u8; 32]).unwrap();
        let update = tendermint::validator::Update {
            pub_key,
            power: 100u32.into(),
        };

        let tx = UnsignedTransaction {
            nonce: 0,
            actions: vec![Action::ValidatorUpdate(update.clone())],
        };

        let signed_tx = tx.into_signed(&alice_signing_key);
        app.execute_transaction(signed_tx).await.unwrap();
        assert_eq!(app.state.get_account_nonce(alice_address).await.unwrap(), 1);

        let validator_updates = app.state.get_validator_updates().await.unwrap();
        assert_eq!(validator_updates.len(), 1);
        assert_eq!(validator_updates.get(&pub_key.into()).unwrap(), &update);
    }

    #[tokio::test]
    async fn app_execute_transaction_ibc_relayer_change_addition() {
        let (alice_signing_key, alice_address) = get_alice_signing_key_and_address();

        let genesis_state = GenesisState {
            accounts: default_genesis_accounts(),
            authority_sudo_address: alice_address,
            ibc_sudo_address: alice_address,
            ibc_relayer_addresses: vec![],
            native_asset_base_denomination: DEFAULT_NATIVE_ASSET_DENOM.to_string(),
            allowed_fee_assets: vec![DEFAULT_NATIVE_ASSET_DENOM.to_owned().into()],
            ibc_params: IBCParameters::default(),
        };
        let mut app = initialize_app(Some(genesis_state), vec![]).await;

        let tx = UnsignedTransaction {
            nonce: 0,
            actions: vec![IbcRelayerChangeAction::Addition(alice_address).into()],
        };

        let signed_tx = tx.into_signed(&alice_signing_key);
        app.execute_transaction(signed_tx).await.unwrap();
        assert_eq!(app.state.get_account_nonce(alice_address).await.unwrap(), 1);
        assert!(app.state.is_ibc_relayer(&alice_address).await.unwrap());
    }

    #[tokio::test]
    async fn app_execute_transaction_ibc_relayer_change_deletion() {
        let (alice_signing_key, alice_address) = get_alice_signing_key_and_address();

        let genesis_state = GenesisState {
            accounts: default_genesis_accounts(),
            authority_sudo_address: alice_address,
            ibc_sudo_address: alice_address,
            ibc_relayer_addresses: vec![alice_address],
            native_asset_base_denomination: DEFAULT_NATIVE_ASSET_DENOM.to_string(),
            allowed_fee_assets: vec![DEFAULT_NATIVE_ASSET_DENOM.to_owned().into()],
            ibc_params: IBCParameters::default(),
        };
        let mut app = initialize_app(Some(genesis_state), vec![]).await;

        let tx = UnsignedTransaction {
            nonce: 0,
            actions: vec![IbcRelayerChangeAction::Removal(alice_address).into()],
        };

        let signed_tx = tx.into_signed(&alice_signing_key);
        app.execute_transaction(signed_tx).await.unwrap();
        assert_eq!(app.state.get_account_nonce(alice_address).await.unwrap(), 1);
        assert!(!app.state.is_ibc_relayer(&alice_address).await.unwrap());
    }

    #[tokio::test]
    async fn app_execute_transaction_ibc_relayer_change_invalid() {
        let (alice_signing_key, alice_address) = get_alice_signing_key_and_address();

        let genesis_state = GenesisState {
            accounts: default_genesis_accounts(),
            authority_sudo_address: alice_address,
            ibc_sudo_address: Address::from([0; 20]),
            ibc_relayer_addresses: vec![alice_address],
            native_asset_base_denomination: DEFAULT_NATIVE_ASSET_DENOM.to_string(),
            allowed_fee_assets: vec![DEFAULT_NATIVE_ASSET_DENOM.to_owned().into()],
            ibc_params: IBCParameters::default(),
        };
        let mut app = initialize_app(Some(genesis_state), vec![]).await;

        let tx = UnsignedTransaction {
            nonce: 0,
            actions: vec![IbcRelayerChangeAction::Removal(alice_address).into()],
        };

        let signed_tx = tx.into_signed(&alice_signing_key);
        assert!(app.execute_transaction(signed_tx).await.is_err());
    }

    #[tokio::test]
    async fn app_execute_transaction_sudo_address_change() {
        let (alice_signing_key, alice_address) = get_alice_signing_key_and_address();

        let genesis_state = GenesisState {
            accounts: default_genesis_accounts(),
            authority_sudo_address: alice_address,
            ibc_sudo_address: alice_address,
            ibc_relayer_addresses: vec![],
            native_asset_base_denomination: DEFAULT_NATIVE_ASSET_DENOM.to_string(),
            ibc_params: IBCParameters::default(),
            allowed_fee_assets: vec![DEFAULT_NATIVE_ASSET_DENOM.to_owned().into()],
        };
        let mut app = initialize_app(Some(genesis_state), vec![]).await;

        let new_address = address_from_hex_string(BOB_ADDRESS);

        let tx = UnsignedTransaction {
            nonce: 0,
            actions: vec![Action::SudoAddressChange(SudoAddressChangeAction {
                new_address,
            })],
        };

        let signed_tx = tx.into_signed(&alice_signing_key);
        app.execute_transaction(signed_tx).await.unwrap();
        assert_eq!(app.state.get_account_nonce(alice_address).await.unwrap(), 1);

        let sudo_address = app.state.get_sudo_address().await.unwrap();
        assert_eq!(sudo_address, new_address);
    }

    #[tokio::test]
    async fn app_execute_transaction_sudo_address_change_error() {
        let (alice_signing_key, alice_address) = get_alice_signing_key_and_address();
        let sudo_address = address_from_hex_string(CAROL_ADDRESS);

        let genesis_state = GenesisState {
            accounts: default_genesis_accounts(),
            authority_sudo_address: sudo_address,
            ibc_sudo_address: [0u8; 20].into(),
            ibc_relayer_addresses: vec![],
            native_asset_base_denomination: DEFAULT_NATIVE_ASSET_DENOM.to_string(),
            ibc_params: IBCParameters::default(),
            allowed_fee_assets: vec![DEFAULT_NATIVE_ASSET_DENOM.to_owned().into()],
        };
        let mut app = initialize_app(Some(genesis_state), vec![]).await;

        let tx = UnsignedTransaction {
            nonce: 0,
            actions: vec![Action::SudoAddressChange(SudoAddressChangeAction {
                new_address: alice_address,
            })],
        };

        let signed_tx = tx.into_signed(&alice_signing_key);
        let res = app
            .execute_transaction(signed_tx)
            .await
            .unwrap_err()
            .root_cause()
            .to_string();
        assert!(res.contains("signer is not the sudo key"));
    }

    #[tokio::test]
    async fn app_execute_transaction_fee_asset_change_addition() {
        use astria_core::sequencer::v1::transaction::action::FeeAssetChangeAction;

        let (alice_signing_key, alice_address) = get_alice_signing_key_and_address();

        let genesis_state = GenesisState {
            accounts: default_genesis_accounts(),
            authority_sudo_address: alice_address,
            ibc_sudo_address: alice_address,
            ibc_relayer_addresses: vec![],
            native_asset_base_denomination: DEFAULT_NATIVE_ASSET_DENOM.to_string(),
            ibc_params: IBCParameters::default(),
            allowed_fee_assets: vec![DEFAULT_NATIVE_ASSET_DENOM.to_owned().into()],
        };
        let mut app = initialize_app(Some(genesis_state), vec![]).await;

        let new_asset = asset::Id::from_denom("test");

        let tx = UnsignedTransaction {
            nonce: 0,
            actions: vec![Action::FeeAssetChange(FeeAssetChangeAction::Addition(
                new_asset,
            ))],
        };

        let signed_tx = tx.into_signed(&alice_signing_key);
        app.execute_transaction(signed_tx).await.unwrap();
        assert_eq!(app.state.get_account_nonce(alice_address).await.unwrap(), 1);

        assert!(app.state.is_allowed_fee_asset(new_asset).await.unwrap());
    }

    #[tokio::test]
    async fn app_execute_transaction_fee_asset_change_removal() {
        use astria_core::sequencer::v1::transaction::action::FeeAssetChangeAction;

        let (alice_signing_key, alice_address) = get_alice_signing_key_and_address();
        let test_asset = asset::Denom::from_base_denom("test");

        let genesis_state = GenesisState {
            accounts: default_genesis_accounts(),
            authority_sudo_address: alice_address,
            ibc_sudo_address: alice_address,
            ibc_relayer_addresses: vec![],
            native_asset_base_denomination: DEFAULT_NATIVE_ASSET_DENOM.to_string(),
            ibc_params: IBCParameters::default(),
            allowed_fee_assets: vec![
                DEFAULT_NATIVE_ASSET_DENOM.to_owned().into(),
                test_asset.clone(),
            ],
        };
        let mut app = initialize_app(Some(genesis_state), vec![]).await;

        let tx = UnsignedTransaction {
            nonce: 0,
            actions: vec![Action::FeeAssetChange(FeeAssetChangeAction::Removal(
                test_asset.id(),
            ))],
        };

        let signed_tx = tx.into_signed(&alice_signing_key);
        app.execute_transaction(signed_tx).await.unwrap();
        assert_eq!(app.state.get_account_nonce(alice_address).await.unwrap(), 1);

        assert!(
            !app.state
                .is_allowed_fee_asset(test_asset.id())
                .await
                .unwrap()
        );
    }

    #[tokio::test]
    async fn app_execute_transaction_fee_asset_change_invalid() {
        use astria_core::sequencer::v1::transaction::action::FeeAssetChangeAction;

        let (alice_signing_key, alice_address) = get_alice_signing_key_and_address();

        let genesis_state = GenesisState {
            accounts: default_genesis_accounts(),
            authority_sudo_address: alice_address,
            ibc_sudo_address: alice_address,
            ibc_relayer_addresses: vec![],
            native_asset_base_denomination: DEFAULT_NATIVE_ASSET_DENOM.to_string(),
            ibc_params: IBCParameters::default(),
            allowed_fee_assets: vec![DEFAULT_NATIVE_ASSET_DENOM.to_owned().into()],
        };
        let mut app = initialize_app(Some(genesis_state), vec![]).await;

        let tx = UnsignedTransaction {
            nonce: 0,
            actions: vec![Action::FeeAssetChange(FeeAssetChangeAction::Removal(
                get_native_asset().id(),
            ))],
        };

        let signed_tx = tx.into_signed(&alice_signing_key);
        let res = app
            .execute_transaction(signed_tx)
            .await
            .unwrap_err()
            .root_cause()
            .to_string();
        assert!(res.contains("cannot remove last allowed fee asset"));
    }

    #[tokio::test]
    async fn app_execute_transaction_init_bridge_account_ok() {
        use astria_core::sequencer::v1::transaction::action::InitBridgeAccountAction;

        use crate::bridge::init_bridge_account_action::INIT_BRIDGE_ACCOUNT_FEE;

        let (alice_signing_key, alice_address) = get_alice_signing_key_and_address();
        let mut app = initialize_app(None, vec![]).await;

        let rollup_id = RollupId::from_unhashed_bytes(b"testchainid");
        let asset_id = get_native_asset().id();
        let action = InitBridgeAccountAction {
            rollup_id,
            asset_ids: vec![asset_id],
            fee_asset_id: asset_id,
        };
        let tx = UnsignedTransaction {
            nonce: 0,
            actions: vec![action.into()],
        };

        let signed_tx = tx.into_signed(&alice_signing_key);

        let before_balance = app
            .state
            .get_account_balance(alice_address, asset_id)
            .await
            .unwrap();
        app.execute_transaction(signed_tx).await.unwrap();
        assert_eq!(app.state.get_account_nonce(alice_address).await.unwrap(), 1);
        assert_eq!(
            app.state
                .get_bridge_account_rollup_id(&alice_address)
                .await
                .unwrap()
                .unwrap(),
            rollup_id
        );
        assert_eq!(
            app.state
                .get_bridge_account_asset_ids(&alice_address)
                .await
                .unwrap(),
            vec![asset_id]
        );
        assert_eq!(
            app.state
                .get_account_balance(alice_address, asset_id)
                .await
                .unwrap(),
            before_balance - INIT_BRIDGE_ACCOUNT_FEE
        );
    }

    #[tokio::test]
    async fn app_execute_transaction_init_bridge_account_empty_asset_ids() {
        use astria_core::sequencer::v1::transaction::action::InitBridgeAccountAction;

        let (alice_signing_key, _) = get_alice_signing_key_and_address();
        let mut app = initialize_app(None, vec![]).await;

        let rollup_id = RollupId::from_unhashed_bytes(b"testchainid");
        let asset_id = get_native_asset().id();
        let action = InitBridgeAccountAction {
            rollup_id,
            asset_ids: vec![],
            fee_asset_id: asset_id,
        };
        let tx = UnsignedTransaction {
            nonce: 0,
            actions: vec![action.into()],
        };

        let signed_tx = tx.into_signed(&alice_signing_key);
        assert!(app.execute_transaction(signed_tx).await.is_err());
    }

    #[tokio::test]
    async fn app_execute_transaction_init_bridge_account_account_already_registered() {
        use astria_core::sequencer::v1::transaction::action::InitBridgeAccountAction;

        let (alice_signing_key, _) = get_alice_signing_key_and_address();
        let mut app = initialize_app(None, vec![]).await;

        let rollup_id = RollupId::from_unhashed_bytes(b"testchainid");
        let asset_id = get_native_asset().id();
        let action = InitBridgeAccountAction {
            rollup_id,
            asset_ids: vec![asset_id],
            fee_asset_id: asset_id,
        };
        let tx = UnsignedTransaction {
            nonce: 0,
            actions: vec![action.into()],
        };

        let signed_tx = tx.into_signed(&alice_signing_key);
        app.execute_transaction(signed_tx).await.unwrap();

        let action = InitBridgeAccountAction {
            rollup_id,
            asset_ids: vec![asset_id],
            fee_asset_id: asset_id,
        };
        let tx = UnsignedTransaction {
            nonce: 1,
            actions: vec![action.into()],
        };

        let signed_tx = tx.into_signed(&alice_signing_key);
        assert!(app.execute_transaction(signed_tx).await.is_err());
    }

    #[tokio::test]
    async fn app_execute_transaction_bridge_lock_action_ok() {
        let (alice_signing_key, alice_address) = get_alice_signing_key_and_address();
        let mut app = initialize_app(None, vec![]).await;

        let bridge_address = Address::from([99; 20]);
        let rollup_id = RollupId::from_unhashed_bytes(b"testchainid");
        let asset_id = get_native_asset().id();

        let mut state_tx = StateDelta::new(app.state.clone());
        state_tx.put_bridge_account_rollup_id(&bridge_address, &rollup_id);
        state_tx
            .put_bridge_account_asset_ids(&bridge_address, &[asset_id])
            .unwrap();
        app.apply(state_tx);

        let amount = 100;
        let action = BridgeLockAction {
            to: bridge_address,
            amount,
            asset_id,
            fee_asset_id: asset_id,
            destination_chain_address: "nootwashere".to_string(),
        };
        let tx = UnsignedTransaction {
            nonce: 0,
            actions: vec![action.into()],
        };

        let signed_tx = tx.into_signed(&alice_signing_key);

        let alice_before_balance = app
            .state
            .get_account_balance(alice_address, asset_id)
            .await
            .unwrap();
        let bridge_before_balance = app
            .state
            .get_account_balance(bridge_address, asset_id)
            .await
            .unwrap();

        app.execute_transaction(signed_tx).await.unwrap();
        assert_eq!(app.state.get_account_nonce(alice_address).await.unwrap(), 1);
        assert_eq!(
            app.state
                .get_account_balance(alice_address, asset_id)
                .await
                .unwrap(),
            alice_before_balance - (amount + TRANSFER_FEE)
        );
        assert_eq!(
            app.state
                .get_account_balance(bridge_address, asset_id)
                .await
                .unwrap(),
            bridge_before_balance + amount
        );

        let expected_deposit = Deposit::new(
            bridge_address,
            rollup_id,
            amount,
            asset_id,
            "nootwashere".to_string(),
        );

        let deposits = app.state.get_deposit_events(&rollup_id).await.unwrap();
        assert_eq!(deposits.len(), 1);
        assert_eq!(deposits[0], expected_deposit);
    }

    #[tokio::test]
    async fn app_execute_transaction_bridge_lock_action_invalid_for_eoa() {
        use astria_core::sequencer::v1::transaction::action::BridgeLockAction;

        let (alice_signing_key, _) = get_alice_signing_key_and_address();
        let mut app = initialize_app(None, vec![]).await;

        // don't actually register this address as a bridge address
        let bridge_address = Address::from([99; 20]);
        let asset_id = get_native_asset().id();

        let amount = 100;
        let action = BridgeLockAction {
            to: bridge_address,
            amount,
            asset_id,
            fee_asset_id: asset_id,
            destination_chain_address: "nootwashere".to_string(),
        };
        let tx = UnsignedTransaction {
            nonce: 0,
            actions: vec![action.into()],
        };

        let signed_tx = tx.into_signed(&alice_signing_key);
        assert!(app.execute_transaction(signed_tx).await.is_err());
    }

    #[tokio::test]
    async fn app_execute_transaction_transfer_invalid_to_bridge_account() {
        let (alice_signing_key, _) = get_alice_signing_key_and_address();
        let mut app = initialize_app(None, vec![]).await;

        let bridge_address = Address::from([99; 20]);
        let rollup_id = RollupId::from_unhashed_bytes(b"testchainid");
        let asset_id = get_native_asset().id();

        let mut state_tx = StateDelta::new(app.state.clone());
        state_tx.put_bridge_account_rollup_id(&bridge_address, &rollup_id);
        state_tx
            .put_bridge_account_asset_ids(&bridge_address, &[asset_id])
            .unwrap();
        app.apply(state_tx);

        let amount = 100;
        let action = TransferAction {
            to: bridge_address,
            amount,
            asset_id,
            fee_asset_id: asset_id,
        };
        let tx = UnsignedTransaction {
            nonce: 0,
            actions: vec![action.into()],
        };

        let signed_tx = tx.into_signed(&alice_signing_key);
        assert!(app.execute_transaction(signed_tx).await.is_err());
    }

    #[cfg(feature = "mint")]
    #[tokio::test]
    async fn app_execute_transaction_mint() {
        let (alice_signing_key, alice_address) = get_alice_signing_key_and_address();

        let genesis_state = GenesisState {
            accounts: default_genesis_accounts(),
            authority_sudo_address: alice_address,
            ibc_sudo_address: [0u8; 20].into(),
            ibc_relayer_addresses: vec![],
            native_asset_base_denomination: DEFAULT_NATIVE_ASSET_DENOM.to_string(),
            ibc_params: IBCParameters::default(),
            allowed_fee_assets: vec![DEFAULT_NATIVE_ASSET_DENOM.to_owned().into()],
        };
        let mut app = initialize_app(Some(genesis_state), vec![]).await;

        let bob_address = address_from_hex_string(BOB_ADDRESS);
        let value = 333_333;
        let tx = UnsignedTransaction {
            nonce: 0,
            actions: vec![
                MintAction {
                    to: bob_address,
                    amount: value,
                }
                .into(),
            ],
        };

        let signed_tx = tx.into_signed(&alice_signing_key);
        app.execute_transaction(signed_tx).await.unwrap();

        assert_eq!(
            app.state
                .get_account_balance(bob_address, get_native_asset().id())
                .await
                .unwrap(),
            value + 10u128.pow(19)
        );
        assert_eq!(app.state.get_account_nonce(bob_address).await.unwrap(), 0);
        assert_eq!(app.state.get_account_nonce(alice_address).await.unwrap(), 1);
    }

    #[tokio::test]
    async fn app_end_block_validator_updates() {
        use tendermint::validator;

        let pubkey_a = tendermint::public_key::PublicKey::from_raw_ed25519(&[1; 32]).unwrap();
        let pubkey_b = tendermint::public_key::PublicKey::from_raw_ed25519(&[2; 32]).unwrap();
        let pubkey_c = tendermint::public_key::PublicKey::from_raw_ed25519(&[3; 32]).unwrap();

        let initial_validator_set = vec![
            validator::Update {
                pub_key: pubkey_a,
                power: 100u32.into(),
            },
            validator::Update {
                pub_key: pubkey_b,
                power: 1u32.into(),
            },
        ];

        let mut app = initialize_app(None, initial_validator_set).await;
        app.current_proposer = Some(account::Id::try_from([0u8; 20].to_vec()).unwrap());

        let validator_updates = vec![
            validator::Update {
                pub_key: pubkey_a,
                power: 0u32.into(),
            },
            validator::Update {
                pub_key: pubkey_b,
                power: 100u32.into(),
            },
            validator::Update {
                pub_key: pubkey_c,
                power: 100u32.into(),
            },
        ];

        let mut state_tx = StateDelta::new(app.state.clone());
        state_tx
            .put_validator_updates(ValidatorSet::new_from_updates(validator_updates.clone()))
            .unwrap();
        app.apply(state_tx);

        let resp = app
            .end_block(&abci::request::EndBlock {
                height: 1u32.into(),
            })
            .await
            .unwrap();
        // we only assert length here as the ordering of the updates is not guaranteed
        // and validator::Update does not implement Ord
        assert_eq!(resp.validator_updates.len(), validator_updates.len());

        // validator with pubkey_a should be removed (power set to 0)
        // validator with pubkey_b should be updated
        // validator with pubkey_c should be added
        let validator_set = app.state.get_validator_set().await.unwrap();
        assert_eq!(validator_set.len(), 2);
        let validator_b = validator_set.get(&pubkey_b.into()).unwrap();
        assert_eq!(validator_b.pub_key, pubkey_b);
        assert_eq!(validator_b.power, 100u32.into());
        let validator_c = validator_set.get(&pubkey_c.into()).unwrap();
        assert_eq!(validator_c.pub_key, pubkey_c);
        assert_eq!(validator_c.power, 100u32.into());
        assert_eq!(app.state.get_validator_updates().await.unwrap().len(), 0);
    }

    #[tokio::test]
    async fn app_execute_transaction_invalid_nonce() {
        let mut app = initialize_app(None, vec![]).await;

        let (alice_signing_key, alice_address) = get_alice_signing_key_and_address();

        // create tx with invalid nonce 1
        let data = b"hello world".to_vec();
        let tx = UnsignedTransaction {
            nonce: 1,
            actions: vec![
                SequenceAction {
                    rollup_id: RollupId::from_unhashed_bytes(b"testchainid"),
                    data,
                    fee_asset_id: get_native_asset().id(),
                }
                .into(),
            ],
        };

        let signed_tx = tx.into_signed(&alice_signing_key);
        let response = app.execute_transaction(signed_tx).await;

        // check that tx was not executed by checking nonce and balance are unchanged
        assert_eq!(app.state.get_account_nonce(alice_address).await.unwrap(), 0);
        assert_eq!(
            app.state
                .get_account_balance(alice_address, get_native_asset().id())
                .await
                .unwrap(),
            10u128.pow(19),
        );

        assert_eq!(
            response
                .unwrap_err()
                .downcast_ref::<InvalidNonce>()
                .map(|nonce_err| nonce_err.0)
                .unwrap(),
            1
        );
    }

    #[tokio::test]
    async fn app_commit() {
        let genesis_state = GenesisState {
            accounts: default_genesis_accounts(),
            authority_sudo_address: Address::from([0; 20]),
            ibc_sudo_address: Address::from([0; 20]),
            ibc_relayer_addresses: vec![],
            native_asset_base_denomination: DEFAULT_NATIVE_ASSET_DENOM.to_string(),
            ibc_params: IBCParameters::default(),
            allowed_fee_assets: vec![DEFAULT_NATIVE_ASSET_DENOM.to_owned().into()],
        };

        let (mut app, storage) = initialize_app_with_storage(Some(genesis_state), vec![]).await;
        assert_eq!(app.state.get_block_height().await.unwrap(), 0);

        let native_asset = get_native_asset().id();
        for Account {
            address,
            balance,
        } in default_genesis_accounts()
        {
            assert_eq!(
                balance,
                app.state
                    .get_account_balance(address, native_asset)
                    .await
                    .unwrap()
            );
        }

        // commit should write the changes to the underlying storage
        app.prepare_commit(storage.clone()).await.unwrap();
        app.commit(storage.clone()).await;

        let snapshot = storage.latest_snapshot();
        assert_eq!(snapshot.get_block_height().await.unwrap(), 0);

        for Account {
            address,
            balance,
        } in default_genesis_accounts()
        {
            assert_eq!(
                snapshot
                    .get_account_balance(address, native_asset)
                    .await
                    .unwrap(),
                balance
            );
        }
    }

    #[tokio::test]
    async fn app_transfer_block_fees_to_proposer() {
        let (mut app, storage) = initialize_app_with_storage(None, vec![]).await;

        let (alice_signing_key, _) = get_alice_signing_key_and_address();
        let native_asset = get_native_asset().id();

        // transfer funds from Alice to Bob; use native token for fee payment
        let bob_address = address_from_hex_string(BOB_ADDRESS);
        let amount = 333_333;
        let tx = UnsignedTransaction {
            nonce: 0,
            actions: vec![
                TransferAction {
                    to: bob_address,
                    amount,
                    asset_id: native_asset,
                    fee_asset_id: get_native_asset().id(),
                }
                .into(),
            ],
        };

        let signed_tx = tx.into_signed(&alice_signing_key);

        let proposer_address: tendermint::account::Id = [99u8; 20].to_vec().try_into().unwrap();
        let sequencer_proposer_address =
            Address::try_from_slice(proposer_address.as_bytes()).unwrap();

        let commitments = generate_rollup_datas_commitment(&[signed_tx.clone()], HashMap::new());

        let finalize_block = abci::request::FinalizeBlock {
            hash: Hash::try_from([0u8; 32].to_vec()).unwrap(),
            height: 1u32.into(),
            time: Time::now(),
            next_validators_hash: Hash::default(),
            proposer_address,
            txs: commitments.into_transactions(vec![signed_tx.to_raw().encode_to_vec().into()]),
            decided_last_commit: CommitInfo {
                votes: vec![],
                round: Round::default(),
            },
            misbehavior: vec![],
        };
        app.finalize_block(finalize_block, storage.clone())
            .await
            .unwrap();
        app.commit(storage).await;

        // assert that transaction fees were transferred to the block proposer
        assert_eq!(
            app.state
                .get_account_balance(sequencer_proposer_address, native_asset)
                .await
                .unwrap(),
            TRANSFER_FEE,
        );
        assert_eq!(app.state.get_block_fees().await.unwrap().len(), 0);
    }

    #[tokio::test]
    async fn app_create_sequencer_block_with_sequenced_data_and_deposits() {
        use astria_core::{
            generated::sequencerblock::v1alpha1::RollupData as RawRollupData,
            sequencerblock::v1alpha1::block::RollupData,
        };

        use crate::api_state_ext::StateReadExt as _;

        let (alice_signing_key, _) = get_alice_signing_key_and_address();
        let (mut app, storage) = initialize_app_with_storage(None, vec![]).await;

        let bridge_address = Address::from([99; 20]);
        let rollup_id = RollupId::from_unhashed_bytes(b"testchainid");
        let asset_id = get_native_asset().id();

        let mut state_tx = StateDelta::new(app.state.clone());
        state_tx.put_bridge_account_rollup_id(&bridge_address, &rollup_id);
        state_tx
            .put_bridge_account_asset_ids(&bridge_address, &[asset_id])
            .unwrap();
        app.apply(state_tx);
        app.prepare_commit(storage.clone()).await.unwrap();
        app.commit(storage.clone()).await;

        let amount = 100;
        let lock_action = BridgeLockAction {
            to: bridge_address,
            amount,
            asset_id,
            fee_asset_id: asset_id,
            destination_chain_address: "nootwashere".to_string(),
        };
        let sequence_action = SequenceAction {
            rollup_id,
            data: b"hello world".to_vec(),
            fee_asset_id: asset_id,
        };
        let tx = UnsignedTransaction {
            nonce: 0,
            actions: vec![lock_action.into(), sequence_action.into()],
        };

        let signed_tx = tx.into_signed(&alice_signing_key);

        let expected_deposit = Deposit::new(
            bridge_address,
            rollup_id,
            amount,
            asset_id,
            "nootwashere".to_string(),
        );
        let deposits = HashMap::from_iter(vec![(rollup_id, vec![expected_deposit.clone()])]);
        let commitments = generate_rollup_datas_commitment(&[signed_tx.clone()], deposits.clone());

        let finalize_block = abci::request::FinalizeBlock {
            hash: Hash::try_from([0u8; 32].to_vec()).unwrap(),
            height: 1u32.into(),
            time: Time::now(),
            next_validators_hash: Hash::default(),
            proposer_address: [0u8; 20].to_vec().try_into().unwrap(),
            txs: commitments.into_transactions(vec![signed_tx.to_raw().encode_to_vec().into()]),
            decided_last_commit: CommitInfo {
                votes: vec![],
                round: Round::default(),
            },
            misbehavior: vec![],
        };
        app.finalize_block(finalize_block, storage.clone())
            .await
            .unwrap();
        app.commit(storage).await;

        // ensure deposits are cleared at the end of the block
        let deposit_events = app.state.get_deposit_events(&rollup_id).await.unwrap();
        assert_eq!(deposit_events.len(), 0);

        let block = app.state.get_sequencer_block_by_height(1).await.unwrap();
        let mut deposits = vec![];
        for (_, rollup_data) in block.rollup_transactions() {
            for tx in rollup_data.transactions() {
                let rollup_data =
                    RollupData::try_from_raw(RawRollupData::decode(tx.as_slice()).unwrap())
                        .unwrap();
                if let RollupData::Deposit(deposit) = rollup_data {
                    deposits.push(deposit);
                }
            }
        }
        assert_eq!(deposits.len(), 1);
        assert_eq!(deposits[0], expected_deposit);
    }

    #[tokio::test]
    async fn app_execution_results_match_proposal_vs_after_proposal() {
        let (alice_signing_key, _) = get_alice_signing_key_and_address();
        let (mut app, storage) = initialize_app_with_storage(None, vec![]).await;

        let bridge_address = Address::from([99; 20]);
        let rollup_id = RollupId::from_unhashed_bytes(b"testchainid");
        let asset_id = get_native_asset().id();

        let mut state_tx = StateDelta::new(app.state.clone());
        state_tx.put_bridge_account_rollup_id(&bridge_address, &rollup_id);
        state_tx
            .put_bridge_account_asset_ids(&bridge_address, &[asset_id])
            .unwrap();
        app.apply(state_tx);
        app.prepare_commit(storage.clone()).await.unwrap();
        app.commit(storage.clone()).await;

        let amount = 100;
        let lock_action = BridgeLockAction {
            to: bridge_address,
            amount,
            asset_id,
            fee_asset_id: asset_id,
            destination_chain_address: "nootwashere".to_string(),
        };
        let sequence_action = SequenceAction {
            rollup_id,
            data: b"hello world".to_vec(),
            fee_asset_id: asset_id,
        };
        let tx = UnsignedTransaction {
            nonce: 0,
            actions: vec![lock_action.into(), sequence_action.into()],
        };

        let signed_tx = tx.into_signed(&alice_signing_key);

        let expected_deposit = Deposit::new(
            bridge_address,
            rollup_id,
            amount,
            asset_id,
            "nootwashere".to_string(),
        );
        let deposits = HashMap::from_iter(vec![(rollup_id, vec![expected_deposit.clone()])]);
        let commitments = generate_rollup_datas_commitment(&[signed_tx.clone()], deposits.clone());

        let timestamp = Time::now();
        let block_hash = Hash::try_from([99u8; 32].to_vec()).unwrap();
        let finalize_block = abci::request::FinalizeBlock {
            hash: block_hash,
            height: 1u32.into(),
            time: timestamp,
            next_validators_hash: Hash::default(),
            proposer_address: [0u8; 20].to_vec().try_into().unwrap(),
            txs: commitments.into_transactions(vec![signed_tx.to_raw().encode_to_vec().into()]),
            decided_last_commit: CommitInfo {
                votes: vec![],
                round: Round::default(),
            },
            misbehavior: vec![],
        };

        // call finalize_block with the given block data, which simulates executing a block
        // as a full node (non-validator node).
        let finalize_block_result = app
            .finalize_block(finalize_block.clone(), storage.clone())
            .await
            .unwrap();

        // don't commit the result, now call prepare_proposal with the same data.
        // this will reset the app state.
        // this simulates executing the same block as a validator (specifically the proposer).
        let proposer_address = [88u8; 20].to_vec().try_into().unwrap();
        let prepare_proposal = PrepareProposal {
            height: 1u32.into(),
            time: timestamp,
            next_validators_hash: Hash::default(),
            proposer_address,
            txs: vec![signed_tx.to_raw().encode_to_vec().into()],
            max_tx_bytes: 1_000_000,
            local_last_commit: None,
            misbehavior: vec![],
        };

        let prepare_proposal_result = app
            .prepare_proposal(prepare_proposal, storage.clone())
            .await
            .unwrap();
        assert_eq!(prepare_proposal_result.txs, finalize_block.txs);
        assert_eq!(app.executed_proposal_hash, Hash::default());
        assert_eq!(app.validator_address.unwrap(), proposer_address);

        // call process_proposal - should not re-execute anything.
        let process_proposal = abci::request::ProcessProposal {
            hash: block_hash,
            height: 1u32.into(),
            time: timestamp,
            next_validators_hash: Hash::default(),
            proposer_address: [0u8; 20].to_vec().try_into().unwrap(),
            txs: finalize_block.txs.clone(),
            proposed_last_commit: None,
            misbehavior: vec![],
        };

        app.process_proposal(process_proposal.clone(), storage.clone())
            .await
            .unwrap();
        assert_eq!(app.executed_proposal_hash, block_hash);
        assert!(app.validator_address.is_none());

        let finalize_block_after_prepare_proposal_result = app
            .finalize_block(finalize_block.clone(), storage.clone())
            .await
            .unwrap();

        assert_eq!(
            finalize_block_after_prepare_proposal_result.app_hash,
            finalize_block_result.app_hash
        );

        // reset the app state and call process_proposal - should execute the block.
        // this simulates executing the block as a non-proposer validator.
        app.update_state_for_new_round(&storage);
        app.process_proposal(process_proposal, storage.clone())
            .await
            .unwrap();
        assert_eq!(app.executed_proposal_hash, block_hash);
        assert!(app.validator_address.is_none());
        let finalize_block_after_prepare_proposal_result = app
            .finalize_block(finalize_block, storage.clone())
            .await
            .unwrap();

        assert_eq!(
            finalize_block_after_prepare_proposal_result.app_hash,
            finalize_block_result.app_hash
        );
    }
}<|MERGE_RESOLUTION|>--- conflicted
+++ resolved
@@ -543,15 +543,9 @@
         self.current_proposer = Some(finalize_block.proposer_address);
         let height = finalize_block.height;
         let time = finalize_block.time;
-        // this conversion should never fail
-        let block_hash = finalize_block
-            .hash
-            .as_bytes()
-            .to_vec()
-            .try_into()
-            .map_err(|_| {
-                anyhow!("failed to convert block hash into 32-byte vec; this should not occur")
-            })?;
+        let Hash::Sha256(block_hash) = finalize_block.hash else {
+            anyhow::bail!("finalized block hash is empty; this should not occur")
+        };
 
         // If we previously executed txs in a different proposal than is being processed,
         // reset cached state changes.
@@ -570,7 +564,6 @@
         let mut tx_results: Vec<ExecTxResult> = Vec::with_capacity(finalize_block.txs.len());
         tx_results.extend(std::iter::repeat(ExecTxResult::default()).take(2));
 
-<<<<<<< HEAD
         // When the hash is not empty, we have already executed and cached the results
         let txs = if self.executed_proposal_hash.is_empty() {
             // this function returns the txs inside `finalize_block` back to us unmodified.
@@ -580,36 +573,13 @@
                 .context("failed to execute block")?;
 
             // we haven't executed these txs before, so execute them
-            for tx in &txs[2..] {
+            for tx in txs.iter().skip(2) {
                 let signed_tx = signed_transaction_from_bytes(tx)
                     .expect("protocol error; only valid txs should be finalized");
 
                 match self.execute_transaction(signed_tx).await {
                     Ok(events) => tx_results.push(ExecTxResult {
                         events,
-=======
-        for tx in finalize_block.txs.iter().skip(2) {
-            match self.deliver_tx_after_proposal(tx).await {
-                Ok(events) => tx_results.push(ExecTxResult {
-                    events,
-                    ..Default::default()
-                }),
-                Err(e) => {
-                    // this is actually a protocol error, as only valid txs should be finalized
-                    tracing::error!(
-                        error = AsRef::<dyn std::error::Error>::as_ref(&e),
-                        "failed to finalize transaction; ignoring it",
-                    );
-                    let code = if e.downcast_ref::<InvalidNonce>().is_some() {
-                        AbciErrorCode::INVALID_NONCE
-                    } else {
-                        AbciErrorCode::INTERNAL_ERROR
-                    };
-                    tx_results.push(ExecTxResult {
-                        code: code.into(),
-                        info: code.to_string(),
-                        log: format!("{e:?}"),
->>>>>>> 1efc3c7f
                         ..Default::default()
                     }),
                     Err(e) => {
@@ -661,17 +631,11 @@
             .await
             .context("failed to clear block deposits")?;
 
-<<<<<<< HEAD
         // reset proposer address for fee payment
         let proposer_address = self
             .current_proposer
             .take()
             .expect("current proposer must be set at the start of finalize_block");
-=======
-        let Hash::Sha256(block_hash) = finalize_block.hash else {
-            anyhow::bail!("finalized block hash is empty; this should not occur")
-        };
->>>>>>> 1efc3c7f
 
         let sequencer_block = SequencerBlock::try_from_block_info_and_data(
             block_hash,
