--- conflicted
+++ resolved
@@ -13,27 +13,13 @@
 };
 use astria_core::{
     generated::sequencer::v1 as raw,
-<<<<<<< HEAD
-    sequencer::{
-        v1::{
-            transaction::Action,
-            AbciErrorCode,
-            Address,
-            SignedTransaction,
-        },
-        v2alpha1::block::SequencerBlock,
-=======
     sequencer::v1::{
         transaction::Action,
+        AbciErrorCode,
         Address,
-        RollupId,
         SignedTransaction,
     },
-    sequencerblock::v1alpha1::block::{
-        Deposit,
-        SequencerBlock,
->>>>>>> e1f993fa
-    },
+    sequencerblock::v1alpha1::block::SequencerBlock,
 };
 use cnidarium::{
     ArcStateDeltaExt,
@@ -443,7 +429,7 @@
 
         use crate::transaction::InvalidNonce;
 
-        let data_hash = astria_core::sequencer::v2alpha1::block::merkle_tree_from_data(
+        let data_hash = astria_core::sequencerblock::v1alpha1::block::merkle_tree_from_data(
             finalize_block.txs.iter().map(std::convert::AsRef::as_ref),
         )
         .root();
@@ -919,6 +905,7 @@
         },
         Time,
     };
+    use astria_core::sequencerblock::v1alpha1::block::Deposit;
 
     use super::*;
     use crate::{
@@ -2110,8 +2097,8 @@
     #[tokio::test]
     async fn app_create_sequencer_block_with_sequenced_data_and_deposits() {
         use astria_core::{
-            generated::sequencer::v2alpha1::RollupData as RawRollupData,
-            sequencer::v2alpha1::block::RollupData,
+            generated::sequencerblock::v1alpha1::RollupData as RawRollupData,
+            sequencerblock::v1alpha1::block::RollupData,
         };
 
         use crate::api_state_ext::StateReadExt as _;
