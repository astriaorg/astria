--- conflicted
+++ resolved
@@ -309,31 +309,10 @@
                         error = AsRef::<dyn std::error::Error>::as_ref(&e),
                         "failed to decode deliver tx payload to signed transaction; ignoring it",
                     );
-<<<<<<< HEAD
                     excluded_tx_count += 1;
-                    e
-                })
-                .ok()
-                .and_then(|raw_tx| {
-                    SignedTransaction::try_from_raw(raw_tx)
-                        .map_err(|e| {
-                            debug!(
-                                error = &e as &dyn std::error::Error,
-                                "failed to convert raw signed transaction to native signed \
-                                 transaction"
-                            );
-                            excluded_tx_count += 1;
-                            e
-                        })
-                        .ok()
-                })
-            else {
-                continue;
-=======
                     continue;
                 }
                 Ok(tx) => tx,
->>>>>>> 252119d3
             };
 
             let tx_hash = Sha256::digest(&tx);
