--- conflicted
+++ resolved
@@ -393,7 +393,7 @@
     ///
     /// Returns the transactions which were successfully decoded and executed
     /// in both their [`SignedTransaction`] and raw bytes form.
-    ///     
+    ///
     /// Unlike the usual flow of an ABCI application, this is called during
     /// the proposal phase, ie. `prepare_proposal` or `process_proposal`.
     ///
@@ -1612,13 +1612,8 @@
     }
 
     #[tokio::test]
-<<<<<<< HEAD
-    async fn app_deliver_tx_fee_asset_change_addition() {
+    async fn app_execute_transaction_fee_asset_change_addition() {
         use astria_core::protocol::transaction::v1alpha1::action::FeeAssetChangeAction;
-=======
-    async fn app_execute_transaction_fee_asset_change_addition() {
-        use astria_core::sequencer::v1::transaction::action::FeeAssetChangeAction;
->>>>>>> 83229bd5
 
         let (alice_signing_key, alice_address) = get_alice_signing_key_and_address();
 
@@ -1650,13 +1645,8 @@
     }
 
     #[tokio::test]
-<<<<<<< HEAD
-    async fn app_deliver_tx_fee_asset_change_removal() {
+    async fn app_execute_transaction_fee_asset_change_removal() {
         use astria_core::protocol::transaction::v1alpha1::action::FeeAssetChangeAction;
-=======
-    async fn app_execute_transaction_fee_asset_change_removal() {
-        use astria_core::sequencer::v1::transaction::action::FeeAssetChangeAction;
->>>>>>> 83229bd5
 
         let (alice_signing_key, alice_address) = get_alice_signing_key_and_address();
         let test_asset = asset::Denom::from_base_denom("test");
@@ -1695,13 +1685,8 @@
     }
 
     #[tokio::test]
-<<<<<<< HEAD
-    async fn app_deliver_tx_fee_asset_change_invalid() {
+    async fn app_execute_transaction_fee_asset_change_invalid() {
         use astria_core::protocol::transaction::v1alpha1::action::FeeAssetChangeAction;
-=======
-    async fn app_execute_transaction_fee_asset_change_invalid() {
-        use astria_core::sequencer::v1::transaction::action::FeeAssetChangeAction;
->>>>>>> 83229bd5
 
         let (alice_signing_key, alice_address) = get_alice_signing_key_and_address();
 
@@ -1734,13 +1719,8 @@
     }
 
     #[tokio::test]
-<<<<<<< HEAD
-    async fn app_deliver_tx_init_bridge_account_ok() {
+    async fn app_execute_transaction_init_bridge_account_ok() {
         use astria_core::protocol::transaction::v1alpha1::action::InitBridgeAccountAction;
-=======
-    async fn app_execute_transaction_init_bridge_account_ok() {
-        use astria_core::sequencer::v1::transaction::action::InitBridgeAccountAction;
->>>>>>> 83229bd5
 
         use crate::bridge::init_bridge_account_action::INIT_BRIDGE_ACCOUNT_FEE;
 
@@ -1793,13 +1773,8 @@
     }
 
     #[tokio::test]
-<<<<<<< HEAD
-    async fn app_deliver_tx_init_bridge_account_empty_asset_ids() {
+    async fn app_execute_transaction_init_bridge_account_empty_asset_ids() {
         use astria_core::protocol::transaction::v1alpha1::action::InitBridgeAccountAction;
-=======
-    async fn app_execute_transaction_init_bridge_account_empty_asset_ids() {
-        use astria_core::sequencer::v1::transaction::action::InitBridgeAccountAction;
->>>>>>> 83229bd5
 
         let (alice_signing_key, _) = get_alice_signing_key_and_address();
         let mut app = initialize_app(None, vec![]).await;
@@ -1821,13 +1796,8 @@
     }
 
     #[tokio::test]
-<<<<<<< HEAD
-    async fn app_deliver_tx_init_bridge_account_account_already_registered() {
+    async fn app_execute_transaction_init_bridge_account_account_already_registered() {
         use astria_core::protocol::transaction::v1alpha1::action::InitBridgeAccountAction;
-=======
-    async fn app_execute_transaction_init_bridge_account_account_already_registered() {
-        use astria_core::sequencer::v1::transaction::action::InitBridgeAccountAction;
->>>>>>> 83229bd5
 
         let (alice_signing_key, _) = get_alice_signing_key_and_address();
         let mut app = initialize_app(None, vec![]).await;
@@ -1934,13 +1904,8 @@
     }
 
     #[tokio::test]
-<<<<<<< HEAD
-    async fn app_deliver_tx_bridge_lock_action_invalid_for_eoa() {
+    async fn app_execute_transaction_bridge_lock_action_invalid_for_eoa() {
         use astria_core::protocol::transaction::v1alpha1::action::BridgeLockAction;
-=======
-    async fn app_execute_transaction_bridge_lock_action_invalid_for_eoa() {
-        use astria_core::sequencer::v1::transaction::action::BridgeLockAction;
->>>>>>> 83229bd5
 
         let (alice_signing_key, _) = get_alice_signing_key_and_address();
         let mut app = initialize_app(None, vec![]).await;
