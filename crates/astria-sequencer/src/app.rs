--- conflicted
+++ resolved
@@ -154,11 +154,10 @@
 }
 
 impl App {
-<<<<<<< HEAD
-    pub(crate) fn new(snapshot: Snapshot, mempool: Arc<Mutex<BasicMempool>>) -> Self {
-=======
-    pub(crate) async fn new(snapshot: Snapshot) -> anyhow::Result<Self> {
->>>>>>> 049ec61f
+    pub(crate) async fn new(
+        snapshot: Snapshot,
+        mempool: Arc<Mutex<BasicMempool>>,
+    ) -> anyhow::Result<Self> {
         tracing::debug!("initializing App instance");
 
         let app_hash: AppHash = snapshot
@@ -1284,12 +1283,8 @@
         authority::state_ext::ValidatorSet,
         genesis::Account,
         ibc::state_ext::StateReadExt as _,
-<<<<<<< HEAD
         mempool::TransactionPriority,
-        sequence::calculate_fee,
-=======
         sequence::calculate_fee_from_state,
->>>>>>> 049ec61f
         transaction::InvalidChainId,
     };
 
@@ -1340,12 +1335,8 @@
             .await
             .expect("failed to create temp storage backing chain state");
         let snapshot = storage.latest_snapshot();
-<<<<<<< HEAD
         let mempool = Arc::new(Mutex::new(BasicMempool::new()));
-        let mut app = App::new(snapshot, mempool);
-=======
-        let mut app = App::new(snapshot).await.unwrap();
->>>>>>> 049ec61f
+        let mut app = App::new(snapshot, mempool).await.unwrap();
 
         let genesis_state = genesis_state.unwrap_or_else(|| GenesisState {
             accounts: default_genesis_accounts(),
