--- conflicted
+++ resolved
@@ -150,17 +150,14 @@
                     .check_stateless()
                     .await
                     .wrap_err("stateless check failed for BridgeSudoChange action")?,
-<<<<<<< HEAD
+                Action::RecoverIbcClient(act) => act
+                    .check_stateless()
+                    .await
+                    .wrap_err("stateless check failed for RecoverIbcClient action")?,
                 Action::PriceFeed(act) => act
                     .check_stateless()
                     .await
                     .wrap_err("stateless check failed for PriceFeed action")?,
-=======
-                Action::RecoverIbcClient(act) => act
-                    .check_stateless()
-                    .await
-                    .wrap_err("stateless check failed for RecoverIbcClient action")?,
->>>>>>> dd99bf9f
             }
         }
         Ok(())
@@ -290,15 +287,12 @@
                 Action::BridgeSudoChange(act) => check_execute_and_pay_fees(act, &mut state)
                     .await
                     .wrap_err("failed executing bridge sudo change")?,
-<<<<<<< HEAD
+                Action::RecoverIbcClient(act) => check_execute_and_pay_fees(act, &mut state)
+                    .await
+                    .wrap_err("failed executing recover ibc client")?,
                 Action::PriceFeed(act) => check_execute_and_pay_fees(act, &mut state)
                     .await
                     .wrap_err("failed executing price feed")?,
-=======
-                Action::RecoverIbcClient(act) => check_execute_and_pay_fees(act, &mut state)
-                    .await
-                    .wrap_err("failed executing recover ibc client")?,
->>>>>>> dd99bf9f
             }
         }
 
