--- conflicted
+++ resolved
@@ -82,7 +82,12 @@
             Self::IbcSudoChange(fees) => state
                 .put_fees(*fees)
                 .wrap_err("failed to put ibc sudo change fees"),
-<<<<<<< HEAD
+            Self::AddCurrencyPairs(fees) => state
+                .put_fees(*fees)
+                .wrap_err("failed to put add currency pairs fees"),
+            Self::RemoveCurrencyPairs(fees) => state
+                .put_fees(*fees)
+                .wrap_err("failed to put remove currency pairs fees"),
             Self::ChangeMarkets(fees) => state
                 .put_fees(*fees)
                 .wrap_err("failed to put change markets fees"),
@@ -92,14 +97,6 @@
             Self::RemoveMarketAuthorities(fees) => state
                 .put_fees(*fees)
                 .wrap_err("failed to put remove market authorities fees"),
-=======
-            Self::AddCurrencyPairs(fees) => state
-                .put_fees(*fees)
-                .wrap_err("failed to put add currency pairs fees"),
-            Self::RemoveCurrencyPairs(fees) => state
-                .put_fees(*fees)
-                .wrap_err("failed to put remove currency pairs fees"),
->>>>>>> 0a03d83b
         }
     }
 }
