--- conflicted
+++ resolved
@@ -84,23 +84,7 @@
                 .wrap_err("failed to put ibc sudo change fees"),
             Self::PriceFeed(fees) => state
                 .put_fees(*fees)
-<<<<<<< HEAD
-                .wrap_err("failed to put add currency pairs fees"),
-            Self::RemoveCurrencyPairs(fees) => state
-                .put_fees(*fees)
-                .wrap_err("failed to put remove currency pairs fees"),
-            Self::ChangeMarkets(fees) => state
-                .put_fees(*fees)
-                .wrap_err("failed to put change markets fees"),
-            Self::UpdateMarketMapParams(fees) => state
-                .put_fees(*fees)
-                .wrap_err("failed to put update params fees"),
-            Self::RemoveMarketAuthorities(fees) => state
-                .put_fees(*fees)
-                .wrap_err("failed to put remove market authorities fees"),
-=======
                 .wrap_err("failed to put price feed fees"),
->>>>>>> 04d93fd2
         }
     }
 }
@@ -204,13 +188,8 @@
     }
 
     #[tokio::test]
-    async fn change_markets_fee_change_action_executes_as_expected() {
-        test_fee_change_action::<ChangeMarkets>().await;
-    }
-
-    #[tokio::test]
-    async fn remove_market_authorities_fee_change_action_executes_as_expected() {
-        test_fee_change_action::<RemoveMarketAuthorities>().await;
+    async fn price_feed_fee_change_action_executes_as_expected() {
+        test_fee_change_action::<PriceFeed>().await;
     }
 
     async fn test_fee_change_action<'a, F>()
