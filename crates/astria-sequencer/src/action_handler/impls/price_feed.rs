--- conflicted
+++ resolved
@@ -31,19 +31,14 @@
 
 use crate::{
     action_handler::ActionHandler,
-<<<<<<< HEAD
-    oracles::price_feed::{
-        market_map::state_ext::StateReadExt as _,
-=======
     address::StateReadExt as _,
     app::StateReadExt as _,
     authority::StateReadExt as _,
-    connect::{
+    oracles::price_feed::{
         market_map::state_ext::{
             StateReadExt as _,
             StateWriteExt as _,
         },
->>>>>>> f2046c63
         oracle::state_ext::{
             StateReadExt as _,
             StateWriteExt as _,
@@ -273,17 +268,12 @@
 #[cfg(test)]
 mod test {
     use astria_core::{
-<<<<<<< HEAD
         oracles::price_feed::{
-            market_map::v2::Params,
-=======
-        connect::{
             market_map::v2::{
                 Market,
                 MarketMap,
                 Params,
             },
->>>>>>> f2046c63
             oracle::v2::CurrencyPairState,
             types::v2::CurrencyPairId,
         },
@@ -295,11 +285,6 @@
 
     use super::*;
     use crate::{
-<<<<<<< HEAD
-        app::test_utils::get_alice_signing_key,
-        benchmark_and_test_utils::astria_address,
-        oracles::price_feed::market_map::state_ext::StateWriteExt as _,
-=======
         accounts::AddressBytes as _,
         address::StateWriteExt as _,
         app::{
@@ -315,7 +300,6 @@
             example_ticker_from_currency_pair,
             example_ticker_with_metadata,
         },
->>>>>>> f2046c63
         transaction::{
             StateWriteExt,
             TransactionContext,
