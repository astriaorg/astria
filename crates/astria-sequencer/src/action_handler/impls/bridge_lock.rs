use astria_core::{
    primitive::v1::asset::Denom,
    protocol::transaction::v1::action::{
        BridgeLock,
        Transfer,
    },
    sequencerblock::v1::block::Deposit,
};
use astria_eyre::eyre::{
    bail,
    ensure,
    OptionExt as _,
    Result,
    WrapErr as _,
};
use async_trait::async_trait;
use cnidarium::StateWrite;
use tracing::{
    instrument,
    Level,
};

use crate::{
    action_handler::{
        check_transfer,
        execute_transfer,
        ActionHandler,
    },
    assets::StateReadExt as _,
    bridge::{
        StateReadExt as _,
        StateWriteExt,
    },
    transaction::StateReadExt as _,
    utils::create_deposit_event,
};

#[async_trait]
impl ActionHandler for BridgeLock {
    async fn check_stateless(&self) -> Result<()> {
        Ok(())
    }

    #[instrument(skip_all, err(level = Level::DEBUG))]
    async fn check_and_execute<S: StateWrite>(&self, state: S) -> Result<()> {
<<<<<<< HEAD
=======
        let from = state
            .get_transaction_context()
            .expect("transaction source must be present in state when executing an action")
            .address_bytes();
        if state
            .is_a_bridge_account(&from)
            .await
            .wrap_err("failed to check if signer is a bridge account")?
        {
            bail!("bridge accounts cannot send bridge locks");
        }

        state
            .ensure_base_prefix(&self.to)
            .await
            .wrap_err("failed check for base prefix of destination address")?;

>>>>>>> 2c4da33d
        // check that the asset to be transferred matches the bridge account asset.
        // this also implicitly ensures the recipient is a bridge account.
        let allowed_asset = state
            .get_bridge_account_ibc_asset(&self.to)
            .await
            .wrap_err("failed to get bridge account asset ID; account is not a bridge account")?;
        ensure!(
            allowed_asset == self.asset.to_ibc_prefixed(),
            "asset ID is not authorized for transfer to bridge account",
        );

        execute_bridge_lock(self, state).await?;
        Ok(())
    }
}

pub(super) async fn execute_bridge_lock<S: StateWrite>(
    bridge_lock: &BridgeLock,
    mut state: S,
) -> Result<()> {
    let from = state
        .get_transaction_context()
        .expect("transaction source must be present in state when executing an action")
        .address_bytes();
    let rollup_id = state
        .get_bridge_account_rollup_id(&bridge_lock.to)
        .await
        .wrap_err("failed to get bridge account rollup id")?
        .ok_or_eyre("bridge lock must be sent to a bridge account")?;

    let source_transaction_id = state
        .get_transaction_context()
        .expect("current source should be set before executing action")
        .transaction_id;
    let source_action_index = state
        .get_transaction_context()
        .expect("current source should be set before executing action")
        .position_in_transaction;

    // map asset to trace prefixed asset for deposit, if it is not already
    let deposit_asset = match &bridge_lock.asset {
        Denom::TracePrefixed(asset) => asset.clone(),
        Denom::IbcPrefixed(asset) => state
            .map_ibc_to_trace_prefixed_asset(asset)
            .await
            .wrap_err("failed to map IBC asset to trace prefixed asset")?
            .ok_or_eyre("mapping from IBC prefixed bridge asset to trace prefixed not found")?,
    };

    let deposit = Deposit {
        bridge_address: bridge_lock.to,
        rollup_id,
        amount: bridge_lock.amount,
        asset: deposit_asset.into(),
        destination_chain_address: bridge_lock.destination_chain_address.clone(),
        source_transaction_id,
        source_action_index,
    };
    let deposit_abci_event = create_deposit_event(&deposit);

    let transfer_action = Transfer {
        to: bridge_lock.to,
        asset: bridge_lock.asset.clone(),
        amount: bridge_lock.amount,
        fee_asset: bridge_lock.fee_asset.clone(),
    };

    check_transfer(&transfer_action, &from, &state).await?;
    execute_transfer(&transfer_action, &from, &mut state).await?;

    state.cache_deposit_event(deposit);
    state.record(deposit_abci_event);
    Ok(())
}

#[cfg(test)]
mod tests {
    use astria_core::{
        primitive::v1::{
            asset,
            TransactionId,
        },
        protocol::transaction::v1::action::BridgeLock,
    };
    use cnidarium::StateDelta;

    use crate::{
        accounts::{
            AddressBytes,
            StateWriteExt as _,
        },
        action_handler::ActionHandler as _,
        address::StateWriteExt as _,
        assets::StateWriteExt as _,
        benchmark_and_test_utils::{
            assert_eyre_error,
            astria_address,
            nria,
            ASTRIA_PREFIX,
        },
        bridge::{
            StateReadExt,
            StateWriteExt as _,
        },
        transaction::{
            StateWriteExt as _,
            TransactionContext,
        },
    };

    #[tokio::test]
    async fn bridge_lock_maps_ibc_to_trace_prefixed_for_deposit() {
        let storage = cnidarium::TempStorage::new().await.unwrap();
        let snapshot = storage.latest_snapshot();
        let mut state = StateDelta::new(snapshot);

        let trace_asset = "trace_asset"
            .parse::<asset::denom::TracePrefixed>()
            .unwrap();
        let ibc_asset = trace_asset.to_ibc_prefixed();
        let transfer_amount = 100;
        let bridge_address = astria_address(&[3; 20]);
        let from_address = astria_address(&[1; 20]);

        state.put_transaction_context(TransactionContext {
            address_bytes: *from_address.address_bytes(),
            transaction_id: TransactionId::new([0; 32]),
            position_in_transaction: 0,
        });
        state.put_base_prefix(ASTRIA_PREFIX.to_string()).unwrap();
        state
            .put_bridge_account_rollup_id(&bridge_address, [0; 32].into())
            .unwrap();
        state
            .put_bridge_account_ibc_asset(&bridge_address, ibc_asset)
            .unwrap();
        state.put_ibc_asset(trace_asset.clone()).unwrap();
        state
            .put_account_balance(&from_address, &trace_asset, transfer_amount)
            .unwrap();

        let bridge_lock_action = BridgeLock {
            to: bridge_address,
            amount: transfer_amount,
            asset: ibc_asset.into(),
            fee_asset: nria().into(),
            destination_chain_address: "ethan_was_here".to_string(),
        };

        bridge_lock_action
            .check_and_execute(&mut state)
            .await
            .unwrap();

        let deposits = state
            .get_cached_block_deposits()
            .values()
            .next()
            .unwrap()
            .clone();
        assert_eq!(deposits.len(), 1);
        assert!(deposits[0].asset.as_trace_prefixed().is_some());
    }

    #[tokio::test]
    async fn bridge_lock_fails_if_not_sent_to_bridge_account() {
        let storage = cnidarium::TempStorage::new().await.unwrap();
        let snapshot = storage.latest_snapshot();
        let mut state = StateDelta::new(snapshot);

        state.put_transaction_context(TransactionContext {
            address_bytes: [1; 20],
            transaction_id: TransactionId::new([0; 32]),
            position_in_transaction: 0,
        });
        state.put_base_prefix(ASTRIA_PREFIX.to_string()).unwrap();

        let bridge_lock_action = BridgeLock {
            to: astria_address(&[3; 20]),
            amount: 1,
            asset: nria().into(),
            fee_asset: nria().into(),
            destination_chain_address: "ethan_was_here".to_string(),
        };

        assert_eyre_error(
            &bridge_lock_action
                .check_and_execute(&mut state)
                .await
                .unwrap_err(),
            "failed to get bridge account asset ID; account is not a bridge account",
        );
    }

    #[tokio::test]
    async fn bridge_lock_fails_if_asset_is_not_allowed() {
        let storage = cnidarium::TempStorage::new().await.unwrap();
        let snapshot = storage.latest_snapshot();
        let mut state = StateDelta::new(snapshot);

        let bridge_asset = "trace_asset"
            .parse::<asset::denom::TracePrefixed>()
            .unwrap();
        let action_asset = nria();
        let bridge_address = astria_address(&[3; 20]);
        let from_address = astria_address(&[1; 20]);

        state.put_transaction_context(TransactionContext {
            address_bytes: *from_address.address_bytes(),
            transaction_id: TransactionId::new([0; 32]),
            position_in_transaction: 0,
        });
        state.put_base_prefix(ASTRIA_PREFIX.to_string()).unwrap();
        state
            .put_bridge_account_rollup_id(&bridge_address, [0; 32].into())
            .unwrap();
        state
            .put_bridge_account_ibc_asset(&bridge_address, bridge_asset)
            .unwrap();

        let bridge_lock_action = BridgeLock {
            to: astria_address(&[3; 20]),
            amount: 1,
            asset: action_asset.into(),
            fee_asset: nria().into(),
            destination_chain_address: "ethan_was_here".to_string(),
        };

        assert_eyre_error(
            &bridge_lock_action
                .check_and_execute(&mut state)
                .await
                .unwrap_err(),
            "asset ID is not authorized for transfer to bridge account",
        );
    }

    #[tokio::test]
    async fn bridge_lock_fails_if_ibc_asset_cannot_be_mapped_to_trace() {
        let storage = cnidarium::TempStorage::new().await.unwrap();
        let snapshot = storage.latest_snapshot();
        let mut state = StateDelta::new(snapshot);

        let ibc_asset = nria().to_ibc_prefixed();
        let bridge_address = astria_address(&[3; 20]);
        let from_address = astria_address(&[1; 20]);

        state.put_transaction_context(TransactionContext {
            address_bytes: *from_address.address_bytes(),
            transaction_id: TransactionId::new([0; 32]),
            position_in_transaction: 0,
        });
        state.put_base_prefix(ASTRIA_PREFIX.to_string()).unwrap();
        state
            .put_bridge_account_rollup_id(&bridge_address, [0; 32].into())
            .unwrap();
        state
            .put_bridge_account_ibc_asset(&bridge_address, ibc_asset)
            .unwrap();

        let bridge_lock_action = BridgeLock {
            to: astria_address(&[3; 20]),
            amount: 1,
            asset: ibc_asset.into(),
            fee_asset: nria().into(),
            destination_chain_address: "ethan_was_here".to_string(),
        };

        assert_eyre_error(
            &bridge_lock_action
                .check_and_execute(&mut state)
                .await
                .unwrap_err(),
            "mapping from IBC prefixed bridge asset to trace prefixed not found",
        );
    }

    #[tokio::test]
    async fn bridge_lock_fails_if_signer_is_bridge_address() {
        let storage = cnidarium::TempStorage::new().await.unwrap();
        let snapshot = storage.latest_snapshot();
        let mut state = StateDelta::new(snapshot);

        let from_address = astria_address(&[1; 20]);

        state.put_transaction_context(TransactionContext {
            address_bytes: *from_address.address_bytes(),
            transaction_id: TransactionId::new([0; 32]),
            position_in_transaction: 0,
        });
        state
            .put_bridge_account_rollup_id(&from_address, [0; 32].into())
            .unwrap();

        let bridge_lock_action = BridgeLock {
            to: astria_address(&[3; 20]),
            amount: 100,
            asset: nria().into(),
            fee_asset: nria().into(),
            destination_chain_address: "ethan_was_here".to_string(),
        };

        let err = bridge_lock_action
            .check_and_execute(&mut state)
            .await
            .unwrap_err();
        assert!(err
            .to_string()
            .contains("bridge accounts cannot send bridge locks"));
    }
}<|MERGE_RESOLUTION|>--- conflicted
+++ resolved
@@ -43,8 +43,6 @@
 
     #[instrument(skip_all, err(level = Level::DEBUG))]
     async fn check_and_execute<S: StateWrite>(&self, state: S) -> Result<()> {
-<<<<<<< HEAD
-=======
         let from = state
             .get_transaction_context()
             .expect("transaction source must be present in state when executing an action")
@@ -57,12 +55,6 @@
             bail!("bridge accounts cannot send bridge locks");
         }
 
-        state
-            .ensure_base_prefix(&self.to)
-            .await
-            .wrap_err("failed check for base prefix of destination address")?;
-
->>>>>>> 2c4da33d
         // check that the asset to be transferred matches the bridge account asset.
         // this also implicitly ensures the recipient is a bridge account.
         let allowed_asset = state
