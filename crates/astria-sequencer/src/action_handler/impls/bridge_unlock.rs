--- conflicted
+++ resolved
@@ -31,11 +31,7 @@
 
 #[async_trait]
 impl ActionHandler for BridgeUnlock {
-<<<<<<< HEAD
-=======
-    // TODO(https://github.com/astriaorg/astria/issues/1430): move checks to the `BridgeUnlock` parsing.
     #[instrument(skip_all, err(level = Level::DEBUG))]
->>>>>>> 2d27d57f
     async fn check_stateless(&self) -> Result<()> {
         Ok(())
     }
