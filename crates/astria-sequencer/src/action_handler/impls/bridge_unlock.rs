--- conflicted
+++ resolved
@@ -243,16 +243,8 @@
         let asset = test_asset();
         let transfer_fee = 10;
         let transfer_amount = 100;
-<<<<<<< HEAD
-        state_delta
-            .put_bridge_unlock_fees(BridgeUnlockFeeComponents {
-                base: transfer_fee,
-                multiplier: 0,
-            })
-=======
-        state
+        state_delta
             .put_fees(FeeComponents::<BridgeUnlock>::new(transfer_fee, 0))
->>>>>>> 903e1f3c
             .unwrap();
 
         let to_address = astria_address(&[2; 20]);
