--- conflicted
+++ resolved
@@ -162,20 +162,11 @@
             transaction_id: TransactionId::new([0; 32]),
             position_in_transaction: 0,
         });
-<<<<<<< HEAD
         state_delta
             .put_base_prefix(ASTRIA_PREFIX.to_string())
             .unwrap();
         state_delta
-            .put_bridge_sudo_change_fees(BridgeSudoChangeFeeComponents {
-                base: 10,
-                multiplier: 0,
-            })
-=======
-        state.put_base_prefix(ASTRIA_PREFIX.to_string()).unwrap();
-        state
             .put_fees(FeeComponents::<BridgeSudoChange>::new(10, 0))
->>>>>>> 903e1f3c
             .unwrap();
 
         let fee_asset = test_asset();
