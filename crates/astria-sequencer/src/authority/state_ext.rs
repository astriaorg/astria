--- conflicted
+++ resolved
@@ -126,12 +126,7 @@
     use super::*;
     use crate::{
         address::StateWriteExt as _,
-<<<<<<< HEAD
-        authority::ValidatorSet,
         benchmark_and_test_utils::{
-=======
-        test_utils::{
->>>>>>> 93186502
             verification_key,
             ASTRIA_PREFIX,
         },
