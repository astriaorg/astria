--- conflicted
+++ resolved
@@ -1,15 +1,8 @@
 use astria_core::protocol::transaction::v1alpha1::action::{
-<<<<<<< HEAD
-    FeeChangeAction,
+    FeeChange,
     FeeComponents,
-    IbcSudoChangeAction,
-    SudoAddressChangeAction,
-=======
-    FeeChange,
-    FeeChangeKind,
     IbcSudoChange,
     SudoAddressChange,
->>>>>>> d8f2a2fe
     ValidatorUpdate,
 };
 use astria_eyre::eyre::{
@@ -132,7 +125,6 @@
         ensure!(sudo_address == from, "signer is not the sudo key");
 
         match self.fee_change {
-<<<<<<< HEAD
             FeeComponents::TransferFeeComponents(_) => state
                 .put_transfer_fees(self.fee_change)
                 .wrap_err("failed to put transfer fees"),
@@ -154,29 +146,6 @@
             FeeComponents::BridgeSudoChangeFeeComponents(_) => state
                 .put_bridge_sudo_change_fees(self.fee_change)
                 .wrap_err("failed to put bridge sudo change base fees"),
-=======
-            FeeChangeKind::TransferBaseFee => state
-                .put_transfer_base_fee(self.new_value)
-                .wrap_err("failed to put transfer base fee"),
-            FeeChangeKind::SequenceBaseFee => state
-                .put_sequence_action_base_fee(self.new_value)
-                .wrap_err("failed to put sequence action base fee"),
-            FeeChangeKind::SequenceByteCostMultiplier => state
-                .put_sequence_action_byte_cost_multiplier(self.new_value)
-                .wrap_err("failed to put sequence action byte cost multiplier"),
-            FeeChangeKind::InitBridgeAccountBaseFee => state
-                .put_init_bridge_account_base_fee(self.new_value)
-                .wrap_err("failed to put init bridge account base fee"),
-            FeeChangeKind::BridgeLockByteCostMultiplier => state
-                .put_bridge_lock_byte_cost_multiplier(self.new_value)
-                .wrap_err("failed to put bridge lock byte cost multiplier"),
-            FeeChangeKind::BridgeSudoChangeBaseFee => state
-                .put_bridge_sudo_change_base_fee(self.new_value)
-                .wrap_err("failed to put bridge sudo change base fee"),
-            FeeChangeKind::Ics20WithdrawalBaseFee => state
-                .put_ics20_withdrawal_base_fee(self.new_value)
-                .wrap_err("failed to put ics20 withdrawal base fee"),
->>>>>>> d8f2a2fe
         }
     }
 }
@@ -214,16 +183,16 @@
     use astria_core::{
         primitive::v1::TransactionId,
         protocol::transaction::v1alpha1::action::{
-            BridgeLockAction,
+            BridgeLock,
             BridgeLockFeeComponents,
             FeeComponents,
             Ics20Withdrawal,
             Ics20WithdrawalFeeComponents,
-            InitBridgeAccountAction,
+            InitBridgeAccount,
             InitBridgeAccountFeeComponents,
-            SequenceAction,
+            Sequence,
             SequenceFeeComponents,
-            TransferAction,
+            Transfer,
             TransferFeeComponents,
         },
     };
@@ -253,20 +222,6 @@
         });
         state.put_sudo_address([1; 20]).unwrap();
 
-<<<<<<< HEAD
-=======
-        state.put_transfer_base_fee(transfer_fee).unwrap();
-
-        let fee_change = FeeChange {
-            fee_change: FeeChangeKind::TransferBaseFee,
-            new_value: 10,
-        };
-
-        fee_change.check_and_execute(&mut state).await.unwrap();
-        assert_eq!(state.get_transfer_base_fee().await.unwrap(), 10);
-
-        let sequence_base_fee = 5;
->>>>>>> d8f2a2fe
         state
             .put_transfer_fees(FeeComponents::TransferFeeComponents(
                 TransferFeeComponents {
@@ -276,22 +231,16 @@
             ))
             .unwrap();
 
-<<<<<<< HEAD
-        let fee_change = FeeChangeAction {
+        let fee_change = FeeChange {
             fee_change: FeeComponents::TransferFeeComponents(TransferFeeComponents {
                 base_fee: 10,
                 computed_cost_multiplier: 0,
             }),
-=======
-        let fee_change = FeeChange {
-            fee_change: FeeChangeKind::SequenceBaseFee,
-            new_value: 3,
->>>>>>> d8f2a2fe
-        };
-
-        fee_change.check_and_execute(&mut state).await.unwrap();
-        assert_eq!(
-            TransferAction::fee_components(&state)
+        };
+
+        fee_change.check_and_execute(&mut state).await.unwrap();
+        assert_eq!(
+            Transfer::fee_components(&state)
                 .await
                 .unwrap()
                 .unwrap()
@@ -310,22 +259,16 @@
             ))
             .unwrap();
 
-<<<<<<< HEAD
-        let fee_change = FeeChangeAction {
+        let fee_change = FeeChange {
             fee_change: FeeComponents::SequenceFeeComponents(SequenceFeeComponents {
                 base_fee: 3,
                 computed_cost_multiplier: 4,
             }),
-=======
-        let fee_change = FeeChange {
-            fee_change: FeeChangeKind::SequenceByteCostMultiplier,
-            new_value: 4,
->>>>>>> d8f2a2fe
-        };
-
-        fee_change.check_and_execute(&mut state).await.unwrap();
-        assert_eq!(
-            SequenceAction::fee_components(&state)
+        };
+
+        fee_change.check_and_execute(&mut state).await.unwrap();
+        assert_eq!(
+            Sequence::fee_components(&state)
                 .await
                 .unwrap()
                 .unwrap()
@@ -333,7 +276,7 @@
             3
         );
         assert_eq!(
-            SequenceAction::fee_components(&state)
+            Sequence::fee_components(&state)
                 .await
                 .unwrap()
                 .unwrap()
@@ -351,24 +294,18 @@
             ))
             .unwrap();
 
-<<<<<<< HEAD
-        let fee_change = FeeChangeAction {
+        let fee_change = FeeChange {
             fee_change: FeeComponents::InitBridgeAccountFeeComponents(
                 InitBridgeAccountFeeComponents {
                     base_fee: 2,
                     computed_cost_multiplier: 0,
                 },
             ),
-=======
-        let fee_change = FeeChange {
-            fee_change: FeeChangeKind::InitBridgeAccountBaseFee,
-            new_value: 2,
->>>>>>> d8f2a2fe
-        };
-
-        fee_change.check_and_execute(&mut state).await.unwrap();
-        assert_eq!(
-            InitBridgeAccountAction::fee_components(&state)
+        };
+
+        fee_change.check_and_execute(&mut state).await.unwrap();
+        assert_eq!(
+            InitBridgeAccount::fee_components(&state)
                 .await
                 .unwrap()
                 .unwrap()
@@ -386,22 +323,16 @@
             ))
             .unwrap();
 
-<<<<<<< HEAD
-        let fee_change = FeeChangeAction {
+        let fee_change = FeeChange {
             fee_change: FeeComponents::BridgeLockFeeComponents(BridgeLockFeeComponents {
                 base_fee: 0,
                 computed_cost_multiplier: 2,
             }),
-=======
-        let fee_change = FeeChange {
-            fee_change: FeeChangeKind::BridgeLockByteCostMultiplier,
-            new_value: 2,
->>>>>>> d8f2a2fe
-        };
-
-        fee_change.check_and_execute(&mut state).await.unwrap();
-        assert_eq!(
-            BridgeLockAction::fee_components(&state)
+        };
+
+        fee_change.check_and_execute(&mut state).await.unwrap();
+        assert_eq!(
+            BridgeLock::fee_components(&state)
                 .await
                 .unwrap()
                 .unwrap()
@@ -419,17 +350,11 @@
             ))
             .unwrap();
 
-<<<<<<< HEAD
-        let fee_change = FeeChangeAction {
+        let fee_change = FeeChange {
             fee_change: FeeComponents::Ics20WithdrawalFeeComponents(Ics20WithdrawalFeeComponents {
                 base_fee: 2,
                 computed_cost_multiplier: 0,
             }),
-=======
-        let fee_change = FeeChange {
-            fee_change: FeeChangeKind::Ics20WithdrawalBaseFee,
-            new_value: 2,
->>>>>>> d8f2a2fe
         };
 
         fee_change.check_and_execute(&mut state).await.unwrap();
