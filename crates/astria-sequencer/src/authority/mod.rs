--- conflicted
+++ resolved
@@ -8,17 +8,10 @@
     primitive::v1::ADDRESS_LEN,
     protocol::transaction::v1alpha1::action::ValidatorUpdate,
 };
-<<<<<<< HEAD
-=======
 use astria_eyre::eyre::{
     Result,
     WrapErr as _,
 };
-use serde::{
-    Deserialize,
-    Serialize,
-};
->>>>>>> 8bc06f1e
 pub(crate) use state_ext::{
     StateReadExt,
     StateWriteExt,
