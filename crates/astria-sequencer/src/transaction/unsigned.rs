--- conflicted
+++ resolved
@@ -24,42 +24,21 @@
     },
     crypto::SigningKey,
     hash,
-<<<<<<< HEAD
     transaction::{
         action::Action,
-        signed::Transaction as SignedTransaction,
         ActionHandler,
+        Signed,
     },
 };
 
 /// Represents an unsigned sequencer chain transaction.
 #[derive(Debug, Clone, PartialEq, Eq, Serialize, Deserialize)]
-pub(crate) struct Transaction {
+pub(crate) struct Unsigned {
     pub(crate) nonce: Nonce,
     pub(crate) actions: Vec<Action>,
-=======
-    transaction::Signed,
-};
-
-/// Represents an unsigned sequencer chain transaction.
-///
-/// This type wraps all the different module-specific transactions.
-/// If a new transaction type is added, it should be added to this enum.
-#[derive(Debug, Clone, PartialEq, Eq, Serialize, Deserialize)]
-#[non_exhaustive]
-pub(crate) enum Unsigned {
-    AccountsTransaction(AccountsTransaction),
->>>>>>> 10b9d014
 }
 
 impl Unsigned {
-    /// Converts the transaction into its protobuf representation.
-    #[must_use]
-<<<<<<< HEAD
-    pub(crate) fn to_vec(&self) -> Vec<u8> {
-        self.to_proto().encode_length_delimited_to_vec()
-    }
-
     pub(crate) fn to_proto(&self) -> ProtoUnsignedTransaction {
         let mut proto = ProtoUnsignedTransaction {
             nonce: self.nonce.into(),
@@ -80,14 +59,6 @@
             nonce: proto.nonce.into(),
             actions,
         })
-=======
-    pub(crate) fn to_proto(&self) -> ProtoUnsignedTransaction {
-        match &self {
-            Unsigned::AccountsTransaction(tx) => ProtoUnsignedTransaction {
-                value: Some(ProtoAccountsTransaction(tx.to_proto())),
-            },
-        }
->>>>>>> 10b9d014
     }
 
     /// Signs the transaction with the given signing key.
@@ -109,7 +80,7 @@
 }
 
 #[async_trait::async_trait]
-impl ActionHandler for Transaction {
+impl ActionHandler for Unsigned {
     fn check_stateless(&self) -> Result<()> {
         for action in &self.actions {
             match action {
@@ -174,12 +145,7 @@
 #[cfg(test)]
 mod test {
     use anyhow::{
-<<<<<<< HEAD
         Context as _,
-=======
-        bail,
-        Context,
->>>>>>> 10b9d014
         Result,
     };
     use rand::rngs::OsRng;
@@ -205,56 +171,31 @@
     }
 
     impl Unsigned {
-        /// Converts the protobuf representation into the corresponding `Transaction` type.
+        /// Converts the encoded protobuf bytes into the corresponding `Transaction` type.
         ///
         /// # Errors
         ///
         /// - If the value is missing
         /// - If the value is not a valid transaction type (ie. does not correspond to any
         ///   component)
-<<<<<<< HEAD
         fn try_from_slice(bytes: &[u8]) -> Result<Self> {
             let proto = ProtoUnsignedTransaction::decode_length_delimited(bytes)
                 .context("failed to decode unsigned transaction")?;
             Self::try_from_proto(&proto)
-=======
-        fn try_from_proto(proto: &ProtoUnsignedTransaction) -> Result<Self> {
-            let Some(ref value) = proto.value else {
-                bail!("invalid unsigned transaction; missing value");
-            };
-
-            Ok(match value {
-                ProtoAccountsTransaction(tx) => Self::AccountsTransaction(
-                    AccountsTransaction::try_from_proto(tx)
-                        .context("failed to convert proto to AccountsTransaction")?,
-                ),
-            })
->>>>>>> 10b9d014
         }
     }
 
     #[test]
     fn test_unsigned_transaction() {
-<<<<<<< HEAD
-        let tx = Transaction {
+        let tx = Unsigned {
             nonce: Nonce::from(1),
             actions: vec![Action::AccountsAction(Transfer::new(
                 address_from_hex_string(BOB_ADDRESS),
                 Balance::from(333_333),
             ))],
         };
-        let bytes = tx.to_vec();
-        let tx2 = Transaction::try_from_slice(&bytes).unwrap();
-=======
-        let tx = Unsigned::AccountsTransaction(AccountsTransaction::new(
-            address_from_hex_string(BOB_ADDRESS),
-            Balance::from(333_333),
-            Nonce::from(1),
-        ));
         let bytes = tx.to_proto().encode_length_delimited_to_vec();
-        let proto = ProtoUnsignedTransaction::decode_length_delimited(bytes.as_slice()).unwrap();
-        let tx2 = Unsigned::try_from_proto(&proto).unwrap();
->>>>>>> 10b9d014
+        let tx2 = Unsigned::try_from_slice(&bytes).unwrap();
         assert_eq!(tx, tx2);
         println!("0x{}", hex::encode(bytes));
 
