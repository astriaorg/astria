--- conflicted
+++ resolved
@@ -21,11 +21,7 @@
 /// If a new transaction type is added, it should be added to this enum.
 #[derive(Debug, Clone, PartialEq, Eq, Serialize, Deserialize)]
 #[non_exhaustive]
-<<<<<<< HEAD
-pub enum Transaction {
-=======
-pub(crate) enum Unsigned {
->>>>>>> 10b9d014
+pub enum Unsigned {
     AccountsTransaction(AccountsTransaction),
 }
 
@@ -42,11 +38,7 @@
 
     /// Signs the transaction with the given signing key.
     #[must_use]
-<<<<<<< HEAD
-    pub fn sign(self, secret_key: &SigningKey) -> SignedTransaction {
-=======
-    pub(crate) fn into_signed(self, secret_key: &SigningKey) -> Signed {
->>>>>>> 10b9d014
+    pub fn into_signed(self, secret_key: &SigningKey) -> Signed {
         let signature = secret_key.sign(&self.hash());
         Signed {
             transaction: self,
