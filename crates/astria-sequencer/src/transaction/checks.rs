use std::collections::HashMap;

use anyhow::{
    ensure,
    Context as _,
};
use astria_core::{
    primitive::v1::{
        asset,
        Address,
        RollupId,
    },
    protocol::transaction::v1alpha1::{
        action::{
            Action,
            BridgeLockAction,
        },
        SignedTransaction,
        UnsignedTransaction,
    },
};

use crate::{
    accounts::state_ext::StateReadExt,
    bridge::state_ext::StateReadExt as _,
    ibc::state_ext::StateReadExt as _,
    state_ext::StateReadExt as _,
};

pub(crate) async fn check_nonce_mempool<S: StateReadExt + 'static>(
    tx: &SignedTransaction,
    state: &S,
) -> anyhow::Result<()> {
    let signer_address = crate::address::base_prefixed(tx.verification_key().address_bytes());
    let curr_nonce = state
        .get_account_nonce(signer_address)
        .await
        .context("failed to get account nonce")?;
    ensure!(tx.nonce() >= curr_nonce, "nonce already used by account");
    Ok(())
}

pub(crate) async fn check_chain_id_mempool<S: StateReadExt + 'static>(
    tx: &SignedTransaction,
    state: &S,
) -> anyhow::Result<()> {
    let chain_id = state
        .get_chain_id()
        .await
        .context("failed to get chain id")?;
    ensure!(tx.chain_id() == chain_id.as_str(), "chain id mismatch");
    Ok(())
}

pub(crate) async fn check_balance_mempool<S: StateReadExt + 'static>(
    tx: &SignedTransaction,
    state: &S,
) -> anyhow::Result<()> {
    let signer_address = crate::address::base_prefixed(tx.verification_key().address_bytes());
    check_balance_for_total_fees_and_transfers(tx.unsigned_transaction(), signer_address, state)
        .await?;
    Ok(())
}

pub(crate) async fn get_fees_for_transaction<S: StateReadExt + 'static>(
    tx: &UnsignedTransaction,
    state: &S,
) -> anyhow::Result<HashMap<asset::Id, u128>> {
    let transfer_fee = state
        .get_transfer_base_fee()
        .await
        .context("failed to get transfer base fee")?;
    let ics20_withdrawal_fee = state
        .get_ics20_withdrawal_base_fee()
        .await
        .context("failed to get ics20 withdrawal base fee")?;
    let init_bridge_account_fee = state
        .get_init_bridge_account_base_fee()
        .await
        .context("failed to get init bridge account base fee")?;
    let bridge_lock_byte_cost_multiplier = state
        .get_bridge_lock_byte_cost_multiplier()
        .await
        .context("failed to get bridge lock byte cost multiplier")?;
    let bridge_sudo_change_fee = state
        .get_bridge_sudo_change_base_fee()
        .await
        .context("failed to get bridge sudo change fee")?;

    let mut fees_by_asset = HashMap::new();
    for action in &tx.actions {
        match action {
<<<<<<< HEAD
            Action::Transfer(act) => {
                transfer_update_fees(act.fee_asset_id, &mut fees_by_asset, transfer_fee);
            }
=======
            Action::Transfer(act) => transfer_update_fees(
                &act.asset,
                &act.fee_asset,
                act.amount,
                &mut fees_by_asset,
                transfer_fee,
            ),
>>>>>>> 0b4dbe8a
            Action::Sequence(act) => {
                sequence_update_fees(state, &act.fee_asset, &mut fees_by_asset, &act.data).await?;
            }
            Action::Ics20Withdrawal(act) => ics20_withdrawal_updates_fees(
<<<<<<< HEAD
                *act.fee_asset_id(),
=======
                &act.denom,
                &act.fee_asset,
                act.amount(),
>>>>>>> 0b4dbe8a
                &mut fees_by_asset,
                ics20_withdrawal_fee,
            ),
            Action::InitBridgeAccount(act) => {
                fees_by_asset
                    .entry(act.fee_asset.to_ibc_prefixed())
                    .and_modify(|amt| *amt = amt.saturating_add(init_bridge_account_fee))
                    .or_insert(init_bridge_account_fee);
            }
            Action::BridgeLock(act) => bridge_lock_update_fees(
                act,
                &mut fees_by_asset,
                transfer_fee,
                bridge_lock_byte_cost_multiplier,
            ),
            Action::BridgeUnlock(act) => {
<<<<<<< HEAD
                bridge_unlock_update_fees(act.fee_asset_id, &mut fees_by_asset, transfer_fee);
=======
                bridge_unlock_update_fees(
                    state,
                    act.bridge_address.unwrap_or(from),
                    act.amount,
                    &act.fee_asset,
                    &mut fees_by_asset,
                    transfer_fee,
                )
                .await?;
>>>>>>> 0b4dbe8a
            }
            Action::BridgeSudoChange(act) => {
                fees_by_asset
                    .entry(act.fee_asset.to_ibc_prefixed())
                    .and_modify(|amt| *amt = amt.saturating_add(bridge_sudo_change_fee))
                    .or_insert(bridge_sudo_change_fee);
            }
            Action::ValidatorUpdate(_)
            | Action::SudoAddressChange(_)
            | Action::Ibc(_)
            | Action::IbcRelayerChange(_)
            | Action::FeeAssetChange(_)
            | Action::FeeChange(_) => {
                continue;
            }
        }
    }
    Ok(fees_by_asset)
}

// Checks that the account has enough balance to cover the total fees and transferred values
// for all actions in the transaction.
pub(crate) async fn check_balance_for_total_fees_and_transfers<S: StateReadExt + 'static>(
    tx: &UnsignedTransaction,
    from: Address,
    state: &S,
) -> anyhow::Result<()> {
    let mut cost_by_asset = get_fees_for_transaction(tx, state).await?;

    // add values transferred within the tx to the cost
    for action in &tx.actions {
        match action {
            Action::Transfer(act) => {
                cost_by_asset
                    .entry(act.asset_id)
                    .and_modify(|amt| *amt = amt.saturating_add(act.amount))
                    .or_insert(act.amount);
            }
            Action::Ics20Withdrawal(act) => {
                cost_by_asset
                    .entry(act.denom.id())
                    .and_modify(|amt| *amt = amt.saturating_add(act.amount))
                    .or_insert(act.amount);
            }
            Action::BridgeLock(act) => {
                cost_by_asset
                    .entry(act.asset_id)
                    .and_modify(|amt| *amt = amt.saturating_add(act.amount))
                    .or_insert(act.amount);
            }
            Action::BridgeUnlock(act) => {
                let asset_id = state
                    .get_bridge_account_asset_id(&from)
                    .await
                    .context("failed to get bridge account asset id")?;
                cost_by_asset
                    .entry(asset_id)
                    .and_modify(|amt| *amt = amt.saturating_add(act.amount))
                    .or_insert(act.amount);
            }
            Action::ValidatorUpdate(_)
            | Action::SudoAddressChange(_)
            | Action::Sequence(_)
            | Action::InitBridgeAccount(_)
            | Action::BridgeSudoChange(_)
            | Action::Ibc(_)
            | Action::IbcRelayerChange(_)
            | Action::FeeAssetChange(_)
            | Action::FeeChange(_) => {
                continue;
            }
        }
    }

    for (asset, total_fee) in cost_by_asset {
        let balance = state
            .get_account_balance(from, asset)
            .await
            .context("failed to get account balance")?;
        ensure!(
            balance >= total_fee,
            "insufficient funds for asset {}",
            asset
        );
    }

    Ok(())
}

fn transfer_update_fees(
<<<<<<< HEAD
    fee_asset_id: asset::Id,
    fees_by_asset: &mut HashMap<asset::Id, u128>,
    transfer_fee: u128,
) {
    fees_by_asset
        .entry(fee_asset_id)
=======
    asset: &asset::Denom,
    fee_asset: &asset::Denom,
    amount: u128,
    fees_by_asset: &mut HashMap<asset::IbcPrefixed, u128>,
    transfer_fee: u128,
) {
    fees_by_asset
        .entry(asset.to_ibc_prefixed())
        .and_modify(|amt: &mut u128| *amt = amt.saturating_add(amount))
        .or_insert(amount);
    fees_by_asset
        .entry(fee_asset.to_ibc_prefixed())
>>>>>>> 0b4dbe8a
        .and_modify(|amt| *amt = amt.saturating_add(transfer_fee))
        .or_insert(transfer_fee);
}

async fn sequence_update_fees<S: StateReadExt>(
    state: &S,
    fee_asset: &asset::Denom,
    fees_by_asset: &mut HashMap<asset::IbcPrefixed, u128>,
    data: &[u8],
) -> anyhow::Result<()> {
    let fee = crate::sequence::calculate_fee_from_state(data, state)
        .await
        .context("fee for sequence action overflowed; data too large")?;
    fees_by_asset
        .entry(fee_asset.to_ibc_prefixed())
        .and_modify(|amt| *amt = amt.saturating_add(fee))
        .or_insert(fee);
    Ok(())
}

fn ics20_withdrawal_updates_fees(
<<<<<<< HEAD
    fee_asset_id: asset::Id,
    fees_by_asset: &mut HashMap<asset::Id, u128>,
    ics20_withdrawal_fee: u128,
) {
    fees_by_asset
        .entry(fee_asset_id)
=======
    asset: &asset::Denom,
    fee_asset: &asset::Denom,
    amount: u128,
    fees_by_asset: &mut HashMap<asset::IbcPrefixed, u128>,
    ics20_withdrawal_fee: u128,
) {
    fees_by_asset
        .entry(asset.to_ibc_prefixed())
        .and_modify(|amt| *amt = amt.saturating_add(amount))
        .or_insert(amount);
    fees_by_asset
        .entry(fee_asset.to_ibc_prefixed())
>>>>>>> 0b4dbe8a
        .and_modify(|amt| *amt = amt.saturating_add(ics20_withdrawal_fee))
        .or_insert(ics20_withdrawal_fee);
}

fn bridge_lock_update_fees(
    act: &BridgeLockAction,
    fees_by_asset: &mut HashMap<asset::IbcPrefixed, u128>,
    transfer_fee: u128,
    bridge_lock_byte_cost_multiplier: u128,
) {
    use astria_core::sequencerblock::v1alpha1::block::Deposit;

    let expected_deposit_fee = transfer_fee.saturating_add(
        crate::bridge::get_deposit_byte_len(&Deposit::new(
            act.to,
            // rollup ID doesn't matter here, as this is only used as a size-check
            RollupId::from_unhashed_bytes([0; 32]),
            act.amount,
            act.asset.clone(),
            act.destination_chain_address.clone(),
        ))
        .saturating_mul(bridge_lock_byte_cost_multiplier),
    );

    fees_by_asset
<<<<<<< HEAD
        .entry(act.asset_id)
=======
        .entry(act.asset.to_ibc_prefixed())
        .and_modify(|amt: &mut u128| *amt = amt.saturating_add(act.amount))
        .or_insert(act.amount);
    fees_by_asset
        .entry(act.asset.to_ibc_prefixed())
>>>>>>> 0b4dbe8a
        .and_modify(|amt| *amt = amt.saturating_add(expected_deposit_fee))
        .or_insert(expected_deposit_fee);
}

<<<<<<< HEAD
fn bridge_unlock_update_fees(
    fee_asset_id: asset::Id,
    fees_by_asset: &mut HashMap<asset::Id, u128>,
    transfer_fee: u128,
) {
=======
async fn bridge_unlock_update_fees<S: StateReadExt>(
    state: &S,
    bridge_address: Address,
    amount: u128,
    fee_asset: &asset::Denom,
    fees_by_asset: &mut HashMap<asset::IbcPrefixed, u128>,
    transfer_fee: u128,
) -> anyhow::Result<()> {
    let asset = state
        .get_bridge_account_ibc_asset(&bridge_address)
        .await
        .context("must be a bridge account for BridgeUnlock action")?;
    fees_by_asset
        .entry(asset)
        .and_modify(|amt: &mut u128| *amt = amt.saturating_add(amount))
        .or_insert(amount);
>>>>>>> 0b4dbe8a
    fees_by_asset
        .entry(fee_asset.to_ibc_prefixed())
        .and_modify(|amt| *amt = amt.saturating_add(transfer_fee))
        .or_insert(transfer_fee);
}

#[cfg(test)]
mod tests {
    use astria_core::{
        primitive::v1::{
            asset::Denom,
            RollupId,
            ADDRESS_LEN,
        },
        protocol::transaction::v1alpha1::{
            action::{
                SequenceAction,
                TransferAction,
            },
            TransactionParams,
        },
    };
    use cnidarium::StateDelta;

    use super::*;
    use crate::{
        accounts::state_ext::StateWriteExt as _,
        app::test_utils::*,
        bridge::state_ext::StateWriteExt,
        ibc::state_ext::StateWriteExt as _,
        sequence::state_ext::StateWriteExt as _,
    };

    #[tokio::test]
    async fn check_balance_mempool_ok() {
        let storage = cnidarium::TempStorage::new().await.unwrap();
        let snapshot = storage.latest_snapshot();
        let mut state_tx = StateDelta::new(snapshot);

        state_tx.put_transfer_base_fee(12).unwrap();
        state_tx.put_sequence_action_base_fee(0);
        state_tx.put_sequence_action_byte_cost_multiplier(1);
        state_tx.put_ics20_withdrawal_base_fee(1).unwrap();
        state_tx.put_init_bridge_account_base_fee(12);
        state_tx.put_bridge_lock_byte_cost_multiplier(1);
        state_tx.put_bridge_sudo_change_base_fee(24);

        let native_asset = crate::asset::get_native_asset();
        let other_asset = "other".parse::<Denom>().unwrap();

        let (alice_signing_key, alice_address) = get_alice_signing_key_and_address();
        let amount = 100;
        let data = [0; 32].to_vec();
        let transfer_fee = state_tx.get_transfer_base_fee().await.unwrap();
        state_tx
            .increase_balance(
                alice_address,
                native_asset,
                transfer_fee
                    + crate::sequence::calculate_fee_from_state(&data, &state_tx)
                        .await
                        .unwrap(),
            )
            .await
            .unwrap();
        state_tx
            .increase_balance(alice_address, &other_asset, amount)
            .await
            .unwrap();

        let actions = vec![
            Action::Transfer(TransferAction {
                asset: other_asset.clone(),
                amount,
                fee_asset: native_asset.clone(),
                to: crate::address::base_prefixed([0; ADDRESS_LEN]),
            }),
            Action::Sequence(SequenceAction {
                rollup_id: RollupId::from_unhashed_bytes([0; 32]),
                data,
                fee_asset: native_asset.clone(),
            }),
        ];

        let params = TransactionParams::builder()
            .nonce(0)
            .chain_id("test-chain-id")
            .build();
        let tx = UnsignedTransaction {
            actions,
            params,
        };

        let signed_tx = tx.into_signed(&alice_signing_key);
        check_balance_mempool(&signed_tx, &state_tx)
            .await
            .expect("sufficient balance for all actions");
    }

    #[tokio::test]
    async fn check_balance_mempool_insufficient_other_asset_balance() {
        let storage = cnidarium::TempStorage::new().await.unwrap();
        let snapshot = storage.latest_snapshot();
        let mut state_tx = StateDelta::new(snapshot);

        state_tx.put_transfer_base_fee(12).unwrap();
        state_tx.put_sequence_action_base_fee(0);
        state_tx.put_sequence_action_byte_cost_multiplier(1);
        state_tx.put_ics20_withdrawal_base_fee(1).unwrap();
        state_tx.put_init_bridge_account_base_fee(12);
        state_tx.put_bridge_lock_byte_cost_multiplier(1);
        state_tx.put_bridge_sudo_change_base_fee(24);

        let native_asset = crate::asset::get_native_asset();
        let other_asset = "other".parse::<Denom>().unwrap();

        let (alice_signing_key, alice_address) = get_alice_signing_key_and_address();
        let amount = 100;
        let data = [0; 32].to_vec();
        let transfer_fee = state_tx.get_transfer_base_fee().await.unwrap();
        state_tx
            .increase_balance(
                alice_address,
                native_asset,
                transfer_fee
                    + crate::sequence::calculate_fee_from_state(&data, &state_tx)
                        .await
                        .unwrap(),
            )
            .await
            .unwrap();

        let actions = vec![
            Action::Transfer(TransferAction {
                asset: other_asset.clone(),
                amount,
                fee_asset: native_asset.clone(),
                to: crate::address::base_prefixed([0; ADDRESS_LEN]),
            }),
            Action::Sequence(SequenceAction {
                rollup_id: RollupId::from_unhashed_bytes([0; 32]),
                data,
                fee_asset: native_asset.clone(),
            }),
        ];

        let params = TransactionParams::builder()
            .nonce(0)
            .chain_id("test-chain-id")
            .build();
        let tx = UnsignedTransaction {
            actions,
            params,
        };

        let signed_tx = tx.into_signed(&alice_signing_key);
        let err = check_balance_mempool(&signed_tx, &state_tx)
            .await
            .expect_err("insufficient funds for `other` asset");
        assert!(
            err.to_string()
                .contains(&other_asset.to_ibc_prefixed().to_string())
        );
    }
}<|MERGE_RESOLUTION|>--- conflicted
+++ resolved
@@ -65,7 +65,7 @@
 pub(crate) async fn get_fees_for_transaction<S: StateReadExt + 'static>(
     tx: &UnsignedTransaction,
     state: &S,
-) -> anyhow::Result<HashMap<asset::Id, u128>> {
+) -> anyhow::Result<HashMap<asset::IbcPrefixed, u128>> {
     let transfer_fee = state
         .get_transfer_base_fee()
         .await
@@ -90,30 +90,14 @@
     let mut fees_by_asset = HashMap::new();
     for action in &tx.actions {
         match action {
-<<<<<<< HEAD
             Action::Transfer(act) => {
-                transfer_update_fees(act.fee_asset_id, &mut fees_by_asset, transfer_fee);
-            }
-=======
-            Action::Transfer(act) => transfer_update_fees(
-                &act.asset,
-                &act.fee_asset,
-                act.amount,
-                &mut fees_by_asset,
-                transfer_fee,
-            ),
->>>>>>> 0b4dbe8a
+                transfer_update_fees(&act.fee_asset, &mut fees_by_asset, transfer_fee);
+            }
             Action::Sequence(act) => {
                 sequence_update_fees(state, &act.fee_asset, &mut fees_by_asset, &act.data).await?;
             }
             Action::Ics20Withdrawal(act) => ics20_withdrawal_updates_fees(
-<<<<<<< HEAD
-                *act.fee_asset_id(),
-=======
-                &act.denom,
                 &act.fee_asset,
-                act.amount(),
->>>>>>> 0b4dbe8a
                 &mut fees_by_asset,
                 ics20_withdrawal_fee,
             ),
@@ -130,19 +114,7 @@
                 bridge_lock_byte_cost_multiplier,
             ),
             Action::BridgeUnlock(act) => {
-<<<<<<< HEAD
-                bridge_unlock_update_fees(act.fee_asset_id, &mut fees_by_asset, transfer_fee);
-=======
-                bridge_unlock_update_fees(
-                    state,
-                    act.bridge_address.unwrap_or(from),
-                    act.amount,
-                    &act.fee_asset,
-                    &mut fees_by_asset,
-                    transfer_fee,
-                )
-                .await?;
->>>>>>> 0b4dbe8a
+                bridge_unlock_update_fees(&act.fee_asset, &mut fees_by_asset, transfer_fee);
             }
             Action::BridgeSudoChange(act) => {
                 fees_by_asset
@@ -177,29 +149,29 @@
         match action {
             Action::Transfer(act) => {
                 cost_by_asset
-                    .entry(act.asset_id)
+                    .entry(act.asset.to_ibc_prefixed())
                     .and_modify(|amt| *amt = amt.saturating_add(act.amount))
                     .or_insert(act.amount);
             }
             Action::Ics20Withdrawal(act) => {
                 cost_by_asset
-                    .entry(act.denom.id())
+                    .entry(act.denom.to_ibc_prefixed())
                     .and_modify(|amt| *amt = amt.saturating_add(act.amount))
                     .or_insert(act.amount);
             }
             Action::BridgeLock(act) => {
                 cost_by_asset
-                    .entry(act.asset_id)
+                    .entry(act.asset.to_ibc_prefixed())
                     .and_modify(|amt| *amt = amt.saturating_add(act.amount))
                     .or_insert(act.amount);
             }
             Action::BridgeUnlock(act) => {
-                let asset_id = state
-                    .get_bridge_account_asset_id(&from)
+                let asset = state
+                    .get_bridge_account_ibc_asset(&from)
                     .await
                     .context("failed to get bridge account asset id")?;
                 cost_by_asset
-                    .entry(asset_id)
+                    .entry(asset)
                     .and_modify(|amt| *amt = amt.saturating_add(act.amount))
                     .or_insert(act.amount);
             }
@@ -233,27 +205,12 @@
 }
 
 fn transfer_update_fees(
-<<<<<<< HEAD
-    fee_asset_id: asset::Id,
-    fees_by_asset: &mut HashMap<asset::Id, u128>,
-    transfer_fee: u128,
-) {
-    fees_by_asset
-        .entry(fee_asset_id)
-=======
-    asset: &asset::Denom,
     fee_asset: &asset::Denom,
-    amount: u128,
     fees_by_asset: &mut HashMap<asset::IbcPrefixed, u128>,
     transfer_fee: u128,
 ) {
     fees_by_asset
-        .entry(asset.to_ibc_prefixed())
-        .and_modify(|amt: &mut u128| *amt = amt.saturating_add(amount))
-        .or_insert(amount);
-    fees_by_asset
         .entry(fee_asset.to_ibc_prefixed())
->>>>>>> 0b4dbe8a
         .and_modify(|amt| *amt = amt.saturating_add(transfer_fee))
         .or_insert(transfer_fee);
 }
@@ -275,27 +232,12 @@
 }
 
 fn ics20_withdrawal_updates_fees(
-<<<<<<< HEAD
-    fee_asset_id: asset::Id,
-    fees_by_asset: &mut HashMap<asset::Id, u128>,
-    ics20_withdrawal_fee: u128,
-) {
-    fees_by_asset
-        .entry(fee_asset_id)
-=======
-    asset: &asset::Denom,
     fee_asset: &asset::Denom,
-    amount: u128,
     fees_by_asset: &mut HashMap<asset::IbcPrefixed, u128>,
     ics20_withdrawal_fee: u128,
 ) {
     fees_by_asset
-        .entry(asset.to_ibc_prefixed())
-        .and_modify(|amt| *amt = amt.saturating_add(amount))
-        .or_insert(amount);
-    fees_by_asset
         .entry(fee_asset.to_ibc_prefixed())
->>>>>>> 0b4dbe8a
         .and_modify(|amt| *amt = amt.saturating_add(ics20_withdrawal_fee))
         .or_insert(ics20_withdrawal_fee);
 }
@@ -321,43 +263,16 @@
     );
 
     fees_by_asset
-<<<<<<< HEAD
-        .entry(act.asset_id)
-=======
         .entry(act.asset.to_ibc_prefixed())
-        .and_modify(|amt: &mut u128| *amt = amt.saturating_add(act.amount))
-        .or_insert(act.amount);
-    fees_by_asset
-        .entry(act.asset.to_ibc_prefixed())
->>>>>>> 0b4dbe8a
         .and_modify(|amt| *amt = amt.saturating_add(expected_deposit_fee))
         .or_insert(expected_deposit_fee);
 }
 
-<<<<<<< HEAD
 fn bridge_unlock_update_fees(
-    fee_asset_id: asset::Id,
-    fees_by_asset: &mut HashMap<asset::Id, u128>,
-    transfer_fee: u128,
-) {
-=======
-async fn bridge_unlock_update_fees<S: StateReadExt>(
-    state: &S,
-    bridge_address: Address,
-    amount: u128,
     fee_asset: &asset::Denom,
     fees_by_asset: &mut HashMap<asset::IbcPrefixed, u128>,
     transfer_fee: u128,
-) -> anyhow::Result<()> {
-    let asset = state
-        .get_bridge_account_ibc_asset(&bridge_address)
-        .await
-        .context("must be a bridge account for BridgeUnlock action")?;
-    fees_by_asset
-        .entry(asset)
-        .and_modify(|amt: &mut u128| *amt = amt.saturating_add(amount))
-        .or_insert(amount);
->>>>>>> 0b4dbe8a
+) {
     fees_by_asset
         .entry(fee_asset.to_ibc_prefixed())
         .and_modify(|amt| *amt = amt.saturating_add(transfer_fee))
