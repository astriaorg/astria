use std::collections::HashMap;

use astria_core::{
    primitive::v1::asset::{
        self,
    },
    protocol::transaction::v1::{
        action::Action,
        Transaction,
    },
};
use astria_eyre::eyre::{
    ensure,
    Result,
    WrapErr as _,
};
use cnidarium::StateRead;
use tracing::{
    instrument,
    Level,
};

use crate::{
    accounts::StateReadExt as _,
    app::StateReadExt as _,
    bridge::StateReadExt as _,
    fees::query::get_fees_for_transaction,
};

#[instrument(skip_all, fields(tx_hash = %tx.id()), err(level = Level::DEBUG))]
pub(crate) async fn check_chain_id_mempool<S: StateRead>(
    tx: &Transaction,
    state: &S,
) -> Result<()> {
    let chain_id = state
        .get_chain_id()
        .await
        .wrap_err("failed to get chain id")?;
    ensure!(tx.chain_id() == chain_id.as_str(), "chain id mismatch");
    Ok(())
}

// Checks that the account has enough balance to cover the total fees and transferred values
// for all actions in the transaction.
#[instrument(skip_all, fields(tx_hash = %tx.id()), err(level = Level::DEBUG))]
pub(crate) async fn check_balance_for_total_fees_and_transfers<S: StateRead>(
    tx: &Transaction,
    state: &S,
) -> Result<()> {
    let cost_by_asset = get_total_transaction_cost(tx, state)
        .await
        .context("failed to get transaction costs")?;

    for (asset, total_fee) in cost_by_asset {
        let balance = state
            .get_account_balance(&tx, &asset)
            .await
            .context("failed to get account balance")?;
        ensure!(
            balance >= total_fee,
            "insufficient funds for asset {}",
            asset
        );
    }
    Ok(())
}

// Returns the total cost of the transaction (fees and transferred values for all actions in the
// transaction).
#[instrument(skip_all, fields(tx_hash = %tx.id()), err(level = Level::DEBUG))]
pub(crate) async fn get_total_transaction_cost<S: StateRead>(
    tx: &Transaction,
    state: &S,
) -> Result<HashMap<asset::IbcPrefixed, u128>> {
    let mut cost_by_asset: HashMap<asset::IbcPrefixed, u128> =
        get_fees_for_transaction(tx.unsigned_transaction(), state)
            .await
            .context("failed to get fees for transaction")?;

    // add values transferred within the tx to the cost
    for action in tx.actions() {
        match action {
            Action::Transfer(act) => {
                cost_by_asset
                    .entry(act.asset.to_ibc_prefixed())
                    .and_modify(|amt| *amt = amt.saturating_add(act.amount))
                    .or_insert(act.amount);
            }
            Action::Ics20Withdrawal(act) => {
                cost_by_asset
                    .entry(act.denom.to_ibc_prefixed())
                    .and_modify(|amt| *amt = amt.saturating_add(act.amount))
                    .or_insert(act.amount);
            }
            Action::BridgeLock(act) => {
                cost_by_asset
                    .entry(act.asset.to_ibc_prefixed())
                    .and_modify(|amt| *amt = amt.saturating_add(act.amount))
                    .or_insert(act.amount);
            }
            Action::BridgeUnlock(act) => {
                let asset = state
                    .get_bridge_account_ibc_asset(&tx)
                    .await
                    .wrap_err("failed to get bridge account asset id")?;
                cost_by_asset
                    .entry(asset)
                    .and_modify(|amt| *amt = amt.saturating_add(act.amount))
                    .or_insert(act.amount);
            }
            Action::ValidatorUpdate(_)
            | Action::SudoAddressChange(_)
            | Action::IbcSudoChange(_)
            | Action::RollupDataSubmission(_)
            | Action::InitBridgeAccount(_)
            | Action::BridgeSudoChange(_)
            | Action::Ibc(_)
            | Action::IbcRelayerChange(_)
            | Action::FeeAssetChange(_)
<<<<<<< HEAD
            | Action::UpdateMarketMapParams(_)
            | Action::ChangeMarkets(_)
            | Action::RemoveMarketAuthorities(_)
            | Action::FeeChange(_) => {
=======
            | Action::FeeChange(_)
            | Action::AddCurrencyPairs(_)
            | Action::RemoveCurrencyPairs(_) => {
>>>>>>> 0a03d83b
                continue;
            }
        }
    }

    Ok(cost_by_asset)
}

#[cfg(test)]
mod tests {
    use astria_core::{
        primitive::v1::{
            asset::Denom,
            RollupId,
            ADDRESS_LEN,
        },
        protocol::{
            fees::v1::FeeComponents,
            transaction::v1::{
                action::{
                    BridgeLock,
                    BridgeSudoChange,
                    BridgeUnlock,
                    Ics20Withdrawal,
                    InitBridgeAccount,
                    RollupDataSubmission,
                    Transfer,
                },
                TransactionBody,
            },
        },
    };
    use bytes::Bytes;
    use cnidarium::StateDelta;

    use super::*;
    use crate::{
        accounts::StateWriteExt as _,
        address::{
            StateReadExt,
            StateWriteExt as _,
        },
        app::test_utils::*,
        assets::StateWriteExt as _,
        benchmark_and_test_utils::{
            nria,
            ASTRIA_PREFIX,
        },
        fees::{
            StateReadExt as _,
            StateWriteExt as _,
        },
        test_utils::calculate_rollup_data_submission_fee_from_state,
    };

    #[tokio::test]
    async fn check_balance_total_fees_transfers_ok() {
        let storage = cnidarium::TempStorage::new().await.unwrap();
        let snapshot = storage.latest_snapshot();
        let mut state_tx = StateDelta::new(snapshot);

        state_tx.put_base_prefix("astria".to_string()).unwrap();
        state_tx.put_native_asset(nria()).unwrap();
        state_tx
            .put_fees(FeeComponents::<Transfer>::new(12, 0))
            .unwrap();
        state_tx
            .put_fees(FeeComponents::<RollupDataSubmission>::new(0, 1))
            .unwrap();
        state_tx
            .put_fees(FeeComponents::<Ics20Withdrawal>::new(1, 0))
            .unwrap();
        state_tx
            .put_fees(FeeComponents::<InitBridgeAccount>::new(12, 0))
            .unwrap();
        state_tx
            .put_fees(FeeComponents::<BridgeLock>::new(0, 1))
            .unwrap();
        state_tx
            .put_fees(FeeComponents::<BridgeUnlock>::new(0, 0))
            .unwrap();
        state_tx
            .put_fees(FeeComponents::<BridgeSudoChange>::new(24, 0))
            .unwrap();

        let other_asset = "other".parse::<Denom>().unwrap();

        let alice = get_alice_signing_key();
        let amount = 100;
        let data = Bytes::from_static(&[0; 32]);
        let transfer_fee = state_tx
            .get_fees::<Transfer>()
            .await
            .expect("should not error fetching transfer fees")
            .expect("transfer fees should be stored")
            .base();
        state_tx
            .increase_balance(
                &state_tx
                    .try_base_prefixed(&alice.address_bytes())
                    .await
                    .unwrap(),
                &nria(),
                transfer_fee
                    + calculate_rollup_data_submission_fee_from_state(&data, &state_tx).await,
            )
            .await
            .unwrap();
        state_tx
            .increase_balance(
                &state_tx
                    .try_base_prefixed(&alice.address_bytes())
                    .await
                    .unwrap(),
                &other_asset,
                amount,
            )
            .await
            .unwrap();

        let actions = vec![
            Action::Transfer(Transfer {
                asset: other_asset.clone(),
                amount,
                fee_asset: nria().into(),
                to: state_tx.try_base_prefixed(&[0; ADDRESS_LEN]).await.unwrap(),
            }),
            Action::RollupDataSubmission(RollupDataSubmission {
                rollup_id: RollupId::from_unhashed_bytes([0; 32]),
                data,
                fee_asset: nria().into(),
            }),
        ];

        let tx = TransactionBody::builder()
            .actions(actions)
            .chain_id("test-chain-id")
            .try_build()
            .unwrap();

        let signed_tx = tx.sign(&alice);
        check_balance_for_total_fees_and_transfers(&signed_tx, &state_tx)
            .await
            .expect("sufficient balance for all actions");
    }

    #[tokio::test]
    async fn check_balance_total_fees_and_transfers_insufficient_other_asset_balance() {
        let storage = cnidarium::TempStorage::new().await.unwrap();
        let snapshot = storage.latest_snapshot();
        let mut state_tx = StateDelta::new(snapshot);

        state_tx.put_base_prefix(ASTRIA_PREFIX.to_string()).unwrap();
        state_tx.put_native_asset(nria()).unwrap();
        state_tx
            .put_fees(FeeComponents::<Transfer>::new(12, 0))
            .unwrap();
        state_tx
            .put_fees(FeeComponents::<RollupDataSubmission>::new(0, 1))
            .unwrap();
        state_tx
            .put_fees(FeeComponents::<Ics20Withdrawal>::new(1, 0))
            .unwrap();
        state_tx
            .put_fees(FeeComponents::<InitBridgeAccount>::new(12, 0))
            .unwrap();
        state_tx
            .put_fees(FeeComponents::<BridgeLock>::new(0, 1))
            .unwrap();
        state_tx
            .put_fees(FeeComponents::<BridgeUnlock>::new(0, 0))
            .unwrap();
        state_tx
            .put_fees(FeeComponents::<BridgeSudoChange>::new(24, 0))
            .unwrap();

        let other_asset = "other".parse::<Denom>().unwrap();

        let alice = get_alice_signing_key();
        let amount = 100;
        let data = Bytes::from_static(&[0; 32]);
        let transfer_fee = state_tx
            .get_fees::<Transfer>()
            .await
            .expect("should not error fetching transfer fees")
            .expect("transfer fees should be stored")
            .base();
        state_tx
            .increase_balance(
                &state_tx
                    .try_base_prefixed(&alice.address_bytes())
                    .await
                    .unwrap(),
                &nria(),
                transfer_fee
                    + calculate_rollup_data_submission_fee_from_state(&data, &state_tx).await,
            )
            .await
            .unwrap();

        let actions = vec![
            Action::Transfer(Transfer {
                asset: other_asset.clone(),
                amount,
                fee_asset: nria().into(),
                to: state_tx.try_base_prefixed(&[0; ADDRESS_LEN]).await.unwrap(),
            }),
            Action::RollupDataSubmission(RollupDataSubmission {
                rollup_id: RollupId::from_unhashed_bytes([0; 32]),
                data,
                fee_asset: nria().into(),
            }),
        ];

        let tx = TransactionBody::builder()
            .actions(actions)
            .chain_id("test-chain-id")
            .try_build()
            .unwrap();

        let signed_tx = tx.sign(&alice);
        let err = check_balance_for_total_fees_and_transfers(&signed_tx, &state_tx)
            .await
            .err()
            .unwrap();
        assert!(
            err.root_cause()
                .to_string()
                .contains(&other_asset.to_ibc_prefixed().to_string())
        );
    }
}<|MERGE_RESOLUTION|>--- conflicted
+++ resolved
@@ -117,16 +117,12 @@
             | Action::Ibc(_)
             | Action::IbcRelayerChange(_)
             | Action::FeeAssetChange(_)
-<<<<<<< HEAD
             | Action::UpdateMarketMapParams(_)
             | Action::ChangeMarkets(_)
             | Action::RemoveMarketAuthorities(_)
-            | Action::FeeChange(_) => {
-=======
             | Action::FeeChange(_)
             | Action::AddCurrencyPairs(_)
             | Action::RemoveCurrencyPairs(_) => {
->>>>>>> 0a03d83b
                 continue;
             }
         }
