--- conflicted
+++ resolved
@@ -175,94 +175,28 @@
         let storage = Storage::new_temp().await;
         let mut state_delta = storage.new_delta_of_latest_snapshot();
 
-<<<<<<< HEAD
         state_delta.put_base_prefix("astria".to_string()).unwrap();
         state_delta.put_native_asset(nria()).unwrap();
-        let transfer_fees = TransferFeeComponents {
-            base: 12,
-            multiplier: 0,
-        };
-        state_delta
-            .put_transfer_fees(transfer_fees)
-            .wrap_err("failed to initiate transfer fee components")
-            .unwrap();
-
-        let rollup_data_submission_fees = RollupDataSubmissionFeeComponents {
-            base: 0,
-            multiplier: 1,
-        };
-        state_delta
-            .put_rollup_data_submission_fees(rollup_data_submission_fees)
-            .wrap_err("failed to initiate sequence action fee components")
-            .unwrap();
-
-        let ics20_withdrawal_fees = Ics20WithdrawalFeeComponents {
-            base: 1,
-            multiplier: 0,
-        };
-        state_delta
-            .put_ics20_withdrawal_fees(ics20_withdrawal_fees)
-            .wrap_err("failed to initiate ics20 withdrawal fee components")
-            .unwrap();
-
-        let init_bridge_account_fees = InitBridgeAccountFeeComponents {
-            base: 12,
-            multiplier: 0,
-        };
-        state_delta
-            .put_init_bridge_account_fees(init_bridge_account_fees)
-            .wrap_err("failed to initiate init bridge account fee components")
-            .unwrap();
-
-        let bridge_lock_fees = BridgeLockFeeComponents {
-            base: 0,
-            multiplier: 1,
-        };
-        state_delta
-            .put_bridge_lock_fees(bridge_lock_fees)
-            .wrap_err("failed to initiate bridge lock fee components")
-            .unwrap();
-
-        let bridge_unlock_fees = BridgeUnlockFeeComponents {
-            base: 0,
-            multiplier: 0,
-        };
-        state_delta
-            .put_bridge_unlock_fees(bridge_unlock_fees)
-            .wrap_err("failed to initiate bridge unlock fee components")
-            .unwrap();
-
-        let bridge_sudo_change_fees = BridgeSudoChangeFeeComponents {
-            base: 24,
-            multiplier: 0,
-        };
-        state_delta
-            .put_bridge_sudo_change_fees(bridge_sudo_change_fees)
-            .wrap_err("failed to initiate bridge sudo change fee components")
-=======
-        state_tx.put_base_prefix("astria".to_string()).unwrap();
-        state_tx.put_native_asset(nria()).unwrap();
-        state_tx
+        state_delta
             .put_fees(FeeComponents::<Transfer>::new(12, 0))
             .unwrap();
-        state_tx
+        state_delta
             .put_fees(FeeComponents::<RollupDataSubmission>::new(0, 1))
             .unwrap();
-        state_tx
+        state_delta
             .put_fees(FeeComponents::<Ics20Withdrawal>::new(1, 0))
             .unwrap();
-        state_tx
+        state_delta
             .put_fees(FeeComponents::<InitBridgeAccount>::new(12, 0))
             .unwrap();
-        state_tx
+        state_delta
             .put_fees(FeeComponents::<BridgeLock>::new(0, 1))
             .unwrap();
-        state_tx
+        state_delta
             .put_fees(FeeComponents::<BridgeUnlock>::new(0, 0))
             .unwrap();
-        state_tx
+        state_delta
             .put_fees(FeeComponents::<BridgeSudoChange>::new(24, 0))
->>>>>>> 903e1f3c
             .unwrap();
 
         let other_asset = "other".parse::<Denom>().unwrap();
@@ -270,23 +204,13 @@
         let alice = get_alice_signing_key();
         let amount = 100;
         let data = Bytes::from_static(&[0; 32]);
-<<<<<<< HEAD
         let transfer_fee = state_delta
-            .get_transfer_fees()
-            .await
-            .expect("should not error fetching transfer fees")
-            .expect("transfer fees should be stored")
-            .base;
-        state_delta
-=======
-        let transfer_fee = state_tx
             .get_fees::<Transfer>()
             .await
             .expect("should not error fetching transfer fees")
             .expect("transfer fees should be stored")
             .base();
-        state_tx
->>>>>>> 903e1f3c
+        state_delta
             .increase_balance(
                 &state_delta
                     .try_base_prefixed(&alice.address_bytes())
@@ -344,96 +268,30 @@
         let storage = Storage::new_temp().await;
         let mut state_delta = storage.new_delta_of_latest_snapshot();
 
-<<<<<<< HEAD
         state_delta
             .put_base_prefix(ASTRIA_PREFIX.to_string())
             .unwrap();
         state_delta.put_native_asset(nria()).unwrap();
-        let transfer_fees = TransferFeeComponents {
-            base: 12,
-            multiplier: 0,
-        };
-        state_delta
-            .put_transfer_fees(transfer_fees)
-            .wrap_err("failed to initiate transfer fee components")
-            .unwrap();
-
-        let rollup_data_submission_fees = RollupDataSubmissionFeeComponents {
-            base: 0,
-            multiplier: 1,
-        };
-        state_delta
-            .put_rollup_data_submission_fees(rollup_data_submission_fees)
-            .wrap_err("failed to initiate sequence action fee components")
-            .unwrap();
-
-        let ics20_withdrawal_fees = Ics20WithdrawalFeeComponents {
-            base: 1,
-            multiplier: 0,
-        };
-        state_delta
-            .put_ics20_withdrawal_fees(ics20_withdrawal_fees)
-            .wrap_err("failed to initiate ics20 withdrawal fee components")
-            .unwrap();
-
-        let init_bridge_account_fees = InitBridgeAccountFeeComponents {
-            base: 12,
-            multiplier: 0,
-        };
-        state_delta
-            .put_init_bridge_account_fees(init_bridge_account_fees)
-            .wrap_err("failed to initiate init bridge account fee components")
-            .unwrap();
-
-        let bridge_lock_fees = BridgeLockFeeComponents {
-            base: 0,
-            multiplier: 1,
-        };
-        state_delta
-            .put_bridge_lock_fees(bridge_lock_fees)
-            .wrap_err("failed to initiate bridge lock fee components")
-            .unwrap();
-
-        let bridge_unlock_fees = BridgeUnlockFeeComponents {
-            base: 0,
-            multiplier: 0,
-        };
-        state_delta
-            .put_bridge_unlock_fees(bridge_unlock_fees)
-            .wrap_err("failed to initiate bridge unlock fee components")
-            .unwrap();
-
-        let bridge_sudo_change_fees = BridgeSudoChangeFeeComponents {
-            base: 24,
-            multiplier: 0,
-        };
-        state_delta
-            .put_bridge_sudo_change_fees(bridge_sudo_change_fees)
-            .wrap_err("failed to initiate bridge sudo change fee components")
-=======
-        state_tx.put_base_prefix(ASTRIA_PREFIX.to_string()).unwrap();
-        state_tx.put_native_asset(nria()).unwrap();
-        state_tx
+        state_delta
             .put_fees(FeeComponents::<Transfer>::new(12, 0))
             .unwrap();
-        state_tx
+        state_delta
             .put_fees(FeeComponents::<RollupDataSubmission>::new(0, 1))
             .unwrap();
-        state_tx
+        state_delta
             .put_fees(FeeComponents::<Ics20Withdrawal>::new(1, 0))
             .unwrap();
-        state_tx
+        state_delta
             .put_fees(FeeComponents::<InitBridgeAccount>::new(12, 0))
             .unwrap();
-        state_tx
+        state_delta
             .put_fees(FeeComponents::<BridgeLock>::new(0, 1))
             .unwrap();
-        state_tx
+        state_delta
             .put_fees(FeeComponents::<BridgeUnlock>::new(0, 0))
             .unwrap();
-        state_tx
+        state_delta
             .put_fees(FeeComponents::<BridgeSudoChange>::new(24, 0))
->>>>>>> 903e1f3c
             .unwrap();
 
         let other_asset = "other".parse::<Denom>().unwrap();
@@ -441,23 +299,13 @@
         let alice = get_alice_signing_key();
         let amount = 100;
         let data = Bytes::from_static(&[0; 32]);
-<<<<<<< HEAD
         let transfer_fee = state_delta
-            .get_transfer_fees()
-            .await
-            .expect("should not error fetching transfer fees")
-            .expect("transfer fees should be stored")
-            .base;
-        state_delta
-=======
-        let transfer_fee = state_tx
             .get_fees::<Transfer>()
             .await
             .expect("should not error fetching transfer fees")
             .expect("transfer fees should be stored")
             .base();
-        state_tx
->>>>>>> 903e1f3c
+        state_delta
             .increase_balance(
                 &state_delta
                     .try_base_prefixed(&alice.address_bytes())
