use std::collections::HashMap;

use astria_core::{
    primitive::v1::asset::{
        self,
    },
    protocol::transaction::v1::{
        action::Action,
        Transaction,
    },
};
use astria_eyre::eyre::{
    ensure,
    Result,
    WrapErr as _,
};
use cnidarium::StateRead;
use tracing::instrument;

use crate::{
    accounts::StateReadExt as _,
    app::StateReadExt as _,
    bridge::StateReadExt as _,
    fees::query::get_fees_for_transaction,
};

#[instrument(skip_all)]
pub(crate) async fn check_chain_id_mempool<S: StateRead>(
    tx: &Transaction,
    state: &S,
) -> Result<()> {
    let chain_id = state
        .get_chain_id()
        .await
        .wrap_err("failed to get chain id")?;
    ensure!(tx.chain_id() == chain_id.as_str(), "chain id mismatch");
    Ok(())
}

// Checks that the account has enough balance to cover the total fees and transferred values
// for all actions in the transaction.
#[instrument(skip_all)]
pub(crate) async fn check_balance_for_total_fees_and_transfers<S: StateRead>(
    tx: &Transaction,
    state: &S,
) -> Result<()> {
    let cost_by_asset = get_total_transaction_cost(tx, state)
        .await
        .context("failed to get transaction costs")?;

    for (asset, total_fee) in cost_by_asset {
        let balance = state
            .get_account_balance(&tx, &asset)
            .await
            .context("failed to get account balance")?;
        ensure!(
            balance >= total_fee,
            "insufficient funds for asset {}",
            asset
        );
    }
    Ok(())
}

// Returns the total cost of the transaction (fees and transferred values for all actions in the
// transaction).
#[instrument(skip_all)]
pub(crate) async fn get_total_transaction_cost<S: StateRead>(
    tx: &Transaction,
    state: &S,
) -> Result<HashMap<asset::IbcPrefixed, u128>> {
    let mut cost_by_asset: HashMap<asset::IbcPrefixed, u128> =
        get_fees_for_transaction(tx.unsigned_transaction(), state)
            .await
            .context("failed to get fees for transaction")?;

    // add values transferred within the tx to the cost
    for action in tx.actions() {
        match action {
            Action::Transfer(act) => {
                cost_by_asset
                    .entry(act.asset.to_ibc_prefixed())
                    .and_modify(|amt| *amt = amt.saturating_add(act.amount))
                    .or_insert(act.amount);
            }
            Action::Ics20Withdrawal(act) => {
                cost_by_asset
                    .entry(act.denom.to_ibc_prefixed())
                    .and_modify(|amt| *amt = amt.saturating_add(act.amount))
                    .or_insert(act.amount);
            }
            Action::BridgeLock(act) => {
                cost_by_asset
                    .entry(act.asset.to_ibc_prefixed())
                    .and_modify(|amt| *amt = amt.saturating_add(act.amount))
                    .or_insert(act.amount);
            }
            Action::BridgeUnlock(act) => {
                let asset = state
                    .get_bridge_account_ibc_asset(&tx)
                    .await
                    .wrap_err("failed to get bridge account asset id")?;
                cost_by_asset
                    .entry(asset)
                    .and_modify(|amt| *amt = amt.saturating_add(act.amount))
                    .or_insert(act.amount);
            }
            Action::ValidatorUpdate(_)
            | Action::SudoAddressChange(_)
            | Action::IbcSudoChange(_)
            | Action::RollupDataSubmission(_)
            | Action::InitBridgeAccount(_)
            | Action::BridgeSudoChange(_)
            | Action::Ibc(_)
            | Action::IbcRelayerChange(_)
            | Action::FeeAssetChange(_)
            | Action::FeeChange(_) => {
                continue;
            }
        }
    }

    Ok(cost_by_asset)
}

#[cfg(test)]
mod tests {
    use astria_core::{
        primitive::v1::{
            asset::Denom,
            RollupId,
            ADDRESS_LEN,
        },
        protocol::{
            fees::v1::{
                BridgeLockFeeComponents,
                BridgeSudoChangeFeeComponents,
                BridgeUnlockFeeComponents,
                Ics20WithdrawalFeeComponents,
                InitBridgeAccountFeeComponents,
                RollupDataSubmissionFeeComponents,
                TransferFeeComponents,
            },
            transaction::v1::{
                action::{
                    RollupDataSubmission,
                    Transfer,
                },
                TransactionBody,
            },
        },
    };
    use bytes::Bytes;
    use cnidarium::StateDelta;

    use super::*;
    use crate::{
        accounts::StateWriteExt as _,
        address::{
            StateReadExt,
            StateWriteExt as _,
        },
        app::test_utils::*,
        assets::StateWriteExt as _,
<<<<<<< HEAD
        benchmark_and_test_utils::{
            nria,
=======
        fees::{
            StateReadExt as _,
            StateWriteExt as _,
        },
        test_utils::{
            calculate_rollup_data_submission_fee_from_state,
>>>>>>> 52da5f2c
            ASTRIA_PREFIX,
        },
        fees::StateWriteExt as _,
        test_utils::calculate_rollup_data_submission_fee_from_state,
    };

    #[tokio::test]
    #[expect(clippy::too_many_lines, reason = "it's a test")]
    async fn check_balance_total_fees_transfers_ok() {
        let storage = cnidarium::TempStorage::new().await.unwrap();
        let snapshot = storage.latest_snapshot();
        let mut state_tx = StateDelta::new(snapshot);

        state_tx.put_base_prefix("astria".to_string()).unwrap();
        state_tx.put_native_asset(nria()).unwrap();
        let transfer_fees = TransferFeeComponents {
            base: 12,
            multiplier: 0,
        };
        state_tx
            .put_transfer_fees(transfer_fees)
            .wrap_err("failed to initiate transfer fee components")
            .unwrap();

        let rollup_data_submission_fees = RollupDataSubmissionFeeComponents {
            base: 0,
            multiplier: 1,
        };
        state_tx
            .put_rollup_data_submission_fees(rollup_data_submission_fees)
            .wrap_err("failed to initiate sequence action fee components")
            .unwrap();

        let ics20_withdrawal_fees = Ics20WithdrawalFeeComponents {
            base: 1,
            multiplier: 0,
        };
        state_tx
            .put_ics20_withdrawal_fees(ics20_withdrawal_fees)
            .wrap_err("failed to initiate ics20 withdrawal fee components")
            .unwrap();

        let init_bridge_account_fees = InitBridgeAccountFeeComponents {
            base: 12,
            multiplier: 0,
        };
        state_tx
            .put_init_bridge_account_fees(init_bridge_account_fees)
            .wrap_err("failed to initiate init bridge account fee components")
            .unwrap();

        let bridge_lock_fees = BridgeLockFeeComponents {
            base: 0,
            multiplier: 1,
        };
        state_tx
            .put_bridge_lock_fees(bridge_lock_fees)
            .wrap_err("failed to initiate bridge lock fee components")
            .unwrap();

        let bridge_unlock_fees = BridgeUnlockFeeComponents {
            base: 0,
            multiplier: 0,
        };
        state_tx
            .put_bridge_unlock_fees(bridge_unlock_fees)
            .wrap_err("failed to initiate bridge unlock fee components")
            .unwrap();

        let bridge_sudo_change_fees = BridgeSudoChangeFeeComponents {
            base: 24,
            multiplier: 0,
        };
        state_tx
            .put_bridge_sudo_change_fees(bridge_sudo_change_fees)
            .wrap_err("failed to initiate bridge sudo change fee components")
            .unwrap();

        let other_asset = "other".parse::<Denom>().unwrap();

        let alice = get_alice_signing_key();
        let amount = 100;
        let data = Bytes::from_static(&[0; 32]);
        let transfer_fee = state_tx
            .get_transfer_fees()
            .await
            .expect("should not error fetching transfer fees")
            .expect("transfer fees should be stored")
            .base;
        state_tx
            .increase_balance(
                &state_tx
                    .try_base_prefixed(&alice.address_bytes())
                    .await
                    .unwrap(),
                &nria(),
                transfer_fee
                    + calculate_rollup_data_submission_fee_from_state(&data, &state_tx).await,
            )
            .await
            .unwrap();
        state_tx
            .increase_balance(
                &state_tx
                    .try_base_prefixed(&alice.address_bytes())
                    .await
                    .unwrap(),
                &other_asset,
                amount,
            )
            .await
            .unwrap();

        let actions = vec![
            Action::Transfer(Transfer {
                asset: other_asset.clone(),
                amount,
                fee_asset: nria().into(),
                to: state_tx.try_base_prefixed(&[0; ADDRESS_LEN]).await.unwrap(),
            }),
            Action::RollupDataSubmission(RollupDataSubmission {
                rollup_id: RollupId::from_unhashed_bytes([0; 32]),
                data,
                fee_asset: nria().into(),
            }),
        ];

        let tx = TransactionBody::builder()
            .actions(actions)
            .chain_id("test-chain-id")
            .try_build()
            .unwrap();

        let signed_tx = tx.sign(&alice);
        check_balance_for_total_fees_and_transfers(&signed_tx, &state_tx)
            .await
            .expect("sufficient balance for all actions");
    }

    #[tokio::test]
    #[expect(clippy::too_many_lines, reason = "it's a test")]
    async fn check_balance_total_fees_and_transfers_insufficient_other_asset_balance() {
        let storage = cnidarium::TempStorage::new().await.unwrap();
        let snapshot = storage.latest_snapshot();
        let mut state_tx = StateDelta::new(snapshot);

        state_tx.put_base_prefix(ASTRIA_PREFIX.to_string()).unwrap();
        state_tx.put_native_asset(nria()).unwrap();
        let transfer_fees = TransferFeeComponents {
            base: 12,
            multiplier: 0,
        };
        state_tx
            .put_transfer_fees(transfer_fees)
            .wrap_err("failed to initiate transfer fee components")
            .unwrap();

        let rollup_data_submission_fees = RollupDataSubmissionFeeComponents {
            base: 0,
            multiplier: 1,
        };
        state_tx
            .put_rollup_data_submission_fees(rollup_data_submission_fees)
            .wrap_err("failed to initiate sequence action fee components")
            .unwrap();

        let ics20_withdrawal_fees = Ics20WithdrawalFeeComponents {
            base: 1,
            multiplier: 0,
        };
        state_tx
            .put_ics20_withdrawal_fees(ics20_withdrawal_fees)
            .wrap_err("failed to initiate ics20 withdrawal fee components")
            .unwrap();

        let init_bridge_account_fees = InitBridgeAccountFeeComponents {
            base: 12,
            multiplier: 0,
        };
        state_tx
            .put_init_bridge_account_fees(init_bridge_account_fees)
            .wrap_err("failed to initiate init bridge account fee components")
            .unwrap();

        let bridge_lock_fees = BridgeLockFeeComponents {
            base: 0,
            multiplier: 1,
        };
        state_tx
            .put_bridge_lock_fees(bridge_lock_fees)
            .wrap_err("failed to initiate bridge lock fee components")
            .unwrap();

        let bridge_unlock_fees = BridgeUnlockFeeComponents {
            base: 0,
            multiplier: 0,
        };
        state_tx
            .put_bridge_unlock_fees(bridge_unlock_fees)
            .wrap_err("failed to initiate bridge unlock fee components")
            .unwrap();

        let bridge_sudo_change_fees = BridgeSudoChangeFeeComponents {
            base: 24,
            multiplier: 0,
        };
        state_tx
            .put_bridge_sudo_change_fees(bridge_sudo_change_fees)
            .wrap_err("failed to initiate bridge sudo change fee components")
            .unwrap();

        let other_asset = "other".parse::<Denom>().unwrap();

        let alice = get_alice_signing_key();
        let amount = 100;
        let data = Bytes::from_static(&[0; 32]);
        let transfer_fee = state_tx
            .get_transfer_fees()
            .await
            .expect("should not error fetching transfer fees")
            .expect("transfer fees should be stored")
            .base;
        state_tx
            .increase_balance(
                &state_tx
                    .try_base_prefixed(&alice.address_bytes())
                    .await
                    .unwrap(),
                &nria(),
                transfer_fee
                    + calculate_rollup_data_submission_fee_from_state(&data, &state_tx).await,
            )
            .await
            .unwrap();

        let actions = vec![
            Action::Transfer(Transfer {
                asset: other_asset.clone(),
                amount,
                fee_asset: nria().into(),
                to: state_tx.try_base_prefixed(&[0; ADDRESS_LEN]).await.unwrap(),
            }),
            Action::RollupDataSubmission(RollupDataSubmission {
                rollup_id: RollupId::from_unhashed_bytes([0; 32]),
                data,
                fee_asset: nria().into(),
            }),
        ];

        let tx = TransactionBody::builder()
            .actions(actions)
            .chain_id("test-chain-id")
            .try_build()
            .unwrap();

        let signed_tx = tx.sign(&alice);
        let err = check_balance_for_total_fees_and_transfers(&signed_tx, &state_tx)
            .await
            .err()
            .unwrap();
        assert!(
            err.root_cause()
                .to_string()
                .contains(&other_asset.to_ibc_prefixed().to_string())
        );
    }
}<|MERGE_RESOLUTION|>--- conflicted
+++ resolved
@@ -162,20 +162,14 @@
         },
         app::test_utils::*,
         assets::StateWriteExt as _,
-<<<<<<< HEAD
         benchmark_and_test_utils::{
             nria,
-=======
+            ASTRIA_PREFIX,
+        },
         fees::{
             StateReadExt as _,
             StateWriteExt as _,
         },
-        test_utils::{
-            calculate_rollup_data_submission_fee_from_state,
->>>>>>> 52da5f2c
-            ASTRIA_PREFIX,
-        },
-        fees::StateWriteExt as _,
         test_utils::calculate_rollup_data_submission_fee_from_state,
     };
 
