use std::collections::HashMap;

use astria_core::{
    primitive::v1::{
        asset,
        RollupId,
        TransactionId,
    },
    protocol::transaction::v1alpha1::{
        action::{
            Action,
            BridgeLockAction,
        },
        SignedTransaction,
        UnsignedTransaction,
    },
};
use astria_eyre::eyre::{
    ensure,
    Result,
    WrapErr as _,
};
use cnidarium::StateRead;
use tracing::instrument;

use crate::{
    accounts::StateReadExt as _,
    address::StateReadExt as _,
    bridge::StateReadExt as _,
    ibc::StateReadExt as _,
    state_ext::StateReadExt as _,
};

#[instrument(skip_all)]
pub(crate) async fn check_nonce_mempool<S: StateRead>(
    tx: &SignedTransaction,
    state: &S,
) -> Result<()> {
    let signer_address = state
        .try_base_prefixed(&tx.verification_key().address_bytes())
        .await
        .wrap_err(
            "failed constructing the signer address from signed transaction verification and \
             prefix provided by app state",
        )?;
    let curr_nonce = state
        .get_account_nonce(signer_address)
        .await
        .wrap_err("failed to get account nonce")?;
    ensure!(tx.nonce() >= curr_nonce, "nonce already used by account");
    Ok(())
}

#[instrument(skip_all)]
pub(crate) async fn check_chain_id_mempool<S: StateRead>(
    tx: &SignedTransaction,
    state: &S,
) -> Result<()> {
    let chain_id = state
        .get_chain_id()
        .await
        .wrap_err("failed to get chain id")?;
    ensure!(tx.chain_id() == chain_id.as_str(), "chain id mismatch");
    Ok(())
}

#[instrument(skip_all)]
<<<<<<< HEAD
pub(crate) async fn check_balance_mempool<S: StateRead>(
    tx: &SignedTransaction,
    state: &S,
) -> Result<()> {
    check_balance_for_total_fees_and_transfers(tx, state)
        .await
        .wrap_err("failed to check balance for total fees and transfers")?;
    Ok(())
}

#[instrument(skip_all)]
=======
>>>>>>> b401e4fb
pub(crate) async fn get_fees_for_transaction<S: StateRead>(
    tx: &UnsignedTransaction,
    state: &S,
) -> Result<HashMap<asset::IbcPrefixed, u128>> {
    let transfer_fee = state
        .get_transfer_base_fee()
        .await
        .wrap_err("failed to get transfer base fee")?;
    let ics20_withdrawal_fee = state
        .get_ics20_withdrawal_base_fee()
        .await
        .wrap_err("failed to get ics20 withdrawal base fee")?;
    let init_bridge_account_fee = state
        .get_init_bridge_account_base_fee()
        .await
        .wrap_err("failed to get init bridge account base fee")?;
    let bridge_lock_byte_cost_multiplier = state
        .get_bridge_lock_byte_cost_multiplier()
        .await
        .wrap_err("failed to get bridge lock byte cost multiplier")?;
    let bridge_sudo_change_fee = state
        .get_bridge_sudo_change_base_fee()
        .await
        .wrap_err("failed to get bridge sudo change fee")?;

    let mut fees_by_asset = HashMap::new();
    for (i, action) in tx.actions.iter().enumerate() {
        match action {
            Action::Transfer(act) => {
                transfer_update_fees(&act.fee_asset, &mut fees_by_asset, transfer_fee);
            }
            Action::Sequence(act) => {
                sequence_update_fees(state, &act.fee_asset, &mut fees_by_asset, &act.data).await?;
            }
            Action::Ics20Withdrawal(act) => ics20_withdrawal_updates_fees(
                &act.fee_asset,
                &mut fees_by_asset,
                ics20_withdrawal_fee,
            ),
            Action::InitBridgeAccount(act) => {
                fees_by_asset
                    .entry(act.fee_asset.to_ibc_prefixed())
                    .and_modify(|amt| *amt = amt.saturating_add(init_bridge_account_fee))
                    .or_insert(init_bridge_account_fee);
            }
            Action::BridgeLock(act) => {
                bridge_lock_update_fees(
                    act,
                    &mut fees_by_asset,
                    transfer_fee,
                    bridge_lock_byte_cost_multiplier,
                    i as u64,
                );
            }
            Action::BridgeUnlock(act) => {
                bridge_unlock_update_fees(&act.fee_asset, &mut fees_by_asset, transfer_fee);
            }
            Action::BridgeSudoChange(act) => {
                fees_by_asset
                    .entry(act.fee_asset.to_ibc_prefixed())
                    .and_modify(|amt| *amt = amt.saturating_add(bridge_sudo_change_fee))
                    .or_insert(bridge_sudo_change_fee);
            }
            Action::ValidatorUpdate(_)
            | Action::SudoAddressChange(_)
            | Action::Ibc(_)
            | Action::IbcRelayerChange(_)
            | Action::FeeAssetChange(_)
            | Action::FeeChange(_) => {
                continue;
            }
        }
    }
    Ok(fees_by_asset)
}

// Checks that the account has enough balance to cover the total fees and transferred values
// for all actions in the transaction.
#[instrument(skip_all)]
pub(crate) async fn check_balance_for_total_fees_and_transfers<S: StateRead>(
    tx: &SignedTransaction,
    state: &S,
<<<<<<< HEAD
) -> Result<()> {
    let mut cost_by_asset = get_fees_for_transaction(tx.unsigned_transaction(), state)
        .await
        .wrap_err("failed to get fees for transaction")?;
=======
) -> anyhow::Result<()> {
    let cost_by_asset = get_total_transaction_cost(tx, state)
        .await
        .context("failed to get transaction costs")?;

    for (asset, total_fee) in cost_by_asset {
        let balance = state
            .get_account_balance(tx, asset)
            .await
            .context("failed to get account balance")?;
        ensure!(
            balance >= total_fee,
            "insufficient funds for asset {}",
            asset
        );
    }

    Ok(())
}

// Returns the total cost of the transaction (fees and transferred values for all actions in the
// transaction).
#[instrument(skip_all)]
pub(crate) async fn get_total_transaction_cost<S: StateRead>(
    tx: &SignedTransaction,
    state: &S,
) -> anyhow::Result<HashMap<asset::IbcPrefixed, u128>> {
    let mut cost_by_asset: HashMap<asset::IbcPrefixed, u128> =
        get_fees_for_transaction(tx.unsigned_transaction(), state)
            .await
            .context("failed to get fees for transaction")?;
>>>>>>> b401e4fb

    // add values transferred within the tx to the cost
    for action in tx.actions() {
        match action {
            Action::Transfer(act) => {
                cost_by_asset
                    .entry(act.asset.to_ibc_prefixed())
                    .and_modify(|amt| *amt = amt.saturating_add(act.amount))
                    .or_insert(act.amount);
            }
            Action::Ics20Withdrawal(act) => {
                cost_by_asset
                    .entry(act.denom.to_ibc_prefixed())
                    .and_modify(|amt| *amt = amt.saturating_add(act.amount))
                    .or_insert(act.amount);
            }
            Action::BridgeLock(act) => {
                cost_by_asset
                    .entry(act.asset.to_ibc_prefixed())
                    .and_modify(|amt| *amt = amt.saturating_add(act.amount))
                    .or_insert(act.amount);
            }
            Action::BridgeUnlock(act) => {
                let asset = state
                    .get_bridge_account_ibc_asset(tx)
                    .await
                    .wrap_err("failed to get bridge account asset id")?;
                cost_by_asset
                    .entry(asset)
                    .and_modify(|amt| *amt = amt.saturating_add(act.amount))
                    .or_insert(act.amount);
            }
            Action::ValidatorUpdate(_)
            | Action::SudoAddressChange(_)
            | Action::Sequence(_)
            | Action::InitBridgeAccount(_)
            | Action::BridgeSudoChange(_)
            | Action::Ibc(_)
            | Action::IbcRelayerChange(_)
            | Action::FeeAssetChange(_)
            | Action::FeeChange(_) => {
                continue;
            }
        }
    }

<<<<<<< HEAD
    for (asset, total_fee) in cost_by_asset {
        let balance = state
            .get_account_balance(tx, asset)
            .await
            .wrap_err("failed to get account balance")?;
        ensure!(
            balance >= total_fee,
            "insufficient funds for asset {}",
            asset
        );
    }

    Ok(())
=======
    Ok(cost_by_asset)
>>>>>>> b401e4fb
}

fn transfer_update_fees(
    fee_asset: &asset::Denom,
    fees_by_asset: &mut HashMap<asset::IbcPrefixed, u128>,
    transfer_fee: u128,
) {
    fees_by_asset
        .entry(fee_asset.to_ibc_prefixed())
        .and_modify(|amt| *amt = amt.saturating_add(transfer_fee))
        .or_insert(transfer_fee);
}

async fn sequence_update_fees<S: StateRead>(
    state: &S,
    fee_asset: &asset::Denom,
    fees_by_asset: &mut HashMap<asset::IbcPrefixed, u128>,
    data: &[u8],
) -> Result<()> {
    let fee = crate::sequence::calculate_fee_from_state(data, state)
        .await
        .wrap_err("fee for sequence action overflowed; data too large")?;
    fees_by_asset
        .entry(fee_asset.to_ibc_prefixed())
        .and_modify(|amt| *amt = amt.saturating_add(fee))
        .or_insert(fee);
    Ok(())
}

fn ics20_withdrawal_updates_fees(
    fee_asset: &asset::Denom,
    fees_by_asset: &mut HashMap<asset::IbcPrefixed, u128>,
    ics20_withdrawal_fee: u128,
) {
    fees_by_asset
        .entry(fee_asset.to_ibc_prefixed())
        .and_modify(|amt| *amt = amt.saturating_add(ics20_withdrawal_fee))
        .or_insert(ics20_withdrawal_fee);
}

fn bridge_lock_update_fees(
    act: &BridgeLockAction,
    fees_by_asset: &mut HashMap<asset::IbcPrefixed, u128>,
    transfer_fee: u128,
    bridge_lock_byte_cost_multiplier: u128,
    tx_index_of_action: u64,
) {
    use astria_core::sequencerblock::v1alpha1::block::Deposit;

    let expected_deposit_fee = transfer_fee.saturating_add(
        crate::bridge::get_deposit_byte_len(&Deposit::new(
            act.to,
            // rollup ID doesn't matter here, as this is only used as a size-check
            RollupId::from_unhashed_bytes([0; 32]),
            act.amount,
            act.asset.clone(),
            act.destination_chain_address.clone(),
            TransactionId::new([0; 32]),
            tx_index_of_action,
        ))
        .saturating_mul(bridge_lock_byte_cost_multiplier),
    );

    fees_by_asset
        .entry(act.asset.to_ibc_prefixed())
        .and_modify(|amt| *amt = amt.saturating_add(expected_deposit_fee))
        .or_insert(expected_deposit_fee);
}

fn bridge_unlock_update_fees(
    fee_asset: &asset::Denom,
    fees_by_asset: &mut HashMap<asset::IbcPrefixed, u128>,
    transfer_fee: u128,
) {
    fees_by_asset
        .entry(fee_asset.to_ibc_prefixed())
        .and_modify(|amt| *amt = amt.saturating_add(transfer_fee))
        .or_insert(transfer_fee);
}

#[cfg(test)]
mod tests {
    use astria_core::{
        primitive::v1::{
            asset::Denom,
            RollupId,
            ADDRESS_LEN,
        },
        protocol::transaction::v1alpha1::{
            action::{
                SequenceAction,
                TransferAction,
            },
            TransactionParams,
        },
    };
    use bytes::Bytes;
    use cnidarium::StateDelta;

    use super::*;
    use crate::{
        accounts::StateWriteExt as _,
        address::{
            StateReadExt,
            StateWriteExt as _,
        },
        app::test_utils::*,
        assets::StateWriteExt as _,
        bridge::StateWriteExt as _,
        ibc::StateWriteExt as _,
        sequence::StateWriteExt as _,
        test_utils::ASTRIA_PREFIX,
    };

    #[tokio::test]
    async fn check_balance_total_fees_transfers_ok() {
        let storage = cnidarium::TempStorage::new().await.unwrap();
        let snapshot = storage.latest_snapshot();
        let mut state_tx = StateDelta::new(snapshot);

        state_tx.put_base_prefix("astria");
        state_tx.put_native_asset(&crate::test_utils::nria());
        state_tx.put_transfer_base_fee(12).unwrap();
        state_tx.put_sequence_action_base_fee(0);
        state_tx.put_sequence_action_byte_cost_multiplier(1);
        state_tx.put_ics20_withdrawal_base_fee(1).unwrap();
        state_tx.put_init_bridge_account_base_fee(12);
        state_tx.put_bridge_lock_byte_cost_multiplier(1);
        state_tx.put_bridge_sudo_change_base_fee(24);

        let other_asset = "other".parse::<Denom>().unwrap();

        let alice = get_alice_signing_key();
        let amount = 100;
        let data = Bytes::from_static(&[0; 32]);
        let transfer_fee = state_tx.get_transfer_base_fee().await.unwrap();
        state_tx
            .increase_balance(
                state_tx
                    .try_base_prefixed(&alice.address_bytes())
                    .await
                    .unwrap(),
                crate::test_utils::nria(),
                transfer_fee
                    + crate::sequence::calculate_fee_from_state(&data, &state_tx)
                        .await
                        .unwrap(),
            )
            .await
            .unwrap();
        state_tx
            .increase_balance(
                state_tx
                    .try_base_prefixed(&alice.address_bytes())
                    .await
                    .unwrap(),
                &other_asset,
                amount,
            )
            .await
            .unwrap();

        let actions = vec![
            Action::Transfer(TransferAction {
                asset: other_asset.clone(),
                amount,
                fee_asset: crate::test_utils::nria().into(),
                to: state_tx.try_base_prefixed(&[0; ADDRESS_LEN]).await.unwrap(),
            }),
            Action::Sequence(SequenceAction {
                rollup_id: RollupId::from_unhashed_bytes([0; 32]),
                data,
                fee_asset: crate::test_utils::nria().into(),
            }),
        ];

        let params = TransactionParams::builder()
            .nonce(0)
            .chain_id("test-chain-id")
            .build();
        let tx = UnsignedTransaction {
            actions,
            params,
        };

        let signed_tx = tx.into_signed(&alice);
        check_balance_for_total_fees_and_transfers(&signed_tx, &state_tx)
            .await
            .expect("sufficient balance for all actions");
    }

    #[tokio::test]
    async fn check_balance_total_fees_and_transfers_insufficient_other_asset_balance() {
        let storage = cnidarium::TempStorage::new().await.unwrap();
        let snapshot = storage.latest_snapshot();
        let mut state_tx = StateDelta::new(snapshot);

        state_tx.put_base_prefix(ASTRIA_PREFIX);
        state_tx.put_native_asset(&crate::test_utils::nria());
        state_tx.put_transfer_base_fee(12).unwrap();
        state_tx.put_sequence_action_base_fee(0);
        state_tx.put_sequence_action_byte_cost_multiplier(1);
        state_tx.put_ics20_withdrawal_base_fee(1).unwrap();
        state_tx.put_init_bridge_account_base_fee(12);
        state_tx.put_bridge_lock_byte_cost_multiplier(1);
        state_tx.put_bridge_sudo_change_base_fee(24);

        let other_asset = "other".parse::<Denom>().unwrap();

        let alice = get_alice_signing_key();
        let amount = 100;
        let data = Bytes::from_static(&[0; 32]);
        let transfer_fee = state_tx.get_transfer_base_fee().await.unwrap();
        state_tx
            .increase_balance(
                state_tx
                    .try_base_prefixed(&alice.address_bytes())
                    .await
                    .unwrap(),
                crate::test_utils::nria(),
                transfer_fee
                    + crate::sequence::calculate_fee_from_state(&data, &state_tx)
                        .await
                        .unwrap(),
            )
            .await
            .unwrap();

        let actions = vec![
            Action::Transfer(TransferAction {
                asset: other_asset.clone(),
                amount,
                fee_asset: crate::test_utils::nria().into(),
                to: state_tx.try_base_prefixed(&[0; ADDRESS_LEN]).await.unwrap(),
            }),
            Action::Sequence(SequenceAction {
                rollup_id: RollupId::from_unhashed_bytes([0; 32]),
                data,
                fee_asset: crate::test_utils::nria().into(),
            }),
        ];

        let params = TransactionParams::builder()
            .nonce(0)
            .chain_id("test-chain-id")
            .build();
        let tx = UnsignedTransaction {
            actions,
            params,
        };

        let signed_tx = tx.into_signed(&alice);
        let err = check_balance_for_total_fees_and_transfers(&signed_tx, &state_tx)
            .await
            .err()
            .unwrap();
        assert!(
            err.root_cause()
                .to_string()
                .contains(&other_asset.to_ibc_prefixed().to_string())
        );
    }
}<|MERGE_RESOLUTION|>--- conflicted
+++ resolved
@@ -65,20 +65,6 @@
 }
 
 #[instrument(skip_all)]
-<<<<<<< HEAD
-pub(crate) async fn check_balance_mempool<S: StateRead>(
-    tx: &SignedTransaction,
-    state: &S,
-) -> Result<()> {
-    check_balance_for_total_fees_and_transfers(tx, state)
-        .await
-        .wrap_err("failed to check balance for total fees and transfers")?;
-    Ok(())
-}
-
-#[instrument(skip_all)]
-=======
->>>>>>> b401e4fb
 pub(crate) async fn get_fees_for_transaction<S: StateRead>(
     tx: &UnsignedTransaction,
     state: &S,
@@ -161,12 +147,6 @@
 pub(crate) async fn check_balance_for_total_fees_and_transfers<S: StateRead>(
     tx: &SignedTransaction,
     state: &S,
-<<<<<<< HEAD
-) -> Result<()> {
-    let mut cost_by_asset = get_fees_for_transaction(tx.unsigned_transaction(), state)
-        .await
-        .wrap_err("failed to get fees for transaction")?;
-=======
 ) -> anyhow::Result<()> {
     let cost_by_asset = get_total_transaction_cost(tx, state)
         .await
@@ -198,7 +178,6 @@
         get_fees_for_transaction(tx.unsigned_transaction(), state)
             .await
             .context("failed to get fees for transaction")?;
->>>>>>> b401e4fb
 
     // add values transferred within the tx to the cost
     for action in tx.actions() {
@@ -245,23 +224,7 @@
         }
     }
 
-<<<<<<< HEAD
-    for (asset, total_fee) in cost_by_asset {
-        let balance = state
-            .get_account_balance(tx, asset)
-            .await
-            .wrap_err("failed to get account balance")?;
-        ensure!(
-            balance >= total_fee,
-            "insufficient funds for asset {}",
-            asset
-        );
-    }
-
-    Ok(())
-=======
     Ok(cost_by_asset)
->>>>>>> b401e4fb
 }
 
 fn transfer_update_fees(
