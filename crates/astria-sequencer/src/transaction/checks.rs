use std::collections::HashMap;

use anyhow::{
    ensure,
    Context as _,
};
use astria_core::{
    primitive::v1::{
        asset,
        RollupId,
        TransactionId,
    },
    protocol::transaction::v1alpha1::{
        action::{
            Action,
            BridgeLockAction,
        },
        SignedTransaction,
        UnsignedTransaction,
    },
};
use cnidarium::StateRead;
use tracing::instrument;

use crate::{
    accounts::StateReadExt as _,
    address::StateReadExt as _,
    bridge::StateReadExt as _,
    ibc::StateReadExt as _,
    state_ext::StateReadExt as _,
};

#[instrument(skip_all, err)]
pub(crate) async fn check_nonce_mempool<S: StateRead>(
    tx: &SignedTransaction,
    state: &S,
) -> anyhow::Result<()> {
    let signer_address = state
        .try_base_prefixed(&tx.verification_key().address_bytes())
        .await
        .context(
            "failed constructing the signer address from signed transaction verification and \
             prefix provided by app state",
        )?;
    let curr_nonce = state
        .get_account_nonce(signer_address)
        .await
        .context("failed to get account nonce")?;
    ensure!(tx.nonce() >= curr_nonce, "nonce already used by account");
    Ok(())
}

#[instrument(skip_all, err)]
pub(crate) async fn check_chain_id_mempool<S: StateRead>(
    tx: &SignedTransaction,
    state: &S,
) -> anyhow::Result<()> {
    let chain_id = state
        .get_chain_id()
        .await
        .context("failed to get chain id")?;
    ensure!(tx.chain_id() == chain_id.as_str(), "chain id mismatch");
    Ok(())
}

<<<<<<< HEAD
#[instrument(skip_all, err)]
pub(crate) async fn check_balance_mempool<S: StateRead>(
    tx: &SignedTransaction,
    state: &S,
) -> anyhow::Result<()> {
    check_balance_for_total_fees_and_transfers(tx, state)
        .await
        .context("failed to check balance for total fees and transfers")?;
    Ok(())
}

#[instrument(skip_all, err)]
=======
#[instrument(skip_all)]
>>>>>>> b401e4fb
pub(crate) async fn get_fees_for_transaction<S: StateRead>(
    tx: &UnsignedTransaction,
    state: &S,
) -> anyhow::Result<HashMap<asset::IbcPrefixed, u128>> {
    let transfer_fee = state
        .get_transfer_base_fee()
        .await
        .context("failed to get transfer base fee")?;
    let ics20_withdrawal_fee = state
        .get_ics20_withdrawal_base_fee()
        .await
        .context("failed to get ics20 withdrawal base fee")?;
    let init_bridge_account_fee = state
        .get_init_bridge_account_base_fee()
        .await
        .context("failed to get init bridge account base fee")?;
    let bridge_lock_byte_cost_multiplier = state
        .get_bridge_lock_byte_cost_multiplier()
        .await
        .context("failed to get bridge lock byte cost multiplier")?;
    let bridge_sudo_change_fee = state
        .get_bridge_sudo_change_base_fee()
        .await
        .context("failed to get bridge sudo change fee")?;

    let mut fees_by_asset = HashMap::new();
    for (i, action) in tx.actions.iter().enumerate() {
        match action {
            Action::Transfer(act) => {
                transfer_update_fees(&act.fee_asset, &mut fees_by_asset, transfer_fee);
            }
            Action::Sequence(act) => {
                sequence_update_fees(state, &act.fee_asset, &mut fees_by_asset, &act.data).await?;
            }
            Action::Ics20Withdrawal(act) => ics20_withdrawal_updates_fees(
                &act.fee_asset,
                &mut fees_by_asset,
                ics20_withdrawal_fee,
            ),
            Action::InitBridgeAccount(act) => {
                fees_by_asset
                    .entry(act.fee_asset.to_ibc_prefixed())
                    .and_modify(|amt| *amt = amt.saturating_add(init_bridge_account_fee))
                    .or_insert(init_bridge_account_fee);
            }
            Action::BridgeLock(act) => {
                bridge_lock_update_fees(
                    act,
                    &mut fees_by_asset,
                    transfer_fee,
                    bridge_lock_byte_cost_multiplier,
                    i as u64,
                );
            }
            Action::BridgeUnlock(act) => {
                bridge_unlock_update_fees(&act.fee_asset, &mut fees_by_asset, transfer_fee);
            }
            Action::BridgeSudoChange(act) => {
                fees_by_asset
                    .entry(act.fee_asset.to_ibc_prefixed())
                    .and_modify(|amt| *amt = amt.saturating_add(bridge_sudo_change_fee))
                    .or_insert(bridge_sudo_change_fee);
            }
            Action::ValidatorUpdate(_)
            | Action::SudoAddressChange(_)
            | Action::Ibc(_)
            | Action::IbcRelayerChange(_)
            | Action::FeeAssetChange(_)
            | Action::FeeChange(_) => {
                continue;
            }
        }
    }
    Ok(fees_by_asset)
}

// Checks that the account has enough balance to cover the total fees and transferred values
// for all actions in the transaction.
#[instrument(skip_all, err)]
pub(crate) async fn check_balance_for_total_fees_and_transfers<S: StateRead>(
    tx: &SignedTransaction,
    state: &S,
) -> anyhow::Result<()> {
    let cost_by_asset = get_total_transaction_cost(tx, state)
        .await
        .context("failed to get transaction costs")?;

    for (asset, total_fee) in cost_by_asset {
        let balance = state
            .get_account_balance(tx, asset)
            .await
            .context("failed to get account balance")?;
        ensure!(
            balance >= total_fee,
            "insufficient funds for asset {}",
            asset
        );
    }

    Ok(())
}

// Returns the total cost of the transaction (fees and transferred values for all actions in the
// transaction).
#[instrument(skip_all)]
pub(crate) async fn get_total_transaction_cost<S: StateRead>(
    tx: &SignedTransaction,
    state: &S,
) -> anyhow::Result<HashMap<asset::IbcPrefixed, u128>> {
    let mut cost_by_asset: HashMap<asset::IbcPrefixed, u128> =
        get_fees_for_transaction(tx.unsigned_transaction(), state)
            .await
            .context("failed to get fees for transaction")?;

    // add values transferred within the tx to the cost
    for action in tx.actions() {
        match action {
            Action::Transfer(act) => {
                cost_by_asset
                    .entry(act.asset.to_ibc_prefixed())
                    .and_modify(|amt| *amt = amt.saturating_add(act.amount))
                    .or_insert(act.amount);
            }
            Action::Ics20Withdrawal(act) => {
                cost_by_asset
                    .entry(act.denom.to_ibc_prefixed())
                    .and_modify(|amt| *amt = amt.saturating_add(act.amount))
                    .or_insert(act.amount);
            }
            Action::BridgeLock(act) => {
                cost_by_asset
                    .entry(act.asset.to_ibc_prefixed())
                    .and_modify(|amt| *amt = amt.saturating_add(act.amount))
                    .or_insert(act.amount);
            }
            Action::BridgeUnlock(act) => {
                let asset = state
                    .get_bridge_account_ibc_asset(tx)
                    .await
                    .context("failed to get bridge account asset id")?;
                cost_by_asset
                    .entry(asset)
                    .and_modify(|amt| *amt = amt.saturating_add(act.amount))
                    .or_insert(act.amount);
            }
            Action::ValidatorUpdate(_)
            | Action::SudoAddressChange(_)
            | Action::Sequence(_)
            | Action::InitBridgeAccount(_)
            | Action::BridgeSudoChange(_)
            | Action::Ibc(_)
            | Action::IbcRelayerChange(_)
            | Action::FeeAssetChange(_)
            | Action::FeeChange(_) => {
                continue;
            }
        }
    }

    Ok(cost_by_asset)
}

fn transfer_update_fees(
    fee_asset: &asset::Denom,
    fees_by_asset: &mut HashMap<asset::IbcPrefixed, u128>,
    transfer_fee: u128,
) {
    fees_by_asset
        .entry(fee_asset.to_ibc_prefixed())
        .and_modify(|amt| *amt = amt.saturating_add(transfer_fee))
        .or_insert(transfer_fee);
}

#[instrument(skip_all, err)]
async fn sequence_update_fees<S: StateRead>(
    state: &S,
    fee_asset: &asset::Denom,
    fees_by_asset: &mut HashMap<asset::IbcPrefixed, u128>,
    data: &[u8],
) -> anyhow::Result<()> {
    let fee = crate::sequence::calculate_fee_from_state(data, state)
        .await
        .context("fee for sequence action overflowed; data too large")?;
    fees_by_asset
        .entry(fee_asset.to_ibc_prefixed())
        .and_modify(|amt| *amt = amt.saturating_add(fee))
        .or_insert(fee);
    Ok(())
}

fn ics20_withdrawal_updates_fees(
    fee_asset: &asset::Denom,
    fees_by_asset: &mut HashMap<asset::IbcPrefixed, u128>,
    ics20_withdrawal_fee: u128,
) {
    fees_by_asset
        .entry(fee_asset.to_ibc_prefixed())
        .and_modify(|amt| *amt = amt.saturating_add(ics20_withdrawal_fee))
        .or_insert(ics20_withdrawal_fee);
}

fn bridge_lock_update_fees(
    act: &BridgeLockAction,
    fees_by_asset: &mut HashMap<asset::IbcPrefixed, u128>,
    transfer_fee: u128,
    bridge_lock_byte_cost_multiplier: u128,
    tx_index_of_action: u64,
) {
    use astria_core::sequencerblock::v1alpha1::block::Deposit;

    let expected_deposit_fee = transfer_fee.saturating_add(
        crate::bridge::get_deposit_byte_len(&Deposit::new(
            act.to,
            // rollup ID doesn't matter here, as this is only used as a size-check
            RollupId::from_unhashed_bytes([0; 32]),
            act.amount,
            act.asset.clone(),
            act.destination_chain_address.clone(),
            TransactionId::new([0; 32]),
            tx_index_of_action,
        ))
        .saturating_mul(bridge_lock_byte_cost_multiplier),
    );

    fees_by_asset
        .entry(act.asset.to_ibc_prefixed())
        .and_modify(|amt| *amt = amt.saturating_add(expected_deposit_fee))
        .or_insert(expected_deposit_fee);
}

fn bridge_unlock_update_fees(
    fee_asset: &asset::Denom,
    fees_by_asset: &mut HashMap<asset::IbcPrefixed, u128>,
    transfer_fee: u128,
) {
    fees_by_asset
        .entry(fee_asset.to_ibc_prefixed())
        .and_modify(|amt| *amt = amt.saturating_add(transfer_fee))
        .or_insert(transfer_fee);
}

#[cfg(test)]
mod tests {
    use astria_core::{
        primitive::v1::{
            asset::Denom,
            RollupId,
            ADDRESS_LEN,
        },
        protocol::transaction::v1alpha1::{
            action::{
                SequenceAction,
                TransferAction,
            },
            TransactionParams,
        },
    };
    use bytes::Bytes;
    use cnidarium::StateDelta;

    use super::*;
    use crate::{
        accounts::StateWriteExt as _,
        address::{
            StateReadExt,
            StateWriteExt as _,
        },
        app::test_utils::*,
        assets::StateWriteExt as _,
        bridge::StateWriteExt as _,
        ibc::StateWriteExt as _,
        sequence::StateWriteExt as _,
        test_utils::ASTRIA_PREFIX,
    };

    #[tokio::test]
    async fn check_balance_total_fees_transfers_ok() {
        let storage = cnidarium::TempStorage::new().await.unwrap();
        let snapshot = storage.latest_snapshot();
        let mut state_tx = StateDelta::new(snapshot);

        state_tx.put_base_prefix("astria");
        state_tx.put_native_asset(&crate::test_utils::nria());
        state_tx.put_transfer_base_fee(12).unwrap();
        state_tx.put_sequence_action_base_fee(0);
        state_tx.put_sequence_action_byte_cost_multiplier(1);
        state_tx.put_ics20_withdrawal_base_fee(1).unwrap();
        state_tx.put_init_bridge_account_base_fee(12);
        state_tx.put_bridge_lock_byte_cost_multiplier(1);
        state_tx.put_bridge_sudo_change_base_fee(24);

        let other_asset = "other".parse::<Denom>().unwrap();

        let alice = get_alice_signing_key();
        let amount = 100;
        let data = Bytes::from_static(&[0; 32]);
        let transfer_fee = state_tx.get_transfer_base_fee().await.unwrap();
        state_tx
            .increase_balance(
                state_tx
                    .try_base_prefixed(&alice.address_bytes())
                    .await
                    .unwrap(),
                crate::test_utils::nria(),
                transfer_fee
                    + crate::sequence::calculate_fee_from_state(&data, &state_tx)
                        .await
                        .unwrap(),
            )
            .await
            .unwrap();
        state_tx
            .increase_balance(
                state_tx
                    .try_base_prefixed(&alice.address_bytes())
                    .await
                    .unwrap(),
                &other_asset,
                amount,
            )
            .await
            .unwrap();

        let actions = vec![
            Action::Transfer(TransferAction {
                asset: other_asset.clone(),
                amount,
                fee_asset: crate::test_utils::nria().into(),
                to: state_tx.try_base_prefixed(&[0; ADDRESS_LEN]).await.unwrap(),
            }),
            Action::Sequence(SequenceAction {
                rollup_id: RollupId::from_unhashed_bytes([0; 32]),
                data,
                fee_asset: crate::test_utils::nria().into(),
            }),
        ];

        let params = TransactionParams::builder()
            .nonce(0)
            .chain_id("test-chain-id")
            .build();
        let tx = UnsignedTransaction {
            actions,
            params,
        };

        let signed_tx = tx.into_signed(&alice);
        check_balance_for_total_fees_and_transfers(&signed_tx, &state_tx)
            .await
            .expect("sufficient balance for all actions");
    }

    #[tokio::test]
    async fn check_balance_total_fees_and_transfers_insufficient_other_asset_balance() {
        let storage = cnidarium::TempStorage::new().await.unwrap();
        let snapshot = storage.latest_snapshot();
        let mut state_tx = StateDelta::new(snapshot);

        state_tx.put_base_prefix(ASTRIA_PREFIX);
        state_tx.put_native_asset(&crate::test_utils::nria());
        state_tx.put_transfer_base_fee(12).unwrap();
        state_tx.put_sequence_action_base_fee(0);
        state_tx.put_sequence_action_byte_cost_multiplier(1);
        state_tx.put_ics20_withdrawal_base_fee(1).unwrap();
        state_tx.put_init_bridge_account_base_fee(12);
        state_tx.put_bridge_lock_byte_cost_multiplier(1);
        state_tx.put_bridge_sudo_change_base_fee(24);

        let other_asset = "other".parse::<Denom>().unwrap();

        let alice = get_alice_signing_key();
        let amount = 100;
        let data = Bytes::from_static(&[0; 32]);
        let transfer_fee = state_tx.get_transfer_base_fee().await.unwrap();
        state_tx
            .increase_balance(
                state_tx
                    .try_base_prefixed(&alice.address_bytes())
                    .await
                    .unwrap(),
                crate::test_utils::nria(),
                transfer_fee
                    + crate::sequence::calculate_fee_from_state(&data, &state_tx)
                        .await
                        .unwrap(),
            )
            .await
            .unwrap();

        let actions = vec![
            Action::Transfer(TransferAction {
                asset: other_asset.clone(),
                amount,
                fee_asset: crate::test_utils::nria().into(),
                to: state_tx.try_base_prefixed(&[0; ADDRESS_LEN]).await.unwrap(),
            }),
            Action::Sequence(SequenceAction {
                rollup_id: RollupId::from_unhashed_bytes([0; 32]),
                data,
                fee_asset: crate::test_utils::nria().into(),
            }),
        ];

        let params = TransactionParams::builder()
            .nonce(0)
            .chain_id("test-chain-id")
            .build();
        let tx = UnsignedTransaction {
            actions,
            params,
        };

        let signed_tx = tx.into_signed(&alice);
        let err = check_balance_for_total_fees_and_transfers(&signed_tx, &state_tx)
            .await
            .err()
            .unwrap();
        assert!(
            err.root_cause()
                .to_string()
                .contains(&other_asset.to_ibc_prefixed().to_string())
        );
    }
}<|MERGE_RESOLUTION|>--- conflicted
+++ resolved
@@ -63,22 +63,7 @@
     Ok(())
 }
 
-<<<<<<< HEAD
 #[instrument(skip_all, err)]
-pub(crate) async fn check_balance_mempool<S: StateRead>(
-    tx: &SignedTransaction,
-    state: &S,
-) -> anyhow::Result<()> {
-    check_balance_for_total_fees_and_transfers(tx, state)
-        .await
-        .context("failed to check balance for total fees and transfers")?;
-    Ok(())
-}
-
-#[instrument(skip_all, err)]
-=======
-#[instrument(skip_all)]
->>>>>>> b401e4fb
 pub(crate) async fn get_fees_for_transaction<S: StateRead>(
     tx: &UnsignedTransaction,
     state: &S,
