use std::collections::HashMap;

use anyhow::{
    ensure,
    Context as _,
};
use astria_core::{
    primitive::v1::{
        asset,
        Address,
        RollupId,
    },
    protocol::transaction::v1alpha1::{
        action::{
            Action,
            BridgeLockAction,
        },
        SignedTransaction,
        UnsignedTransaction,
    },
};
use tracing::instrument;

use crate::{
    accounts::state_ext::StateReadExt,
    bridge::state_ext::StateReadExt as _,
    ibc::state_ext::StateReadExt as _,
    state_ext::StateReadExt as _,
};

<<<<<<< HEAD
/// Returns the currently stored nonce of the tx signer's account if the tx nonce is not less than
/// it.
pub(crate) async fn get_current_nonce_if_tx_nonce_valid<S: StateReadExt + 'static>(
=======
#[instrument(skip_all)]
pub(crate) async fn check_nonce_mempool<S: StateReadExt + 'static>(
>>>>>>> 23e45be6
    tx: &SignedTransaction,
    state: &S,
) -> anyhow::Result<u32> {
    let signer_address = crate::address::base_prefixed(tx.verification_key().address_bytes());
    let curr_nonce = state
        .get_account_nonce(signer_address)
        .await
        .context("failed to get account nonce")?;
    ensure!(tx.nonce() >= curr_nonce, "nonce already used by account");
    Ok(curr_nonce)
}

#[instrument(skip_all)]
pub(crate) async fn check_chain_id_mempool<S: StateReadExt + 'static>(
    tx: &SignedTransaction,
    state: &S,
) -> anyhow::Result<()> {
    let chain_id = state
        .get_chain_id()
        .await
        .context("failed to get chain id")?;
    ensure!(tx.chain_id() == chain_id.as_str(), "chain id mismatch");
    Ok(())
}

#[instrument(skip_all)]
pub(crate) async fn check_balance_mempool<S: StateReadExt + 'static>(
    tx: &SignedTransaction,
    state: &S,
) -> anyhow::Result<()> {
    let signer_address = crate::address::base_prefixed(tx.verification_key().address_bytes());
    check_balance_for_total_fees_and_transfers(tx.unsigned_transaction(), signer_address, state)
        .await
        .context("balance check for total fees and transfers failed")?;
    Ok(())
}

#[instrument(skip_all)]
pub(crate) async fn get_fees_for_transaction<S: StateReadExt + 'static>(
    tx: &UnsignedTransaction,
    state: &S,
) -> anyhow::Result<HashMap<asset::IbcPrefixed, u128>> {
    let transfer_fee = state
        .get_transfer_base_fee()
        .await
        .context("failed to get transfer base fee")?;
    let ics20_withdrawal_fee = state
        .get_ics20_withdrawal_base_fee()
        .await
        .context("failed to get ics20 withdrawal base fee")?;
    let init_bridge_account_fee = state
        .get_init_bridge_account_base_fee()
        .await
        .context("failed to get init bridge account base fee")?;
    let bridge_lock_byte_cost_multiplier = state
        .get_bridge_lock_byte_cost_multiplier()
        .await
        .context("failed to get bridge lock byte cost multiplier")?;
    let bridge_sudo_change_fee = state
        .get_bridge_sudo_change_base_fee()
        .await
        .context("failed to get bridge sudo change fee")?;

    let mut fees_by_asset = HashMap::new();
    for action in &tx.actions {
        match action {
            Action::Transfer(act) => {
                transfer_update_fees(&act.fee_asset, &mut fees_by_asset, transfer_fee);
            }
            Action::Sequence(act) => {
                sequence_update_fees(state, &act.fee_asset, &mut fees_by_asset, &act.data).await?;
            }
            Action::Ics20Withdrawal(act) => ics20_withdrawal_updates_fees(
                &act.fee_asset,
                &mut fees_by_asset,
                ics20_withdrawal_fee,
            ),
            Action::InitBridgeAccount(act) => {
                fees_by_asset
                    .entry(act.fee_asset.to_ibc_prefixed())
                    .and_modify(|amt| *amt = amt.saturating_add(init_bridge_account_fee))
                    .or_insert(init_bridge_account_fee);
            }
            Action::BridgeLock(act) => bridge_lock_update_fees(
                act,
                &mut fees_by_asset,
                transfer_fee,
                bridge_lock_byte_cost_multiplier,
            ),
            Action::BridgeUnlock(act) => {
                bridge_unlock_update_fees(&act.fee_asset, &mut fees_by_asset, transfer_fee);
            }
            Action::BridgeSudoChange(act) => {
                fees_by_asset
                    .entry(act.fee_asset.to_ibc_prefixed())
                    .and_modify(|amt| *amt = amt.saturating_add(bridge_sudo_change_fee))
                    .or_insert(bridge_sudo_change_fee);
            }
            Action::ValidatorUpdate(_)
            | Action::SudoAddressChange(_)
            | Action::Ibc(_)
            | Action::IbcRelayerChange(_)
            | Action::FeeAssetChange(_)
            | Action::FeeChange(_) => {
                continue;
            }
        }
    }
    Ok(fees_by_asset)
}

// Checks that the account has enough balance to cover the total fees and transferred values
// for all actions in the transaction.
#[instrument(skip_all)]
pub(crate) async fn check_balance_for_total_fees_and_transfers<S: StateReadExt + 'static>(
    tx: &UnsignedTransaction,
    from: Address,
    state: &S,
) -> anyhow::Result<()> {
    let mut cost_by_asset = get_fees_for_transaction(tx, state)
        .await
        .context("failed to get fees for transaction")?;

    // add values transferred within the tx to the cost
    for action in &tx.actions {
        match action {
            Action::Transfer(act) => {
                cost_by_asset
                    .entry(act.asset.to_ibc_prefixed())
                    .and_modify(|amt| *amt = amt.saturating_add(act.amount))
                    .or_insert(act.amount);
            }
            Action::Ics20Withdrawal(act) => {
                cost_by_asset
                    .entry(act.denom.to_ibc_prefixed())
                    .and_modify(|amt| *amt = amt.saturating_add(act.amount))
                    .or_insert(act.amount);
            }
            Action::BridgeLock(act) => {
                cost_by_asset
                    .entry(act.asset.to_ibc_prefixed())
                    .and_modify(|amt| *amt = amt.saturating_add(act.amount))
                    .or_insert(act.amount);
            }
            Action::BridgeUnlock(act) => {
                let asset = state
                    .get_bridge_account_ibc_asset(&from)
                    .await
                    .context("failed to get bridge account asset id")?;
                cost_by_asset
                    .entry(asset)
                    .and_modify(|amt| *amt = amt.saturating_add(act.amount))
                    .or_insert(act.amount);
            }
            Action::ValidatorUpdate(_)
            | Action::SudoAddressChange(_)
            | Action::Sequence(_)
            | Action::InitBridgeAccount(_)
            | Action::BridgeSudoChange(_)
            | Action::Ibc(_)
            | Action::IbcRelayerChange(_)
            | Action::FeeAssetChange(_)
            | Action::FeeChange(_) => {
                continue;
            }
        }
    }

    for (asset, total_fee) in cost_by_asset {
        let balance = state
            .get_account_balance(from, asset)
            .await
            .context("failed to get account balance")?;
        ensure!(
            balance >= total_fee,
            "insufficient funds for asset {}",
            asset
        );
    }

    Ok(())
}

fn transfer_update_fees(
    fee_asset: &asset::Denom,
    fees_by_asset: &mut HashMap<asset::IbcPrefixed, u128>,
    transfer_fee: u128,
) {
    fees_by_asset
        .entry(fee_asset.to_ibc_prefixed())
        .and_modify(|amt| *amt = amt.saturating_add(transfer_fee))
        .or_insert(transfer_fee);
}

async fn sequence_update_fees<S: StateReadExt>(
    state: &S,
    fee_asset: &asset::Denom,
    fees_by_asset: &mut HashMap<asset::IbcPrefixed, u128>,
    data: &[u8],
) -> anyhow::Result<()> {
    let fee = crate::sequence::calculate_fee_from_state(data, state)
        .await
        .context("fee for sequence action overflowed; data too large")?;
    fees_by_asset
        .entry(fee_asset.to_ibc_prefixed())
        .and_modify(|amt| *amt = amt.saturating_add(fee))
        .or_insert(fee);
    Ok(())
}

fn ics20_withdrawal_updates_fees(
    fee_asset: &asset::Denom,
    fees_by_asset: &mut HashMap<asset::IbcPrefixed, u128>,
    ics20_withdrawal_fee: u128,
) {
    fees_by_asset
        .entry(fee_asset.to_ibc_prefixed())
        .and_modify(|amt| *amt = amt.saturating_add(ics20_withdrawal_fee))
        .or_insert(ics20_withdrawal_fee);
}

fn bridge_lock_update_fees(
    act: &BridgeLockAction,
    fees_by_asset: &mut HashMap<asset::IbcPrefixed, u128>,
    transfer_fee: u128,
    bridge_lock_byte_cost_multiplier: u128,
) {
    use astria_core::sequencerblock::v1alpha1::block::Deposit;

    let expected_deposit_fee = transfer_fee.saturating_add(
        crate::bridge::get_deposit_byte_len(&Deposit::new(
            act.to,
            // rollup ID doesn't matter here, as this is only used as a size-check
            RollupId::from_unhashed_bytes([0; 32]),
            act.amount,
            act.asset.clone(),
            act.destination_chain_address.clone(),
        ))
        .saturating_mul(bridge_lock_byte_cost_multiplier),
    );

    fees_by_asset
        .entry(act.asset.to_ibc_prefixed())
        .and_modify(|amt| *amt = amt.saturating_add(expected_deposit_fee))
        .or_insert(expected_deposit_fee);
}

fn bridge_unlock_update_fees(
    fee_asset: &asset::Denom,
    fees_by_asset: &mut HashMap<asset::IbcPrefixed, u128>,
    transfer_fee: u128,
) {
    fees_by_asset
        .entry(fee_asset.to_ibc_prefixed())
        .and_modify(|amt| *amt = amt.saturating_add(transfer_fee))
        .or_insert(transfer_fee);
}

#[cfg(test)]
mod tests {
    use astria_core::{
        primitive::v1::{
            asset::Denom,
            RollupId,
            ADDRESS_LEN,
        },
        protocol::transaction::v1alpha1::{
            action::{
                SequenceAction,
                TransferAction,
            },
            TransactionParams,
        },
    };
    use cnidarium::StateDelta;

    use super::*;
    use crate::{
        accounts::state_ext::StateWriteExt as _,
        app::test_utils::*,
        bridge::state_ext::StateWriteExt,
        ibc::state_ext::StateWriteExt as _,
        sequence::state_ext::StateWriteExt as _,
    };

    #[tokio::test]
    async fn check_balance_mempool_ok() {
        let storage = cnidarium::TempStorage::new().await.unwrap();
        let snapshot = storage.latest_snapshot();
        let mut state_tx = StateDelta::new(snapshot);

        state_tx.put_transfer_base_fee(12).unwrap();
        state_tx.put_sequence_action_base_fee(0);
        state_tx.put_sequence_action_byte_cost_multiplier(1);
        state_tx.put_ics20_withdrawal_base_fee(1).unwrap();
        state_tx.put_init_bridge_account_base_fee(12);
        state_tx.put_bridge_lock_byte_cost_multiplier(1);
        state_tx.put_bridge_sudo_change_base_fee(24);

        let native_asset = crate::asset::get_native_asset();
        let other_asset = "other".parse::<Denom>().unwrap();

        let (alice_signing_key, alice_address) = get_alice_signing_key_and_address();
        let amount = 100;
        let data = [0; 32].to_vec();
        let transfer_fee = state_tx.get_transfer_base_fee().await.unwrap();
        state_tx
            .increase_balance(
                alice_address,
                native_asset,
                transfer_fee
                    + crate::sequence::calculate_fee_from_state(&data, &state_tx)
                        .await
                        .unwrap(),
            )
            .await
            .unwrap();
        state_tx
            .increase_balance(alice_address, &other_asset, amount)
            .await
            .unwrap();

        let actions = vec![
            Action::Transfer(TransferAction {
                asset: other_asset.clone(),
                amount,
                fee_asset: native_asset.clone(),
                to: crate::address::base_prefixed([0; ADDRESS_LEN]),
            }),
            Action::Sequence(SequenceAction {
                rollup_id: RollupId::from_unhashed_bytes([0; 32]),
                data,
                fee_asset: native_asset.clone(),
            }),
        ];

        let params = TransactionParams::builder()
            .nonce(0)
            .chain_id("test-chain-id")
            .build();
        let tx = UnsignedTransaction {
            actions,
            params,
        };

        let signed_tx = tx.into_signed(&alice_signing_key);
        check_balance_mempool(&signed_tx, &state_tx)
            .await
            .expect("sufficient balance for all actions");
    }

    #[tokio::test]
    async fn check_balance_mempool_insufficient_other_asset_balance() {
        let storage = cnidarium::TempStorage::new().await.unwrap();
        let snapshot = storage.latest_snapshot();
        let mut state_tx = StateDelta::new(snapshot);

        state_tx.put_transfer_base_fee(12).unwrap();
        state_tx.put_sequence_action_base_fee(0);
        state_tx.put_sequence_action_byte_cost_multiplier(1);
        state_tx.put_ics20_withdrawal_base_fee(1).unwrap();
        state_tx.put_init_bridge_account_base_fee(12);
        state_tx.put_bridge_lock_byte_cost_multiplier(1);
        state_tx.put_bridge_sudo_change_base_fee(24);

        let native_asset = crate::asset::get_native_asset();
        let other_asset = "other".parse::<Denom>().unwrap();

        let (alice_signing_key, alice_address) = get_alice_signing_key_and_address();
        let amount = 100;
        let data = [0; 32].to_vec();
        let transfer_fee = state_tx.get_transfer_base_fee().await.unwrap();
        state_tx
            .increase_balance(
                alice_address,
                native_asset,
                transfer_fee
                    + crate::sequence::calculate_fee_from_state(&data, &state_tx)
                        .await
                        .unwrap(),
            )
            .await
            .unwrap();

        let actions = vec![
            Action::Transfer(TransferAction {
                asset: other_asset.clone(),
                amount,
                fee_asset: native_asset.clone(),
                to: crate::address::base_prefixed([0; ADDRESS_LEN]),
            }),
            Action::Sequence(SequenceAction {
                rollup_id: RollupId::from_unhashed_bytes([0; 32]),
                data,
                fee_asset: native_asset.clone(),
            }),
        ];

        let params = TransactionParams::builder()
            .nonce(0)
            .chain_id("test-chain-id")
            .build();
        let tx = UnsignedTransaction {
            actions,
            params,
        };

        let signed_tx = tx.into_signed(&alice_signing_key);
        let err = check_balance_mempool(&signed_tx, &state_tx)
            .await
            .err()
            .unwrap();
        assert!(
            err.root_cause()
                .to_string()
                .contains(&other_asset.to_ibc_prefixed().to_string())
        );
    }
}<|MERGE_RESOLUTION|>--- conflicted
+++ resolved
@@ -28,14 +28,10 @@
     state_ext::StateReadExt as _,
 };
 
-<<<<<<< HEAD
 /// Returns the currently stored nonce of the tx signer's account if the tx nonce is not less than
 /// it.
+#[instrument(skip_all)]
 pub(crate) async fn get_current_nonce_if_tx_nonce_valid<S: StateReadExt + 'static>(
-=======
-#[instrument(skip_all)]
-pub(crate) async fn check_nonce_mempool<S: StateReadExt + 'static>(
->>>>>>> 23e45be6
     tx: &SignedTransaction,
     state: &S,
 ) -> anyhow::Result<u32> {
