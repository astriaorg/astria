use std::collections::HashMap;

<<<<<<< HEAD
use astria_core::protocol::transaction::v1alpha1::{
    action::Action,
    SignedTransaction,
=======
use astria_core::{
    primitive::v1::{
        asset,
        RollupId,
        TransactionId,
    },
    protocol::transaction::v1alpha1::{
        action::{
            Action,
            BridgeLockAction,
        },
        SignedTransaction,
        UnsignedTransaction,
    },
>>>>>>> a29c857e
};
use astria_eyre::eyre::{
    ensure,
    Result,
    WrapErr as _,
};
use cnidarium::StateRead;
use tracing::instrument;

use crate::{
    accounts::StateReadExt as _,
    address::StateReadExt as _,
    bridge::StateReadExt as _,
    state_ext::StateReadExt as _,
    transaction::fees::{
        get_and_report_tx_fees,
        FeeInfo,
        PaymentMapKey,
    },
};

pub(crate) type PaymentMap = HashMap<PaymentMapKey, FeeInfo>;

#[instrument(skip_all)]
pub(crate) async fn check_nonce_mempool<S: StateRead>(
    tx: &SignedTransaction,
    state: &S,
) -> Result<()> {
    let signer_address = state
        .try_base_prefixed(&tx.verification_key().address_bytes())
        .await
        .wrap_err(
            "failed constructing the signer address from signed transaction verification and \
             prefix provided by app state",
        )?;
    let curr_nonce = state
        .get_account_nonce(signer_address)
        .await
        .wrap_err("failed to get account nonce")?;
    ensure!(tx.nonce() >= curr_nonce, "nonce already used by account");
    Ok(())
}

#[instrument(skip_all)]
pub(crate) async fn check_chain_id_mempool<S: StateRead>(
    tx: &SignedTransaction,
    state: &S,
) -> Result<()> {
    let chain_id = state
        .get_chain_id()
        .await
        .wrap_err("failed to get chain id")?;
    ensure!(tx.chain_id() == chain_id.as_str(), "chain id mismatch");
    Ok(())
}

#[instrument(skip_all)]
<<<<<<< HEAD
pub(crate) async fn check_balance_mempool<S: StateRead>(
    tx: &SignedTransaction,
    state: &S,
) -> Result<()> {
    check_balance_and_get_fees(tx, state, false)
        .await
        .wrap_err("failed to check balance for total fees and transfers")?;
    Ok(())
=======
pub(crate) async fn get_fees_for_transaction<S: StateRead>(
    tx: &UnsignedTransaction,
    state: &S,
) -> Result<HashMap<asset::IbcPrefixed, u128>> {
    let transfer_fee = state
        .get_transfer_base_fee()
        .await
        .wrap_err("failed to get transfer base fee")?;
    let ics20_withdrawal_fee = state
        .get_ics20_withdrawal_base_fee()
        .await
        .wrap_err("failed to get ics20 withdrawal base fee")?;
    let init_bridge_account_fee = state
        .get_init_bridge_account_base_fee()
        .await
        .wrap_err("failed to get init bridge account base fee")?;
    let bridge_lock_byte_cost_multiplier = state
        .get_bridge_lock_byte_cost_multiplier()
        .await
        .wrap_err("failed to get bridge lock byte cost multiplier")?;
    let bridge_sudo_change_fee = state
        .get_bridge_sudo_change_base_fee()
        .await
        .wrap_err("failed to get bridge sudo change fee")?;

    let mut fees_by_asset = HashMap::new();
    for (i, action) in tx.actions.iter().enumerate() {
        match action {
            Action::Transfer(act) => {
                transfer_update_fees(&act.fee_asset, &mut fees_by_asset, transfer_fee);
            }
            Action::Sequence(act) => {
                sequence_update_fees(state, &act.fee_asset, &mut fees_by_asset, &act.data).await?;
            }
            Action::Ics20Withdrawal(act) => ics20_withdrawal_updates_fees(
                &act.fee_asset,
                &mut fees_by_asset,
                ics20_withdrawal_fee,
            ),
            Action::InitBridgeAccount(act) => {
                fees_by_asset
                    .entry(act.fee_asset.to_ibc_prefixed())
                    .and_modify(|amt| *amt = amt.saturating_add(init_bridge_account_fee))
                    .or_insert(init_bridge_account_fee);
            }
            Action::BridgeLock(act) => {
                bridge_lock_update_fees(
                    act,
                    &mut fees_by_asset,
                    transfer_fee,
                    bridge_lock_byte_cost_multiplier,
                    i as u64,
                );
            }
            Action::BridgeUnlock(act) => {
                bridge_unlock_update_fees(&act.fee_asset, &mut fees_by_asset, transfer_fee);
            }
            Action::BridgeSudoChange(act) => {
                fees_by_asset
                    .entry(act.fee_asset.to_ibc_prefixed())
                    .and_modify(|amt| *amt = amt.saturating_add(bridge_sudo_change_fee))
                    .or_insert(bridge_sudo_change_fee);
            }
            Action::ValidatorUpdate(_)
            | Action::SudoAddressChange(_)
            | Action::Ibc(_)
            | Action::IbcRelayerChange(_)
            | Action::FeeAssetChange(_)
            | Action::FeeChange(_) => {
                continue;
            }
        }
    }
    Ok(fees_by_asset)
>>>>>>> a29c857e
}

// Checks that the account has enough balance to cover the total fees and transferred values
// for all actions in the transaction.
#[instrument(skip_all)]
pub(crate) async fn check_balance_and_get_fees<S: StateRead>(
    tx: &SignedTransaction,
    state: &S,
<<<<<<< HEAD
    return_payment_map: bool,
) -> Result<Option<PaymentMap>> {
    let (mut cost_by_asset, payment_map_option) =
        get_and_report_tx_fees(tx.unsigned_transaction(), state, return_payment_map)
            .await
            .wrap_err("failed to get fees for transaction")?;
=======
) -> Result<()> {
    let cost_by_asset = get_total_transaction_cost(tx, state)
        .await
        .context("failed to get transaction costs")?;

    for (asset, total_fee) in cost_by_asset {
        let balance = state
            .get_account_balance(tx, asset)
            .await
            .context("failed to get account balance")?;
        ensure!(
            balance >= total_fee,
            "insufficient funds for asset {}",
            asset
        );
    }

    Ok(())
}

// Returns the total cost of the transaction (fees and transferred values for all actions in the
// transaction).
#[instrument(skip_all)]
pub(crate) async fn get_total_transaction_cost<S: StateRead>(
    tx: &SignedTransaction,
    state: &S,
) -> Result<HashMap<asset::IbcPrefixed, u128>> {
    let mut cost_by_asset: HashMap<asset::IbcPrefixed, u128> =
        get_fees_for_transaction(tx.unsigned_transaction(), state)
            .await
            .context("failed to get fees for transaction")?;
>>>>>>> a29c857e

    // add values transferred within the tx to the cost
    for action in tx.actions() {
        match action {
            Action::Transfer(act) => {
                cost_by_asset
                    .entry(act.asset.to_ibc_prefixed())
                    .and_modify(|amt| *amt = amt.saturating_add(act.amount))
                    .or_insert(act.amount);
            }
            Action::Ics20Withdrawal(act) => {
                cost_by_asset
                    .entry(act.denom.to_ibc_prefixed())
                    .and_modify(|amt| *amt = amt.saturating_add(act.amount))
                    .or_insert(act.amount);
            }
            Action::BridgeLock(act) => {
                cost_by_asset
                    .entry(act.asset.to_ibc_prefixed())
                    .and_modify(|amt| *amt = amt.saturating_add(act.amount))
                    .or_insert(act.amount);
            }
            Action::BridgeUnlock(act) => {
                let asset = state
                    .get_bridge_account_ibc_asset(tx)
                    .await
                    .wrap_err("failed to get bridge account asset id")?;
                cost_by_asset
                    .entry(asset)
                    .and_modify(|amt| *amt = amt.saturating_add(act.amount))
                    .or_insert(act.amount);
            }
            Action::ValidatorUpdate(_)
            | Action::SudoAddressChange(_)
            | Action::Sequence(_)
            | Action::InitBridgeAccount(_)
            | Action::BridgeSudoChange(_)
            | Action::Ibc(_)
            | Action::IbcRelayerChange(_)
            | Action::FeeAssetChange(_)
            | Action::FeeChange(_) => {
                continue;
            }
        }
    }

<<<<<<< HEAD
    for (asset, total_fee) in cost_by_asset {
        let balance = state
            .get_account_balance(tx, asset)
            .await
            .wrap_err("failed to get account balance")?;
        ensure!(
            balance >= total_fee,
            "insufficient funds for asset {}",
            asset
        );
    }

    Ok(payment_map_option)
=======
    Ok(cost_by_asset)
}

fn transfer_update_fees(
    fee_asset: &asset::Denom,
    fees_by_asset: &mut HashMap<asset::IbcPrefixed, u128>,
    transfer_fee: u128,
) {
    fees_by_asset
        .entry(fee_asset.to_ibc_prefixed())
        .and_modify(|amt| *amt = amt.saturating_add(transfer_fee))
        .or_insert(transfer_fee);
}

async fn sequence_update_fees<S: StateRead>(
    state: &S,
    fee_asset: &asset::Denom,
    fees_by_asset: &mut HashMap<asset::IbcPrefixed, u128>,
    data: &[u8],
) -> Result<()> {
    let fee = crate::sequence::calculate_fee_from_state(data, state)
        .await
        .wrap_err("fee for sequence action overflowed; data too large")?;
    fees_by_asset
        .entry(fee_asset.to_ibc_prefixed())
        .and_modify(|amt| *amt = amt.saturating_add(fee))
        .or_insert(fee);
    Ok(())
}

fn ics20_withdrawal_updates_fees(
    fee_asset: &asset::Denom,
    fees_by_asset: &mut HashMap<asset::IbcPrefixed, u128>,
    ics20_withdrawal_fee: u128,
) {
    fees_by_asset
        .entry(fee_asset.to_ibc_prefixed())
        .and_modify(|amt| *amt = amt.saturating_add(ics20_withdrawal_fee))
        .or_insert(ics20_withdrawal_fee);
}

fn bridge_lock_update_fees(
    act: &BridgeLockAction,
    fees_by_asset: &mut HashMap<asset::IbcPrefixed, u128>,
    transfer_fee: u128,
    bridge_lock_byte_cost_multiplier: u128,
    tx_index_of_action: u64,
) {
    use astria_core::sequencerblock::v1alpha1::block::Deposit;

    let expected_deposit_fee = transfer_fee.saturating_add(
        crate::bridge::get_deposit_byte_len(&Deposit::new(
            act.to,
            // rollup ID doesn't matter here, as this is only used as a size-check
            RollupId::from_unhashed_bytes([0; 32]),
            act.amount,
            act.asset.clone(),
            act.destination_chain_address.clone(),
            TransactionId::new([0; 32]),
            tx_index_of_action,
        ))
        .saturating_mul(bridge_lock_byte_cost_multiplier),
    );

    fees_by_asset
        .entry(act.asset.to_ibc_prefixed())
        .and_modify(|amt| *amt = amt.saturating_add(expected_deposit_fee))
        .or_insert(expected_deposit_fee);
}

fn bridge_unlock_update_fees(
    fee_asset: &asset::Denom,
    fees_by_asset: &mut HashMap<asset::IbcPrefixed, u128>,
    transfer_fee: u128,
) {
    fees_by_asset
        .entry(fee_asset.to_ibc_prefixed())
        .and_modify(|amt| *amt = amt.saturating_add(transfer_fee))
        .or_insert(transfer_fee);
>>>>>>> a29c857e
}

#[cfg(test)]
mod tests {
    use astria_core::{
        primitive::v1::{
            asset::Denom,
            RollupId,
            ADDRESS_LEN,
        },
        protocol::transaction::v1alpha1::{
            action::{
                SequenceAction,
                TransferAction,
            },
            TransactionParams,
            UnsignedTransaction,
        },
    };
    use bytes::Bytes;
    use cnidarium::StateDelta;

    use super::*;
    use crate::{
        accounts::StateWriteExt as _,
        address::{
            StateReadExt,
            StateWriteExt as _,
        },
        app::test_utils::{
            calculate_fee_from_state,
            get_alice_signing_key,
        },
        assets::StateWriteExt as _,
        bridge::StateWriteExt as _,
        ibc::StateWriteExt as _,
        sequence::StateWriteExt as _,
        test_utils::ASTRIA_PREFIX,
    };

    #[tokio::test]
    async fn check_balance_total_fees_transfers_ok() {
        let storage = cnidarium::TempStorage::new().await.unwrap();
        let snapshot = storage.latest_snapshot();
        let mut state_tx = StateDelta::new(snapshot);

        state_tx.put_base_prefix("astria");
        state_tx.put_native_asset(&crate::test_utils::nria());
        state_tx.put_transfer_base_fee(12).unwrap();
        state_tx.put_sequence_action_base_fee(0);
        state_tx.put_sequence_action_byte_cost_multiplier(1);
        state_tx.put_ics20_withdrawal_base_fee(1).unwrap();
        state_tx.put_init_bridge_account_base_fee(12);
        state_tx.put_bridge_lock_byte_cost_multiplier(1);
        state_tx.put_bridge_sudo_change_base_fee(24);

        let other_asset = "other".parse::<Denom>().unwrap();

        let alice = get_alice_signing_key();
        let amount = 100;
        let data = Bytes::from_static(&[0; 32]);
        let transfer_fee = state_tx.get_transfer_base_fee().await.unwrap();
        state_tx
            .increase_balance(
                state_tx
                    .try_base_prefixed(&alice.address_bytes())
                    .await
                    .unwrap(),
                crate::test_utils::nria(),
                transfer_fee + calculate_fee_from_state(&data, &state_tx).await.unwrap(),
            )
            .await
            .unwrap();
        state_tx
            .increase_balance(
                state_tx
                    .try_base_prefixed(&alice.address_bytes())
                    .await
                    .unwrap(),
                &other_asset,
                amount,
            )
            .await
            .unwrap();

        let actions = vec![
            Action::Transfer(TransferAction {
                asset: other_asset.clone(),
                amount,
                fee_asset: crate::test_utils::nria().into(),
                to: state_tx.try_base_prefixed(&[0; ADDRESS_LEN]).await.unwrap(),
            }),
            Action::Sequence(SequenceAction {
                rollup_id: RollupId::from_unhashed_bytes([0; 32]),
                data,
                fee_asset: crate::test_utils::nria().into(),
            }),
        ];

        let params = TransactionParams::builder()
            .nonce(0)
            .chain_id("test-chain-id")
            .build();
        let tx = UnsignedTransaction {
            actions,
            params,
        };

        let signed_tx = tx.into_signed(&alice);
        check_balance_for_total_fees_and_transfers(&signed_tx, &state_tx)
            .await
            .expect("sufficient balance for all actions");
    }

    #[tokio::test]
    async fn check_balance_total_fees_and_transfers_insufficient_other_asset_balance() {
        let storage = cnidarium::TempStorage::new().await.unwrap();
        let snapshot = storage.latest_snapshot();
        let mut state_tx = StateDelta::new(snapshot);

        state_tx.put_base_prefix(ASTRIA_PREFIX);
        state_tx.put_native_asset(&crate::test_utils::nria());
        state_tx.put_transfer_base_fee(12).unwrap();
        state_tx.put_sequence_action_base_fee(0);
        state_tx.put_sequence_action_byte_cost_multiplier(1);
        state_tx.put_ics20_withdrawal_base_fee(1).unwrap();
        state_tx.put_init_bridge_account_base_fee(12);
        state_tx.put_bridge_lock_byte_cost_multiplier(1);
        state_tx.put_bridge_sudo_change_base_fee(24);

        let other_asset = "other".parse::<Denom>().unwrap();

        let alice = get_alice_signing_key();
        let amount = 100;
        let data = Bytes::from_static(&[0; 32]);
        let transfer_fee = state_tx.get_transfer_base_fee().await.unwrap();
        state_tx
            .increase_balance(
                state_tx
                    .try_base_prefixed(&alice.address_bytes())
                    .await
                    .unwrap(),
                crate::test_utils::nria(),
                transfer_fee + calculate_fee_from_state(&data, &state_tx).await.unwrap(),
            )
            .await
            .unwrap();

        let actions = vec![
            Action::Transfer(TransferAction {
                asset: other_asset.clone(),
                amount,
                fee_asset: crate::test_utils::nria().into(),
                to: state_tx.try_base_prefixed(&[0; ADDRESS_LEN]).await.unwrap(),
            }),
            Action::Sequence(SequenceAction {
                rollup_id: RollupId::from_unhashed_bytes([0; 32]),
                data,
                fee_asset: crate::test_utils::nria().into(),
            }),
        ];

        let params = TransactionParams::builder()
            .nonce(0)
            .chain_id("test-chain-id")
            .build();
        let tx = UnsignedTransaction {
            actions,
            params,
        };

        let signed_tx = tx.into_signed(&alice);
        let err = check_balance_for_total_fees_and_transfers(&signed_tx, &state_tx)
            .await
            .err()
            .unwrap();
        assert!(
            err.root_cause()
                .to_string()
                .contains(&other_asset.to_ibc_prefixed().to_string())
        );
    }
}<|MERGE_RESOLUTION|>--- conflicted
+++ resolved
@@ -1,25 +1,8 @@
 use std::collections::HashMap;
 
-<<<<<<< HEAD
 use astria_core::protocol::transaction::v1alpha1::{
     action::Action,
     SignedTransaction,
-=======
-use astria_core::{
-    primitive::v1::{
-        asset,
-        RollupId,
-        TransactionId,
-    },
-    protocol::transaction::v1alpha1::{
-        action::{
-            Action,
-            BridgeLockAction,
-        },
-        SignedTransaction,
-        UnsignedTransaction,
-    },
->>>>>>> a29c857e
 };
 use astria_eyre::eyre::{
     ensure,
@@ -76,108 +59,12 @@
     Ok(())
 }
 
-#[instrument(skip_all)]
-<<<<<<< HEAD
-pub(crate) async fn check_balance_mempool<S: StateRead>(
-    tx: &SignedTransaction,
-    state: &S,
-) -> Result<()> {
-    check_balance_and_get_fees(tx, state, false)
-        .await
-        .wrap_err("failed to check balance for total fees and transfers")?;
-    Ok(())
-=======
-pub(crate) async fn get_fees_for_transaction<S: StateRead>(
-    tx: &UnsignedTransaction,
-    state: &S,
-) -> Result<HashMap<asset::IbcPrefixed, u128>> {
-    let transfer_fee = state
-        .get_transfer_base_fee()
-        .await
-        .wrap_err("failed to get transfer base fee")?;
-    let ics20_withdrawal_fee = state
-        .get_ics20_withdrawal_base_fee()
-        .await
-        .wrap_err("failed to get ics20 withdrawal base fee")?;
-    let init_bridge_account_fee = state
-        .get_init_bridge_account_base_fee()
-        .await
-        .wrap_err("failed to get init bridge account base fee")?;
-    let bridge_lock_byte_cost_multiplier = state
-        .get_bridge_lock_byte_cost_multiplier()
-        .await
-        .wrap_err("failed to get bridge lock byte cost multiplier")?;
-    let bridge_sudo_change_fee = state
-        .get_bridge_sudo_change_base_fee()
-        .await
-        .wrap_err("failed to get bridge sudo change fee")?;
-
-    let mut fees_by_asset = HashMap::new();
-    for (i, action) in tx.actions.iter().enumerate() {
-        match action {
-            Action::Transfer(act) => {
-                transfer_update_fees(&act.fee_asset, &mut fees_by_asset, transfer_fee);
-            }
-            Action::Sequence(act) => {
-                sequence_update_fees(state, &act.fee_asset, &mut fees_by_asset, &act.data).await?;
-            }
-            Action::Ics20Withdrawal(act) => ics20_withdrawal_updates_fees(
-                &act.fee_asset,
-                &mut fees_by_asset,
-                ics20_withdrawal_fee,
-            ),
-            Action::InitBridgeAccount(act) => {
-                fees_by_asset
-                    .entry(act.fee_asset.to_ibc_prefixed())
-                    .and_modify(|amt| *amt = amt.saturating_add(init_bridge_account_fee))
-                    .or_insert(init_bridge_account_fee);
-            }
-            Action::BridgeLock(act) => {
-                bridge_lock_update_fees(
-                    act,
-                    &mut fees_by_asset,
-                    transfer_fee,
-                    bridge_lock_byte_cost_multiplier,
-                    i as u64,
-                );
-            }
-            Action::BridgeUnlock(act) => {
-                bridge_unlock_update_fees(&act.fee_asset, &mut fees_by_asset, transfer_fee);
-            }
-            Action::BridgeSudoChange(act) => {
-                fees_by_asset
-                    .entry(act.fee_asset.to_ibc_prefixed())
-                    .and_modify(|amt| *amt = amt.saturating_add(bridge_sudo_change_fee))
-                    .or_insert(bridge_sudo_change_fee);
-            }
-            Action::ValidatorUpdate(_)
-            | Action::SudoAddressChange(_)
-            | Action::Ibc(_)
-            | Action::IbcRelayerChange(_)
-            | Action::FeeAssetChange(_)
-            | Action::FeeChange(_) => {
-                continue;
-            }
-        }
-    }
-    Ok(fees_by_asset)
->>>>>>> a29c857e
-}
-
 // Checks that the account has enough balance to cover the total fees and transferred values
 // for all actions in the transaction.
 #[instrument(skip_all)]
 pub(crate) async fn check_balance_and_get_fees<S: StateRead>(
     tx: &SignedTransaction,
     state: &S,
-<<<<<<< HEAD
-    return_payment_map: bool,
-) -> Result<Option<PaymentMap>> {
-    let (mut cost_by_asset, payment_map_option) =
-        get_and_report_tx_fees(tx.unsigned_transaction(), state, return_payment_map)
-            .await
-            .wrap_err("failed to get fees for transaction")?;
-=======
 ) -> Result<()> {
     let cost_by_asset = get_total_transaction_cost(tx, state)
         .await
@@ -209,7 +96,6 @@
         get_fees_for_transaction(tx.unsigned_transaction(), state)
             .await
             .context("failed to get fees for transaction")?;
->>>>>>> a29c857e
 
     // add values transferred within the tx to the cost
     for action in tx.actions() {
@@ -256,101 +142,7 @@
         }
     }
 
-<<<<<<< HEAD
-    for (asset, total_fee) in cost_by_asset {
-        let balance = state
-            .get_account_balance(tx, asset)
-            .await
-            .wrap_err("failed to get account balance")?;
-        ensure!(
-            balance >= total_fee,
-            "insufficient funds for asset {}",
-            asset
-        );
-    }
-
-    Ok(payment_map_option)
-=======
-    Ok(cost_by_asset)
-}
-
-fn transfer_update_fees(
-    fee_asset: &asset::Denom,
-    fees_by_asset: &mut HashMap<asset::IbcPrefixed, u128>,
-    transfer_fee: u128,
-) {
-    fees_by_asset
-        .entry(fee_asset.to_ibc_prefixed())
-        .and_modify(|amt| *amt = amt.saturating_add(transfer_fee))
-        .or_insert(transfer_fee);
-}
-
-async fn sequence_update_fees<S: StateRead>(
-    state: &S,
-    fee_asset: &asset::Denom,
-    fees_by_asset: &mut HashMap<asset::IbcPrefixed, u128>,
-    data: &[u8],
-) -> Result<()> {
-    let fee = crate::sequence::calculate_fee_from_state(data, state)
-        .await
-        .wrap_err("fee for sequence action overflowed; data too large")?;
-    fees_by_asset
-        .entry(fee_asset.to_ibc_prefixed())
-        .and_modify(|amt| *amt = amt.saturating_add(fee))
-        .or_insert(fee);
     Ok(())
-}
-
-fn ics20_withdrawal_updates_fees(
-    fee_asset: &asset::Denom,
-    fees_by_asset: &mut HashMap<asset::IbcPrefixed, u128>,
-    ics20_withdrawal_fee: u128,
-) {
-    fees_by_asset
-        .entry(fee_asset.to_ibc_prefixed())
-        .and_modify(|amt| *amt = amt.saturating_add(ics20_withdrawal_fee))
-        .or_insert(ics20_withdrawal_fee);
-}
-
-fn bridge_lock_update_fees(
-    act: &BridgeLockAction,
-    fees_by_asset: &mut HashMap<asset::IbcPrefixed, u128>,
-    transfer_fee: u128,
-    bridge_lock_byte_cost_multiplier: u128,
-    tx_index_of_action: u64,
-) {
-    use astria_core::sequencerblock::v1alpha1::block::Deposit;
-
-    let expected_deposit_fee = transfer_fee.saturating_add(
-        crate::bridge::get_deposit_byte_len(&Deposit::new(
-            act.to,
-            // rollup ID doesn't matter here, as this is only used as a size-check
-            RollupId::from_unhashed_bytes([0; 32]),
-            act.amount,
-            act.asset.clone(),
-            act.destination_chain_address.clone(),
-            TransactionId::new([0; 32]),
-            tx_index_of_action,
-        ))
-        .saturating_mul(bridge_lock_byte_cost_multiplier),
-    );
-
-    fees_by_asset
-        .entry(act.asset.to_ibc_prefixed())
-        .and_modify(|amt| *amt = amt.saturating_add(expected_deposit_fee))
-        .or_insert(expected_deposit_fee);
-}
-
-fn bridge_unlock_update_fees(
-    fee_asset: &asset::Denom,
-    fees_by_asset: &mut HashMap<asset::IbcPrefixed, u128>,
-    transfer_fee: u128,
-) {
-    fees_by_asset
-        .entry(fee_asset.to_ibc_prefixed())
-        .and_modify(|amt| *amt = amt.saturating_add(transfer_fee))
-        .or_insert(transfer_fee);
->>>>>>> a29c857e
 }
 
 #[cfg(test)]
