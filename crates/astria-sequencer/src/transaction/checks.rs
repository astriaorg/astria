--- conflicted
+++ resolved
@@ -37,11 +37,7 @@
 pub(crate) async fn get_current_nonce_if_tx_nonce_valid<S: StateRead>(
     tx: &SignedTransaction,
     state: &S,
-<<<<<<< HEAD
-) -> anyhow::Result<u32> {
-=======
-) -> Result<()> {
->>>>>>> c38ce8ef
+) -> Result<u32> {
     let signer_address = state
         .try_base_prefixed(&tx.verification_key().address_bytes())
         .await
@@ -71,11 +67,10 @@
 }
 
 #[instrument(skip_all)]
-<<<<<<< HEAD
 pub(crate) async fn check_balance_mempool<S: StateRead>(
     tx: &SignedTransaction,
     state: &S,
-) -> anyhow::Result<()> {
+) -> Result<()> {
     check_balance_for_total_fees_and_transfers(tx, state)
         .await
         .context("balance check for total fees and transfers failed")?;
@@ -83,8 +78,6 @@
 }
 
 #[instrument(skip_all)]
-=======
->>>>>>> c38ce8ef
 pub(crate) async fn get_fees_for_transaction<S: StateRead>(
     tx: &UnsignedTransaction,
     state: &S,
