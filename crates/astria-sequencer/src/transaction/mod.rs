mod checks;
pub(crate) mod query;
mod state_ext;

use std::fmt;

use astria_core::protocol::transaction::v1alpha1::{
    action::Action,
    SignedTransaction,
};
use astria_eyre::{
    anyhow_to_eyre,
    eyre::{
        ensure,
        OptionExt as _,
        Result,
        WrapErr as _,
    },
};
pub(crate) use checks::{
    check_balance_for_total_fees_and_transfers,
    check_chain_id_mempool,
    check_nonce_mempool,
    get_total_transaction_cost,
};
use cnidarium::StateWrite;
// Conditional to quiet warnings. This object is used throughout the codebase,
// but is never explicitly named - hence Rust warns about it being unused.
#[cfg(test)]
pub(crate) use state_ext::TransactionContext;
pub(crate) use state_ext::{
    StateReadExt,
    StateWriteExt,
};
use tracing::{
    instrument,
    Level,
};

use crate::{
    accounts::{
        StateReadExt as _,
        StateWriteExt as _,
    },
    app::ActionHandler,
    bridge::{
        StateReadExt as _,
        StateWriteExt as _,
    },
    ibc::{
        host_interface::AstriaHost,
        StateReadExt as _,
    },
    state_ext::StateReadExt as _,
};

#[derive(Debug)]
pub(crate) struct InvalidChainId(pub(crate) String);

impl fmt::Display for InvalidChainId {
    fn fmt(&self, f: &mut std::fmt::Formatter<'_>) -> std::fmt::Result {
        write!(
            f,
            "provided chain id {} does not match expected chain id",
            self.0,
        )
    }
}

impl std::error::Error for InvalidChainId {}

#[derive(Debug)]
pub(crate) struct InvalidNonce(pub(crate) u32);

impl fmt::Display for InvalidNonce {
    fn fmt(&self, f: &mut std::fmt::Formatter<'_>) -> std::fmt::Result {
        write!(
            f,
            "provided nonce {} does not match expected next nonce",
            self.0,
        )
    }
}

impl std::error::Error for InvalidNonce {}

#[async_trait::async_trait]
impl ActionHandler for SignedTransaction {
    #[instrument(skip_all, err(level = Level::WARN))]
    async fn check_stateless(&self) -> Result<()> {
        ensure!(!self.actions().is_empty(), "must have at least one action");

        for action in self.actions() {
            match action {
                Action::Transfer(act) => act
                    .check_stateless()
                    .await
                    .wrap_err("stateless check failed for TransferAction")?,
                Action::Sequence(act) => act
                    .check_stateless()
                    .await
                    .wrap_err("stateless check failed for SequenceAction")?,
                Action::ValidatorUpdate(act) => act
                    .check_stateless()
                    .await
                    .wrap_err("stateless check failed for ValidatorUpdateAction")?,
                Action::SudoAddressChange(act) => act
                    .check_stateless()
                    .await
                    .wrap_err("stateless check failed for SudoAddressChangeAction")?,
                Action::IbcSudoChange(act) => act
                    .check_stateless()
                    .await
                    .wrap_err("stateless check failed for IbcSudoChangeAction")?,
                Action::FeeChange(act) => act
                    .check_stateless()
                    .await
                    .wrap_err("stateless check failed for FeeChangeAction")?,
                Action::Ibc(act) => {
                    let action = act
                        .clone()
                        .with_handler::<crate::ibc::ics20_transfer::Ics20Transfer, AstriaHost>();
                    action
                        .check_stateless(())
                        .await
                        .map_err(anyhow_to_eyre)
                        .wrap_err("stateless check failed for IbcAction")?;
                }
                Action::Ics20Withdrawal(act) => act
                    .check_stateless()
                    .await
                    .wrap_err("stateless check failed for Ics20WithdrawalAction")?,
                Action::IbcRelayerChange(act) => act
                    .check_stateless()
                    .await
                    .wrap_err("stateless check failed for IbcRelayerChangeAction")?,
                Action::FeeAssetChange(act) => act
                    .check_stateless()
                    .await
                    .wrap_err("stateless check failed for FeeAssetChangeAction")?,
                Action::InitBridgeAccount(act) => act
                    .check_stateless()
                    .await
                    .wrap_err("stateless check failed for InitBridgeAccountAction")?,
                Action::BridgeLock(act) => act
                    .check_stateless()
                    .await
                    .wrap_err("stateless check failed for BridgeLockAction")?,
                Action::BridgeUnlock(act) => act
                    .check_stateless()
                    .await
                    .wrap_err("stateless check failed for BridgeUnlockAction")?,
                Action::BridgeSudoChange(act) => act
                    .check_stateless()
                    .await
                    .wrap_err("stateless check failed for BridgeSudoChangeAction")?,
            }
        }
        Ok(())
    }

    // FIXME (https://github.com/astriaorg/astria/issues/1584): because most lines come from delegating (and error wrapping) to the
    // individual actions. This could be tidied up by implementing `ActionHandler for Action`
    // and letting it delegate.
<<<<<<< HEAD
    #[allow(clippy::too_many_lines)]
    #[instrument(skip_all, err(level = Level::WARN))]
=======
    #[expect(clippy::too_many_lines, reason = "should be refactored")]
>>>>>>> eced5797
    async fn check_and_execute<S: StateWrite>(&self, mut state: S) -> Result<()> {
        // Add the current signed transaction into the ephemeral state in case
        // downstream actions require access to it.
        // XXX: This must be deleted at the end of `check_stateful`.
        let mut transaction_context = state.put_transaction_context(self);

        // Transactions must match the chain id of the node.
        let chain_id = state.get_chain_id().await?;
        ensure!(
            self.chain_id() == chain_id.as_str(),
            InvalidChainId(self.chain_id().to_string())
        );

        // Nonce should be equal to the number of executed transactions before this tx.
        // First tx has nonce 0.
        let curr_nonce = state
            .get_account_nonce(self.address_bytes())
            .await
            .wrap_err("failed to get nonce for transaction signer")?;
        ensure!(curr_nonce == self.nonce(), InvalidNonce(self.nonce()));

        // Should have enough balance to cover all actions.
        check_balance_for_total_fees_and_transfers(self, &state)
            .await
            .wrap_err("failed to check balance for total fees and transfers")?;

        if state
            .get_bridge_account_rollup_id(self)
            .await
            .wrap_err("failed to check account rollup id")?
            .is_some()
        {
            state.put_last_transaction_id_for_bridge_account(
                self,
                &transaction_context.transaction_id,
            );
        }

        let from_nonce = state
            .get_account_nonce(self)
            .await
            .wrap_err("failed getting nonce of transaction signer")?;
        let next_nonce = from_nonce
            .checked_add(1)
            .ok_or_eyre("overflow occurred incrementing stored nonce")?;
        state
            .put_account_nonce(self, next_nonce)
            .wrap_err("failed updating `from` nonce")?;

        // FIXME: this should create one span per `check_and_execute`
        for (i, action) in (0..).zip(self.actions().iter()) {
            transaction_context.source_action_index = i;
            state.put_transaction_context(transaction_context);

            match action {
                Action::Transfer(act) => act
                    .check_and_execute(&mut state)
                    .await
                    .wrap_err("executing transfer action failed")?,
                Action::Sequence(act) => act
                    .check_and_execute(&mut state)
                    .await
                    .wrap_err("executing sequence action failed")?,
                Action::ValidatorUpdate(act) => act
                    .check_and_execute(&mut state)
                    .await
                    .wrap_err("executing validor update")?,
                Action::SudoAddressChange(act) => act
                    .check_and_execute(&mut state)
                    .await
                    .wrap_err("executing sudo address change failed")?,
                Action::IbcSudoChange(act) => act
                    .check_and_execute(&mut state)
                    .await
                    .wrap_err("executing ibc sudo change failed")?,
                Action::FeeChange(act) => act
                    .check_and_execute(&mut state)
                    .await
                    .wrap_err("executing fee change failed")?,
                Action::Ibc(act) => {
                    // FIXME: this check should be moved to check_and_execute, as it now has
                    // access to the the signer through state. However, what's the correct
                    // ibc AppHandler call to do it? Can we just update one of the trait methods
                    // of crate::ibc::ics20_transfer::Ics20Transfer?
                    ensure!(
                        state
                            .is_ibc_relayer(self)
                            .await
                            .wrap_err("failed to check if address is IBC relayer")?,
                        "only IBC sudo address can execute IBC actions"
                    );
                    let action = act
                        .clone()
                        .with_handler::<crate::ibc::ics20_transfer::Ics20Transfer, AstriaHost>();
                    action
                        .check_and_execute(&mut state)
                        .await
                        .map_err(anyhow_to_eyre)
                        .wrap_err("failed executing ibc action")?;
                }
                Action::Ics20Withdrawal(act) => act
                    .check_and_execute(&mut state)
                    .await
                    .wrap_err("failed executing ics20 withdrawal")?,
                Action::IbcRelayerChange(act) => act
                    .check_and_execute(&mut state)
                    .await
                    .wrap_err("failed executing ibc relayer change")?,
                Action::FeeAssetChange(act) => act
                    .check_and_execute(&mut state)
                    .await
                    .wrap_err("failed executing fee asseet change")?,
                Action::InitBridgeAccount(act) => act
                    .check_and_execute(&mut state)
                    .await
                    .wrap_err("failed executing init bridge account")?,
                Action::BridgeLock(act) => act
                    .check_and_execute(&mut state)
                    .await
                    .wrap_err("failed executing bridge lock")?,
                Action::BridgeUnlock(act) => act
                    .check_and_execute(&mut state)
                    .await
                    .wrap_err("failed executing bridge unlock")?,
                Action::BridgeSudoChange(act) => act
                    .check_and_execute(&mut state)
                    .await
                    .wrap_err("failed executing bridge sudo change")?,
            }
        }

        // XXX: Delete the current transaction data from the ephemeral state.
        state.delete_current_transaction_context();
        Ok(())
    }
}<|MERGE_RESOLUTION|>--- conflicted
+++ resolved
@@ -162,12 +162,8 @@
     // FIXME (https://github.com/astriaorg/astria/issues/1584): because most lines come from delegating (and error wrapping) to the
     // individual actions. This could be tidied up by implementing `ActionHandler for Action`
     // and letting it delegate.
-<<<<<<< HEAD
-    #[allow(clippy::too_many_lines)]
+    #[expect(clippy::too_many_lines, reason = "should be refactored")]
     #[instrument(skip_all, err(level = Level::WARN))]
-=======
-    #[expect(clippy::too_many_lines, reason = "should be refactored")]
->>>>>>> eced5797
     async fn check_and_execute<S: StateWrite>(&self, mut state: S) -> Result<()> {
         // Add the current signed transaction into the ephemeral state in case
         // downstream actions require access to it.
