--- conflicted
+++ resolved
@@ -40,11 +40,8 @@
     },
     app::{
         ActionHandler,
-<<<<<<< HEAD
         FeeHandler,
-=======
         StateReadExt as _,
->>>>>>> 6d9eb288
     },
     bridge::{
         StateReadExt as _,
