mod checks;
pub(crate) mod query;
mod state_ext;

use std::fmt;

use astria_core::protocol::transaction::v1alpha1::{
    action::Action,
    SignedTransaction,
};
use astria_eyre::{
    anyhow_to_eyre,
    eyre::{
        ensure,
        OptionExt as _,
        Result,
        WrapErr as _,
    },
};
pub(crate) use checks::{
    check_balance_for_total_fees_and_transfers,
    check_chain_id_mempool,
    check_nonce_mempool,
    get_total_transaction_cost,
};
use cnidarium::StateWrite;
// Conditional to quiet warnings. This object is used throughout the codebase,
// but is never explicitly named - hence Rust warns about it being unused.
#[cfg(test)]
pub(crate) use state_ext::TransactionContext;
pub(crate) use state_ext::{
    StateReadExt,
    StateWriteExt,
};
use tracing::{
    instrument,
    Level,
};

use crate::{
    accounts::{
        StateReadExt as _,
        StateWriteExt as _,
    },
    app::ActionHandler,
    bridge::{
        StateReadExt as _,
        StateWriteExt as _,
    },
    ibc::{
        host_interface::AstriaHost,
        StateReadExt as _,
    },
    state_ext::StateReadExt as _,
};

#[derive(Debug)]
pub(crate) struct InvalidChainId(pub(crate) String);

impl fmt::Display for InvalidChainId {
    fn fmt(&self, f: &mut std::fmt::Formatter<'_>) -> std::fmt::Result {
        write!(
            f,
            "provided chain id {} does not match expected chain id",
            self.0,
        )
    }
}

impl std::error::Error for InvalidChainId {}

#[derive(Debug)]
pub(crate) struct InvalidNonce(pub(crate) u32);

impl fmt::Display for InvalidNonce {
    fn fmt(&self, f: &mut std::fmt::Formatter<'_>) -> std::fmt::Result {
        write!(
            f,
            "provided nonce {} does not match expected next nonce",
            self.0,
        )
    }
}

impl std::error::Error for InvalidNonce {}

#[async_trait::async_trait]
impl ActionHandler for SignedTransaction {
<<<<<<< HEAD
    #[instrument(skip_all, err(level = Level::WARN))]
    async fn check_stateless(&self) -> anyhow::Result<()> {
=======
    async fn check_stateless(&self) -> Result<()> {
>>>>>>> 8bc06f1e
        ensure!(!self.actions().is_empty(), "must have at least one action");

        for action in self.actions() {
            match action {
                Action::Transfer(act) => act
                    .check_stateless()
                    .await
                    .wrap_err("stateless check failed for TransferAction")?,
                Action::Sequence(act) => act
                    .check_stateless()
                    .await
                    .wrap_err("stateless check failed for SequenceAction")?,
                Action::ValidatorUpdate(act) => act
                    .check_stateless()
                    .await
                    .wrap_err("stateless check failed for ValidatorUpdateAction")?,
                Action::SudoAddressChange(act) => act
                    .check_stateless()
                    .await
                    .wrap_err("stateless check failed for SudoAddressChangeAction")?,
                Action::FeeChange(act) => act
                    .check_stateless()
                    .await
                    .wrap_err("stateless check failed for FeeChangeAction")?,
                Action::Ibc(act) => {
                    let action = act
                        .clone()
                        .with_handler::<crate::ibc::ics20_transfer::Ics20Transfer, AstriaHost>();
                    action
                        .check_stateless(())
                        .await
                        .map_err(anyhow_to_eyre)
                        .wrap_err("stateless check failed for IbcAction")?;
                }
                Action::Ics20Withdrawal(act) => act
                    .check_stateless()
                    .await
                    .wrap_err("stateless check failed for Ics20WithdrawalAction")?,
                Action::IbcRelayerChange(act) => act
                    .check_stateless()
                    .await
                    .wrap_err("stateless check failed for IbcRelayerChangeAction")?,
                Action::FeeAssetChange(act) => act
                    .check_stateless()
                    .await
                    .wrap_err("stateless check failed for FeeAssetChangeAction")?,
                Action::InitBridgeAccount(act) => act
                    .check_stateless()
                    .await
                    .wrap_err("stateless check failed for InitBridgeAccountAction")?,
                Action::BridgeLock(act) => act
                    .check_stateless()
                    .await
                    .wrap_err("stateless check failed for BridgeLockAction")?,
                Action::BridgeUnlock(act) => act
                    .check_stateless()
                    .await
                    .wrap_err("stateless check failed for BridgeLockAction")?,
                Action::BridgeSudoChange(act) => act
                    .check_stateless()
                    .await
                    .wrap_err("stateless check failed for BridgeSudoChangeAction")?,
            }
        }
        Ok(())
    }

    // allowed / FIXME: because most lines come from delegating (and error wrapping) to the
    // individual actions. This could be tidied up by implementing `ActionHandler for Action`
    // and letting it delegate.
    #[allow(clippy::too_many_lines)]
<<<<<<< HEAD
    #[instrument(skip_all, err(level = Level::WARN))]
    async fn check_and_execute<S: StateWrite>(&self, mut state: S) -> anyhow::Result<()> {
=======
    async fn check_and_execute<S: StateWrite>(&self, mut state: S) -> Result<()> {
>>>>>>> 8bc06f1e
        // Add the current signed transaction into the ephemeral state in case
        // downstream actions require access to it.
        // XXX: This must be deleted at the end of `check_stateful`.
        let mut transaction_context = state.put_transaction_context(self);

        // Transactions must match the chain id of the node.
        let chain_id = state.get_chain_id().await?;
        ensure!(
            self.chain_id() == chain_id.as_str(),
            InvalidChainId(self.chain_id().to_string())
        );

        // Nonce should be equal to the number of executed transactions before this tx.
        // First tx has nonce 0.
        let curr_nonce = state
            .get_account_nonce(self.address_bytes())
            .await
            .wrap_err("failed to get nonce for transaction signer")?;
        ensure!(curr_nonce == self.nonce(), InvalidNonce(self.nonce()));

        // Should have enough balance to cover all actions.
        check_balance_for_total_fees_and_transfers(self, &state)
            .await
            .wrap_err("failed to check balance for total fees and transfers")?;

        if state
            .get_bridge_account_rollup_id(self)
            .await
            .wrap_err("failed to check account rollup id")?
            .is_some()
        {
            state.put_last_transaction_id_for_bridge_account(
                self,
                &transaction_context.transaction_id,
            );
        }

        let from_nonce = state
            .get_account_nonce(self)
            .await
            .wrap_err("failed getting nonce of transaction signer")?;
        let next_nonce = from_nonce
            .checked_add(1)
            .ok_or_eyre("overflow occurred incrementing stored nonce")?;
        state
            .put_account_nonce(self, next_nonce)
            .wrap_err("failed updating `from` nonce")?;

        // FIXME: this should create one span per `check_and_execute`
        for (i, action) in (0..).zip(self.actions().iter()) {
            transaction_context.source_action_index = i;
            state.put_transaction_context(transaction_context);

            match action {
                Action::Transfer(act) => act
                    .check_and_execute(&mut state)
                    .await
                    .wrap_err("executing transfer action failed")?,
                Action::Sequence(act) => act
                    .check_and_execute(&mut state)
                    .await
                    .wrap_err("executing sequence action failed")?,
                Action::ValidatorUpdate(act) => act
                    .check_and_execute(&mut state)
                    .await
                    .wrap_err("executing validor update")?,
                Action::SudoAddressChange(act) => act
                    .check_and_execute(&mut state)
                    .await
                    .wrap_err("executing sudo address change failed")?,
                Action::FeeChange(act) => act
                    .check_and_execute(&mut state)
                    .await
                    .wrap_err("executing fee change failed")?,
                Action::Ibc(act) => {
                    // FIXME: this check should be moved to check_and_execute, as it now has
                    // access to the the signer through state. However, what's the correct
                    // ibc AppHandler call to do it? Can we just update one of the trait methods
                    // of crate::ibc::ics20_transfer::Ics20Transfer?
                    ensure!(
                        state
                            .is_ibc_relayer(self)
                            .await
                            .wrap_err("failed to check if address is IBC relayer")?,
                        "only IBC sudo address can execute IBC actions"
                    );
                    let action = act
                        .clone()
                        .with_handler::<crate::ibc::ics20_transfer::Ics20Transfer, AstriaHost>();
                    action
                        .check_and_execute(&mut state)
                        .await
                        .map_err(anyhow_to_eyre)
                        .wrap_err("failed executing ibc action")?;
                }
                Action::Ics20Withdrawal(act) => act
                    .check_and_execute(&mut state)
                    .await
                    .wrap_err("failed executing ics20 withdrawal")?,
                Action::IbcRelayerChange(act) => act
                    .check_and_execute(&mut state)
                    .await
                    .wrap_err("failed executing ibc relayer change")?,
                Action::FeeAssetChange(act) => act
                    .check_and_execute(&mut state)
                    .await
                    .wrap_err("failed executing fee asseet change")?,
                Action::InitBridgeAccount(act) => act
                    .check_and_execute(&mut state)
                    .await
                    .wrap_err("failed executing init bridge account")?,
                Action::BridgeLock(act) => act
                    .check_and_execute(&mut state)
                    .await
                    .wrap_err("failed executing bridge lock")?,
                Action::BridgeUnlock(act) => act
                    .check_and_execute(&mut state)
                    .await
                    .wrap_err("failed executing bridge unlock")?,
                Action::BridgeSudoChange(act) => act
                    .check_and_execute(&mut state)
                    .await
                    .wrap_err("failed executing bridge sudo change")?,
            }
        }

        // XXX: Delete the current transaction data from the ephemeral state.
        state.delete_current_transaction_context();
        Ok(())
    }
}<|MERGE_RESOLUTION|>--- conflicted
+++ resolved
@@ -86,12 +86,8 @@
 
 #[async_trait::async_trait]
 impl ActionHandler for SignedTransaction {
-<<<<<<< HEAD
     #[instrument(skip_all, err(level = Level::WARN))]
-    async fn check_stateless(&self) -> anyhow::Result<()> {
-=======
     async fn check_stateless(&self) -> Result<()> {
->>>>>>> 8bc06f1e
         ensure!(!self.actions().is_empty(), "must have at least one action");
 
         for action in self.actions() {
@@ -163,12 +159,8 @@
     // individual actions. This could be tidied up by implementing `ActionHandler for Action`
     // and letting it delegate.
     #[allow(clippy::too_many_lines)]
-<<<<<<< HEAD
     #[instrument(skip_all, err(level = Level::WARN))]
-    async fn check_and_execute<S: StateWrite>(&self, mut state: S) -> anyhow::Result<()> {
-=======
     async fn check_and_execute<S: StateWrite>(&self, mut state: S) -> Result<()> {
->>>>>>> 8bc06f1e
         // Add the current signed transaction into the ephemeral state in case
         // downstream actions require access to it.
         // XXX: This must be deleted at the end of `check_stateful`.
