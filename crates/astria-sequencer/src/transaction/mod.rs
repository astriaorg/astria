--- conflicted
+++ resolved
@@ -315,17 +315,14 @@
                     .check_stateless()
                     .await
                     .context("stateless check failed for BridgeLockAction")?,
-<<<<<<< HEAD
                 Action::FeeChange(act) => act
                     .check_stateless()
                     .await
                     .context("stateless check failed for FeeChangeAction")?,
-=======
                 Action::BridgeUnlock(act) => act
                     .check_stateless()
                     .await
                     .context("stateless check failed for BridgeLockAction")?,
->>>>>>> f1bf0be6
                 #[cfg(feature = "mint")]
                 Action::Mint(act) => act
                     .check_stateless()
@@ -408,17 +405,14 @@
                     .check_stateful(state, from)
                     .await
                     .context("stateful check failed for BridgeLockAction")?,
-<<<<<<< HEAD
                 Action::FeeChange(act) => act
                     .check_stateful(state, from)
                     .await
                     .context("stateful check failed for FeeChangeAction")?,
-=======
                 Action::BridgeUnlock(act) => act
                     .check_stateful(state, from)
                     .await
                     .context("stateful check failed for BridgeUnlockAction")?,
->>>>>>> f1bf0be6
                 #[cfg(feature = "mint")]
                 Action::Mint(act) => act
                     .check_stateful(state, from)
@@ -507,17 +501,15 @@
                         .await
                         .context("execution failed for BridgeLockAction")?;
                 }
-<<<<<<< HEAD
                 Action::FeeChange(act) => {
                     act.execute(state, from)
                         .await
                         .context("execution failed for FeeChangeAction")?;
-=======
+                }
                 Action::BridgeUnlock(act) => {
                     act.execute(state, from)
                         .await
                         .context("execution failed for BridgeUnlockAction")?;
->>>>>>> f1bf0be6
                 }
                 #[cfg(feature = "mint")]
                 Action::Mint(act) => {
