mod checks;
pub(crate) mod query;
mod state_ext;

use std::fmt;

use astria_core::protocol::transaction::v1alpha1::{
    action::Action,
    SignedTransaction,
};
use astria_eyre::{
    anyhow_to_eyre,
    eyre::{
        ensure,
        OptionExt as _,
        Result,
        WrapErr as _,
    },
};
pub(crate) use checks::{
    check_balance_for_total_fees_and_transfers,
    check_chain_id_mempool,
<<<<<<< HEAD
    get_current_nonce_if_tx_nonce_valid,
=======
    check_nonce_mempool,
    get_total_transaction_cost,
>>>>>>> c38ce8ef
};
use cnidarium::StateWrite;
// Conditional to quiet warnings. This object is used throughout the codebase,
// but is never explicitly named - hence Rust warns about it being unused.
#[cfg(test)]
pub(crate) use state_ext::TransactionContext;
pub(crate) use state_ext::{
    StateReadExt,
    StateWriteExt,
};

use crate::{
    accounts::{
        StateReadExt as _,
        StateWriteExt as _,
    },
    app::ActionHandler,
    bridge::{
        StateReadExt as _,
        StateWriteExt as _,
    },
    ibc::{
        host_interface::AstriaHost,
        StateReadExt as _,
    },
    state_ext::StateReadExt as _,
};

#[derive(Debug)]
pub(crate) struct InvalidChainId(pub(crate) String);

impl fmt::Display for InvalidChainId {
    fn fmt(&self, f: &mut std::fmt::Formatter<'_>) -> std::fmt::Result {
        write!(
            f,
            "provided chain id {} does not match expected chain id",
            self.0,
        )
    }
}

impl std::error::Error for InvalidChainId {}

#[derive(Debug)]
pub(crate) struct InvalidNonce(pub(crate) u32);

impl fmt::Display for InvalidNonce {
    fn fmt(&self, f: &mut std::fmt::Formatter<'_>) -> std::fmt::Result {
        write!(
            f,
            "provided nonce {} does not match expected next nonce",
            self.0,
        )
    }
}

impl std::error::Error for InvalidNonce {}

#[async_trait::async_trait]
impl ActionHandler for SignedTransaction {
    async fn check_stateless(&self) -> Result<()> {
        ensure!(!self.actions().is_empty(), "must have at least one action");

        for action in self.actions() {
            match action {
                Action::Transfer(act) => act
                    .check_stateless()
                    .await
                    .wrap_err("stateless check failed for TransferAction")?,
                Action::Sequence(act) => act
                    .check_stateless()
                    .await
                    .wrap_err("stateless check failed for SequenceAction")?,
                Action::ValidatorUpdate(act) => act
                    .check_stateless()
                    .await
                    .wrap_err("stateless check failed for ValidatorUpdateAction")?,
                Action::SudoAddressChange(act) => act
                    .check_stateless()
                    .await
                    .wrap_err("stateless check failed for SudoAddressChangeAction")?,
                Action::FeeChange(act) => act
                    .check_stateless()
                    .await
                    .wrap_err("stateless check failed for FeeChangeAction")?,
                Action::Ibc(act) => {
                    let action = act
                        .clone()
                        .with_handler::<crate::ibc::ics20_transfer::Ics20Transfer, AstriaHost>();
                    action
                        .check_stateless(())
                        .await
                        .map_err(anyhow_to_eyre)
                        .wrap_err("stateless check failed for IbcAction")?;
                }
                Action::Ics20Withdrawal(act) => act
                    .check_stateless()
                    .await
                    .wrap_err("stateless check failed for Ics20WithdrawalAction")?,
                Action::IbcRelayerChange(act) => act
                    .check_stateless()
                    .await
                    .wrap_err("stateless check failed for IbcRelayerChangeAction")?,
                Action::FeeAssetChange(act) => act
                    .check_stateless()
                    .await
                    .wrap_err("stateless check failed for FeeAssetChangeAction")?,
                Action::InitBridgeAccount(act) => act
                    .check_stateless()
                    .await
                    .wrap_err("stateless check failed for InitBridgeAccountAction")?,
                Action::BridgeLock(act) => act
                    .check_stateless()
                    .await
                    .wrap_err("stateless check failed for BridgeLockAction")?,
                Action::BridgeUnlock(act) => act
                    .check_stateless()
                    .await
                    .wrap_err("stateless check failed for BridgeUnlockAction")?,
                Action::BridgeSudoChange(act) => act
                    .check_stateless()
                    .await
                    .wrap_err("stateless check failed for BridgeSudoChangeAction")?,
            }
        }
        Ok(())
    }

    // allowed / FIXME: because most lines come from delegating (and error wrapping) to the
    // individual actions. This could be tidied up by implementing `ActionHandler for Action`
    // and letting it delegate.
    #[allow(clippy::too_many_lines)]
    async fn check_and_execute<S: StateWrite>(&self, mut state: S) -> Result<()> {
        // Add the current signed transaction into the ephemeral state in case
        // downstream actions require access to it.
        // XXX: This must be deleted at the end of `check_stateful`.
        let mut transaction_context = state.put_transaction_context(self);

        // Transactions must match the chain id of the node.
        let chain_id = state.get_chain_id().await?;
        ensure!(
            self.chain_id() == chain_id.as_str(),
            InvalidChainId(self.chain_id().to_string())
        );

        // Nonce should be equal to the number of executed transactions before this tx.
        // First tx has nonce 0.
        let curr_nonce = state
            .get_account_nonce(self.address_bytes())
            .await
            .wrap_err("failed to get nonce for transaction signer")?;
        ensure!(curr_nonce == self.nonce(), InvalidNonce(self.nonce()));

        // Should have enough balance to cover all actions.
        check_balance_for_total_fees_and_transfers(self, &state)
            .await
            .wrap_err("failed to check balance for total fees and transfers")?;

        if state
            .get_bridge_account_rollup_id(self)
            .await
            .wrap_err("failed to check account rollup id")?
            .is_some()
        {
            state.put_last_transaction_id_for_bridge_account(
                self,
                &transaction_context.transaction_id,
            );
        }

        let from_nonce = state
            .get_account_nonce(self)
            .await
            .wrap_err("failed getting nonce of transaction signer")?;
        let next_nonce = from_nonce
            .checked_add(1)
            .ok_or_eyre("overflow occurred incrementing stored nonce")?;
        state
            .put_account_nonce(self, next_nonce)
            .wrap_err("failed updating `from` nonce")?;

        // FIXME: this should create one span per `check_and_execute`
        for (i, action) in (0..).zip(self.actions().iter()) {
            transaction_context.source_action_index = i;
            state.put_transaction_context(transaction_context);

            match action {
                Action::Transfer(act) => act
                    .check_and_execute(&mut state)
                    .await
                    .wrap_err("executing transfer action failed")?,
                Action::Sequence(act) => act
                    .check_and_execute(&mut state)
                    .await
                    .wrap_err("executing sequence action failed")?,
                Action::ValidatorUpdate(act) => act
                    .check_and_execute(&mut state)
                    .await
                    .wrap_err("executing validor update")?,
                Action::SudoAddressChange(act) => act
                    .check_and_execute(&mut state)
                    .await
                    .wrap_err("executing sudo address change failed")?,
                Action::FeeChange(act) => act
                    .check_and_execute(&mut state)
                    .await
                    .wrap_err("executing fee change failed")?,
                Action::Ibc(act) => {
                    // FIXME: this check should be moved to check_and_execute, as it now has
                    // access to the the signer through state. However, what's the correct
                    // ibc AppHandler call to do it? Can we just update one of the trait methods
                    // of crate::ibc::ics20_transfer::Ics20Transfer?
                    ensure!(
                        state
                            .is_ibc_relayer(self)
                            .await
                            .wrap_err("failed to check if address is IBC relayer")?,
                        "only IBC sudo address can execute IBC actions"
                    );
                    let action = act
                        .clone()
                        .with_handler::<crate::ibc::ics20_transfer::Ics20Transfer, AstriaHost>();
                    action
                        .check_and_execute(&mut state)
                        .await
                        .map_err(anyhow_to_eyre)
                        .wrap_err("failed executing ibc action")?;
                }
                Action::Ics20Withdrawal(act) => act
                    .check_and_execute(&mut state)
                    .await
                    .wrap_err("failed executing ics20 withdrawal")?,
                Action::IbcRelayerChange(act) => act
                    .check_and_execute(&mut state)
                    .await
                    .wrap_err("failed executing ibc relayer change")?,
                Action::FeeAssetChange(act) => act
                    .check_and_execute(&mut state)
                    .await
                    .wrap_err("failed executing fee asseet change")?,
                Action::InitBridgeAccount(act) => act
                    .check_and_execute(&mut state)
                    .await
                    .wrap_err("failed executing init bridge account")?,
                Action::BridgeLock(act) => act
                    .check_and_execute(&mut state)
                    .await
                    .wrap_err("failed executing bridge lock")?,
                Action::BridgeUnlock(act) => act
                    .check_and_execute(&mut state)
                    .await
                    .wrap_err("failed executing bridge unlock")?,
                Action::BridgeSudoChange(act) => act
                    .check_and_execute(&mut state)
                    .await
                    .wrap_err("failed executing bridge sudo change")?,
            }
        }

        // XXX: Delete the current transaction data from the ephemeral state.
        state.delete_current_transaction_context();
        Ok(())
    }
}<|MERGE_RESOLUTION|>--- conflicted
+++ resolved
@@ -20,12 +20,8 @@
 pub(crate) use checks::{
     check_balance_for_total_fees_and_transfers,
     check_chain_id_mempool,
-<<<<<<< HEAD
     get_current_nonce_if_tx_nonce_valid,
-=======
-    check_nonce_mempool,
     get_total_transaction_cost,
->>>>>>> c38ce8ef
 };
 use cnidarium::StateWrite;
 // Conditional to quiet warnings. This object is used throughout the codebase,
