--- conflicted
+++ resolved
@@ -199,11 +199,7 @@
 
         // FIXME: this should create one span per `check_and_execute`
         for (i, action) in (0..).zip(self.actions().iter()) {
-<<<<<<< HEAD
-            transaction_context.position_in_source_transaction = i;
-=======
             transaction_context.source_action_index = i;
->>>>>>> f5432228
             state.put_transaction_context(transaction_context);
 
             match action {
