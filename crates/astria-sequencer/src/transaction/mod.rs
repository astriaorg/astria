--- conflicted
+++ resolved
@@ -77,37 +77,29 @@
 
 #[async_trait::async_trait]
 impl ActionHandler for SignedTransaction {
-<<<<<<< HEAD
-    type CheckStatelessContext = ();
-
-    async fn check_stateless(&self, _context: Self::CheckStatelessContext) -> anyhow::Result<()> {
-        ensure!(!self.actions().is_empty(), "must have at least one action");
-
-=======
     async fn check_stateless(&self) -> anyhow::Result<()> {
         ensure!(!self.actions().is_empty(), "must have at least one action");
 
->>>>>>> d47a3745
         for action in self.actions() {
             match action {
                 Action::Transfer(act) => act
-                    .check_stateless(())
+                    .check_stateless()
                     .await
                     .context("stateless check failed for TransferAction")?,
                 Action::Sequence(act) => act
-                    .check_stateless(())
+                    .check_stateless()
                     .await
                     .context("stateless check failed for SequenceAction")?,
                 Action::ValidatorUpdate(act) => act
-                    .check_stateless(())
+                    .check_stateless()
                     .await
                     .context("stateless check failed for ValidatorUpdateAction")?,
                 Action::SudoAddressChange(act) => act
-                    .check_stateless(())
+                    .check_stateless()
                     .await
                     .context("stateless check failed for SudoAddressChangeAction")?,
                 Action::FeeChange(act) => act
-                    .check_stateless(())
+                    .check_stateless()
                     .await
                     .context("stateless check failed for FeeChangeAction")?,
                 Action::Ibc(act) => {
@@ -120,31 +112,31 @@
                         .context("stateless check failed for IbcAction")?;
                 }
                 Action::Ics20Withdrawal(act) => act
-                    .check_stateless(())
+                    .check_stateless()
                     .await
                     .context("stateless check failed for Ics20WithdrawalAction")?,
                 Action::IbcRelayerChange(act) => act
-                    .check_stateless(())
+                    .check_stateless()
                     .await
                     .context("stateless check failed for IbcRelayerChangeAction")?,
                 Action::FeeAssetChange(act) => act
-                    .check_stateless(())
+                    .check_stateless()
                     .await
                     .context("stateless check failed for FeeAssetChangeAction")?,
                 Action::InitBridgeAccount(act) => act
-                    .check_stateless(())
+                    .check_stateless()
                     .await
                     .context("stateless check failed for InitBridgeAccountAction")?,
                 Action::BridgeLock(act) => act
-                    .check_stateless(())
+                    .check_stateless()
                     .await
                     .context("stateless check failed for BridgeLockAction")?,
                 Action::BridgeUnlock(act) => act
-                    .check_stateless(())
+                    .check_stateless()
                     .await
                     .context("stateless check failed for BridgeLockAction")?,
                 Action::BridgeSudoChange(act) => act
-                    .check_stateless(())
+                    .check_stateless()
                     .await
                     .context("stateless check failed for BridgeSudoChangeAction")?,
             }
