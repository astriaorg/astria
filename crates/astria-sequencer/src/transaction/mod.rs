mod checks;
pub(crate) mod query;
mod state_ext;

use std::fmt;

use astria_core::protocol::transaction::v1alpha1::{
    action::Action,
    SignedTransaction,
};
use astria_eyre::{
    anyhow_to_eyre,
    eyre::{
        ensure,
        OptionExt as _,
        Result,
        WrapErr as _,
    },
};
pub(crate) use checks::{
    check_balance_for_total_fees_and_transfers,
    check_chain_id_mempool,
    check_nonce_mempool,
    get_total_transaction_cost,
};
use cnidarium::StateWrite;
// Conditional to quiet warnings. This object is used throughout the codebase,
// but is never explicitly named - hence Rust warns about it being unused.
#[cfg(test)]
pub(crate) use state_ext::TransactionContext;
pub(crate) use state_ext::{
    StateReadExt,
    StateWriteExt,
};

use crate::{
    accounts::{
        StateReadExt as _,
        StateWriteExt as _,
    },
    app::ActionHandler,
    bridge::{
        StateReadExt as _,
        StateWriteExt as _,
    },
    ibc::{
        host_interface::AstriaHost,
        StateReadExt as _,
    },
    state_ext::StateReadExt as _,
};

#[derive(Debug)]
pub(crate) struct InvalidChainId(pub(crate) String);

impl fmt::Display for InvalidChainId {
    fn fmt(&self, f: &mut std::fmt::Formatter<'_>) -> std::fmt::Result {
        write!(
            f,
            "provided chain id {} does not match expected chain id",
            self.0,
        )
    }
}

impl std::error::Error for InvalidChainId {}

#[derive(Debug)]
pub(crate) struct InvalidNonce(pub(crate) u32);

impl fmt::Display for InvalidNonce {
    fn fmt(&self, f: &mut std::fmt::Formatter<'_>) -> std::fmt::Result {
        write!(
            f,
            "provided nonce {} does not match expected next nonce",
            self.0,
        )
    }
}

impl std::error::Error for InvalidNonce {}

#[async_trait::async_trait]
impl ActionHandler for SignedTransaction {
    async fn check_stateless(&self) -> Result<()> {
        ensure!(!self.actions().is_empty(), "must have at least one action");

        for action in self.actions() {
            match action {
                Action::Transfer(act) => act
                    .check_stateless()
                    .await
                    .wrap_err("stateless check failed for TransferAction")?,
                Action::Sequence(act) => act
                    .check_stateless()
                    .await
                    .wrap_err("stateless check failed for SequenceAction")?,
                Action::ValidatorUpdate(act) => act
                    .check_stateless()
                    .await
                    .wrap_err("stateless check failed for ValidatorUpdateAction")?,
                Action::SudoAddressChange(act) => act
                    .check_stateless()
                    .await
                    .wrap_err("stateless check failed for SudoAddressChangeAction")?,
                Action::FeeChange(act) => act
                    .check_stateless()
                    .await
                    .wrap_err("stateless check failed for FeeChangeAction")?,
                Action::Ibc(act) => {
                    let action = act
                        .clone()
                        .with_handler::<crate::ibc::ics20_transfer::Ics20Transfer, AstriaHost>();
                    action
                        .check_stateless(())
                        .await
                        .map_err(anyhow_to_eyre)
                        .wrap_err("stateless check failed for IbcAction")?;
                }
                Action::Ics20Withdrawal(act) => act
                    .check_stateless()
                    .await
                    .wrap_err("stateless check failed for Ics20WithdrawalAction")?,
                Action::IbcRelayerChange(act) => act
                    .check_stateless()
                    .await
                    .wrap_err("stateless check failed for IbcRelayerChangeAction")?,
                Action::FeeAssetChange(act) => act
                    .check_stateless()
                    .await
                    .wrap_err("stateless check failed for FeeAssetChangeAction")?,
                Action::InitBridgeAccount(act) => act
                    .check_stateless()
                    .await
                    .wrap_err("stateless check failed for InitBridgeAccountAction")?,
                Action::BridgeLock(act) => act
                    .check_stateless()
                    .await
                    .wrap_err("stateless check failed for BridgeLockAction")?,
                Action::BridgeUnlock(act) => act
                    .check_stateless()
                    .await
                    .wrap_err("stateless check failed for BridgeLockAction")?,
                Action::BridgeSudoChange(act) => act
                    .check_stateless()
                    .await
                    .wrap_err("stateless check failed for BridgeSudoChangeAction")?,
            }
        }
        Ok(())
    }

    // allowed / FIXME: because most lines come from delegating (and error wrapping) to the
    // individual actions. This could be tidied up by implementing `ActionHandler for Action`
    // and letting it delegate.
    #[allow(clippy::too_many_lines)]
    async fn check_and_execute<S: StateWrite>(&self, mut state: S) -> Result<()> {
        // Add the current signed transaction into the ephemeral state in case
        // downstream actions require access to it.
        // XXX: This must be deleted at the end of `check_stateful`.
        let mut transaction_context = state.put_transaction_context(self);

        // Transactions must match the chain id of the node.
        let chain_id = state.get_chain_id().await?;
        ensure!(
            self.chain_id() == chain_id.as_str(),
            InvalidChainId(self.chain_id().to_string())
        );

        // Nonce should be equal to the number of executed transactions before this tx.
        // First tx has nonce 0.
        let curr_nonce = state
            .get_account_nonce(self.address_bytes())
            .await
            .wrap_err("failed to get nonce for transaction signer")?;
        ensure!(curr_nonce == self.nonce(), InvalidNonce(self.nonce()));

        // Should have enough balance to cover all actions.
        check_balance_for_total_fees_and_transfers(self, &state)
            .await
            .wrap_err("failed to check balance for total fees and transfers")?;

        if state
            .get_bridge_account_rollup_id(&self)
            .await
            .wrap_err("failed to check account rollup id")?
            .is_some()
        {
            // No need to add context as this method already reports sufficient context on error.
            state.put_last_transaction_id_for_bridge_account(
                &self,
                transaction_context.transaction_id,
            )?;
        }

        let from_nonce = state
            .get_account_nonce(&self)
            .await
            .wrap_err("failed getting nonce of transaction signer")?;
        let next_nonce = from_nonce
            .checked_add(1)
            .ok_or_eyre("overflow occurred incrementing stored nonce")?;
        state
<<<<<<< HEAD
            .put_account_nonce(&self, next_nonce)
            .context("failed updating `from` nonce")?;
=======
            .put_account_nonce(self, next_nonce)
            .wrap_err("failed updating `from` nonce")?;
>>>>>>> 8bc06f1e

        // FIXME: this should create one span per `check_and_execute`
        for (i, action) in (0..).zip(self.actions().iter()) {
            transaction_context.source_action_index = i;
            state.put_transaction_context(transaction_context);

            match action {
                Action::Transfer(act) => act
                    .check_and_execute(&mut state)
                    .await
                    .wrap_err("executing transfer action failed")?,
                Action::Sequence(act) => act
                    .check_and_execute(&mut state)
                    .await
                    .wrap_err("executing sequence action failed")?,
                Action::ValidatorUpdate(act) => act
                    .check_and_execute(&mut state)
                    .await
                    .wrap_err("executing validor update")?,
                Action::SudoAddressChange(act) => act
                    .check_and_execute(&mut state)
                    .await
                    .wrap_err("executing sudo address change failed")?,
                Action::FeeChange(act) => act
                    .check_and_execute(&mut state)
                    .await
                    .wrap_err("executing fee change failed")?,
                Action::Ibc(act) => {
                    // FIXME: this check should be moved to check_and_execute, as it now has
                    // access to the the signer through state. However, what's the correct
                    // ibc AppHandler call to do it? Can we just update one of the trait methods
                    // of crate::ibc::ics20_transfer::Ics20Transfer?
                    ensure!(
                        state
                            .is_ibc_relayer(self)
                            .await
                            .wrap_err("failed to check if address is IBC relayer")?,
                        "only IBC sudo address can execute IBC actions"
                    );
                    let action = act
                        .clone()
                        .with_handler::<crate::ibc::ics20_transfer::Ics20Transfer, AstriaHost>();
                    action
                        .check_and_execute(&mut state)
                        .await
                        .map_err(anyhow_to_eyre)
                        .wrap_err("failed executing ibc action")?;
                }
                Action::Ics20Withdrawal(act) => act
                    .check_and_execute(&mut state)
                    .await
                    .wrap_err("failed executing ics20 withdrawal")?,
                Action::IbcRelayerChange(act) => act
                    .check_and_execute(&mut state)
                    .await
                    .wrap_err("failed executing ibc relayer change")?,
                Action::FeeAssetChange(act) => act
                    .check_and_execute(&mut state)
                    .await
                    .wrap_err("failed executing fee asseet change")?,
                Action::InitBridgeAccount(act) => act
                    .check_and_execute(&mut state)
                    .await
                    .wrap_err("failed executing init bridge account")?,
                Action::BridgeLock(act) => act
                    .check_and_execute(&mut state)
                    .await
                    .wrap_err("failed executing bridge lock")?,
                Action::BridgeUnlock(act) => act
                    .check_and_execute(&mut state)
                    .await
                    .wrap_err("failed executing bridge unlock")?,
                Action::BridgeSudoChange(act) => act
                    .check_and_execute(&mut state)
                    .await
                    .wrap_err("failed executing bridge sudo change")?,
            }
        }

        // XXX: Delete the current transaction data from the ephemeral state.
        state.delete_current_transaction_context();
        Ok(())
    }
}<|MERGE_RESOLUTION|>--- conflicted
+++ resolved
@@ -201,13 +201,8 @@
             .checked_add(1)
             .ok_or_eyre("overflow occurred incrementing stored nonce")?;
         state
-<<<<<<< HEAD
             .put_account_nonce(&self, next_nonce)
-            .context("failed updating `from` nonce")?;
-=======
-            .put_account_nonce(self, next_nonce)
             .wrap_err("failed updating `from` nonce")?;
->>>>>>> 8bc06f1e
 
         // FIXME: this should create one span per `check_and_execute`
         for (i, action) in (0..).zip(self.actions().iter()) {
