--- conflicted
+++ resolved
@@ -81,7 +81,6 @@
 ) -> anyhow::Result<()> {
     use std::collections::HashMap;
 
-<<<<<<< HEAD
     let transfer_fee = state
         .get_transfer_base_fee()
         .await
@@ -95,9 +94,6 @@
         .await
         .context("failed to get init bridge account base fee")?;
 
-    let signer_address = Address::from_verification_key(tx.verification_key());
-=======
->>>>>>> 20d547b0
     let mut fees_by_asset = HashMap::new();
     for action in &tx.actions {
         match action {
