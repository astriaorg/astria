--- conflicted
+++ resolved
@@ -21,12 +21,7 @@
     },
 };
 pub(crate) use checks::{
-<<<<<<< HEAD
     check_balance_and_get_fees,
-    check_balance_mempool,
-=======
-    check_balance_for_total_fees_and_transfers,
->>>>>>> a29c857e
     check_chain_id_mempool,
     check_nonce_mempool,
     get_total_transaction_cost,
