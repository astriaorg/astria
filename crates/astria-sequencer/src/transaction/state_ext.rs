use astria_core::{
    primitive::v1::{
        TransactionId,
        ADDRESS_LEN,
    },
    protocol::transaction::v1alpha1::SignedTransaction,
};
use cnidarium::{
    StateRead,
    StateWrite,
};

fn transaction_context() -> &'static str {
    "transaction/context"
}

#[derive(Clone, Copy)]
pub(crate) struct TransactionContext {
    pub(crate) address_bytes: [u8; ADDRESS_LEN],
    pub(crate) transaction_id: TransactionId,
<<<<<<< HEAD
    pub(crate) position_in_source_transaction: u64,
=======
    pub(crate) source_action_index: u64,
>>>>>>> f5432228
}

impl TransactionContext {
    pub(crate) fn address_bytes(&self) -> [u8; ADDRESS_LEN] {
        self.address_bytes
    }
}

impl From<&SignedTransaction> for TransactionContext {
    fn from(value: &SignedTransaction) -> Self {
        Self {
            address_bytes: value.address_bytes(),
            transaction_id: value.id(),
<<<<<<< HEAD
            position_in_source_transaction: 0,
=======
            source_action_index: 0,
>>>>>>> f5432228
        }
    }
}

pub(crate) trait StateWriteExt: StateWrite {
    fn put_transaction_context(
        &mut self,
        transaction: impl Into<TransactionContext>,
    ) -> TransactionContext {
        let context: TransactionContext = transaction.into();
        self.object_put(transaction_context(), context);
        context
    }

<<<<<<< HEAD
    fn delete_current_source(&mut self) {
=======
    fn delete_current_transaction_context(&mut self) {
>>>>>>> f5432228
        self.object_delete(transaction_context());
    }
}

pub(crate) trait StateReadExt: StateRead {
    fn get_transaction_context(&self) -> Option<TransactionContext> {
        self.object_get(transaction_context())
    }
}

impl<T: ?Sized + StateRead> StateReadExt for T {}
impl<T: StateWrite> StateWriteExt for T {}<|MERGE_RESOLUTION|>--- conflicted
+++ resolved
@@ -18,11 +18,7 @@
 pub(crate) struct TransactionContext {
     pub(crate) address_bytes: [u8; ADDRESS_LEN],
     pub(crate) transaction_id: TransactionId,
-<<<<<<< HEAD
-    pub(crate) position_in_source_transaction: u64,
-=======
     pub(crate) source_action_index: u64,
->>>>>>> f5432228
 }
 
 impl TransactionContext {
@@ -36,11 +32,7 @@
         Self {
             address_bytes: value.address_bytes(),
             transaction_id: value.id(),
-<<<<<<< HEAD
-            position_in_source_transaction: 0,
-=======
             source_action_index: 0,
->>>>>>> f5432228
         }
     }
 }
@@ -55,11 +47,7 @@
         context
     }
 
-<<<<<<< HEAD
-    fn delete_current_source(&mut self) {
-=======
     fn delete_current_transaction_context(&mut self) {
->>>>>>> f5432228
         self.object_delete(transaction_context());
     }
 }
