--- conflicted
+++ resolved
@@ -6,6 +6,7 @@
 use astria_proto::sequencer::v1::{
     unsigned_transaction::Value::AccountsTransaction as ProtoAccountsTransaction,
     SignedTransaction as ProtoSignedTransaction,
+    UnsignedTransaction as ProtoUnsignedTransaction,
 };
 use async_trait::async_trait;
 use penumbra_storage::{
@@ -36,39 +37,31 @@
 ///
 /// Invariant: this type can only be constructed with a valid signature.
 #[derive(Debug, Clone)]
-<<<<<<< HEAD
-pub struct Transaction {
-=======
-pub(crate) struct Signed {
->>>>>>> 10b9d014
+pub struct Signed {
     pub(crate) signature: Signature,
     pub(crate) public_key: VerificationKey,
     pub(crate) transaction: Unsigned,
 }
 
-<<<<<<< HEAD
-impl Transaction {
+impl Signed {
     #[must_use]
-    pub fn to_proto(&self) -> Vec<u8> {
-        use astria_proto::sequencer::v1::UnsignedTransaction as ProtoUnsignedTransaction;
-        use prost::Message as _;
-
-        let proto = ProtoSignedTransaction {
+    pub fn to_proto(&self) -> ProtoSignedTransaction {
+        ProtoSignedTransaction {
             transaction: Some(match &self.transaction {
-                UnsignedTransaction::AccountsTransaction(tx) => ProtoUnsignedTransaction {
+                Unsigned::AccountsTransaction(tx) => ProtoUnsignedTransaction {
                     value: Some(ProtoAccountsTransaction(tx.to_proto())),
                 },
             }),
             signature: self.signature.to_bytes().to_vec(),
             public_key: self.public_key.to_bytes().to_vec(),
-        };
-
-        proto.encode_length_delimited_to_vec()
+        }
     }
 
-=======
-impl Signed {
->>>>>>> 10b9d014
+    #[must_use]
+    pub fn to_bytes(&self) -> Vec<u8> {
+        self.to_proto().encode_length_delimited_to_vec()
+    }
+
     /// Verifies the transaction signature.
     /// The transaction signature message is the hash of the transaction.
     ///
