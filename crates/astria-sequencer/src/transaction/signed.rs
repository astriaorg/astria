--- conflicted
+++ resolved
@@ -11,24 +11,16 @@
 use prost::Message as _;
 use tracing::instrument;
 
-use super::{
-    unsigned,
-    ActionHandler,
-};
 use crate::{
     accounts::types::Address,
     crypto::{
         Signature,
         VerificationKey,
     },
-<<<<<<< HEAD
-    transaction::unsigned::Transaction as UnsignedTransaction,
-=======
     transaction::{
         ActionHandler,
         Unsigned,
     },
->>>>>>> 10b9d014
 };
 
 /// Represents a transaction signed by a user.
@@ -79,22 +71,9 @@
         let Some(proto_transaction) = proto.transaction else {
             bail!("transaction is missing");
         };
+        let transaction = Unsigned::try_from_proto(&proto_transaction)?;
 
-<<<<<<< HEAD
-        let transaction = unsigned::Transaction::try_from_proto(&proto_transaction)?;
-        let signed_tx = Transaction {
-=======
-        let Some(value) = proto_transaction.value else {
-            bail!("unsigned transaction value missing")
-        };
-
-        let transaction = match value {
-            ProtoAccountsTransaction(tx) => {
-                Unsigned::AccountsTransaction(AccountsTransaction::try_from_proto(&tx)?)
-            }
-        };
         let signed_tx = Signed {
->>>>>>> 10b9d014
             transaction,
             signature: Signature::try_from(proto.signature.as_slice())?,
             public_key: VerificationKey::try_from(proto.public_key.as_slice())?,
@@ -118,16 +97,10 @@
     }
 }
 
-<<<<<<< HEAD
-impl Transaction {
-=======
-#[async_trait]
-impl ActionHandler for Signed {
->>>>>>> 10b9d014
+impl Signed {
     #[instrument]
     pub(crate) fn check_stateless(&self) -> Result<()> {
         self.verify_signature()?;
-<<<<<<< HEAD
         self.transaction.check_stateless()?;
         Ok(())
     }
@@ -135,35 +108,14 @@
     #[instrument(skip(state))]
     pub(crate) async fn check_stateful<S: StateRead + 'static>(&self, state: &S) -> Result<()> {
         self.transaction
-            .check_stateful(state, &self.signer_address()?)
+            .check_stateful(state, &self.signer_address())
             .await
     }
 
     #[instrument(skip(state))]
     pub(crate) async fn execute<S: StateWrite>(&self, state: &mut S) -> Result<()> {
         self.transaction
-            .execute(state, &self.signer_address()?)
+            .execute(state, &self.signer_address())
             .await
-=======
-        match &self.transaction {
-            Unsigned::AccountsTransaction(_) => Ok(()),
-        }
-    }
-
-    #[instrument(skip(state))]
-    async fn check_stateful<S: StateRead + 'static>(&self, state: &S) -> Result<()> {
-        match &self.transaction {
-            Unsigned::AccountsTransaction(tx) => {
-                tx.check_stateful(state, &self.signer_address()).await
-            }
-        }
-    }
-
-    #[instrument(skip(state))]
-    async fn execute<S: StateWrite>(&self, state: &mut S) -> Result<()> {
-        match &self.transaction {
-            Unsigned::AccountsTransaction(tx) => tx.execute(state, &self.signer_address()).await,
-        }
->>>>>>> 10b9d014
     }
 }