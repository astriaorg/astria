--- conflicted
+++ resolved
@@ -33,9 +33,6 @@
     pub no_metrics: bool,
     /// The endpoint which will be listened on for serving prometheus metrics
     pub metrics_http_listener_addr: String,
-<<<<<<< HEAD
-    /// Writes a human readable format to stdout instead of JSON formatted OTEL trace data.
-    pub pretty_print: bool,
     /// The path to the file containing the JSON-encoded upgrades for this network.
     pub upgrades_filepath: PathBuf,
     /// The address of the CometBFT RPC endpoint for this sequencer.
@@ -47,8 +44,6 @@
     pub price_feed_grpc_addr: String,
     /// The timeout for the responses from the price feed oracle sidecar in milliseconds.
     pub price_feed_client_timeout_milliseconds: u64,
-=======
->>>>>>> 3b8c453f
     /// The maximum number of transactions that can be parked in the mempool.
     pub mempool_parked_max_tx_count: usize,
     /// Disables streaming optimistic blocks over grpc.
