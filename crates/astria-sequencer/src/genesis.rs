--- conflicted
+++ resolved
@@ -10,18 +10,6 @@
     pub(crate) accounts: Vec<Account>,
     #[serde(deserialize_with = "deserialize_address")]
     pub(crate) authority_sudo_key: Address,
-<<<<<<< HEAD
-}
-
-impl Default for GenesisState {
-    fn default() -> Self {
-        Self {
-            accounts: vec![],
-            authority_sudo_key: Address::from([0; 20]),
-        }
-    }
-=======
->>>>>>> d1bfff8f
 }
 
 #[derive(Debug, Deserialize)]
