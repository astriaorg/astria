--- conflicted
+++ resolved
@@ -39,7 +39,6 @@
         .map_err(|e| D::Error::custom(format!("failed constructing address from bytes: {e}")))
 }
 
-<<<<<<< HEAD
 fn deserialize_addresses<'de, D>(deserializer: D) -> Result<Vec<Address>, D::Error>
 where
     D: Deserializer<'de>,
@@ -61,6 +60,14 @@
             })
         })
         .collect()
+}
+
+fn deserialize_assets<'de, D>(deserializer: D) -> Result<Vec<asset::Denom>, D::Error>
+where
+    D: Deserializer<'de>,
+{
+    let strings: Vec<String> = serde::Deserialize::deserialize(deserializer)?;
+    Ok(strings.into_iter().map(asset::Denom::from).collect())
 }
 
 #[cfg(test)]
@@ -93,12 +100,4 @@
         let genesis: GenesisState = serde_json::from_str(genesis_str).unwrap();
         assert_eq!(genesis.ibc_relayer_addresses.len(), 2);
     }
-=======
-fn deserialize_assets<'de, D>(deserializer: D) -> Result<Vec<asset::Denom>, D::Error>
-where
-    D: Deserializer<'de>,
-{
-    let strings: Vec<String> = serde::Deserialize::deserialize(deserializer)?;
-    Ok(strings.into_iter().map(asset::Denom::from).collect())
->>>>>>> 768e01ab
 }