use astria_core::protocol::transaction::v1::action::{
    BridgeUnlock,
    Transfer,
};
use astria_eyre::eyre::{
    bail,
    ensure,
    Result,
    WrapErr as _,
};
use cnidarium::StateWrite;

use crate::{
    accounts::action::{
        check_transfer,
        execute_transfer,
    },
    address::StateReadExt as _,
    app::ActionHandler,
    bridge::{
        StateReadExt as _,
        StateWriteExt as _,
    },
    transaction::StateReadExt as _,
};

#[async_trait::async_trait]
impl ActionHandler for BridgeUnlock {
    // TODO(https://github.com/astriaorg/astria/issues/1430): move checks to the `BridgeUnlock` parsing.
    async fn check_stateless(&self) -> Result<()> {
        ensure!(self.amount > 0, "amount must be greater than zero",);
        ensure!(self.memo.len() <= 64, "memo must not be more than 64 bytes");
        ensure!(
            !self.rollup_withdrawal_event_id.is_empty(),
            "rollup withdrawal event id must be non-empty",
        );
        ensure!(
            self.rollup_withdrawal_event_id.len() <= 256,
            "rollup withdrawal event id must not be more than 256 bytes",
        );
        ensure!(
            self.rollup_block_number > 0,
            "rollup block number must be greater than zero",
        );
        Ok(())
    }

    async fn check_and_execute<S: StateWrite>(&self, mut state: S) -> Result<()> {
        let from = state
            .get_transaction_context()
            .expect("transaction source must be present in state when executing an action")
            .address_bytes();
        state
            .ensure_base_prefix(&self.to)
            .await
            .wrap_err("failed check for base prefix of destination address")?;
        state
            .ensure_base_prefix(&self.bridge_address)
            .await
            .wrap_err("failed check for base prefix of bridge address")?;

        let asset = state
            .get_bridge_account_ibc_asset(&self.bridge_address)
            .await
            .wrap_err("failed to get bridge's asset id, must be a bridge account")?;

        // check that the sender of this tx is the authorized withdrawer for the bridge account
        let Some(withdrawer_address) = state
            .get_bridge_account_withdrawer_address(&self.bridge_address)
            .await
            .wrap_err("failed to get bridge account withdrawer address")?
        else {
            bail!("bridge account does not have an associated withdrawer address");
        };

        ensure!(
            withdrawer_address == from,
            "unauthorized to unlock bridge account",
        );

        let transfer_action = Transfer {
            to: self.to,
            asset: asset.into(),
            amount: self.amount,
            fee_asset: self.fee_asset.clone(),
        };

        check_transfer(&transfer_action, &self.bridge_address, &state).await?;
        state
            .check_and_set_withdrawal_event_block_for_bridge_account(
                &self.bridge_address,
                &self.rollup_withdrawal_event_id,
                self.rollup_block_number,
            )
            .await
            .context("withdrawal event already processed")?;
        execute_transfer(&transfer_action, &self.bridge_address, state).await?;

        Ok(())
    }
}

#[cfg(test)]
mod tests {
    use astria_core::{
        primitive::v1::{
            asset,
            RollupId,
            TransactionId,
        },
        protocol::{
            fees::v1::BridgeUnlockFeeComponents,
            transaction::v1::action::BridgeUnlock,
        },
    };
    use cnidarium::StateDelta;

    use crate::{
        accounts::StateWriteExt as _,
        address::StateWriteExt as _,
        app::ActionHandler as _,
<<<<<<< HEAD
        assets::StateWriteExt as _,
        benchmark_and_test_utils::{
=======
        bridge::StateWriteExt as _,
        fees::StateWriteExt as _,
        test_utils::{
>>>>>>> 93186502
            assert_eyre_error,
            astria_address,
            ASTRIA_PREFIX,
        },
        bridge::StateWriteExt as _,
        transaction::{
            StateWriteExt as _,
            TransactionContext,
        },
    };

    fn test_asset() -> asset::Denom {
        "test".parse().unwrap()
    }

    #[tokio::test]
    async fn fails_if_bridge_account_has_no_withdrawer_address() {
        let storage = cnidarium::TempStorage::new().await.unwrap();
        let snapshot = storage.latest_snapshot();
        let mut state = StateDelta::new(snapshot);

        state.put_transaction_context(TransactionContext {
            address_bytes: [1; 20],
            transaction_id: TransactionId::new([0; 32]),
            source_action_index: 0,
        });
        state.put_base_prefix(ASTRIA_PREFIX.to_string()).unwrap();

        let asset = test_asset();
        let transfer_amount = 100;

        let to_address = astria_address(&[2; 20]);
        let bridge_address = astria_address(&[3; 20]);
        state
            .put_bridge_account_ibc_asset(&bridge_address, &asset)
            .unwrap();

        let bridge_unlock = BridgeUnlock {
            to: to_address,
            amount: transfer_amount,
            fee_asset: asset.clone(),
            memo: String::new(),
            bridge_address,
            rollup_block_number: 1,
            rollup_withdrawal_event_id: "a-rollup-defined-hash".to_string(),
        };

        // invalid sender, doesn't match action's `from`, should fail
        assert_eyre_error(
            &bridge_unlock.check_and_execute(state).await.unwrap_err(),
            "bridge account does not have an associated withdrawer address",
        );
    }

    #[tokio::test]
    async fn fails_if_withdrawer_is_not_signer() {
        let storage = cnidarium::TempStorage::new().await.unwrap();
        let snapshot = storage.latest_snapshot();
        let mut state = StateDelta::new(snapshot);

        state.put_transaction_context(TransactionContext {
            address_bytes: [1; 20],
            transaction_id: TransactionId::new([0; 32]),
            source_action_index: 0,
        });
        state.put_base_prefix(ASTRIA_PREFIX.to_string()).unwrap();

        let asset = test_asset();
        let transfer_amount = 100;

        let to_address = astria_address(&[2; 20]);
        let bridge_address = astria_address(&[3; 20]);
        let withdrawer_address = astria_address(&[4; 20]);
        state
            .put_bridge_account_withdrawer_address(&bridge_address, withdrawer_address)
            .unwrap();
        state
            .put_bridge_account_ibc_asset(&bridge_address, &asset)
            .unwrap();

        let bridge_unlock = BridgeUnlock {
            to: to_address,
            amount: transfer_amount,
            fee_asset: asset,
            memo: String::new(),
            bridge_address,
            rollup_block_number: 1,
            rollup_withdrawal_event_id: "a-rollup-defined-hash".to_string(),
        };

        // invalid sender, doesn't match action's bridge account's withdrawer, should fail
        assert_eyre_error(
            &bridge_unlock.check_and_execute(state).await.unwrap_err(),
            "unauthorized to unlock bridge account",
        );
    }

    #[tokio::test]
    async fn execute_with_duplicated_withdrawal_event_id() {
        let storage = cnidarium::TempStorage::new().await.unwrap();
        let snapshot = storage.latest_snapshot();
        let mut state = StateDelta::new(snapshot);

        let bridge_address = astria_address(&[1; 20]);
        state.put_transaction_context(TransactionContext {
            address_bytes: bridge_address.bytes(),
            transaction_id: TransactionId::new([0; 32]),
            source_action_index: 0,
        });
        state.put_base_prefix(ASTRIA_PREFIX.to_string()).unwrap();

        let asset = test_asset();
        let transfer_fee = 10;
        let transfer_amount = 100;
        state
            .put_bridge_unlock_fees(BridgeUnlockFeeComponents {
                base: transfer_fee,
                multiplier: 0,
            })
            .unwrap();

        let to_address = astria_address(&[2; 20]);
        let rollup_id = RollupId::from_unhashed_bytes(b"test_rollup_id");

        state
            .put_bridge_account_rollup_id(&bridge_address, rollup_id)
            .unwrap();
        state
            .put_bridge_account_ibc_asset(&bridge_address, &asset)
            .unwrap();
        state
            .put_bridge_account_withdrawer_address(&bridge_address, bridge_address)
            .unwrap();
        state.put_allowed_fee_asset(&asset).unwrap();
        // Put plenty of balance
        state
            .put_account_balance(&bridge_address, &asset, 3 * transfer_amount)
            .unwrap();

        let bridge_unlock_first = BridgeUnlock {
            to: to_address,
            amount: transfer_amount,
            fee_asset: asset.clone(),
            memo: String::new(),
            bridge_address,
            rollup_block_number: 1,
            rollup_withdrawal_event_id: "a-rollup-defined-hash".to_string(),
        };
        let bridge_unlock_second = BridgeUnlock {
            rollup_block_number: 10,
            ..bridge_unlock_first.clone()
        };

        // first should succeed, next should fail due to duplicate event.
        bridge_unlock_first
            .check_and_execute(&mut state)
            .await
            .unwrap();
        assert_eyre_error(
            &bridge_unlock_second
                .check_and_execute(&mut state)
                .await
                .unwrap_err(),
            "withdrawal event already processed",
        );
    }
}<|MERGE_RESOLUTION|>--- conflicted
+++ resolved
@@ -119,19 +119,13 @@
         accounts::StateWriteExt as _,
         address::StateWriteExt as _,
         app::ActionHandler as _,
-<<<<<<< HEAD
-        assets::StateWriteExt as _,
         benchmark_and_test_utils::{
-=======
-        bridge::StateWriteExt as _,
-        fees::StateWriteExt as _,
-        test_utils::{
->>>>>>> 93186502
             assert_eyre_error,
             astria_address,
             ASTRIA_PREFIX,
         },
         bridge::StateWriteExt as _,
+        fees::StateWriteExt as _,
         transaction::{
             StateWriteExt as _,
             TransactionContext,
