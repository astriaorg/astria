use anyhow::{
    bail,
    ensure,
    Context as _,
    Result,
};
use astria_core::protocol::transaction::v1alpha1::action::{
    BridgeUnlockAction,
    TransferAction,
};
use cnidarium::StateWrite;
use tracing::{
    instrument,
    Level,
};

use crate::{
    accounts::action::{
        check_transfer,
        execute_transfer,
    },
    address::StateReadExt as _,
    app::ActionHandler,
    bridge::{
        StateReadExt as _,
        StateWriteExt as _,
    },
    transaction::StateReadExt as _,
};

#[async_trait::async_trait]
impl ActionHandler for BridgeUnlockAction {
<<<<<<< HEAD
    #[instrument(skip_all)]
=======
    // TODO(https://github.com/astriaorg/astria/issues/1430): move checks to the `BridgeUnlock` parsing.
>>>>>>> f46d7f52
    async fn check_stateless(&self) -> Result<()> {
        ensure!(self.amount > 0, "amount must be greater than zero",);
        ensure!(self.memo.len() <= 64, "memo must not be more than 64 bytes");
        ensure!(
            !self.rollup_withdrawal_event_id.is_empty(),
            "rollup withdrawal event id must be non-empty",
        );
        ensure!(
            self.rollup_withdrawal_event_id.len() <= 64,
            "rollup withdrawal event id must not be more than 64 bytes",
        );
        ensure!(
            self.rollup_block_number > 0,
            "rollup block number must be greater than zero",
        );
        Ok(())
    }

<<<<<<< HEAD
    #[instrument(skip_all, err(level = Level::WARN))]
    async fn check_and_execute<S: StateWrite>(&self, state: S) -> Result<()> {
=======
    async fn check_and_execute<S: StateWrite>(&self, mut state: S) -> Result<()> {
>>>>>>> f46d7f52
        let from = state
            .get_current_source()
            .expect("transaction source must be present in state when executing an action")
            .address_bytes();
        state
            .ensure_base_prefix(&self.to)
            .await
            .context("failed check for base prefix of destination address")?;
        state
            .ensure_base_prefix(&self.bridge_address)
            .await
            .context("failed check for base prefix of bridge address")?;

        let asset = state
            .get_bridge_account_ibc_asset(self.bridge_address)
            .await
            .context("failed to get bridge's asset id, must be a bridge account")?;

        // check that the sender of this tx is the authorized withdrawer for the bridge account
        let Some(withdrawer_address) = state
            .get_bridge_account_withdrawer_address(self.bridge_address)
            .await
            .context("failed to get bridge account withdrawer address")?
        else {
            bail!("bridge account does not have an associated withdrawer address");
        };

        ensure!(
            withdrawer_address == from,
            "unauthorized to unlock bridge account",
        );

        let transfer_action = TransferAction {
            to: self.to,
            asset: asset.into(),
            amount: self.amount,
            fee_asset: self.fee_asset.clone(),
        };

        check_transfer(&transfer_action, self.bridge_address, &state).await?;
        state
            .check_and_set_withdrawal_event_block_for_bridge_account(
                self.bridge_address,
                &self.rollup_withdrawal_event_id,
                self.rollup_block_number,
            )
            .await
            .context("withdrawal event already processed")?;
        execute_transfer(&transfer_action, self.bridge_address, state).await?;

        Ok(())
    }
}

#[cfg(test)]
mod tests {
    use astria_core::{
        primitive::v1::{
            asset,
            RollupId,
        },
        protocol::transaction::v1alpha1::action::BridgeUnlockAction,
    };
    use cnidarium::StateDelta;

    use crate::{
        accounts::StateWriteExt as _,
        address::StateWriteExt as _,
        app::ActionHandler as _,
        assets::StateWriteExt as _,
        bridge::StateWriteExt as _,
        test_utils::{
            assert_anyhow_error,
            astria_address,
            ASTRIA_PREFIX,
        },
        transaction::{
            StateWriteExt as _,
            TransactionContext,
        },
    };

    fn test_asset() -> asset::Denom {
        "test".parse().unwrap()
    }

    #[tokio::test]
    async fn fails_if_bridge_account_has_no_withdrawer_address() {
        let storage = cnidarium::TempStorage::new().await.unwrap();
        let snapshot = storage.latest_snapshot();
        let mut state = StateDelta::new(snapshot);

        state.put_current_source(TransactionContext {
            address_bytes: [1; 20],
        });
        state.put_base_prefix(ASTRIA_PREFIX);

        let asset = test_asset();
        let transfer_amount = 100;

        let to_address = astria_address(&[2; 20]);
        let bridge_address = astria_address(&[3; 20]);
        state
            .put_bridge_account_ibc_asset(bridge_address, &asset)
            .unwrap();

        let bridge_unlock = BridgeUnlockAction {
            to: to_address,
            amount: transfer_amount,
            fee_asset: asset.clone(),
            memo: String::new(),
            bridge_address,
            rollup_block_number: 1,
            rollup_withdrawal_event_id: "a-rollup-defined-hash".to_string(),
        };

        // invalid sender, doesn't match action's `from`, should fail
        assert_anyhow_error(
            &bridge_unlock.check_and_execute(state).await.unwrap_err(),
            "bridge account does not have an associated withdrawer address",
        );
    }

    #[tokio::test]
    async fn fails_if_withdrawer_is_not_signer() {
        let storage = cnidarium::TempStorage::new().await.unwrap();
        let snapshot = storage.latest_snapshot();
        let mut state = StateDelta::new(snapshot);

        state.put_current_source(TransactionContext {
            address_bytes: [1; 20],
        });
        state.put_base_prefix(ASTRIA_PREFIX);

        let asset = test_asset();
        let transfer_amount = 100;

        let to_address = astria_address(&[2; 20]);
        let bridge_address = astria_address(&[3; 20]);
        let withdrawer_address = astria_address(&[4; 20]);
        state.put_bridge_account_withdrawer_address(bridge_address, withdrawer_address);
        state
            .put_bridge_account_ibc_asset(bridge_address, &asset)
            .unwrap();

        let bridge_unlock = BridgeUnlockAction {
            to: to_address,
            amount: transfer_amount,
            fee_asset: asset,
            memo: String::new(),
            bridge_address,
            rollup_block_number: 1,
            rollup_withdrawal_event_id: "a-rollup-defined-hash".to_string(),
        };

        // invalid sender, doesn't match action's bridge account's withdrawer, should fail
        assert_anyhow_error(
            &bridge_unlock.check_and_execute(state).await.unwrap_err(),
            "unauthorized to unlock bridge account",
        );
    }

    #[tokio::test]
    async fn execute_with_duplicated_withdrawal_event_id() {
        let storage = cnidarium::TempStorage::new().await.unwrap();
        let snapshot = storage.latest_snapshot();
        let mut state = StateDelta::new(snapshot);

        let bridge_address = astria_address(&[1; 20]);
        state.put_current_source(TransactionContext {
            address_bytes: bridge_address.bytes(),
        });
        state.put_base_prefix(ASTRIA_PREFIX);

        let asset = test_asset();
        let transfer_fee = 10;
        let transfer_amount = 100;
        state.put_transfer_base_fee(transfer_fee).unwrap();

        let to_address = astria_address(&[2; 20]);
        let rollup_id = RollupId::from_unhashed_bytes(b"test_rollup_id");

        state.put_bridge_account_rollup_id(bridge_address, &rollup_id);
        state
            .put_bridge_account_ibc_asset(bridge_address, &asset)
            .unwrap();
        state.put_bridge_account_withdrawer_address(bridge_address, bridge_address);
        state.put_allowed_fee_asset(&asset);
        // Put plenty of balance
        state
            .put_account_balance(bridge_address, &asset, 3 * transfer_amount)
            .unwrap();

        let bridge_unlock_first = BridgeUnlockAction {
            to: to_address,
            amount: transfer_amount,
            fee_asset: asset.clone(),
            memo: String::new(),
            bridge_address,
            rollup_block_number: 1,
            rollup_withdrawal_event_id: "a-rollup-defined-hash".to_string(),
        };
        let bridge_unlock_second = BridgeUnlockAction {
            rollup_block_number: 10,
            ..bridge_unlock_first.clone()
        };

        // first should succeed, next should fail due to duplicate event.
        bridge_unlock_first
            .check_and_execute(&mut state)
            .await
            .unwrap();
        assert_anyhow_error(
            &bridge_unlock_second
                .check_and_execute(&mut state)
                .await
                .unwrap_err(),
            "withdrawal event already processed",
        );
    }
}<|MERGE_RESOLUTION|>--- conflicted
+++ resolved
@@ -30,11 +30,8 @@
 
 #[async_trait::async_trait]
 impl ActionHandler for BridgeUnlockAction {
-<<<<<<< HEAD
+    // TODO(https://github.com/astriaorg/astria/issues/1430): move checks to the `BridgeUnlock` parsing.
     #[instrument(skip_all)]
-=======
-    // TODO(https://github.com/astriaorg/astria/issues/1430): move checks to the `BridgeUnlock` parsing.
->>>>>>> f46d7f52
     async fn check_stateless(&self) -> Result<()> {
         ensure!(self.amount > 0, "amount must be greater than zero",);
         ensure!(self.memo.len() <= 64, "memo must not be more than 64 bytes");
@@ -53,12 +50,8 @@
         Ok(())
     }
 
-<<<<<<< HEAD
     #[instrument(skip_all, err(level = Level::WARN))]
-    async fn check_and_execute<S: StateWrite>(&self, state: S) -> Result<()> {
-=======
     async fn check_and_execute<S: StateWrite>(&self, mut state: S) -> Result<()> {
->>>>>>> f46d7f52
         let from = state
             .get_current_source()
             .expect("transaction source must be present in state when executing an action")
