use astria_core::protocol::transaction::v1alpha1::action::{
    BridgeUnlockAction,
    TransferAction,
};
use astria_eyre::eyre::{
    bail,
    ensure,
    Result,
    WrapErr as _,
};
use cnidarium::StateWrite;

use crate::{
    accounts::action::{
        check_transfer,
        execute_transfer,
    },
    address::StateReadExt as _,
    app::ActionHandler,
    bridge::{
        StateReadExt as _,
        StateWriteExt as _,
    },
    transaction::StateReadExt as _,
};

#[async_trait::async_trait]
impl ActionHandler for BridgeUnlockAction {
    // TODO(https://github.com/astriaorg/astria/issues/1430): move checks to the `BridgeUnlock` parsing.
    async fn check_stateless(&self) -> Result<()> {
        ensure!(self.amount > 0, "amount must be greater than zero",);
        ensure!(self.memo.len() <= 64, "memo must not be more than 64 bytes");
        ensure!(
            !self.rollup_withdrawal_event_id.is_empty(),
            "rollup withdrawal event id must be non-empty",
        );
        ensure!(
            self.rollup_withdrawal_event_id.len() <= 64,
            "rollup withdrawal event id must not be more than 64 bytes",
        );
        ensure!(
            self.rollup_block_number > 0,
            "rollup block number must be greater than zero",
        );
        Ok(())
    }

    async fn check_and_execute<S: StateWrite>(&self, mut state: S) -> Result<()> {
        let from = state
            .get_current_source()
            .expect("transaction source must be present in state when executing an action")
            .address_bytes();
        state
            .ensure_base_prefix(&self.to)
            .await
            .wrap_err("failed check for base prefix of destination address")?;
        state
            .ensure_base_prefix(&self.bridge_address)
            .await
            .wrap_err("failed check for base prefix of bridge address")?;

        let asset = state
            .get_bridge_account_ibc_asset(self.bridge_address)
            .await
            .wrap_err("failed to get bridge's asset id, must be a bridge account")?;

        // check that the sender of this tx is the authorized withdrawer for the bridge account
        let Some(withdrawer_address) = state
            .get_bridge_account_withdrawer_address(self.bridge_address)
            .await
            .wrap_err("failed to get bridge account withdrawer address")?
        else {
            bail!("bridge account does not have an associated withdrawer address");
        };

        ensure!(
            withdrawer_address == from,
            "unauthorized to unlock bridge account",
        );

        let transfer_action = TransferAction {
            to: self.to,
            asset: asset.into(),
            amount: self.amount,
            fee_asset: self.fee_asset.clone(),
        };

        check_transfer(&transfer_action, self.bridge_address, &state).await?;
        state
            .check_and_set_withdrawal_event_block_for_bridge_account(
                self.bridge_address,
                &self.rollup_withdrawal_event_id,
                self.rollup_block_number,
            )
            .await
            .context("withdrawal event already processed")?;
        execute_transfer(&transfer_action, self.bridge_address, state).await?;

        Ok(())
    }
}

#[cfg(test)]
mod tests {
    use astria_core::{
        primitive::v1::{
            asset,
            RollupId,
        },
        protocol::transaction::v1alpha1::action::BridgeUnlockAction,
    };
    use cnidarium::StateDelta;

    use crate::{
        accounts::StateWriteExt as _,
        address::StateWriteExt as _,
        app::ActionHandler as _,
        assets::StateWriteExt as _,
        bridge::StateWriteExt as _,
        test_utils::{
            assert_eyre_error,
            astria_address,
            ASTRIA_PREFIX,
        },
        transaction::{
            StateWriteExt as _,
            TransactionContext,
        },
    };

    fn test_asset() -> asset::Denom {
        "test".parse().unwrap()
    }

    #[tokio::test]
    async fn fails_if_bridge_account_has_no_withdrawer_address() {
        let storage = cnidarium::TempStorage::new().await.unwrap();
        let snapshot = storage.latest_snapshot();
        let mut state = StateDelta::new(snapshot);

        state.put_current_source(TransactionContext {
            address_bytes: [1; 20],
        });
        state.put_base_prefix(ASTRIA_PREFIX).unwrap();

        let asset = test_asset();
        let transfer_amount = 100;

        let to_address = astria_address(&[2; 20]);
        let bridge_address = astria_address(&[3; 20]);
        state
            .put_bridge_account_ibc_asset(bridge_address, &asset)
            .unwrap();

        let bridge_unlock = BridgeUnlockAction {
            to: to_address,
            amount: transfer_amount,
            fee_asset: asset.clone(),
            memo: String::new(),
            bridge_address,
            rollup_block_number: 1,
            rollup_withdrawal_event_id: "a-rollup-defined-hash".to_string(),
        };

        // invalid sender, doesn't match action's `from`, should fail
        assert_eyre_error(
            &bridge_unlock.check_and_execute(state).await.unwrap_err(),
            "bridge account does not have an associated withdrawer address",
        );
    }

    #[tokio::test]
    async fn fails_if_withdrawer_is_not_signer() {
        let storage = cnidarium::TempStorage::new().await.unwrap();
        let snapshot = storage.latest_snapshot();
        let mut state = StateDelta::new(snapshot);

        state.put_current_source(TransactionContext {
            address_bytes: [1; 20],
        });
        state.put_base_prefix(ASTRIA_PREFIX).unwrap();

        let asset = test_asset();
        let transfer_amount = 100;

        let to_address = astria_address(&[2; 20]);
        let bridge_address = astria_address(&[3; 20]);
        let withdrawer_address = astria_address(&[4; 20]);
        state.put_bridge_account_withdrawer_address(bridge_address, withdrawer_address);
        state
            .put_bridge_account_ibc_asset(bridge_address, &asset)
            .unwrap();

        let bridge_unlock = BridgeUnlockAction {
            to: to_address,
            amount: transfer_amount,
            fee_asset: asset,
            memo: String::new(),
            bridge_address,
            rollup_block_number: 1,
            rollup_withdrawal_event_id: "a-rollup-defined-hash".to_string(),
        };

        // invalid sender, doesn't match action's bridge account's withdrawer, should fail
        assert_eyre_error(
            &bridge_unlock.check_and_execute(state).await.unwrap_err(),
            "unauthorized to unlock bridge account",
        );
    }

    #[tokio::test]
    async fn execute_with_bridge_address_set() {
        let storage = cnidarium::TempStorage::new().await.unwrap();
        let snapshot = storage.latest_snapshot();
        let mut state = StateDelta::new(snapshot);

        let bridge_address = astria_address(&[1; 20]);
        state.put_current_source(TransactionContext {
            address_bytes: bridge_address.bytes(),
        });
        state.put_base_prefix(ASTRIA_PREFIX).unwrap();

        let asset = test_asset();
        let transfer_fee = 10;
        let transfer_amount = 100;
        state.put_transfer_base_fee(transfer_fee).unwrap();

        let to_address = astria_address(&[2; 20]);
        let rollup_id = RollupId::from_unhashed_bytes(b"test_rollup_id");

        state.put_bridge_account_rollup_id(bridge_address, &rollup_id);
        state
            .put_bridge_account_ibc_asset(bridge_address, &asset)
            .unwrap();
        state.put_bridge_account_withdrawer_address(bridge_address, bridge_address);
        state.put_allowed_fee_asset(&asset);

        let bridge_unlock = BridgeUnlockAction {
            to: to_address,
            amount: transfer_amount,
            fee_asset: asset.clone(),
            memo: String::new(),
            bridge_address,
            rollup_block_number: 1,
            rollup_withdrawal_event_id: "a-rollup-defined-hash-3".to_string(),
        };

        // not enough balance; should fail
        state
            .put_account_balance(bridge_address, &asset, transfer_amount)
            .unwrap();
        assert_eyre_error(
            &bridge_unlock
                .check_and_execute(&mut state)
                .await
                .unwrap_err(),
            "insufficient funds for transfer and fee payment",
        );

        // enough balance; should pass
        state
            .put_account_balance(bridge_address, &asset, transfer_amount + transfer_fee)
            .unwrap();
        bridge_unlock.check_and_execute(&mut state).await.unwrap();
    }

    #[tokio::test]
    async fn execute_with_duplicated_withdrawal_event_id() {
        let storage = cnidarium::TempStorage::new().await.unwrap();
        let snapshot = storage.latest_snapshot();
        let mut state = StateDelta::new(snapshot);

        let bridge_address = astria_address(&[1; 20]);
        state.put_current_source(TransactionContext {
            address_bytes: bridge_address.bytes(),
        });
        state.put_base_prefix(ASTRIA_PREFIX).unwrap();

        let asset = test_asset();
        let transfer_fee = 10;
        let transfer_amount = 100;
        state.put_transfer_base_fee(transfer_fee).unwrap();

        let to_address = astria_address(&[2; 20]);
        let rollup_id = RollupId::from_unhashed_bytes(b"test_rollup_id");

        state.put_bridge_account_rollup_id(bridge_address, &rollup_id);
        state
            .put_bridge_account_ibc_asset(bridge_address, &asset)
            .unwrap();
        state.put_bridge_account_withdrawer_address(bridge_address, bridge_address);
        state.put_allowed_fee_asset(&asset);
        // Put plenty of balance
        state
            .put_account_balance(bridge_address, &asset, 3 * transfer_amount)
            .unwrap();

        let bridge_unlock_first = BridgeUnlockAction {
            to: to_address,
            amount: transfer_amount,
            fee_asset: asset.clone(),
            memo: String::new(),
            bridge_address,
            rollup_block_number: 1,
            rollup_withdrawal_event_id: "a-rollup-defined-hash".to_string(),
        };
        let bridge_unlock_second = BridgeUnlockAction {
            rollup_block_number: 10,
            ..bridge_unlock_first.clone()
        };

        // first should succeed, next should fail due to duplicate event.
        bridge_unlock_first
            .check_and_execute(&mut state)
            .await
            .unwrap();
<<<<<<< HEAD
        assert_eyre_error(
            &bridge_unlock
=======
        assert_anyhow_error(
            &bridge_unlock_second
>>>>>>> e9d5f0f0
                .check_and_execute(&mut state)
                .await
                .unwrap_err(),
            "withdrawal event already processed",
        );
    }
}<|MERGE_RESOLUTION|>--- conflicted
+++ resolved
@@ -314,13 +314,8 @@
             .check_and_execute(&mut state)
             .await
             .unwrap();
-<<<<<<< HEAD
         assert_eyre_error(
             &bridge_unlock
-=======
-        assert_anyhow_error(
-            &bridge_unlock_second
->>>>>>> e9d5f0f0
                 .check_and_execute(&mut state)
                 .await
                 .unwrap_err(),
