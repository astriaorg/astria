use anyhow::{
    bail,
    ensure,
    Context as _,
    Result,
};
use astria_core::protocol::transaction::v1alpha1::action::{
    BridgeUnlockAction,
    TransferAction,
};
use cnidarium::StateWrite;

use crate::{
    accounts::action::{
        check_transfer,
        execute_transfer,
    },
    address::StateReadExt as _,
    app::ActionHandler,
    bridge::{
        StateReadExt as _,
        StateWriteExt as _,
    },
    transaction::StateReadExt as _,
};

#[async_trait::async_trait]
impl ActionHandler for BridgeUnlockAction {
    // TODO(https://github.com/astriaorg/astria/issues/1430): move checks to the `BridgeUnlock` parsing.
    async fn check_stateless(&self) -> Result<()> {
        ensure!(self.amount > 0, "amount must be greater than zero",);
        ensure!(self.memo.len() <= 64, "memo must not be more than 64 bytes");
        ensure!(
            !self.rollup_withdrawal_event_id.is_empty(),
            "rollup withdrawal event id must be non-empty",
        );
        ensure!(
            self.rollup_withdrawal_event_id.len() <= 64,
            "rollup withdrawal event id must not be more than 64 bytes",
        );
        ensure!(
            self.rollup_block_number > 0,
            "rollup block number must be greater than zero",
        );
        Ok(())
    }

    async fn check_and_execute<S: StateWrite>(&self, mut state: S) -> Result<()> {
        let from = state
            .get_transaction_context()
            .expect("transaction source must be present in state when executing an action")
            .address_bytes();
        state
            .ensure_base_prefix(&self.to)
            .await
            .context("failed check for base prefix of destination address")?;
        state
            .ensure_base_prefix(&self.bridge_address)
            .await
            .context("failed check for base prefix of bridge address")?;

        let asset = state
            .get_bridge_account_ibc_asset(self.bridge_address)
            .await
            .context("failed to get bridge's asset id, must be a bridge account")?;

        // check that the sender of this tx is the authorized withdrawer for the bridge account
        let Some(withdrawer_address) = state
            .get_bridge_account_withdrawer_address(self.bridge_address)
            .await
            .context("failed to get bridge account withdrawer address")?
        else {
            bail!("bridge account does not have an associated withdrawer address");
        };

        ensure!(
            withdrawer_address == from,
            "unauthorized to unlock bridge account",
        );

        let transfer_action = TransferAction {
            to: self.to,
            asset: asset.into(),
            amount: self.amount,
            fee_asset: self.fee_asset.clone(),
        };

        check_transfer(&transfer_action, self.bridge_address, &state).await?;
        state
            .check_and_set_withdrawal_event_block_for_bridge_account(
                self.bridge_address,
                &self.rollup_withdrawal_event_id,
                self.rollup_block_number,
            )
            .await
            .context("withdrawal event already processed")?;
        execute_transfer(&transfer_action, self.bridge_address, state).await?;

        Ok(())
    }
}

#[cfg(test)]
mod tests {
    use astria_core::{
        primitive::v1::{
            asset,
            RollupId,
            TransactionId,
        },
        protocol::transaction::v1alpha1::action::BridgeUnlockAction,
    };
    use cnidarium::StateDelta;

    use crate::{
        accounts::StateWriteExt as _,
        address::StateWriteExt as _,
        app::ActionHandler as _,
        assets::StateWriteExt as _,
        bridge::StateWriteExt as _,
        test_utils::{
            assert_anyhow_error,
            astria_address,
            ASTRIA_PREFIX,
        },
        transaction::{
            StateWriteExt as _,
            TransactionContext,
        },
    };

    fn test_asset() -> asset::Denom {
        "test".parse().unwrap()
    }

    #[tokio::test]
    async fn fails_if_bridge_account_has_no_withdrawer_address() {
        let storage = cnidarium::TempStorage::new().await.unwrap();
        let snapshot = storage.latest_snapshot();
        let mut state = StateDelta::new(snapshot);

        state.put_transaction_context(TransactionContext {
            address_bytes: [1; 20],
            transaction_id: TransactionId::new([0; 32]),
            position_in_source_transaction: 0,
        });
        state.put_base_prefix(ASTRIA_PREFIX);

        let asset = test_asset();
        let transfer_amount = 100;

        let to_address = astria_address(&[2; 20]);
        let bridge_address = astria_address(&[3; 20]);
        state
            .put_bridge_account_ibc_asset(bridge_address, &asset)
            .unwrap();

        let bridge_unlock = BridgeUnlockAction {
            to: to_address,
            amount: transfer_amount,
            fee_asset: asset.clone(),
            memo: String::new(),
            bridge_address,
            rollup_block_number: 1,
            rollup_withdrawal_event_id: "a-rollup-defined-hash".to_string(),
        };

        // invalid sender, doesn't match action's `from`, should fail
        assert_anyhow_error(
            &bridge_unlock.check_and_execute(state).await.unwrap_err(),
            "bridge account does not have an associated withdrawer address",
        );
    }

    #[tokio::test]
    async fn fails_if_withdrawer_is_not_signer() {
        let storage = cnidarium::TempStorage::new().await.unwrap();
        let snapshot = storage.latest_snapshot();
        let mut state = StateDelta::new(snapshot);

        state.put_transaction_context(TransactionContext {
            address_bytes: [1; 20],
            transaction_id: TransactionId::new([0; 32]),
            position_in_source_transaction: 0,
        });
        state.put_base_prefix(ASTRIA_PREFIX);

        let asset = test_asset();
        let transfer_amount = 100;

        let to_address = astria_address(&[2; 20]);
        let bridge_address = astria_address(&[3; 20]);
        let withdrawer_address = astria_address(&[4; 20]);
        state.put_bridge_account_withdrawer_address(bridge_address, withdrawer_address);
        state
            .put_bridge_account_ibc_asset(bridge_address, &asset)
            .unwrap();

        let bridge_unlock = BridgeUnlockAction {
            to: to_address,
            amount: transfer_amount,
            fee_asset: asset,
            memo: String::new(),
            bridge_address,
            rollup_block_number: 1,
            rollup_withdrawal_event_id: "a-rollup-defined-hash".to_string(),
        };

        // invalid sender, doesn't match action's bridge account's withdrawer, should fail
        assert_anyhow_error(
            &bridge_unlock.check_and_execute(state).await.unwrap_err(),
            "unauthorized to unlock bridge account",
        );
    }

    #[tokio::test]
<<<<<<< HEAD
    async fn execute_with_bridge_address_set() {
        let storage = cnidarium::TempStorage::new().await.unwrap();
        let snapshot = storage.latest_snapshot();
        let mut state = StateDelta::new(snapshot);

        let bridge_address = astria_address(&[1; 20]);
        state.put_transaction_context(TransactionContext {
            address_bytes: bridge_address.bytes(),
            transaction_id: TransactionId::new([0; 32]),
            position_in_source_transaction: 0,
        });
        state.put_base_prefix(ASTRIA_PREFIX).unwrap();

        let asset = test_asset();
        let transfer_fee = 10;
        let transfer_amount = 100;
        state.put_transfer_base_fee(transfer_fee).unwrap();

        let to_address = astria_address(&[2; 20]);
        let rollup_id = RollupId::from_unhashed_bytes(b"test_rollup_id");

        state.put_bridge_account_rollup_id(bridge_address, &rollup_id);
        state
            .put_bridge_account_ibc_asset(bridge_address, &asset)
            .unwrap();
        state.put_bridge_account_withdrawer_address(bridge_address, bridge_address);
        state.put_allowed_fee_asset(&asset);

        let bridge_unlock = BridgeUnlockAction {
            to: to_address,
            amount: transfer_amount,
            fee_asset: asset.clone(),
            memo: String::new(),
            bridge_address,
            rollup_block_number: 1,
            rollup_withdrawal_event_id: "a-rollup-defined-hash-3".to_string(),
        };

        // not enough balance; should fail
        state
            .put_account_balance(bridge_address, &asset, transfer_amount)
            .unwrap();
        assert_anyhow_error(
            &bridge_unlock
                .check_and_execute(&mut state)
                .await
                .unwrap_err(),
            "insufficient funds for transfer and fee payment",
        );

        // enough balance; should pass
        state
            .put_account_balance(bridge_address, &asset, transfer_amount + transfer_fee)
            .unwrap();
        bridge_unlock.check_and_execute(&mut state).await.unwrap();
    }

    #[tokio::test]
=======
>>>>>>> fc9f2253
    async fn execute_with_duplicated_withdrawal_event_id() {
        let storage = cnidarium::TempStorage::new().await.unwrap();
        let snapshot = storage.latest_snapshot();
        let mut state = StateDelta::new(snapshot);

        let bridge_address = astria_address(&[1; 20]);
        state.put_transaction_context(TransactionContext {
            address_bytes: bridge_address.bytes(),
            transaction_id: TransactionId::new([0; 32]),
            position_in_source_transaction: 0,
        });
        state.put_base_prefix(ASTRIA_PREFIX);

        let asset = test_asset();
        let transfer_fee = 10;
        let transfer_amount = 100;
        state.put_transfer_base_fee(transfer_fee).unwrap();

        let to_address = astria_address(&[2; 20]);
        let rollup_id = RollupId::from_unhashed_bytes(b"test_rollup_id");

        state.put_bridge_account_rollup_id(bridge_address, &rollup_id);
        state
            .put_bridge_account_ibc_asset(bridge_address, &asset)
            .unwrap();
        state.put_bridge_account_withdrawer_address(bridge_address, bridge_address);
        state.put_allowed_fee_asset(&asset);
        // Put plenty of balance
        state
            .put_account_balance(bridge_address, &asset, 3 * transfer_amount)
            .unwrap();

        let bridge_unlock_first = BridgeUnlockAction {
            to: to_address,
            amount: transfer_amount,
            fee_asset: asset.clone(),
            memo: String::new(),
            bridge_address,
            rollup_block_number: 1,
            rollup_withdrawal_event_id: "a-rollup-defined-hash".to_string(),
        };
        let bridge_unlock_second = BridgeUnlockAction {
            rollup_block_number: 10,
            ..bridge_unlock_first.clone()
        };

        // first should succeed, next should fail due to duplicate event.
        bridge_unlock_first
            .check_and_execute(&mut state)
            .await
            .unwrap();
        assert_anyhow_error(
            &bridge_unlock_second
                .check_and_execute(&mut state)
                .await
                .unwrap_err(),
            "withdrawal event already processed",
        );
    }
}<|MERGE_RESOLUTION|>--- conflicted
+++ resolved
@@ -214,67 +214,6 @@
     }
 
     #[tokio::test]
-<<<<<<< HEAD
-    async fn execute_with_bridge_address_set() {
-        let storage = cnidarium::TempStorage::new().await.unwrap();
-        let snapshot = storage.latest_snapshot();
-        let mut state = StateDelta::new(snapshot);
-
-        let bridge_address = astria_address(&[1; 20]);
-        state.put_transaction_context(TransactionContext {
-            address_bytes: bridge_address.bytes(),
-            transaction_id: TransactionId::new([0; 32]),
-            position_in_source_transaction: 0,
-        });
-        state.put_base_prefix(ASTRIA_PREFIX).unwrap();
-
-        let asset = test_asset();
-        let transfer_fee = 10;
-        let transfer_amount = 100;
-        state.put_transfer_base_fee(transfer_fee).unwrap();
-
-        let to_address = astria_address(&[2; 20]);
-        let rollup_id = RollupId::from_unhashed_bytes(b"test_rollup_id");
-
-        state.put_bridge_account_rollup_id(bridge_address, &rollup_id);
-        state
-            .put_bridge_account_ibc_asset(bridge_address, &asset)
-            .unwrap();
-        state.put_bridge_account_withdrawer_address(bridge_address, bridge_address);
-        state.put_allowed_fee_asset(&asset);
-
-        let bridge_unlock = BridgeUnlockAction {
-            to: to_address,
-            amount: transfer_amount,
-            fee_asset: asset.clone(),
-            memo: String::new(),
-            bridge_address,
-            rollup_block_number: 1,
-            rollup_withdrawal_event_id: "a-rollup-defined-hash-3".to_string(),
-        };
-
-        // not enough balance; should fail
-        state
-            .put_account_balance(bridge_address, &asset, transfer_amount)
-            .unwrap();
-        assert_anyhow_error(
-            &bridge_unlock
-                .check_and_execute(&mut state)
-                .await
-                .unwrap_err(),
-            "insufficient funds for transfer and fee payment",
-        );
-
-        // enough balance; should pass
-        state
-            .put_account_balance(bridge_address, &asset, transfer_amount + transfer_fee)
-            .unwrap();
-        bridge_unlock.check_and_execute(&mut state).await.unwrap();
-    }
-
-    #[tokio::test]
-=======
->>>>>>> fc9f2253
     async fn execute_with_duplicated_withdrawal_event_id() {
         let storage = cnidarium::TempStorage::new().await.unwrap();
         let snapshot = storage.latest_snapshot();
