--- conflicted
+++ resolved
@@ -77,17 +77,10 @@
             .get_transaction_context()
             .expect("current source should be set before executing action")
             .transaction_id;
-<<<<<<< HEAD
-        let position_in_source_transaction = state
-            .get_transaction_context()
-            .expect("current source should be set before executing action")
-            .position_in_source_transaction;
-=======
         let source_action_index = state
             .get_transaction_context()
             .expect("current source should be set before executing action")
             .source_action_index;
->>>>>>> f5432228
 
         let deposit = Deposit::new(
             self.to,
@@ -96,11 +89,7 @@
             self.asset.clone(),
             self.destination_chain_address.clone(),
             transaction_id,
-<<<<<<< HEAD
-            position_in_source_transaction,
-=======
             source_action_index,
->>>>>>> f5432228
         );
         let deposit_abci_event = create_deposit_event(&deposit);
 
@@ -201,11 +190,7 @@
         state.put_transaction_context(TransactionContext {
             address_bytes: from_address.bytes(),
             transaction_id,
-<<<<<<< HEAD
-            position_in_source_transaction: 0,
-=======
             source_action_index: 0,
->>>>>>> f5432228
         });
         state.put_base_prefix(ASTRIA_PREFIX);
 
