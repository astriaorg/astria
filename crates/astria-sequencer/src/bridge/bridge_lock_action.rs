--- conflicted
+++ resolved
@@ -234,11 +234,7 @@
 
         // not enough balance; should fail
         state
-<<<<<<< HEAD
-            .put_account_balance(&from_address, &asset, 100 + transfer_fee)
-=======
-            .put_account_balance(from_address, &asset, transfer_fee)
->>>>>>> bda4ffc4
+            .put_account_balance(&from_address, &asset, transfer_fee)
             .unwrap();
         assert_eyre_error(
             &bridge_lock.check_and_execute(&mut state).await.unwrap_err(),
