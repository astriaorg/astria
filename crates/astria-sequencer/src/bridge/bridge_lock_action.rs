use astria_core::{
    protocol::transaction::v1alpha1::action::{
        BridgeLockAction,
        TransferAction,
    },
    sequencerblock::v1alpha1::block::Deposit,
};
use astria_eyre::eyre::{
    ensure,
    OptionExt as _,
    Result,
    WrapErr as _,
};
use cnidarium::StateWrite;
use tracing::{
    instrument,
    Level,
};

use crate::{
    accounts::{
        action::{
            check_transfer,
            execute_transfer,
        },
        StateReadExt as _,
        StateWriteExt as _,
    },
    address::StateReadExt as _,
    app::{
        ActionHandler,
        FeeHandler,
    },
    assets::{
        StateReadExt as _,
        StateWriteExt as _,
    },
    bridge::{
        StateReadExt as _,
        StateWriteExt as _,
    },
    transaction::StateReadExt as _,
    utils::create_deposit_event,
};

/// The base byte length of a deposit, as determined by
/// [`tests::get_base_deposit_fee()`].
const DEPOSIT_BASE_FEE: u128 = 16;

#[async_trait::async_trait]
impl ActionHandler for BridgeLockAction {
    async fn check_stateless(&self) -> Result<()> {
        Ok(())
    }

    async fn check_and_execute<S: StateWrite>(&self, mut state: S) -> Result<()> {
        let from = state
            .get_transaction_context()
            .expect("transaction source must be present in state when executing an action")
            .address_bytes();
        state
            .ensure_base_prefix(&self.to)
            .await
            .wrap_err("failed check for base prefix of destination address")?;
        // ensure the recipient is a bridge account.
        let rollup_id = state
            .get_bridge_account_rollup_id(self.to)
            .await
            .wrap_err("failed to get bridge account rollup id")?
            .ok_or_eyre("bridge lock must be sent to a bridge account")?;

        let allowed_asset = state
            .get_bridge_account_ibc_asset(self.to)
            .await
            .wrap_err("failed to get bridge account asset ID")?;
        ensure!(
            allowed_asset == self.asset.to_ibc_prefixed(),
            "asset ID is not authorized for transfer to bridge account",
        );

<<<<<<< HEAD
        let transaction_id = state
=======
        let from_balance = state
            .get_account_balance(from, &self.fee_asset)
            .await
            .wrap_err("failed to get sender account balance")?;
        let transfer_fee = state
            .get_transfer_base_fee()
            .await
            .context("failed to get transfer base fee")?;

        let source_transaction_id = state
>>>>>>> 33dae425
            .get_transaction_context()
            .expect("current source should be set before executing action")
            .transaction_id;
        let source_action_index = state
            .get_transaction_context()
            .expect("current source should be set before executing action")
            .source_action_index;

        let deposit = Deposit {
            bridge_address: self.to,
            rollup_id,
            amount: self.amount,
            asset: self.asset.clone(),
            destination_chain_address: self.destination_chain_address.clone(),
            source_transaction_id,
            source_action_index,
        };
        let deposit_abci_event = create_deposit_event(&deposit);

<<<<<<< HEAD
=======
        let byte_cost_multiplier = state
            .get_bridge_lock_byte_cost_multiplier()
            .await
            .wrap_err("failed to get byte cost multiplier")?;
        let fee = byte_cost_multiplier
            .saturating_mul(calculate_base_deposit_fee(&deposit).unwrap_or(u128::MAX))
            .saturating_add(transfer_fee);
        ensure!(from_balance >= fee, "insufficient funds for fee payment");

>>>>>>> 33dae425
        let transfer_action = TransferAction {
            to: self.to,
            asset: self.asset.clone(),
            amount: self.amount,
            fee_asset: self.fee_asset.clone(),
        };

        check_transfer(&transfer_action, from, &state).await?;
        execute_transfer(&transfer_action, from, &mut state).await?;

        state.record(deposit_abci_event);
        state
            .put_deposit_event(deposit)
            .await
            .wrap_err("failed to put deposit event into state")?;
        Ok(())
    }
}

#[async_trait::async_trait]
impl FeeHandler for BridgeLockAction {
    // allow: false positive due to proc macro; fixed with rust/clippy 1.81
    #[allow(clippy::blocks_in_conditions)]
    #[instrument(skip_all, err(level = Level::WARN))]
    async fn calculate_and_pay_fees<S: StateWrite>(&self, mut state: S) -> Result<()> {
        let tx_context = state
            .get_transaction_context()
            .expect("transaction source must be present in state when executing an action");
        let rollup_id = state
            .get_bridge_account_rollup_id(self.to)
            .await
            .wrap_err("failed to get bridge account rollup id")?
            .ok_or_eyre("bridge lock must be sent to a bridge account")?;
        let transfer_fee = state
            .get_transfer_base_fee()
            .await
            .context("failed to get transfer base fee")?;
        let from = tx_context.address_bytes();
        let transaction_id = tx_context.transaction_id;
        let source_action_index = tx_context.source_action_index;

        ensure!(
            state
                .is_allowed_fee_asset(&self.fee_asset)
                .await
                .wrap_err("failed to check allowed fee assets in state")?,
            "invalid fee asset",
        );

        let deposit = Deposit::new(
            self.to,
            rollup_id,
            self.amount,
            self.asset.clone(),
            self.destination_chain_address.clone(),
            transaction_id,
            source_action_index,
        );

        let byte_cost_multiplier = state
            .get_bridge_lock_byte_cost_multiplier()
            .await
            .wrap_err("failed to get byte cost multiplier")?;
<<<<<<< HEAD

        let fee = byte_cost_multiplier
            .saturating_mul(get_deposit_byte_len(&deposit))
            .saturating_add(transfer_fee);

=======
        let fee = byte_cost_multiplier
            .saturating_mul(calculate_base_deposit_fee(&deposit).unwrap_or(u128::MAX));
>>>>>>> 33dae425
        state
            .add_fee_to_block_fees(
                self.fee_asset.clone(),
                fee,
                tx_context.transaction_id,
                source_action_index,
            )
            .wrap_err("failed to add to block fees")?;
        state
            .decrease_balance(from, &self.fee_asset, fee)
            .await
            .wrap_err("failed to deduct fee from account balance")?;

<<<<<<< HEAD
=======
        state.record(deposit_abci_event);
        state.cache_deposit_event(deposit);
>>>>>>> 33dae425
        Ok(())
    }
}

/// Returns a modified byte length of the deposit event. Length is calculated with reasonable values
/// for all fields except `asset` and `destination_chain_address`, ergo it may not be representative
/// of on-wire length.
pub(crate) fn calculate_base_deposit_fee(deposit: &Deposit) -> Option<u128> {
    deposit
        .asset
        .display_len()
        .checked_add(deposit.destination_chain_address.len())
        .and_then(|var_len| {
            DEPOSIT_BASE_FEE.checked_add(u128::try_from(var_len).expect(
                "converting a usize to a u128 should work on any currently existing machine",
            ))
        })
}

#[cfg(test)]
mod tests {
    use astria_core::primitive::v1::{
        asset::{
            self,
        },
        Address,
        RollupId,
        TransactionId,
        ADDRESS_LEN,
        ROLLUP_ID_LEN,
        TRANSACTION_ID_LEN,
    };
    use cnidarium::StateDelta;

    use super::*;
    use crate::{
        address::StateWriteExt as _,
        test_utils::{
            assert_eyre_error,
            astria_address,
            ASTRIA_PREFIX,
        },
        transaction::{
            StateWriteExt as _,
            TransactionContext,
        },
    };

    fn test_asset() -> asset::Denom {
        "test".parse().unwrap()
    }

    #[tokio::test]
    async fn execute_fee_calc() {
        let storage = cnidarium::TempStorage::new().await.unwrap();
        let snapshot = storage.latest_snapshot();
        let mut state = StateDelta::new(snapshot);
        let transfer_fee = 12;

        let from_address = astria_address(&[2; 20]);
        let transaction_id = TransactionId::new([0; 32]);
        state.put_transaction_context(TransactionContext {
            address_bytes: from_address.bytes(),
            transaction_id,
            source_action_index: 0,
        });
        state.put_base_prefix(ASTRIA_PREFIX);

        state.put_transfer_base_fee(transfer_fee).unwrap();
        state.put_bridge_lock_byte_cost_multiplier(2);

        let bridge_address = astria_address(&[1; 20]);
        let asset = test_asset();
        let bridge_lock = BridgeLockAction {
            to: bridge_address,
            asset: asset.clone(),
            amount: 100,
            fee_asset: asset.clone(),
            destination_chain_address: "someaddress".to_string(),
        };

        let rollup_id = RollupId::from_unhashed_bytes(b"test_rollup_id");
        state.put_bridge_account_rollup_id(bridge_address, &rollup_id);
        state
            .put_bridge_account_ibc_asset(bridge_address, &asset)
            .unwrap();
        state.put_allowed_fee_asset(&asset);

        // not enough balance; should fail
        state
            .put_account_balance(from_address, &asset, transfer_fee)
            .unwrap();
        assert_eyre_error(
            &bridge_lock
                .check_execute_and_pay_fees(&mut state)
                .await
                .unwrap_err(),
            "failed to deduct fee from account balance",
        );

        // enough balance; should pass
        let expected_deposit_fee = transfer_fee
            + calculate_base_deposit_fee(&Deposit {
                bridge_address,
                rollup_id,
                amount: 100,
                asset: asset.clone(),
                destination_chain_address: "someaddress".to_string(),
                source_transaction_id: transaction_id,
                source_action_index: 0,
            })
            .unwrap()
                * 2;
        state
            .put_account_balance(from_address, &asset, 100 + expected_deposit_fee)
            .unwrap();
        bridge_lock.check_and_execute(&mut state).await.unwrap();
    }

    #[test]
    fn calculated_base_deposit_fee_matches_expected_value() {
        assert_correct_base_deposit_fee(&Deposit {
            amount: u128::MAX,
            source_action_index: u64::MAX,
            ..reference_deposit()
        });
        assert_correct_base_deposit_fee(&Deposit {
            asset: "test_asset".parse().unwrap(),
            ..reference_deposit()
        });
        assert_correct_base_deposit_fee(&Deposit {
            destination_chain_address: "someaddresslonger".to_string(),
            ..reference_deposit()
        });

        // Ensure calculated length is as expected with absurd string
        // lengths (have tested up to 99999999, but this makes testing very slow)
        let absurd_string: String = ['a'; u16::MAX as usize].iter().collect();
        assert_correct_base_deposit_fee(&Deposit {
            asset: absurd_string.parse().unwrap(),
            ..reference_deposit()
        });
        assert_correct_base_deposit_fee(&Deposit {
            destination_chain_address: absurd_string,
            ..reference_deposit()
        });
    }

    #[track_caller]
    #[allow(clippy::arithmetic_side_effects)] // allow: test will never overflow u128
    fn assert_correct_base_deposit_fee(deposit: &Deposit) {
        let calculated_len = calculate_base_deposit_fee(deposit).unwrap();
        let expected_len = DEPOSIT_BASE_FEE
            + deposit.asset.to_string().len() as u128
            + deposit.destination_chain_address.len() as u128;
        assert_eq!(calculated_len, expected_len);
    }

    /// Used to determine the base deposit byte length for `get_deposit_byte_len()`. This is based
    /// on "reasonable" values for all fields except `asset` and `destination_chain_address`. These
    /// are empty strings, whose length will be added to the base cost at the time of
    /// calculation.
    ///
    /// This test determines 165 bytes for an average deposit with empty `asset` and
    /// `destination_chain_address`, which is divided by 10 to get our base byte length of 16. This
    /// is to allow for more flexibility in overall fees (we have more flexibility multiplying by a
    /// lower number, and if we want fees to be higher we can just raise the multiplier).
    #[test]
    fn get_base_deposit_fee() {
        use prost::Message as _;
        let bridge_address = Address::builder()
            .prefix("astria-bridge")
            .slice(&[0u8; ADDRESS_LEN][..])
            .try_build()
            .unwrap();
        let raw_deposit = astria_core::generated::sequencerblock::v1alpha1::Deposit {
            bridge_address: Some(bridge_address.to_raw()),
            rollup_id: Some(RollupId::from_unhashed_bytes([0; ROLLUP_ID_LEN]).to_raw()),
            amount: Some(1000.into()),
            asset: String::new(),
            destination_chain_address: String::new(),
            source_transaction_id: Some(TransactionId::new([0; TRANSACTION_ID_LEN]).to_raw()),
            source_action_index: 0,
        };
        assert_eq!(DEPOSIT_BASE_FEE, raw_deposit.encoded_len() as u128 / 10);
    }

    fn reference_deposit() -> Deposit {
        Deposit {
            bridge_address: astria_address(&[1; 20]),
            rollup_id: RollupId::from_unhashed_bytes(b"test_rollup_id"),
            amount: 0,
            asset: "test".parse().unwrap(),
            destination_chain_address: "someaddress".to_string(),
            source_transaction_id: TransactionId::new([0; 32]),
            source_action_index: 0,
        }
    }
}<|MERGE_RESOLUTION|>--- conflicted
+++ resolved
@@ -78,20 +78,7 @@
             "asset ID is not authorized for transfer to bridge account",
         );
 
-<<<<<<< HEAD
-        let transaction_id = state
-=======
-        let from_balance = state
-            .get_account_balance(from, &self.fee_asset)
-            .await
-            .wrap_err("failed to get sender account balance")?;
-        let transfer_fee = state
-            .get_transfer_base_fee()
-            .await
-            .context("failed to get transfer base fee")?;
-
         let source_transaction_id = state
->>>>>>> 33dae425
             .get_transaction_context()
             .expect("current source should be set before executing action")
             .transaction_id;
@@ -109,20 +96,7 @@
             source_transaction_id,
             source_action_index,
         };
-        let deposit_abci_event = create_deposit_event(&deposit);
-
-<<<<<<< HEAD
-=======
-        let byte_cost_multiplier = state
-            .get_bridge_lock_byte_cost_multiplier()
-            .await
-            .wrap_err("failed to get byte cost multiplier")?;
-        let fee = byte_cost_multiplier
-            .saturating_mul(calculate_base_deposit_fee(&deposit).unwrap_or(u128::MAX))
-            .saturating_add(transfer_fee);
-        ensure!(from_balance >= fee, "insufficient funds for fee payment");
-
->>>>>>> 33dae425
+
         let transfer_action = TransferAction {
             to: self.to,
             asset: self.asset.clone(),
@@ -133,11 +107,7 @@
         check_transfer(&transfer_action, from, &state).await?;
         execute_transfer(&transfer_action, from, &mut state).await?;
 
-        state.record(deposit_abci_event);
-        state
-            .put_deposit_event(deposit)
-            .await
-            .wrap_err("failed to put deposit event into state")?;
+        state.cache_deposit_event(deposit);
         Ok(())
     }
 }
@@ -161,7 +131,7 @@
             .await
             .context("failed to get transfer base fee")?;
         let from = tx_context.address_bytes();
-        let transaction_id = tx_context.transaction_id;
+        let source_transaction_id = tx_context.transaction_id;
         let source_action_index = tx_context.source_action_index;
 
         ensure!(
@@ -172,30 +142,26 @@
             "invalid fee asset",
         );
 
-        let deposit = Deposit::new(
-            self.to,
+        let deposit = Deposit {
+            bridge_address: self.to,
             rollup_id,
-            self.amount,
-            self.asset.clone(),
-            self.destination_chain_address.clone(),
-            transaction_id,
+            amount: self.amount,
+            asset: self.asset.clone(),
+            destination_chain_address: self.destination_chain_address.clone(),
+            source_transaction_id,
             source_action_index,
-        );
+        };
+        let deposit_abci_event = create_deposit_event(&deposit);
 
         let byte_cost_multiplier = state
             .get_bridge_lock_byte_cost_multiplier()
             .await
             .wrap_err("failed to get byte cost multiplier")?;
-<<<<<<< HEAD
 
         let fee = byte_cost_multiplier
-            .saturating_mul(get_deposit_byte_len(&deposit))
+            .saturating_mul(calculate_base_deposit_fee(&deposit).unwrap_or(u128::MAX))
             .saturating_add(transfer_fee);
 
-=======
-        let fee = byte_cost_multiplier
-            .saturating_mul(calculate_base_deposit_fee(&deposit).unwrap_or(u128::MAX));
->>>>>>> 33dae425
         state
             .add_fee_to_block_fees(
                 self.fee_asset.clone(),
@@ -209,11 +175,7 @@
             .await
             .wrap_err("failed to deduct fee from account balance")?;
 
-<<<<<<< HEAD
-=======
         state.record(deposit_abci_event);
-        state.cache_deposit_event(deposit);
->>>>>>> 33dae425
         Ok(())
     }
 }
@@ -311,7 +273,7 @@
                 .check_execute_and_pay_fees(&mut state)
                 .await
                 .unwrap_err(),
-            "failed to deduct fee from account balance",
+            "insufficient funds for transfer and fee payment",
         );
 
         // enough balance; should pass
