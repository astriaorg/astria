use astria_core::{
    protocol::transaction::v1alpha1::action::{
        BridgeLockAction,
        TransferAction,
    },
    sequencerblock::v1alpha1::block::Deposit,
    Protobuf as _,
};
use astria_eyre::eyre::{
    ensure,
    OptionExt as _,
    Result,
    WrapErr as _,
};
use cnidarium::StateWrite;

use crate::{
    accounts::{
        action::{
            check_transfer,
            execute_transfer,
        },
        StateReadExt as _,
        StateWriteExt as _,
    },
    address::StateReadExt as _,
    app::ActionHandler,
    assets::StateWriteExt as _,
    bridge::{
        StateReadExt as _,
        StateWriteExt as _,
    },
    transaction::StateReadExt as _,
    utils::create_deposit_event,
};

#[async_trait::async_trait]
impl ActionHandler for BridgeLockAction {
    async fn check_stateless(&self) -> Result<()> {
        Ok(())
    }

    async fn check_and_execute<S: StateWrite>(&self, mut state: S) -> Result<()> {
        let from = state
            .get_transaction_context()
            .expect("transaction source must be present in state when executing an action")
            .address_bytes();
        state
            .ensure_base_prefix(&self.to)
            .await
            .wrap_err("failed check for base prefix of destination address")?;
        // ensure the recipient is a bridge account.
        let rollup_id = state
            .get_bridge_account_rollup_id(self.to)
            .await
            .wrap_err("failed to get bridge account rollup id")?
            .ok_or_eyre("bridge lock must be sent to a bridge account")?;

        let allowed_asset = state
            .get_bridge_account_ibc_asset(self.to)
            .await
            .wrap_err("failed to get bridge account asset ID")?;
        ensure!(
            allowed_asset == self.asset.to_ibc_prefixed(),
            "asset ID is not authorized for transfer to bridge account",
        );

        let from_balance = state
            .get_account_balance(from, &self.fee_asset)
            .await
            .wrap_err("failed to get sender account balance")?;
        let transfer_fee = state
            .get_transfer_base_fee()
            .await
            .wrap_err("failed to get transfer base fee")?;

        let transaction_id = state
            .get_transaction_context()
            .expect("current source should be set before executing action")
            .transaction_id;
        let source_action_index = state
            .get_transaction_context()
            .expect("current source should be set before executing action")
            .source_action_index;

        let deposit = Deposit::new(
            self.to,
            rollup_id,
            self.amount,
            self.asset.clone(),
            self.destination_chain_address.clone(),
            transaction_id,
            source_action_index,
        );
        let deposit_abci_event = create_deposit_event(&deposit);

        let byte_cost_multiplier = state
            .get_bridge_lock_byte_cost_multiplier()
            .await
            .wrap_err("failed to get byte cost multiplier")?;
        let fee = byte_cost_multiplier
            .saturating_mul(get_deposit_byte_len(&deposit))
            .saturating_add(transfer_fee);
        ensure!(from_balance >= fee, "insufficient funds for fee payment");

        let transfer_action = TransferAction {
            to: self.to,
            asset: self.asset.clone(),
            amount: self.amount,
            fee_asset: self.fee_asset.clone(),
        };

        check_transfer(&transfer_action, from, &state).await?;
        // Executes the transfer and deducts transfer feeds.
        // FIXME: This is a very roundabout way of paying for fees. IMO it would be
        // better to just duplicate this entire logic here so that we don't call out
        // to the transfer-action logic.
        execute_transfer(&transfer_action, from, &mut state).await?;

<<<<<<< HEAD
        let rollup_id = state
            .get_bridge_account_rollup_id(self.to)
            .await
            .wrap_err("failed to get bridge account rollup id")?
            .expect("recipient must be a bridge account; this is a bug in check_stateful");

        let deposit = Deposit::new(
            self.to,
            rollup_id,
            self.amount,
            self.asset.clone(),
            self.destination_chain_address.clone(),
        );

=======
>>>>>>> b401e4fb
        // the transfer fee is already deducted in `execute_transfer() above,
        // so we just deduct the bridge lock byte multiplier fee.
        // FIXME: similar to what is mentioned there: this should be reworked so that
        // the fee deducation logic for these actions are defined fully independently
        // (even at the cost of duplicating code).
        let byte_cost_multiplier = state
            .get_bridge_lock_byte_cost_multiplier()
            .await
            .wrap_err("failed to get byte cost multiplier")?;
        let fee = byte_cost_multiplier.saturating_mul(get_deposit_byte_len(&deposit));
        state
            .get_and_increase_block_fees(&self.fee_asset, fee, Self::full_name())
            .await
            .wrap_err("failed to add to block fees")?;
        state
            .decrease_balance(from, &self.fee_asset, fee)
            .await
            .wrap_err("failed to deduct fee from account balance")?;

        state.record(deposit_abci_event);
        state
            .put_deposit_event(deposit)
            .await
            .wrap_err("failed to put deposit event into state")?;
        Ok(())
    }
}

/// returns the length of a serialized `Deposit` message.
pub(crate) fn get_deposit_byte_len(deposit: &Deposit) -> u128 {
    use prost::Message as _;
    let raw = deposit.clone().into_raw();
    raw.encoded_len() as u128
}

#[cfg(test)]
mod tests {
    use astria_core::primitive::v1::{
        asset,
        RollupId,
        TransactionId,
    };
    use cnidarium::StateDelta;

    use super::*;
    use crate::{
        address::StateWriteExt as _,
        test_utils::{
            assert_eyre_error,
            astria_address,
            ASTRIA_PREFIX,
        },
        transaction::{
            StateWriteExt as _,
            TransactionContext,
        },
    };

    fn test_asset() -> asset::Denom {
        "test".parse().unwrap()
    }

    #[tokio::test]
    async fn execute_fee_calc() {
        let storage = cnidarium::TempStorage::new().await.unwrap();
        let snapshot = storage.latest_snapshot();
        let mut state = StateDelta::new(snapshot);
        let transfer_fee = 12;

        let from_address = astria_address(&[2; 20]);
        let transaction_id = TransactionId::new([0; 32]);
        state.put_transaction_context(TransactionContext {
            address_bytes: from_address.bytes(),
            transaction_id,
            source_action_index: 0,
        });
        state.put_base_prefix(ASTRIA_PREFIX);

        state.put_transfer_base_fee(transfer_fee).unwrap();
        state.put_bridge_lock_byte_cost_multiplier(2);

        let bridge_address = astria_address(&[1; 20]);
        let asset = test_asset();
        let bridge_lock = BridgeLockAction {
            to: bridge_address,
            asset: asset.clone(),
            amount: 100,
            fee_asset: asset.clone(),
            destination_chain_address: "someaddress".to_string(),
        };

        let rollup_id = RollupId::from_unhashed_bytes(b"test_rollup_id");
        state.put_bridge_account_rollup_id(bridge_address, &rollup_id);
        state
            .put_bridge_account_ibc_asset(bridge_address, &asset)
            .unwrap();
        state.put_allowed_fee_asset(&asset);

        // not enough balance; should fail
        state
            .put_account_balance(from_address, &asset, 100 + transfer_fee)
            .unwrap();
        assert_eyre_error(
            &bridge_lock.check_and_execute(&mut state).await.unwrap_err(),
            "insufficient funds for fee payment",
        );

        // enough balance; should pass
        let expected_deposit_fee = transfer_fee
            + get_deposit_byte_len(&Deposit::new(
                bridge_address,
                rollup_id,
                100,
                asset.clone(),
                "someaddress".to_string(),
                transaction_id,
                0,
            )) * 2;
        state
            .put_account_balance(from_address, &asset, 100 + expected_deposit_fee)
            .unwrap();
        bridge_lock.check_and_execute(&mut state).await.unwrap();
    }
}<|MERGE_RESOLUTION|>--- conflicted
+++ resolved
@@ -72,7 +72,7 @@
         let transfer_fee = state
             .get_transfer_base_fee()
             .await
-            .wrap_err("failed to get transfer base fee")?;
+            .context("failed to get transfer base fee")?;
 
         let transaction_id = state
             .get_transaction_context()
@@ -117,23 +117,6 @@
         // to the transfer-action logic.
         execute_transfer(&transfer_action, from, &mut state).await?;
 
-<<<<<<< HEAD
-        let rollup_id = state
-            .get_bridge_account_rollup_id(self.to)
-            .await
-            .wrap_err("failed to get bridge account rollup id")?
-            .expect("recipient must be a bridge account; this is a bug in check_stateful");
-
-        let deposit = Deposit::new(
-            self.to,
-            rollup_id,
-            self.amount,
-            self.asset.clone(),
-            self.destination_chain_address.clone(),
-        );
-
-=======
->>>>>>> b401e4fb
         // the transfer fee is already deducted in `execute_transfer() above,
         // so we just deduct the bridge lock byte multiplier fee.
         // FIXME: similar to what is mentioned there: this should be reworked so that
