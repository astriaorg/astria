--- conflicted
+++ resolved
@@ -78,18 +78,6 @@
             "asset ID is not authorized for transfer to bridge account",
         );
 
-<<<<<<< HEAD
-=======
-        let from_balance = state
-            .get_account_balance(&from, &self.fee_asset)
-            .await
-            .wrap_err("failed to get sender account balance")?;
-        let transfer_fee = state
-            .get_transfer_base_fee()
-            .await
-            .context("failed to get transfer base fee")?;
-
->>>>>>> 6d9eb288
         let source_transaction_id = state
             .get_transaction_context()
             .expect("current source should be set before executing action")
@@ -116,9 +104,8 @@
             fee_asset: self.fee_asset.clone(),
         };
 
-<<<<<<< HEAD
-        check_transfer(&transfer_action, from, &state).await?;
-        execute_transfer(&transfer_action, from, &mut state).await?;
+        check_transfer(&transfer_action, &from, &state).await?;
+        execute_transfer(&transfer_action, &from, &mut state).await?;
 
         state.cache_deposit_event(deposit);
         Ok(())
@@ -133,7 +120,7 @@
             .get_transaction_context()
             .expect("transaction source must be present in state when executing an action");
         let rollup_id = state
-            .get_bridge_account_rollup_id(self.to)
+            .get_bridge_account_rollup_id(&self.to)
             .await
             .wrap_err("failed to get bridge account rollup id")?
             .ok_or_eyre("bridge lock must be sent to a bridge account")?;
@@ -164,19 +151,6 @@
         };
         let deposit_abci_event = create_deposit_event(&deposit);
 
-=======
-        check_transfer(&transfer_action, &from, &state).await?;
-        // Executes the transfer and deducts transfer feeds.
-        // FIXME: This is a very roundabout way of paying for fees. IMO it would be
-        // better to just duplicate this entire logic here so that we don't call out
-        // to the transfer-action logic.
-        execute_transfer(&transfer_action, &from, &mut state).await?;
-
-        // so we just deduct the bridge lock byte multiplier fee.
-        // FIXME: similar to what is mentioned there: this should be reworked so that
-        // the fee deduction logic for these actions are defined fully independently
-        // (even at the cost of duplicating code).
->>>>>>> 6d9eb288
         let byte_cost_multiplier = state
             .get_bridge_lock_byte_cost_multiplier()
             .await
@@ -188,7 +162,7 @@
 
         state
             .add_fee_to_block_fees(
-                self.fee_asset.clone(),
+                &self.fee_asset,
                 fee,
                 tx_context.transaction_id,
                 source_action_index,
