--- conflicted
+++ resolved
@@ -90,205 +90,4 @@
         state.cache_deposit_event(deposit);
         Ok(())
     }
-<<<<<<< HEAD
-=======
-}
-
-/// Returns a modified byte length of the deposit event. Length is calculated with reasonable values
-/// for all fields except `asset` and `destination_chain_address`, ergo it may not be representative
-/// of on-wire length.
-pub(crate) fn calculate_base_deposit_fee(deposit: &Deposit) -> Option<u128> {
-    deposit
-        .asset
-        .display_len()
-        .checked_add(deposit.destination_chain_address.len())
-        .and_then(|var_len| {
-            DEPOSIT_BASE_FEE.checked_add(u128::try_from(var_len).expect(
-                "converting a usize to a u128 should work on any currently existing machine",
-            ))
-        })
-}
-
-#[cfg(test)]
-mod tests {
-    use astria_core::primitive::v1::{
-        asset::{
-            self,
-        },
-        Address,
-        RollupId,
-        TransactionId,
-        ADDRESS_LEN,
-        ROLLUP_ID_LEN,
-        TRANSACTION_ID_LEN,
-    };
-    use cnidarium::StateDelta;
-
-    use super::*;
-    use crate::{
-        address::StateWriteExt as _,
-        test_utils::{
-            assert_eyre_error,
-            astria_address,
-            ASTRIA_PREFIX,
-        },
-        transaction::{
-            StateWriteExt as _,
-            TransactionContext,
-        },
-    };
-
-    fn test_asset() -> asset::Denom {
-        "test".parse().unwrap()
-    }
-
-    #[tokio::test]
-    async fn execute_fee_calc() {
-        let storage = cnidarium::TempStorage::new().await.unwrap();
-        let snapshot = storage.latest_snapshot();
-        let mut state = StateDelta::new(snapshot);
-        let transfer_fee = 12;
-
-        let from_address = astria_address(&[2; 20]);
-        let transaction_id = TransactionId::new([0; 32]);
-        state.put_transaction_context(TransactionContext {
-            address_bytes: from_address.bytes(),
-            transaction_id,
-            source_action_index: 0,
-        });
-        state.put_base_prefix(ASTRIA_PREFIX.to_string()).unwrap();
-
-        state.put_transfer_base_fee(transfer_fee).unwrap();
-        state.put_bridge_lock_byte_cost_multiplier(2).unwrap();
-
-        let bridge_address = astria_address(&[1; 20]);
-        let asset = test_asset();
-        let bridge_lock = BridgeLock {
-            to: bridge_address,
-            asset: asset.clone(),
-            amount: 100,
-            fee_asset: asset.clone(),
-            destination_chain_address: "someaddress".to_string(),
-        };
-
-        let rollup_id = RollupId::from_unhashed_bytes(b"test_rollup_id");
-        state
-            .put_bridge_account_rollup_id(&bridge_address, rollup_id)
-            .unwrap();
-        state
-            .put_bridge_account_ibc_asset(&bridge_address, asset.clone())
-            .unwrap();
-        state.put_allowed_fee_asset(&asset).unwrap();
-
-        // not enough balance; should fail
-        state
-            .put_account_balance(&from_address, &asset, transfer_fee)
-            .unwrap();
-        assert_eyre_error(
-            &bridge_lock.check_and_execute(&mut state).await.unwrap_err(),
-            "insufficient funds for fee payment",
-        );
-
-        // enough balance; should pass
-        let expected_deposit_fee = transfer_fee
-            + calculate_base_deposit_fee(&Deposit {
-                bridge_address,
-                rollup_id,
-                amount: 100,
-                asset: asset.clone(),
-                destination_chain_address: "someaddress".to_string(),
-                source_transaction_id: transaction_id,
-                source_action_index: 0,
-            })
-            .unwrap()
-                * 2;
-        state
-            .put_account_balance(&from_address, &asset, 100 + expected_deposit_fee)
-            .unwrap();
-        bridge_lock.check_and_execute(&mut state).await.unwrap();
-    }
-
-    #[test]
-    fn calculated_base_deposit_fee_matches_expected_value() {
-        assert_correct_base_deposit_fee(&Deposit {
-            amount: u128::MAX,
-            source_action_index: u64::MAX,
-            ..reference_deposit()
-        });
-        assert_correct_base_deposit_fee(&Deposit {
-            asset: "test_asset".parse().unwrap(),
-            ..reference_deposit()
-        });
-        assert_correct_base_deposit_fee(&Deposit {
-            destination_chain_address: "someaddresslonger".to_string(),
-            ..reference_deposit()
-        });
-
-        // Ensure calculated length is as expected with absurd string
-        // lengths (have tested up to 99999999, but this makes testing very slow)
-        let absurd_string: String = ['a'; u16::MAX as usize].iter().collect();
-        assert_correct_base_deposit_fee(&Deposit {
-            asset: absurd_string.parse().unwrap(),
-            ..reference_deposit()
-        });
-        assert_correct_base_deposit_fee(&Deposit {
-            destination_chain_address: absurd_string,
-            ..reference_deposit()
-        });
-    }
-
-    #[track_caller]
-    #[expect(
-        clippy::arithmetic_side_effects,
-        reason = "adding length of strings will never overflow u128 on currently existing machines"
-    )]
-    fn assert_correct_base_deposit_fee(deposit: &Deposit) {
-        let calculated_len = calculate_base_deposit_fee(deposit).unwrap();
-        let expected_len = DEPOSIT_BASE_FEE
-            + deposit.asset.to_string().len() as u128
-            + deposit.destination_chain_address.len() as u128;
-        assert_eq!(calculated_len, expected_len);
-    }
-
-    /// Used to determine the base deposit byte length for `get_deposit_byte_len()`. This is based
-    /// on "reasonable" values for all fields except `asset` and `destination_chain_address`. These
-    /// are empty strings, whose length will be added to the base cost at the time of
-    /// calculation.
-    ///
-    /// This test determines 165 bytes for an average deposit with empty `asset` and
-    /// `destination_chain_address`, which is divided by 10 to get our base byte length of 16. This
-    /// is to allow for more flexibility in overall fees (we have more flexibility multiplying by a
-    /// lower number, and if we want fees to be higher we can just raise the multiplier).
-    #[test]
-    fn get_base_deposit_fee() {
-        use prost::Message as _;
-        let bridge_address = Address::builder()
-            .prefix("astria-bridge")
-            .slice(&[0u8; ADDRESS_LEN][..])
-            .try_build()
-            .unwrap();
-        let raw_deposit = astria_core::generated::sequencerblock::v1alpha1::Deposit {
-            bridge_address: Some(bridge_address.to_raw()),
-            rollup_id: Some(RollupId::from_unhashed_bytes([0; ROLLUP_ID_LEN]).to_raw()),
-            amount: Some(1000.into()),
-            asset: String::new(),
-            destination_chain_address: String::new(),
-            source_transaction_id: Some(TransactionId::new([0; TRANSACTION_ID_LEN]).to_raw()),
-            source_action_index: 0,
-        };
-        assert_eq!(DEPOSIT_BASE_FEE, raw_deposit.encoded_len() as u128 / 10);
-    }
-
-    fn reference_deposit() -> Deposit {
-        Deposit {
-            bridge_address: astria_address(&[1; 20]),
-            rollup_id: RollupId::from_unhashed_bytes(b"test_rollup_id"),
-            amount: 0,
-            asset: "test".parse().unwrap(),
-            destination_chain_address: "someaddress".to_string(),
-            source_transaction_id: TransactionId::new([0; 32]),
-            source_action_index: 0,
-        }
-    }
->>>>>>> 099b2372
 }