--- conflicted
+++ resolved
@@ -442,38 +442,6 @@
     /// Push the deposit onto the end of a Vec of deposits for this rollup ID.  These are held in
     /// state's ephemeral store, pending being written to permanent storage during `finalize_block`.
     #[instrument(skip_all)]
-<<<<<<< HEAD
-    fn put_deposit_nonce(&mut self, rollup_id: &RollupId, nonce: u32) {
-        self.nonverifiable_put_raw(
-            deposit_nonce_storage_key(rollup_id),
-            nonce.to_be_bytes().to_vec(),
-        );
-    }
-
-    #[instrument(skip_all, err)]
-    async fn put_deposit_event(&mut self, deposit: Deposit) -> Result<()> {
-        let nonce = self.get_deposit_nonce(&deposit.rollup_id).await?;
-        self.put_deposit_nonce(
-            &deposit.rollup_id,
-            nonce.checked_add(1).ok_or_eyre("nonce overflowed")?,
-        );
-
-        let key = deposit_storage_key(&deposit.rollup_id, nonce);
-        self.nonverifiable_put_raw(key, deposit.into_raw().encode_to_vec());
-        Ok(())
-    }
-
-    // clears the deposit nonce and all deposits for for a given rollup ID.
-    #[instrument(skip_all)]
-    async fn clear_deposit_info(&mut self, rollup_id: &RollupId) {
-        self.nonverifiable_delete(deposit_nonce_storage_key(rollup_id));
-        let mut stream = std::pin::pin!(
-            self.nonverifiable_prefix_raw(deposit_storage_key_prefix(rollup_id).as_bytes())
-        );
-        while let Some(Ok((key, _))) = stream.next().await {
-            self.nonverifiable_delete(key);
-        }
-=======
     fn cache_deposit_event(&mut self, deposit: Deposit) {
         let mut cached_deposits = self.get_cached_block_deposits();
         cached_deposits
@@ -481,7 +449,6 @@
             .or_default()
             .push(deposit);
         self.object_put(DEPOSITS_EPHEMERAL_KEY, cached_deposits);
->>>>>>> 33dae425
     }
 
     #[instrument(skip_all)]
@@ -742,12 +709,7 @@
     }
 
     #[tokio::test]
-<<<<<<< HEAD
-    async fn get_deposit_events() {
-=======
-    #[allow(clippy::too_many_lines)] // allow: it's a test
     async fn get_deposits() {
->>>>>>> 33dae425
         let storage = cnidarium::TempStorage::new().await.unwrap();
         let snapshot = storage.latest_snapshot();
         let mut state = StateDelta::new(snapshot);
