use std::collections::{
    HashMap,
    HashSet,
};

use astria_core::{
    primitive::v1::{
        asset,
        RollupId,
        TransactionId,
        ADDRESS_LEN,
    },
    sequencerblock::v1alpha1::block::Deposit,
};
use astria_eyre::{
    anyhow_to_eyre,
    eyre::{
        bail,
        format_err,
        OptionExt as _,
        Result,
        WrapErr as _,
    },
};
use async_trait::async_trait;
use cnidarium::{
    StateRead,
    StateWrite,
};
use futures::StreamExt as _;
use hex::ToHex as _;
use tracing::{
    debug,
    instrument,
};

use crate::{
    accounts::AddressBytes,
    address,
    storage::{
        self,
        StoredValue,
    },
};

const BRIDGE_ACCOUNT_PREFIX: &str = "bridgeacc";
const BRIDGE_ACCOUNT_SUDO_PREFIX: &str = "bsudo";
const BRIDGE_ACCOUNT_WITHDRAWER_PREFIX: &str = "bwithdrawer";
const DEPOSIT_PREFIX: &str = "deposit";
const INIT_BRIDGE_ACCOUNT_BASE_FEE_STORAGE_KEY: &str = "initbridgeaccfee";
const BRIDGE_LOCK_BYTE_COST_MULTIPLIER_STORAGE_KEY: &str = "bridgelockmultiplier";
const BRIDGE_SUDO_CHANGE_FEE_STORAGE_KEY: &str = "bridgesudofee";

struct BridgeAccountKey<'a, T> {
    prefix: &'static str,
    address: &'a T,
}

impl<'a, T> std::fmt::Display for BridgeAccountKey<'a, T>
where
    T: AddressBytes,
{
    fn fmt(&self, f: &mut std::fmt::Formatter<'_>) -> std::fmt::Result {
        f.write_str(self.prefix)?;
        f.write_str("/")?;
        for byte in self.address.address_bytes() {
            f.write_fmt(format_args!("{byte:02x}"))?;
        }
        Ok(())
    }
}

fn rollup_id_storage_key<T: AddressBytes>(address: &T) -> String {
    format!(
        "{}/rollupid",
        BridgeAccountKey {
            prefix: BRIDGE_ACCOUNT_PREFIX,
            address
        }
    )
}

fn asset_id_storage_key<T: AddressBytes>(address: &T) -> String {
    format!(
        "{}/assetid",
        BridgeAccountKey {
            prefix: BRIDGE_ACCOUNT_PREFIX,
            address
        }
    )
}

fn deposit_storage_key_prefix(rollup_id: &RollupId) -> String {
    format!("{DEPOSIT_PREFIX}/{}", rollup_id.encode_hex::<String>())
}

fn deposit_storage_key(rollup_id: &RollupId, nonce: u32) -> Vec<u8> {
    format!("{}/{}", deposit_storage_key_prefix(rollup_id), nonce).into()
}

fn deposit_nonce_storage_key(rollup_id: &RollupId) -> Vec<u8> {
    format!("depositnonce/{}", rollup_id.encode_hex::<String>()).into()
}

fn bridge_account_sudo_address_storage_key<T: AddressBytes>(address: &T) -> String {
    format!(
        "{}",
        BridgeAccountKey {
            prefix: BRIDGE_ACCOUNT_SUDO_PREFIX,
            address
        }
    )
}

fn bridge_account_withdrawer_address_storage_key<T: AddressBytes>(address: &T) -> String {
    format!(
        "{}",
        BridgeAccountKey {
            prefix: BRIDGE_ACCOUNT_WITHDRAWER_PREFIX,
            address
        }
    )
}

fn bridge_account_withdrawal_event_storage_key<T: AddressBytes>(
    address: &T,
    withdrawal_event_id: &str,
) -> String {
    format!(
        "{}/withdrawalevent/{}",
        BridgeAccountKey {
            prefix: BRIDGE_ACCOUNT_PREFIX,
            address
        },
        withdrawal_event_id
    )
}

fn last_transaction_id_for_bridge_account_storage_key<T: AddressBytes>(address: &T) -> Vec<u8> {
    format!(
        "{}/lasttx",
        BridgeAccountKey {
            prefix: BRIDGE_ACCOUNT_PREFIX,
            address
        }
    )
    .as_bytes()
    .to_vec()
}

#[async_trait]
pub(crate) trait StateReadExt: StateRead + address::StateReadExt {
    #[instrument(skip_all)]
<<<<<<< HEAD
    async fn is_a_bridge_account<T: AddressBytes>(&self, address: &T) -> anyhow::Result<bool> {
=======
    async fn is_a_bridge_account<T: AddressBytes>(&self, address: T) -> Result<bool> {
>>>>>>> 8bc06f1e
        let maybe_id = self.get_bridge_account_rollup_id(address).await?;
        Ok(maybe_id.is_some())
    }

    #[instrument(skip_all)]
    async fn get_bridge_account_rollup_id<T: AddressBytes>(
        &self,
        address: &T,
    ) -> Result<Option<RollupId>> {
        let Some(bytes) = self
            .get_raw(&rollup_id_storage_key(address))
            .await
            .map_err(anyhow_to_eyre)
            .wrap_err("failed reading raw account rollup ID from state")?
        else {
            debug!("account rollup ID not found, returning None");
            return Ok(None);
        };
<<<<<<< HEAD
        StoredValue::deserialize(&bytes)
            .and_then(|value| {
                storage::RollupId::try_from(value)
                    .map(|stored_rollup_id| Some(RollupId::from(stored_rollup_id)))
            })
            .context("invalid rollup ID bytes")
=======

        let rollup_id =
            RollupId::try_from_slice(&rollup_id_bytes).wrap_err("invalid rollup ID bytes")?;
        Ok(Some(rollup_id))
>>>>>>> 8bc06f1e
    }

    #[instrument(skip_all)]
    async fn get_bridge_account_ibc_asset<T: AddressBytes>(
        &self,
        address: &T,
    ) -> Result<asset::IbcPrefixed> {
        let bytes = self
            .get_raw(&asset_id_storage_key(address))
            .await
<<<<<<< HEAD
            .context("failed reading raw bridge account asset ID from state")?
            .ok_or_else(|| anyhow!("bridge account asset ID not found"))?;
        StoredValue::deserialize(&bytes)
            .and_then(|value| {
                storage::IbcPrefixedDenom::try_from(value).map(asset::IbcPrefixed::from)
            })
            .context("invalid bridge account asset ID bytes")
=======
            .map_err(anyhow_to_eyre)
            .wrap_err("failed reading raw asset ID from state")?
            .ok_or_eyre("asset ID not found")?;
        let id = borsh::from_slice::<AssetId>(&bytes)
            .wrap_err("failed to reconstruct asset ID from storage")?;
        Ok(asset::IbcPrefixed::new(id.0))
>>>>>>> 8bc06f1e
    }

    #[instrument(skip_all)]
    async fn get_bridge_account_sudo_address<T: AddressBytes>(
        &self,
        bridge_address: &T,
    ) -> Result<Option<[u8; ADDRESS_LEN]>> {
        let Some(bytes) = self
            .get_raw(&bridge_account_sudo_address_storage_key(bridge_address))
            .await
            .map_err(anyhow_to_eyre)
            .wrap_err("failed reading raw bridge account sudo address from state")?
        else {
            debug!("bridge account sudo address not found, returning None");
            return Ok(None);
        };
<<<<<<< HEAD
        StoredValue::deserialize(&bytes)
            .and_then(|value| {
                storage::AddressBytes::try_from(value).map(|stored_address_bytes| {
                    Some(<[u8; ADDRESS_LEN]>::from(stored_address_bytes))
                })
            })
            .context("invalid bridge account sudo address bytes")
=======
        let sudo_address = sudo_address_bytes.try_into().map_err(|bytes: Vec<_>| {
            format_err!(
                "failed to convert address `{}` bytes read from state to fixed length address",
                bytes.len()
            )
        })?;
        Ok(Some(sudo_address))
>>>>>>> 8bc06f1e
    }

    #[instrument(skip_all)]
    async fn get_bridge_account_withdrawer_address<T: AddressBytes>(
        &self,
        bridge_address: &T,
    ) -> Result<Option<[u8; ADDRESS_LEN]>> {
        let Some(bytes) = self
            .get_raw(&bridge_account_withdrawer_address_storage_key(
                bridge_address,
            ))
            .await
            .map_err(anyhow_to_eyre)
            .wrap_err("failed reading raw bridge account withdrawer address from state")?
        else {
            debug!("bridge account withdrawer address not found, returning None");
            return Ok(None);
        };
<<<<<<< HEAD
        StoredValue::deserialize(&bytes)
            .and_then(|value| {
                storage::AddressBytes::try_from(value).map(|stored_address_bytes| {
                    Some(<[u8; ADDRESS_LEN]>::from(stored_address_bytes))
                })
            })
            .context("invalid bridge account withdrawer address bytes")
=======
        let addr = withdrawer_address_bytes
            .try_into()
            .map_err(|bytes: Vec<_>| {
                astria_eyre::eyre::Error::msg(format!(
                    "failed converting `{}` bytes retrieved from storage to fixed address length",
                    bytes.len()
                ))
            })?;
        Ok(Some(addr))
>>>>>>> 8bc06f1e
    }

    #[instrument(skip_all)]
    async fn get_deposit_nonce(&self, rollup_id: &RollupId) -> Result<u32> {
        let bytes = self
            .nonverifiable_get_raw(&deposit_nonce_storage_key(rollup_id))
            .await
            .map_err(anyhow_to_eyre)
            .wrap_err("failed reading raw deposit nonce from state")?;
        let Some(bytes) = bytes else {
            // no deposits for this rollup id yet; return 0
            return Ok(0);
        };
        StoredValue::deserialize(&bytes)
            .and_then(|value| storage::Nonce::try_from(value).map(u32::from))
            .context("invalid deposit nonce bytes")
    }

    #[instrument(skip_all)]
    async fn get_deposit_rollup_ids(&self) -> Result<HashSet<RollupId>> {
        let mut stream = std::pin::pin!(self.nonverifiable_prefix_raw(DEPOSIT_PREFIX.as_bytes()));
        let mut rollup_ids = HashSet::new();
        while let Some(Ok((key, _))) = stream.next().await {
            // the deposit key is of the form "deposit/{rollup_id}/{nonce}"
            let key_str =
                String::from_utf8(key).wrap_err("failed to convert deposit key to string")?;
            let key_parts = key_str.split('/').collect::<Vec<_>>();
            if key_parts.len() != 3 {
                continue;
            }
            let rollup_id_bytes =
                hex::decode(key_parts[1]).wrap_err("invalid rollup ID hex string")?;
            let rollup_id =
                RollupId::try_from_slice(&rollup_id_bytes).wrap_err("invalid rollup ID bytes")?;
            rollup_ids.insert(rollup_id);
        }
        Ok(rollup_ids)
    }

    #[instrument(skip_all)]
    async fn get_deposit_events(&self, rollup_id: &RollupId) -> Result<Vec<Deposit>> {
        let mut stream = std::pin::pin!(
            self.nonverifiable_prefix_raw(deposit_storage_key_prefix(rollup_id).as_bytes())
        );
        let mut deposits = Vec::new();
<<<<<<< HEAD
        while let Some(Ok((_, bytes))) = stream.next().await {
            let deposit = StoredValue::deserialize(&bytes)
                .and_then(|value| storage::Deposit::try_from(value).map(Deposit::from))
                .context("invalid deposit bytes")?;
=======
        while let Some(Ok((_, value))) = stream.next().await {
            let raw = RawDeposit::decode(value.as_ref()).wrap_err("invalid deposit bytes")?;
            let deposit = Deposit::try_from_raw(raw).wrap_err("invalid deposit raw proto")?;
>>>>>>> 8bc06f1e
            deposits.push(deposit);
        }
        Ok(deposits)
    }

    #[instrument(skip_all)]
    async fn get_block_deposits(&self) -> Result<HashMap<RollupId, Vec<Deposit>>> {
        let deposit_rollup_ids = self
            .get_deposit_rollup_ids()
            .await
            .wrap_err("failed to get deposit rollup IDs")?;
        let mut deposit_events = HashMap::new();
        for rollup_id in deposit_rollup_ids {
            let rollup_deposit_events = self
                .get_deposit_events(&rollup_id)
                .await
                .wrap_err("failed to get deposit events")?;
            deposit_events.insert(rollup_id, rollup_deposit_events);
        }
        Ok(deposit_events)
    }

    #[instrument(skip_all)]
    async fn get_init_bridge_account_base_fee(&self) -> Result<u128> {
        let bytes = self
            .get_raw(INIT_BRIDGE_ACCOUNT_BASE_FEE_STORAGE_KEY)
            .await
<<<<<<< HEAD
            .context("failed reading raw init bridge account base fee from state")?
            .ok_or_else(|| anyhow!("init bridge account base fee not found"))?;
        StoredValue::deserialize(&bytes)
            .and_then(|value| storage::Fee::try_from(value).map(u128::from))
            .context("invalid fee bytes")
=======
            .map_err(anyhow_to_eyre)
            .wrap_err("failed reading raw init bridge account base fee from state")?
            .ok_or_eyre("init bridge account base fee not found")?;
        let Fee(fee) = Fee::try_from_slice(&bytes).wrap_err("invalid fee bytes")?;
        Ok(fee)
>>>>>>> 8bc06f1e
    }

    #[instrument(skip_all)]
    async fn get_bridge_lock_byte_cost_multiplier(&self) -> Result<u128> {
        let bytes = self
            .get_raw(BRIDGE_LOCK_BYTE_COST_MULTIPLIER_STORAGE_KEY)
            .await
<<<<<<< HEAD
            .context("failed reading raw bridge lock byte cost multiplier from state")?
            .ok_or_else(|| anyhow!("bridge lock byte cost multiplier not found"))?;
        StoredValue::deserialize(&bytes)
            .and_then(|value| storage::Fee::try_from(value).map(u128::from))
            .context("invalid bridge lock byte cost multiplier bytes")
=======
            .map_err(anyhow_to_eyre)
            .wrap_err("failed reading raw bridge lock byte cost multiplier from state")?
            .ok_or_eyre("bridge lock byte cost multiplier not found")?;
        let Fee(fee) = Fee::try_from_slice(&bytes).wrap_err("invalid fee bytes")?;
        Ok(fee)
>>>>>>> 8bc06f1e
    }

    #[instrument(skip_all)]
    async fn get_bridge_sudo_change_base_fee(&self) -> Result<u128> {
        let bytes = self
            .get_raw(BRIDGE_SUDO_CHANGE_FEE_STORAGE_KEY)
            .await
<<<<<<< HEAD
            .context("failed reading raw bridge sudo change fee from state")?
            .ok_or_else(|| anyhow!("bridge sudo change fee not found"))?;
        StoredValue::deserialize(&bytes)
            .and_then(|value| storage::Fee::try_from(value).map(u128::from))
            .context("invalid bridge sudo change fee bytes")
=======
            .map_err(anyhow_to_eyre)
            .wrap_err("failed reading raw bridge sudo change fee from state")?
            .ok_or_eyre("bridge sudo change fee not found")?;
        let Fee(fee) = Fee::try_from_slice(&bytes).wrap_err("invalid fee bytes")?;
        Ok(fee)
>>>>>>> 8bc06f1e
    }

    #[instrument(skip_all)]
    async fn get_last_transaction_id_for_bridge_account<T: AddressBytes>(
        &self,
        address: &T,
    ) -> Result<Option<TransactionId>> {
        let Some(bytes) = self
            .nonverifiable_get_raw(&last_transaction_id_for_bridge_account_storage_key(address))
            .await
            .map_err(anyhow_to_eyre)
            .wrap_err("failed reading raw last transaction hash for bridge account from state")?
        else {
            return Ok(None);
        };
        StoredValue::deserialize(&bytes)
            .and_then(|value| {
                storage::TransactionHash::try_from(value).map(|stored_tx_hash_bytes| {
                    Some(TransactionId::new(<[u8; 32]>::from(stored_tx_hash_bytes)))
                })
            })
            .context("invalid bridge account transaction hash bytes")
    }
}

impl<T: StateRead + ?Sized> StateReadExt for T {}

#[async_trait]
pub(crate) trait StateWriteExt: StateWrite {
    #[instrument(skip_all)]
    fn put_bridge_account_rollup_id<T: AddressBytes>(
        &mut self,
        address: &T,
        rollup_id: RollupId,
    ) -> Result<()> {
        let bytes = StoredValue::RollupId((&rollup_id).into())
            .serialize()
            .context("failed to serialize bridge account rollup id")?;
        self.put_raw(rollup_id_storage_key(address), bytes);
        Ok(())
    }

    #[instrument(skip_all)]
    fn put_bridge_account_ibc_asset<TAddress, TAsset>(
        &mut self,
        address: &TAddress,
        asset: TAsset,
    ) -> Result<()>
    where
        TAddress: AddressBytes,
        TAsset: Into<asset::IbcPrefixed>,
    {
        let ibc = asset.into();
<<<<<<< HEAD
        let bytes = StoredValue::IbcPrefixedDenom((&ibc).into())
            .serialize()
            .context("failed to serialize asset ids")?;
        self.put_raw(asset_id_storage_key(address), bytes);
=======
        self.put_raw(
            asset_id_storage_key(&address),
            borsh::to_vec(&AssetId(ibc.get())).wrap_err("failed to serialize asset IDs")?,
        );
>>>>>>> 8bc06f1e
        Ok(())
    }

    #[instrument(skip_all)]
    fn put_bridge_account_sudo_address<TBridgeAddress, TSudoAddress>(
        &mut self,
        bridge_address: &TBridgeAddress,
        sudo_address: TSudoAddress,
    ) -> Result<()>
    where
        TBridgeAddress: AddressBytes,
        TSudoAddress: AddressBytes,
    {
        let bytes = StoredValue::AddressBytes((&sudo_address).into())
            .serialize()
            .context("failed to serialize bridge account sudo address")?;
        self.put_raw(
            bridge_account_sudo_address_storage_key(bridge_address),
            bytes,
        );
        Ok(())
    }

    #[instrument(skip_all)]
    fn put_bridge_account_withdrawer_address<TBridgeAddress, TWithdrawerAddress>(
        &mut self,
        bridge_address: &TBridgeAddress,
        withdrawer_address: TWithdrawerAddress,
    ) -> Result<()>
    where
        TBridgeAddress: AddressBytes,
        TWithdrawerAddress: AddressBytes,
    {
        let bytes = StoredValue::AddressBytes((&withdrawer_address).into())
            .serialize()
            .context("failed to serialize bridge account sudo address")?;
        self.put_raw(
            bridge_account_withdrawer_address_storage_key(bridge_address),
            bytes,
        );
        Ok(())
    }

    #[instrument(skip_all)]
    async fn check_and_set_withdrawal_event_block_for_bridge_account<T: AddressBytes>(
        &mut self,
        address: &T,
        withdrawal_event_id: &str,
        block_num: u64,
    ) -> Result<()> {
        let key = bridge_account_withdrawal_event_storage_key(address, withdrawal_event_id);

        // Check if the withdrawal ID has already been used, if so return an error.
        let bytes = self
            .get_raw(&key)
            .await
            .map_err(anyhow_to_eyre)
            .wrap_err("failed reading raw withdrawal event from state")?;
        if let Some(bytes) = bytes {
            let existing_block_num = StoredValue::deserialize(&bytes)
                .and_then(|value| storage::BlockHeight::try_from(value).map(u64::from))
                .context("invalid withdrawal event block height bytes")?;
            bail!(
                "withdrawal event ID {withdrawal_event_id} used by block number \
                 {existing_block_num}"
            );
        }

        let bytes = StoredValue::BlockHeight(block_num.into())
            .serialize()
            .context("failed to serialize withdrawal event block height")?;
        self.put_raw(key, bytes);
        Ok(())
    }

    // the deposit "nonce" for a given rollup ID during a given block.
    // this is only used to generate storage keys for each of the deposits within a block,
    // and is reset to 0 at the beginning of each block.
    #[instrument(skip_all)]
    fn put_deposit_nonce(&mut self, rollup_id: &RollupId, nonce: u32) -> Result<()> {
        let bytes = StoredValue::Nonce(nonce.into())
            .serialize()
            .context("failed to serialize deposit nonce")?;
        self.nonverifiable_put_raw(deposit_nonce_storage_key(rollup_id), bytes);
        Ok(())
    }

    #[instrument(skip_all)]
    async fn put_deposit_event(&mut self, deposit: Deposit) -> Result<()> {
        let nonce = self.get_deposit_nonce(deposit.rollup_id()).await?;
        self.put_deposit_nonce(
            deposit.rollup_id(),
<<<<<<< HEAD
            nonce.checked_add(1).context("deposit nonce overflowed")?,
        )?;
=======
            nonce.checked_add(1).ok_or_eyre("nonce overflowed")?,
        );
>>>>>>> 8bc06f1e

        let key = deposit_storage_key(deposit.rollup_id(), nonce);
        let bytes = StoredValue::Deposit((&deposit).into())
            .serialize()
            .context("failed to serialize bridge deposit")?;
        self.nonverifiable_put_raw(key, bytes);
        Ok(())
    }

    /// Clears the deposit nonce and all deposits for a given rollup ID.
    #[instrument(skip_all)]
    async fn clear_deposit_info(&mut self, rollup_id: &RollupId) {
        self.nonverifiable_delete(deposit_nonce_storage_key(rollup_id));
        let mut stream = std::pin::pin!(
            self.nonverifiable_prefix_raw(deposit_storage_key_prefix(rollup_id).as_bytes())
        );
        while let Some(Ok((key, _))) = stream.next().await {
            self.nonverifiable_delete(key);
        }
    }

    #[instrument(skip_all)]
    async fn clear_block_deposits(&mut self) -> Result<()> {
        let deposit_rollup_ids = self
            .get_deposit_rollup_ids()
            .await
            .wrap_err("failed to get deposit rollup ids")?;
        for rollup_id in deposit_rollup_ids {
            self.clear_deposit_info(&rollup_id).await;
        }
        Ok(())
    }

    #[instrument(skip_all)]
    fn put_init_bridge_account_base_fee(&mut self, fee: u128) -> Result<()> {
        let bytes = StoredValue::Fee(fee.into())
            .serialize()
            .context("failed to serialize bridge account base fee")?;
        self.put_raw(INIT_BRIDGE_ACCOUNT_BASE_FEE_STORAGE_KEY.to_string(), bytes);
        Ok(())
    }

    #[instrument(skip_all)]
    fn put_bridge_lock_byte_cost_multiplier(&mut self, fee: u128) -> Result<()> {
        let bytes = StoredValue::Fee(fee.into())
            .serialize()
            .context("failed to serialize bridge lock byte cost multiplier")?;
        self.put_raw(
            BRIDGE_LOCK_BYTE_COST_MULTIPLIER_STORAGE_KEY.to_string(),
            bytes,
        );
        Ok(())
    }

    #[instrument(skip_all)]
    fn put_bridge_sudo_change_base_fee(&mut self, fee: u128) -> Result<()> {
        let bytes = StoredValue::Fee(fee.into())
            .serialize()
            .context("failed to serialize bridge sudo change base fee")?;
        self.put_raw(BRIDGE_SUDO_CHANGE_FEE_STORAGE_KEY.to_string(), bytes);
        Ok(())
    }

    #[instrument(skip_all)]
    fn put_last_transaction_id_for_bridge_account<T: AddressBytes>(
        &mut self,
        address: &T,
        tx_id: TransactionId,
    ) -> Result<()> {
        let bytes = StoredValue::TransactionHash(tx_id.get().into())
            .serialize()
            .context("failed to serialize transaction hash for bridge account")?;
        self.nonverifiable_put_raw(
            last_transaction_id_for_bridge_account_storage_key(address),
            bytes,
        );
        Ok(())
    }
}

impl<T: StateWrite> StateWriteExt for T {}

#[cfg(test)]
mod test {
    use astria_core::{
        primitive::v1::{
            asset,
            Address,
            RollupId,
            TransactionId,
        },
        sequencerblock::v1alpha1::block::Deposit,
    };
    use cnidarium::StateDelta;
    use insta::assert_snapshot;

    use super::{
        asset_id_storage_key,
        bridge_account_sudo_address_storage_key,
        bridge_account_withdrawer_address_storage_key,
        rollup_id_storage_key,
        StateReadExt as _,
        StateWriteExt as _,
    };
    use crate::test_utils::astria_address;

    fn asset_0() -> asset::Denom {
        "asset_0".parse().unwrap()
    }

    fn asset_1() -> asset::Denom {
        "asset_1".parse().unwrap()
    }

    #[tokio::test]
    async fn get_bridge_account_rollup_id_uninitialized_ok() {
        let storage = cnidarium::TempStorage::new().await.unwrap();
        let snapshot = storage.latest_snapshot();
        let state = StateDelta::new(snapshot);

        let address = astria_address(&[42u8; 20]);

        // uninitialized ok
        assert_eq!(
            state.get_bridge_account_rollup_id(&address).await.expect(
                "call to get bridge account rollup id should not fail for uninitialized addresses"
            ),
            Option::None,
            "stored rollup id for bridge not what was expected"
        );
    }

    #[tokio::test]
    async fn put_bridge_account_rollup_id() {
        let storage = cnidarium::TempStorage::new().await.unwrap();
        let snapshot = storage.latest_snapshot();
        let mut state = StateDelta::new(snapshot);

        let mut rollup_id = RollupId::new([1u8; 32]);
        let address = astria_address(&[42u8; 20]);

        // can write new
        state
            .put_bridge_account_rollup_id(&address, rollup_id)
            .unwrap();
        assert_eq!(
            state
                .get_bridge_account_rollup_id(&address)
                .await
                .expect("a rollup ID was written and must exist inside the database")
                .expect("expecting return value"),
            rollup_id,
            "stored rollup id for bridge not what was expected"
        );

        // can rewrite with new value
        rollup_id = RollupId::new([2u8; 32]);
        state
            .put_bridge_account_rollup_id(&address, rollup_id)
            .unwrap();
        assert_eq!(
            state
                .get_bridge_account_rollup_id(&address)
                .await
                .expect("a rollup ID was written and must exist inside the database")
                .expect("expecting return value"),
            rollup_id,
            "stored rollup id for bridge not what was expected"
        );

        // can write additional account and both valid
        let rollup_id_1 = RollupId::new([2u8; 32]);
        let address_1 = astria_address(&[41u8; 20]);
        state
            .put_bridge_account_rollup_id(&address_1, rollup_id_1)
            .unwrap();
        assert_eq!(
            state
                .get_bridge_account_rollup_id(&address_1)
                .await
                .expect("a rollup ID was written and must exist inside the database")
                .expect("expecting return value"),
            rollup_id_1,
            "additional stored rollup id for bridge not what was expected"
        );

        assert_eq!(
            state
                .get_bridge_account_rollup_id(&address)
                .await
                .expect("a rollup ID was written and must exist inside the database")
                .expect("expecting return value"),
            rollup_id,
            "original stored rollup id for bridge not what was expected"
        );
    }

    #[tokio::test]
    async fn get_bridge_account_asset_id_none_should_fail() {
        let storage = cnidarium::TempStorage::new().await.unwrap();
        let snapshot = storage.latest_snapshot();
        let state = StateDelta::new(snapshot);

        let address = astria_address(&[42u8; 20]);
<<<<<<< HEAD
        state
            .get_bridge_account_ibc_asset(&address)
=======
        let _ = state
            .get_bridge_account_ibc_asset(address)
>>>>>>> 8bc06f1e
            .await
            .expect_err("call to get bridge account asset ids should fail if no assets");
    }

    #[tokio::test]
    async fn put_bridge_account_ibc_assets() {
        let storage = cnidarium::TempStorage::new().await.unwrap();
        let snapshot = storage.latest_snapshot();
        let mut state = StateDelta::new(snapshot);

        let address = astria_address(&[42u8; 20]);
        let mut asset = asset_0();

        // can write
        state
            .put_bridge_account_ibc_asset(&address, asset.clone())
            .expect("storing bridge account asset should not fail");
        let mut result = state
            .get_bridge_account_ibc_asset(&address)
            .await
            .expect("bridge asset id was written and must exist inside the database");
        assert_eq!(
            result,
            asset.to_ibc_prefixed(),
            "returned bridge account asset id did not match expected"
        );

        // can update
        asset = "asset_2".parse::<asset::Denom>().unwrap();
        state
            .put_bridge_account_ibc_asset(&address, &asset)
            .expect("storing bridge account assets should not fail");
        result = state
            .get_bridge_account_ibc_asset(&address)
            .await
            .expect("bridge asset id was written and must exist inside the database");
        assert_eq!(
            result,
            asset.to_ibc_prefixed(),
            "returned bridge account asset id did not match expected"
        );

        // writing to other account also ok
        let address_1 = astria_address(&[41u8; 20]);
        let asset_1 = asset_1();
        state
            .put_bridge_account_ibc_asset(&address_1, &asset_1)
            .expect("storing bridge account assets should not fail");
        assert_eq!(
            state
                .get_bridge_account_ibc_asset(&address_1)
                .await
                .expect("bridge asset id was written and must exist inside the database"),
            asset_1.into(),
            "second bridge account asset not what was expected"
        );
        result = state
            .get_bridge_account_ibc_asset(&address)
            .await
            .expect("original bridge asset id was written and must exist inside the database");
        assert_eq!(
            result,
            asset.to_ibc_prefixed(),
            "original bridge account asset id did not match expected after new bridge account \
             added"
        );
    }

    #[tokio::test]
    async fn bridge_account_sudo_address_round_trip() {
        let storage = cnidarium::TempStorage::new().await.unwrap();
        let snapshot = storage.latest_snapshot();
        let mut state = StateDelta::new(snapshot);

        let bridge_address = [1; 20];
        let sudo_address = [2; 20];
        state
            .put_bridge_account_sudo_address(&bridge_address, sudo_address)
            .unwrap();
        let retrieved_sudo_address = state
            .get_bridge_account_sudo_address(&bridge_address)
            .await
            .unwrap();
        assert_eq!(retrieved_sudo_address, Some(sudo_address));
    }

    #[tokio::test]
    async fn bridge_account_withdrawer_address_round_trip() {
        let storage = cnidarium::TempStorage::new().await.unwrap();
        let snapshot = storage.latest_snapshot();
        let mut state = StateDelta::new(snapshot);

        let bridge_address = [1; 20];
        let withdrawer_address = [2; 20];
        state
            .put_bridge_account_withdrawer_address(&bridge_address, withdrawer_address)
            .unwrap();
        let retrieved_withdrawer_address = state
            .get_bridge_account_withdrawer_address(&bridge_address)
            .await
            .unwrap();
        assert_eq!(retrieved_withdrawer_address, Some(withdrawer_address));
    }

    #[tokio::test]
    async fn get_deposit_nonce_uninitialized_ok() {
        let storage = cnidarium::TempStorage::new().await.unwrap();
        let snapshot = storage.latest_snapshot();
        let state = StateDelta::new(snapshot);

        let rollup_id = RollupId::new([2u8; 32]);

        // uninitialized ok
        assert_eq!(
            state
                .get_deposit_nonce(&rollup_id)
                .await
                .expect("call to get deposit nonce should not fail on uninitialized rollup ids"),
            0u32,
            "uninitialized rollup id nonce should be zero"
        );
    }

    #[tokio::test]
    async fn put_deposit_nonce() {
        let storage = cnidarium::TempStorage::new().await.unwrap();
        let snapshot = storage.latest_snapshot();
        let mut state = StateDelta::new(snapshot);

        let rollup_id = RollupId::new([2u8; 32]);
        let mut nonce = 1u32;

        // can write
        state.put_deposit_nonce(&rollup_id, nonce).unwrap();
        assert_eq!(
            state
                .get_deposit_nonce(&rollup_id)
                .await
                .expect("a rollup id nonce was written and must exist inside the database"),
            nonce,
            "stored nonce did not match expected"
        );

        // can update
        nonce = 2u32;
        state.put_deposit_nonce(&rollup_id, nonce).unwrap();
        assert_eq!(
            state
                .get_deposit_nonce(&rollup_id)
                .await
                .expect("a rollup id nonce was written and must exist inside the database"),
            nonce,
            "stored nonce did not match expected"
        );

        // writing to different account is ok
        let rollup_id_1 = RollupId::new([3u8; 32]);
        let nonce_1 = 3u32;
        state.put_deposit_nonce(&rollup_id_1, nonce_1).unwrap();
        assert_eq!(
            state
                .get_deposit_nonce(&rollup_id_1)
                .await
                .expect("a rollup id nonce was written and must exist inside the database"),
            nonce_1,
            "additional stored nonce did not match expected"
        );
        assert_eq!(
            state
                .get_deposit_nonce(&rollup_id)
                .await
                .expect("a rollup id nonce was written and must exist inside the database"),
            nonce,
            "original stored nonce did not match expected"
        );
    }

    #[tokio::test]
    async fn get_deposit_events_empty_ok() {
        let storage = cnidarium::TempStorage::new().await.unwrap();
        let snapshot = storage.latest_snapshot();
        let state = StateDelta::new(snapshot);

        let rollup_id = RollupId::new([2u8; 32]);

        // no events ok
        assert_eq!(
            state
                .get_deposit_events(&rollup_id)
                .await
                .expect("call for rollup id with no deposit events should not fail"),
            vec![],
            "no events were written to the database so none should be returned"
        );
    }

    #[tokio::test]
    #[allow(clippy::too_many_lines)] // allow: it's a test
    async fn get_deposit_events() {
        let storage = cnidarium::TempStorage::new().await.unwrap();
        let snapshot = storage.latest_snapshot();
        let mut state = StateDelta::new(snapshot);

        let rollup_id = RollupId::new([1u8; 32]);
        let bridge_address = astria_address(&[42u8; 20]);
        let mut amount = 10u128;
        let asset = asset_0();
        let destination_chain_address = "0xdeadbeef";
        let mut deposit = Deposit::new(
            bridge_address,
            rollup_id,
            amount,
            asset.clone(),
            destination_chain_address.to_string(),
            TransactionId::new([0; 32]),
            0,
        );

        let mut deposits = vec![deposit.clone()];

        // can write
        state
            .put_deposit_event(deposit)
            .await
            .expect("writing deposit events should be ok");
        assert_eq!(
            state
                .get_deposit_events(&rollup_id)
                .await
                .expect("deposit info was written to the database and must exist"),
            deposits,
            "stored deposits do not match what was expected"
        );
        // nonce is correct
        assert_eq!(
            state
                .get_deposit_nonce(&rollup_id)
                .await
                .expect("calls to get nonce should not fail"),
            1u32,
            "nonce was consumed and should've been incremented"
        );

        // can write additional
        amount = 20u128;
        deposit = Deposit::new(
            bridge_address,
            rollup_id,
            amount,
            asset.clone(),
            destination_chain_address.to_string(),
            TransactionId::new([0; 32]),
            1,
        );
        deposits.append(&mut vec![deposit.clone()]);
        state
            .put_deposit_event(deposit)
            .await
            .expect("writing deposit events should be ok");
        let mut returned_deposits = state
            .get_deposit_events(&rollup_id)
            .await
            .expect("deposit info was written to the database and must exist");
        returned_deposits.sort_by_key(Deposit::amount);
        deposits.sort_by_key(Deposit::amount);
        assert_eq!(
            returned_deposits, deposits,
            "stored deposits do not match what was expected"
        );
        // nonce is correct
        assert_eq!(
            state
                .get_deposit_nonce(&rollup_id)
                .await
                .expect("calls to get nonce should not fail"),
            2u32,
            "nonce was consumed and should've been incremented"
        );

        // can write different rollup id and both ok
        let rollup_id_1 = RollupId::new([2u8; 32]);
        deposit = Deposit::new(
            bridge_address,
            rollup_id_1,
            amount,
            asset,
            destination_chain_address.to_string(),
            TransactionId::new([0; 32]),
            2,
        );
        let deposits_1 = vec![deposit.clone()];
        state
            .put_deposit_event(deposit)
            .await
            .expect("writing deposit events should be ok");
        assert_eq!(
            state
                .get_deposit_events(&rollup_id_1)
                .await
                .expect("deposit info was written to the database and must exist"),
            deposits_1,
            "stored deposits do not match what was expected"
        );
        // verify original still ok
        returned_deposits = state
            .get_deposit_events(&rollup_id)
            .await
            .expect("deposit info was written to the database and must exist");
        returned_deposits.sort_by_key(Deposit::amount);
        assert_eq!(
            returned_deposits, deposits,
            "stored deposits do not match what was expected"
        );
    }

    #[tokio::test]
    async fn get_deposit_rollup_ids() {
        let storage = cnidarium::TempStorage::new().await.unwrap();
        let snapshot = storage.latest_snapshot();
        let mut state = StateDelta::new(snapshot);

        let rollup_id_0 = RollupId::new([1u8; 32]);
        let bridge_address = astria_address(&[42u8; 20]);
        let amount = 10u128;
        let asset = asset_0();
        let destination_chain_address = "0xdeadbeef";
        let mut deposit = Deposit::new(
            bridge_address,
            rollup_id_0,
            amount,
            asset.clone(),
            destination_chain_address.to_string(),
            TransactionId::new([0; 32]),
            0,
        );

        // write same rollup id twice
        state
            .put_deposit_event(deposit.clone())
            .await
            .expect("writing deposit events should be ok");

        // writing to same rollup id does not create duplicates
        state
            .put_deposit_event(deposit)
            .await
            .expect("writing deposit events should be ok");

        // writing additional different rollup id
        let rollup_id_1 = RollupId::new([2u8; 32]);
        deposit = Deposit::new(
            bridge_address,
            rollup_id_1,
            amount,
            asset.clone(),
            destination_chain_address.to_string(),
            TransactionId::new([0; 32]),
            1,
        );
        state
            .put_deposit_event(deposit)
            .await
            .expect("writing deposit events should be ok");
        // ensure only two rollup ids are in system
        let rollups = state
            .get_deposit_rollup_ids()
            .await
            .expect("deposit info was written rollup ids should still be in database");
        assert_eq!(rollups.len(), 2, "only two rollup ids should exits");
        assert!(
            rollups.contains(&rollup_id_0),
            "deposit data was written for rollup and it should exist"
        );
        assert!(
            rollups.contains(&rollup_id_1),
            "deposit data was written for rollup and it should exist"
        );
    }

    #[tokio::test]
    async fn clear_deposit_info_uninitialized_ok() {
        let storage = cnidarium::TempStorage::new().await.unwrap();
        let snapshot = storage.latest_snapshot();
        let mut state = StateDelta::new(snapshot);

        let rollup_id = RollupId::new([1u8; 32]);
        // uninitialized delete ok
        state.clear_deposit_info(&rollup_id).await;
    }

    #[tokio::test]
    async fn clear_deposit_info() {
        let storage = cnidarium::TempStorage::new().await.unwrap();
        let snapshot = storage.latest_snapshot();
        let mut state = StateDelta::new(snapshot);

        let rollup_id = RollupId::new([1u8; 32]);
        let bridge_address = astria_address(&[42u8; 20]);
        let amount = 10u128;
        let asset = asset_0();
        let destination_chain_address = "0xdeadbeef";
        let deposit = Deposit::new(
            bridge_address,
            rollup_id,
            amount,
            asset,
            destination_chain_address.to_string(),
            TransactionId::new([0; 32]),
            0,
        );

        let deposits = vec![deposit.clone()];

        // can write
        state
            .put_deposit_event(deposit)
            .await
            .expect("writing deposit events should be ok");
        assert_eq!(
            state
                .get_deposit_events(&rollup_id)
                .await
                .expect("deposit info was written to the database and must exist"),
            deposits,
            "stored deposits do not match what was expected"
        );

        // can delete
        state.clear_deposit_info(&rollup_id).await;
        assert_eq!(
            state
                .get_deposit_events(&rollup_id)
                .await
                .expect("deposit should return empty when none exists"),
            vec![],
            "deposits were cleared and should return empty vector"
        );
        assert_eq!(
            state
                .get_deposit_nonce(&rollup_id)
                .await
                .expect("calls to get nonce should not fail"),
            0u32,
            "nonce should have been deleted also"
        );
    }

    #[tokio::test]
    async fn clear_deposit_info_multiple_accounts() {
        let storage = cnidarium::TempStorage::new().await.unwrap();
        let snapshot = storage.latest_snapshot();
        let mut state = StateDelta::new(snapshot);

        let rollup_id = RollupId::new([1u8; 32]);
        let bridge_address = astria_address(&[42u8; 20]);
        let amount = 10u128;
        let asset = asset_0();
        let destination_chain_address = "0xdeadbeef";
        let mut deposit = Deposit::new(
            bridge_address,
            rollup_id,
            amount,
            asset.clone(),
            destination_chain_address.to_string(),
            TransactionId::new([0; 32]),
            0,
        );

        // write to first
        state
            .put_deposit_event(deposit)
            .await
            .expect("writing deposit events should be ok");

        // write to second
        let rollup_id_1 = RollupId::new([2u8; 32]);
        deposit = Deposit::new(
            bridge_address,
            rollup_id_1,
            amount,
            asset.clone(),
            destination_chain_address.to_string(),
            TransactionId::new([0; 32]),
            1,
        );
        let deposits_1 = vec![deposit.clone()];

        state
            .put_deposit_event(deposit)
            .await
            .expect("writing deposit events for rollup 2 should be ok");

        // delete first rollup's info
        state.clear_deposit_info(&rollup_id).await;
        assert_eq!(
            state
                .get_deposit_events(&rollup_id)
                .await
                .expect("deposit should return empty when none exists"),
            vec![],
            "deposits were cleared and should return empty vector"
        );
        assert_eq!(
            state
                .get_deposit_nonce(&rollup_id)
                .await
                .expect("calls to get nonce should not fail"),
            0u32,
            "nonce should have been deleted also"
        );

        // second rollup's info should be intact
        assert_eq!(
            state
                .get_deposit_events(&rollup_id_1)
                .await
                .expect("deposit should return empty when none exists"),
            deposits_1,
            "deposits were written to the database and should exist"
        );
        assert_eq!(
            state
                .get_deposit_nonce(&rollup_id_1)
                .await
                .expect("calls to get nonce should not fail"),
            1u32,
            "nonce was written to the database and should exist"
        );
    }

    #[tokio::test]
    async fn clear_block_info_uninitialized_ok() {
        let storage = cnidarium::TempStorage::new().await.unwrap();
        let snapshot = storage.latest_snapshot();
        let mut state = StateDelta::new(snapshot);

        // uninitialized delete ok
        state
            .clear_block_deposits()
            .await
            .expect("calls to clear block deposit should succeed");
    }

    #[tokio::test]
    async fn clear_block_deposits() {
        let storage = cnidarium::TempStorage::new().await.unwrap();
        let snapshot = storage.latest_snapshot();
        let mut state = StateDelta::new(snapshot);

        let rollup_id = RollupId::new([1u8; 32]);
        let bridge_address = astria_address(&[42u8; 20]);
        let amount = 10u128;
        let asset = asset_0();
        let destination_chain_address = "0xdeadbeef";
        let mut deposit = Deposit::new(
            bridge_address,
            rollup_id,
            amount,
            asset.clone(),
            destination_chain_address.to_string(),
            TransactionId::new([0; 32]),
            0,
        );

        // write to first
        state
            .put_deposit_event(deposit)
            .await
            .expect("writing deposit events should be ok");

        // write to second
        let rollup_id_1 = RollupId::new([2u8; 32]);
        deposit = Deposit::new(
            bridge_address,
            rollup_id_1,
            amount,
            asset.clone(),
            destination_chain_address.to_string(),
            TransactionId::new([0; 32]),
            1,
        );
        state
            .put_deposit_event(deposit)
            .await
            .expect("writing deposit events for rollup 2 should be ok");

        // delete all info
        state
            .clear_block_deposits()
            .await
            .expect("clearing deposits call should not fail");
        assert_eq!(
            state
                .get_deposit_events(&rollup_id)
                .await
                .expect("deposit should return empty when none exists"),
            vec![],
            "deposits were cleared and should return empty vector"
        );
        // check that all info was deleted
        assert_eq!(
            state
                .get_deposit_events(&rollup_id_1)
                .await
                .expect("deposit should return empty when none exists"),
            vec![],
            "deposits were cleared and should return empty vector"
        );
        assert_eq!(
            state
                .get_deposit_nonce(&rollup_id)
                .await
                .expect("deposit should return empty when none exists"),
            0u32,
            "nonce should have been deleted also"
        );
        assert_eq!(
            state
                .get_deposit_nonce(&rollup_id_1)
                .await
                .expect("deposit should return empty when none exists"),
            0u32,
            "nonce should have been deleted also"
        );
    }

    #[tokio::test]
    async fn init_bridge_account_base_fee_round_trip() {
        let storage = cnidarium::TempStorage::new().await.unwrap();
        let snapshot = storage.latest_snapshot();
        let mut state = StateDelta::new(snapshot);

        state.put_init_bridge_account_base_fee(123).unwrap();
        let retrieved_fee = state.get_init_bridge_account_base_fee().await.unwrap();
        assert_eq!(retrieved_fee, 123);
    }

    #[tokio::test]
    async fn bridge_lock_byte_cost_multiplier_round_trip() {
        let storage = cnidarium::TempStorage::new().await.unwrap();
        let snapshot = storage.latest_snapshot();
        let mut state = StateDelta::new(snapshot);

        state.put_bridge_lock_byte_cost_multiplier(123).unwrap();
        let retrieved_fee = state.get_bridge_lock_byte_cost_multiplier().await.unwrap();
        assert_eq!(retrieved_fee, 123);
    }

    #[tokio::test]
    async fn bridge_sudo_change_base_fee_round_trip() {
        let storage = cnidarium::TempStorage::new().await.unwrap();
        let snapshot = storage.latest_snapshot();
        let mut state = StateDelta::new(snapshot);

        state.put_bridge_sudo_change_base_fee(123).unwrap();
        let retrieved_fee = state.get_bridge_sudo_change_base_fee().await.unwrap();
        assert_eq!(retrieved_fee, 123);
    }

    #[tokio::test]
    async fn last_transaction_id_for_bridge_account_round_trip() {
        let storage = cnidarium::TempStorage::new().await.unwrap();
        let snapshot = storage.latest_snapshot();
        let mut state = StateDelta::new(snapshot);

        let bridge_address = [1; 20];
        let tx_hash = TransactionId::new([2; 32]);
        state
            .put_last_transaction_id_for_bridge_account(&bridge_address, tx_hash)
            .unwrap();
        let retrieved_tx_hash = state
            .get_last_transaction_id_for_bridge_account(&bridge_address)
            .await
            .unwrap();
        assert_eq!(retrieved_tx_hash, Some(tx_hash));
    }

    #[test]
    fn storage_keys_have_not_changed() {
        let address: Address = "astria1rsxyjrcm255ds9euthjx6yc3vrjt9sxrm9cfgm"
            .parse()
            .unwrap();

        assert_snapshot!(rollup_id_storage_key(&address));
        assert_snapshot!(asset_id_storage_key(&address));
        assert_snapshot!(bridge_account_sudo_address_storage_key(&address));
        assert_snapshot!(bridge_account_withdrawer_address_storage_key(&address));
    }
}<|MERGE_RESOLUTION|>--- conflicted
+++ resolved
@@ -16,7 +16,6 @@
     anyhow_to_eyre,
     eyre::{
         bail,
-        format_err,
         OptionExt as _,
         Result,
         WrapErr as _,
@@ -151,11 +150,7 @@
 #[async_trait]
 pub(crate) trait StateReadExt: StateRead + address::StateReadExt {
     #[instrument(skip_all)]
-<<<<<<< HEAD
-    async fn is_a_bridge_account<T: AddressBytes>(&self, address: &T) -> anyhow::Result<bool> {
-=======
-    async fn is_a_bridge_account<T: AddressBytes>(&self, address: T) -> Result<bool> {
->>>>>>> 8bc06f1e
+    async fn is_a_bridge_account<T: AddressBytes>(&self, address: &T) -> Result<bool> {
         let maybe_id = self.get_bridge_account_rollup_id(address).await?;
         Ok(maybe_id.is_some())
     }
@@ -174,19 +169,12 @@
             debug!("account rollup ID not found, returning None");
             return Ok(None);
         };
-<<<<<<< HEAD
         StoredValue::deserialize(&bytes)
             .and_then(|value| {
                 storage::RollupId::try_from(value)
                     .map(|stored_rollup_id| Some(RollupId::from(stored_rollup_id)))
             })
-            .context("invalid rollup ID bytes")
-=======
-
-        let rollup_id =
-            RollupId::try_from_slice(&rollup_id_bytes).wrap_err("invalid rollup ID bytes")?;
-        Ok(Some(rollup_id))
->>>>>>> 8bc06f1e
+            .wrap_err("invalid rollup ID bytes")
     }
 
     #[instrument(skip_all)]
@@ -197,22 +185,14 @@
         let bytes = self
             .get_raw(&asset_id_storage_key(address))
             .await
-<<<<<<< HEAD
-            .context("failed reading raw bridge account asset ID from state")?
-            .ok_or_else(|| anyhow!("bridge account asset ID not found"))?;
+            .map_err(anyhow_to_eyre)
+            .wrap_err("failed reading raw bridge account asset ID from state")?
+            .ok_or_eyre("bridge account asset ID not found")?;
         StoredValue::deserialize(&bytes)
             .and_then(|value| {
                 storage::IbcPrefixedDenom::try_from(value).map(asset::IbcPrefixed::from)
             })
-            .context("invalid bridge account asset ID bytes")
-=======
-            .map_err(anyhow_to_eyre)
-            .wrap_err("failed reading raw asset ID from state")?
-            .ok_or_eyre("asset ID not found")?;
-        let id = borsh::from_slice::<AssetId>(&bytes)
-            .wrap_err("failed to reconstruct asset ID from storage")?;
-        Ok(asset::IbcPrefixed::new(id.0))
->>>>>>> 8bc06f1e
+            .wrap_err("invalid bridge account asset ID bytes")
     }
 
     #[instrument(skip_all)]
@@ -229,23 +209,13 @@
             debug!("bridge account sudo address not found, returning None");
             return Ok(None);
         };
-<<<<<<< HEAD
         StoredValue::deserialize(&bytes)
             .and_then(|value| {
                 storage::AddressBytes::try_from(value).map(|stored_address_bytes| {
                     Some(<[u8; ADDRESS_LEN]>::from(stored_address_bytes))
                 })
             })
-            .context("invalid bridge account sudo address bytes")
-=======
-        let sudo_address = sudo_address_bytes.try_into().map_err(|bytes: Vec<_>| {
-            format_err!(
-                "failed to convert address `{}` bytes read from state to fixed length address",
-                bytes.len()
-            )
-        })?;
-        Ok(Some(sudo_address))
->>>>>>> 8bc06f1e
+            .wrap_err("invalid bridge account sudo address bytes")
     }
 
     #[instrument(skip_all)]
@@ -264,25 +234,13 @@
             debug!("bridge account withdrawer address not found, returning None");
             return Ok(None);
         };
-<<<<<<< HEAD
         StoredValue::deserialize(&bytes)
             .and_then(|value| {
                 storage::AddressBytes::try_from(value).map(|stored_address_bytes| {
                     Some(<[u8; ADDRESS_LEN]>::from(stored_address_bytes))
                 })
             })
-            .context("invalid bridge account withdrawer address bytes")
-=======
-        let addr = withdrawer_address_bytes
-            .try_into()
-            .map_err(|bytes: Vec<_>| {
-                astria_eyre::eyre::Error::msg(format!(
-                    "failed converting `{}` bytes retrieved from storage to fixed address length",
-                    bytes.len()
-                ))
-            })?;
-        Ok(Some(addr))
->>>>>>> 8bc06f1e
+            .wrap_err("invalid bridge account withdrawer address bytes")
     }
 
     #[instrument(skip_all)]
@@ -328,16 +286,10 @@
             self.nonverifiable_prefix_raw(deposit_storage_key_prefix(rollup_id).as_bytes())
         );
         let mut deposits = Vec::new();
-<<<<<<< HEAD
         while let Some(Ok((_, bytes))) = stream.next().await {
             let deposit = StoredValue::deserialize(&bytes)
                 .and_then(|value| storage::Deposit::try_from(value).map(Deposit::from))
-                .context("invalid deposit bytes")?;
-=======
-        while let Some(Ok((_, value))) = stream.next().await {
-            let raw = RawDeposit::decode(value.as_ref()).wrap_err("invalid deposit bytes")?;
-            let deposit = Deposit::try_from_raw(raw).wrap_err("invalid deposit raw proto")?;
->>>>>>> 8bc06f1e
+                .wrap_err("invalid deposit bytes")?;
             deposits.push(deposit);
         }
         Ok(deposits)
@@ -365,19 +317,12 @@
         let bytes = self
             .get_raw(INIT_BRIDGE_ACCOUNT_BASE_FEE_STORAGE_KEY)
             .await
-<<<<<<< HEAD
-            .context("failed reading raw init bridge account base fee from state")?
-            .ok_or_else(|| anyhow!("init bridge account base fee not found"))?;
-        StoredValue::deserialize(&bytes)
-            .and_then(|value| storage::Fee::try_from(value).map(u128::from))
-            .context("invalid fee bytes")
-=======
             .map_err(anyhow_to_eyre)
             .wrap_err("failed reading raw init bridge account base fee from state")?
             .ok_or_eyre("init bridge account base fee not found")?;
-        let Fee(fee) = Fee::try_from_slice(&bytes).wrap_err("invalid fee bytes")?;
-        Ok(fee)
->>>>>>> 8bc06f1e
+        StoredValue::deserialize(&bytes)
+            .and_then(|value| storage::Fee::try_from(value).map(u128::from))
+            .wrap_err("invalid fee bytes")
     }
 
     #[instrument(skip_all)]
@@ -385,19 +330,12 @@
         let bytes = self
             .get_raw(BRIDGE_LOCK_BYTE_COST_MULTIPLIER_STORAGE_KEY)
             .await
-<<<<<<< HEAD
-            .context("failed reading raw bridge lock byte cost multiplier from state")?
-            .ok_or_else(|| anyhow!("bridge lock byte cost multiplier not found"))?;
-        StoredValue::deserialize(&bytes)
-            .and_then(|value| storage::Fee::try_from(value).map(u128::from))
-            .context("invalid bridge lock byte cost multiplier bytes")
-=======
             .map_err(anyhow_to_eyre)
             .wrap_err("failed reading raw bridge lock byte cost multiplier from state")?
             .ok_or_eyre("bridge lock byte cost multiplier not found")?;
-        let Fee(fee) = Fee::try_from_slice(&bytes).wrap_err("invalid fee bytes")?;
-        Ok(fee)
->>>>>>> 8bc06f1e
+        StoredValue::deserialize(&bytes)
+            .and_then(|value| storage::Fee::try_from(value).map(u128::from))
+            .wrap_err("invalid bridge lock byte cost multiplier bytes")
     }
 
     #[instrument(skip_all)]
@@ -405,19 +343,12 @@
         let bytes = self
             .get_raw(BRIDGE_SUDO_CHANGE_FEE_STORAGE_KEY)
             .await
-<<<<<<< HEAD
-            .context("failed reading raw bridge sudo change fee from state")?
-            .ok_or_else(|| anyhow!("bridge sudo change fee not found"))?;
-        StoredValue::deserialize(&bytes)
-            .and_then(|value| storage::Fee::try_from(value).map(u128::from))
-            .context("invalid bridge sudo change fee bytes")
-=======
             .map_err(anyhow_to_eyre)
             .wrap_err("failed reading raw bridge sudo change fee from state")?
             .ok_or_eyre("bridge sudo change fee not found")?;
-        let Fee(fee) = Fee::try_from_slice(&bytes).wrap_err("invalid fee bytes")?;
-        Ok(fee)
->>>>>>> 8bc06f1e
+        StoredValue::deserialize(&bytes)
+            .and_then(|value| storage::Fee::try_from(value).map(u128::from))
+            .wrap_err("invalid bridge sudo change fee bytes")
     }
 
     #[instrument(skip_all)]
@@ -471,17 +402,10 @@
         TAsset: Into<asset::IbcPrefixed>,
     {
         let ibc = asset.into();
-<<<<<<< HEAD
         let bytes = StoredValue::IbcPrefixedDenom((&ibc).into())
             .serialize()
-            .context("failed to serialize asset ids")?;
+            .wrap_err("failed to serialize asset ids")?;
         self.put_raw(asset_id_storage_key(address), bytes);
-=======
-        self.put_raw(
-            asset_id_storage_key(&address),
-            borsh::to_vec(&AssetId(ibc.get())).wrap_err("failed to serialize asset IDs")?,
-        );
->>>>>>> 8bc06f1e
         Ok(())
     }
 
@@ -574,13 +498,10 @@
         let nonce = self.get_deposit_nonce(deposit.rollup_id()).await?;
         self.put_deposit_nonce(
             deposit.rollup_id(),
-<<<<<<< HEAD
-            nonce.checked_add(1).context("deposit nonce overflowed")?,
+            nonce
+                .checked_add(1)
+                .ok_or_eyre("deposit nonce overflowed")?,
         )?;
-=======
-            nonce.checked_add(1).ok_or_eyre("nonce overflowed")?,
-        );
->>>>>>> 8bc06f1e
 
         let key = deposit_storage_key(deposit.rollup_id(), nonce);
         let bytes = StoredValue::Deposit((&deposit).into())
@@ -785,13 +706,8 @@
         let state = StateDelta::new(snapshot);
 
         let address = astria_address(&[42u8; 20]);
-<<<<<<< HEAD
-        state
+        let _ = state
             .get_bridge_account_ibc_asset(&address)
-=======
-        let _ = state
-            .get_bridge_account_ibc_asset(address)
->>>>>>> 8bc06f1e
             .await
             .expect_err("call to get bridge account asset ids should fail if no assets");
     }
