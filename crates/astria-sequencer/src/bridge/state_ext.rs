use std::collections::HashMap;

use astria_core::{
    primitive::v1::{
        asset,
        RollupId,
        TransactionId,
        ADDRESS_LEN,
    },
    sequencerblock::v1alpha1::block::Deposit,
};
use astria_eyre::{
    anyhow_to_eyre,
    eyre::{
        bail,
        OptionExt as _,
        Result,
        WrapErr as _,
    },
};
use async_trait::async_trait;
use cnidarium::{
    StateRead,
    StateWrite,
};
<<<<<<< HEAD
use futures::StreamExt as _;
use hex::ToHex as _;
=======
use prost::Message as _;
>>>>>>> bda4ffc4
use tracing::{
    debug,
    instrument,
};

use crate::{
    accounts::AddressBytes,
    address,
    storage::{
        self,
        StoredValue,
    },
};

<<<<<<< HEAD
=======
/// Newtype wrapper to read and write a u128 from rocksdb.
#[derive(BorshSerialize, BorshDeserialize, Debug)]
struct Balance(u128);

/// Newtype wrapper to read and write a u32 from rocksdb.
#[derive(BorshSerialize, BorshDeserialize, Debug)]
struct Nonce(u32);

/// Newtype wrapper to read and write a Vec<[u8; 32]> from rocksdb.
#[derive(BorshSerialize, BorshDeserialize, Debug)]
struct AssetId([u8; 32]);

/// Newtype wrapper to read and write a u128 from rocksdb.
#[derive(BorshSerialize, BorshDeserialize, Debug)]
struct Fee(u128);

/// A wrapper to support storing a `Vec<Deposit>`.
///
/// We don't currently have Borsh-encoding for `Deposit` and we also don't have a standalone
/// protobuf type representing a collection of `Deposit`s.
///
/// This will be replaced (very soon hopefully) by a proper storage type able to be wholly Borsh-
/// encoded. Until then, we'll protobuf-encode the individual deposits and this is a collection of
/// those encoded values.
#[derive(BorshSerialize, BorshDeserialize, Debug)]
struct Deposits(Vec<Vec<u8>>);

>>>>>>> bda4ffc4
const BRIDGE_ACCOUNT_PREFIX: &str = "bridgeacc";
const BRIDGE_ACCOUNT_SUDO_PREFIX: &str = "bsudo";
const BRIDGE_ACCOUNT_WITHDRAWER_PREFIX: &str = "bwithdrawer";
const DEPOSITS_EPHEMERAL_KEY: &str = "deposits";
const DEPOSIT_PREFIX: &[u8] = b"deposit/";
const INIT_BRIDGE_ACCOUNT_BASE_FEE_STORAGE_KEY: &str = "initbridgeaccfee";
const BRIDGE_LOCK_BYTE_COST_MULTIPLIER_STORAGE_KEY: &str = "bridgelockmultiplier";
const BRIDGE_SUDO_CHANGE_FEE_STORAGE_KEY: &str = "bridgesudofee";

struct BridgeAccountKey<'a, T> {
    prefix: &'static str,
    address: &'a T,
}

impl<'a, T> std::fmt::Display for BridgeAccountKey<'a, T>
where
    T: AddressBytes,
{
    fn fmt(&self, f: &mut std::fmt::Formatter<'_>) -> std::fmt::Result {
        f.write_str(self.prefix)?;
        f.write_str("/")?;
        for byte in self.address.address_bytes() {
            f.write_fmt(format_args!("{byte:02x}"))?;
        }
        Ok(())
    }
}

fn rollup_id_storage_key<T: AddressBytes>(address: &T) -> String {
    format!(
        "{}/rollupid",
        BridgeAccountKey {
            prefix: BRIDGE_ACCOUNT_PREFIX,
            address
        }
    )
}

fn asset_id_storage_key<T: AddressBytes>(address: &T) -> String {
    format!(
        "{}/assetid",
        BridgeAccountKey {
            prefix: BRIDGE_ACCOUNT_PREFIX,
            address
        }
    )
}

fn deposit_storage_key(block_hash: &[u8; 32], rollup_id: &RollupId) -> Vec<u8> {
    [DEPOSIT_PREFIX, block_hash, rollup_id.as_ref()].concat()
}

fn bridge_account_sudo_address_storage_key<T: AddressBytes>(address: &T) -> String {
    format!(
        "{}",
        BridgeAccountKey {
            prefix: BRIDGE_ACCOUNT_SUDO_PREFIX,
            address
        }
    )
}

fn bridge_account_withdrawer_address_storage_key<T: AddressBytes>(address: &T) -> String {
    format!(
        "{}",
        BridgeAccountKey {
            prefix: BRIDGE_ACCOUNT_WITHDRAWER_PREFIX,
            address
        }
    )
}

fn bridge_account_withdrawal_event_storage_key<T: AddressBytes>(
    address: &T,
    withdrawal_event_id: &str,
) -> String {
    format!(
        "{}/withdrawalevent/{}",
        BridgeAccountKey {
            prefix: BRIDGE_ACCOUNT_PREFIX,
            address
        },
        withdrawal_event_id
    )
}

fn last_transaction_id_for_bridge_account_storage_key<T: AddressBytes>(address: &T) -> Vec<u8> {
    format!(
        "{}/lasttx",
        BridgeAccountKey {
            prefix: BRIDGE_ACCOUNT_PREFIX,
            address
        }
    )
    .as_bytes()
    .to_vec()
}

#[async_trait]
pub(crate) trait StateReadExt: StateRead + address::StateReadExt {
    #[instrument(skip_all)]
    async fn is_a_bridge_account<T: AddressBytes>(&self, address: &T) -> Result<bool> {
        let maybe_id = self.get_bridge_account_rollup_id(address).await?;
        Ok(maybe_id.is_some())
    }

    // allow: false positive due to proc macro; fixed with rust/clippy 1.81
    #[allow(clippy::blocks_in_conditions)]
    #[instrument(skip_all, fields(address = %address.display_address()), err)]
    async fn get_bridge_account_rollup_id<T: AddressBytes>(
        &self,
        address: &T,
    ) -> Result<Option<RollupId>> {
        let Some(bytes) = self
            .get_raw(&rollup_id_storage_key(address))
            .await
            .map_err(anyhow_to_eyre)
            .wrap_err("failed reading raw account rollup ID from state")?
        else {
            debug!("account rollup ID not found, returning None");
            return Ok(None);
        };
        StoredValue::deserialize(&bytes)
            .and_then(|value| {
                storage::RollupId::try_from(value)
                    .map(|stored_rollup_id| Some(RollupId::from(stored_rollup_id)))
            })
            .wrap_err("invalid rollup ID bytes")
    }

    // allow: false positive due to proc macro; fixed with rust/clippy 1.81
    #[allow(clippy::blocks_in_conditions)]
    #[instrument(skip_all, fields(address = %address.display_address()), err)]
    async fn get_bridge_account_ibc_asset<T: AddressBytes>(
        &self,
        address: &T,
    ) -> Result<asset::IbcPrefixed> {
        let bytes = self
            .get_raw(&asset_id_storage_key(address))
            .await
            .map_err(anyhow_to_eyre)
            .wrap_err("failed reading raw bridge account asset ID from state")?
            .ok_or_eyre("bridge account asset ID not found")?;
        StoredValue::deserialize(&bytes)
            .and_then(|value| {
                storage::IbcPrefixedDenom::try_from(value).map(asset::IbcPrefixed::from)
            })
            .wrap_err("invalid bridge account asset ID bytes")
    }

    #[instrument(skip_all)]
    async fn get_bridge_account_sudo_address<T: AddressBytes>(
        &self,
        bridge_address: &T,
    ) -> Result<Option<[u8; ADDRESS_LEN]>> {
        let Some(bytes) = self
            .get_raw(&bridge_account_sudo_address_storage_key(bridge_address))
            .await
            .map_err(anyhow_to_eyre)
            .wrap_err("failed reading raw bridge account sudo address from state")?
        else {
            debug!("bridge account sudo address not found, returning None");
            return Ok(None);
        };
        StoredValue::deserialize(&bytes)
            .and_then(|value| {
                storage::AddressBytes::try_from(value).map(|stored_address_bytes| {
                    Some(<[u8; ADDRESS_LEN]>::from(stored_address_bytes))
                })
            })
            .wrap_err("invalid bridge account sudo address bytes")
    }

    #[instrument(skip_all)]
    async fn get_bridge_account_withdrawer_address<T: AddressBytes>(
        &self,
        bridge_address: &T,
    ) -> Result<Option<[u8; ADDRESS_LEN]>> {
        let Some(bytes) = self
            .get_raw(&bridge_account_withdrawer_address_storage_key(
                bridge_address,
            ))
            .await
            .map_err(anyhow_to_eyre)
            .wrap_err("failed reading raw bridge account withdrawer address from state")?
        else {
            debug!("bridge account withdrawer address not found, returning None");
            return Ok(None);
        };
        StoredValue::deserialize(&bytes)
            .and_then(|value| {
                storage::AddressBytes::try_from(value).map(|stored_address_bytes| {
                    Some(<[u8; ADDRESS_LEN]>::from(stored_address_bytes))
                })
            })
            .wrap_err("invalid bridge account withdrawer address bytes")
    }

    #[instrument(skip_all)]
    fn get_cached_block_deposits(&self) -> HashMap<RollupId, Vec<Deposit>> {
        self.object_get(DEPOSITS_EPHEMERAL_KEY).unwrap_or_default()
    }

    #[instrument(skip_all)]
    async fn get_deposits(
        &self,
        block_hash: &[u8; 32],
        rollup_id: &RollupId,
    ) -> Result<Vec<Deposit>> {
        let Some(bytes) = self
            .nonverifiable_get_raw(&deposit_storage_key(block_hash, rollup_id))
            .await
            .map_err(anyhow_to_eyre)
            .wrap_err("failed reading raw deposits from state")?
        else {
            return Ok(vec![]);
        };
<<<<<<< HEAD
        StoredValue::deserialize(&bytes)
            .and_then(|value| storage::Nonce::try_from(value).map(u32::from))
            .context("invalid deposit nonce bytes")
    }

    #[instrument(skip_all)]
    async fn get_deposit_rollup_ids(&self) -> Result<HashSet<RollupId>> {
        let mut stream = std::pin::pin!(self.nonverifiable_prefix_raw(DEPOSIT_PREFIX.as_bytes()));
        let mut rollup_ids = HashSet::new();
        while let Some(Ok((key, _))) = stream.next().await {
            // the deposit key is of the form "deposit/{rollup_id}/{nonce}"
            let key_str =
                String::from_utf8(key).wrap_err("failed to convert deposit key to string")?;
            let key_parts = key_str.split('/').collect::<Vec<_>>();
            if key_parts.len() != 3 {
                continue;
            }
            let rollup_id_bytes =
                hex::decode(key_parts[1]).wrap_err("invalid rollup ID hex string")?;
            let rollup_id =
                RollupId::try_from_slice(&rollup_id_bytes).wrap_err("invalid rollup ID bytes")?;
            rollup_ids.insert(rollup_id);
        }
        Ok(rollup_ids)
    }

    #[instrument(skip_all)]
    async fn get_deposit_events(&self, rollup_id: &RollupId) -> Result<Vec<Deposit>> {
        let mut stream = std::pin::pin!(
            self.nonverifiable_prefix_raw(deposit_storage_key_prefix(rollup_id).as_bytes())
        );
        let mut deposits = Vec::new();
        while let Some(Ok((_, bytes))) = stream.next().await {
            let deposit = StoredValue::deserialize(&bytes)
                .and_then(|value| storage::Deposit::try_from(value).map(Deposit::from))
                .wrap_err("invalid deposit bytes")?;
=======

        let pb_deposits = borsh::from_slice::<Deposits>(&bytes)
            .wrap_err("failed to reconstruct protobuf deposits from storage")?;

        let mut deposits = Vec::with_capacity(pb_deposits.0.len());
        for pb_deposit in pb_deposits.0 {
            let raw = RawDeposit::decode(pb_deposit.as_ref()).wrap_err("invalid deposit bytes")?;
            let deposit = Deposit::try_from_raw(raw).wrap_err("invalid deposit raw proto")?;
>>>>>>> bda4ffc4
            deposits.push(deposit);
        }
        Ok(deposits)
    }

    #[instrument(skip_all)]
    async fn get_init_bridge_account_base_fee(&self) -> Result<u128> {
        let bytes = self
            .get_raw(INIT_BRIDGE_ACCOUNT_BASE_FEE_STORAGE_KEY)
            .await
            .map_err(anyhow_to_eyre)
            .wrap_err("failed reading raw init bridge account base fee from state")?
            .ok_or_eyre("init bridge account base fee not found")?;
        StoredValue::deserialize(&bytes)
            .and_then(|value| storage::Fee::try_from(value).map(u128::from))
            .wrap_err("invalid fee bytes")
    }

    #[instrument(skip_all)]
    async fn get_bridge_lock_byte_cost_multiplier(&self) -> Result<u128> {
        let bytes = self
            .get_raw(BRIDGE_LOCK_BYTE_COST_MULTIPLIER_STORAGE_KEY)
            .await
            .map_err(anyhow_to_eyre)
            .wrap_err("failed reading raw bridge lock byte cost multiplier from state")?
            .ok_or_eyre("bridge lock byte cost multiplier not found")?;
        StoredValue::deserialize(&bytes)
            .and_then(|value| storage::Fee::try_from(value).map(u128::from))
            .wrap_err("invalid bridge lock byte cost multiplier bytes")
    }

    #[instrument(skip_all)]
    async fn get_bridge_sudo_change_base_fee(&self) -> Result<u128> {
        let bytes = self
            .get_raw(BRIDGE_SUDO_CHANGE_FEE_STORAGE_KEY)
            .await
            .map_err(anyhow_to_eyre)
            .wrap_err("failed reading raw bridge sudo change fee from state")?
            .ok_or_eyre("bridge sudo change fee not found")?;
        StoredValue::deserialize(&bytes)
            .and_then(|value| storage::Fee::try_from(value).map(u128::from))
            .wrap_err("invalid bridge sudo change fee bytes")
    }

    #[instrument(skip_all)]
    async fn get_last_transaction_id_for_bridge_account<T: AddressBytes>(
        &self,
        address: &T,
    ) -> Result<Option<TransactionId>> {
        let Some(bytes) = self
            .nonverifiable_get_raw(&last_transaction_id_for_bridge_account_storage_key(address))
            .await
            .map_err(anyhow_to_eyre)
            .wrap_err("failed reading raw last transaction hash for bridge account from state")?
        else {
            return Ok(None);
        };
        StoredValue::deserialize(&bytes)
            .and_then(|value| {
                storage::TransactionHash::try_from(value).map(|stored_tx_hash_bytes| {
                    Some(TransactionId::new(<[u8; 32]>::from(stored_tx_hash_bytes)))
                })
            })
            .context("invalid bridge account transaction hash bytes")
    }
}

impl<T: StateRead + ?Sized> StateReadExt for T {}

#[async_trait]
pub(crate) trait StateWriteExt: StateWrite {
    #[instrument(skip_all)]
    fn put_bridge_account_rollup_id<T: AddressBytes>(
        &mut self,
        address: &T,
        rollup_id: RollupId,
    ) -> Result<()> {
        let bytes = StoredValue::RollupId((&rollup_id).into())
            .serialize()
            .context("failed to serialize bridge account rollup id")?;
        self.put_raw(rollup_id_storage_key(address), bytes);
        Ok(())
    }

    #[instrument(skip_all)]
    fn put_bridge_account_ibc_asset<TAddress, TAsset>(
        &mut self,
        address: &TAddress,
        asset: TAsset,
    ) -> Result<()>
    where
        TAddress: AddressBytes,
        TAsset: Into<asset::IbcPrefixed>,
    {
        let ibc = asset.into();
        let bytes = StoredValue::IbcPrefixedDenom((&ibc).into())
            .serialize()
            .wrap_err("failed to serialize asset ids")?;
        self.put_raw(asset_id_storage_key(address), bytes);
        Ok(())
    }

    #[instrument(skip_all)]
    fn put_bridge_account_sudo_address<TBridgeAddress, TSudoAddress>(
        &mut self,
        bridge_address: &TBridgeAddress,
        sudo_address: TSudoAddress,
    ) -> Result<()>
    where
        TBridgeAddress: AddressBytes,
        TSudoAddress: AddressBytes,
    {
        let bytes = StoredValue::AddressBytes((&sudo_address).into())
            .serialize()
            .context("failed to serialize bridge account sudo address")?;
        self.put_raw(
            bridge_account_sudo_address_storage_key(bridge_address),
            bytes,
        );
        Ok(())
    }

    #[instrument(skip_all)]
    fn put_bridge_account_withdrawer_address<TBridgeAddress, TWithdrawerAddress>(
        &mut self,
        bridge_address: &TBridgeAddress,
        withdrawer_address: TWithdrawerAddress,
    ) -> Result<()>
    where
        TBridgeAddress: AddressBytes,
        TWithdrawerAddress: AddressBytes,
    {
        let bytes = StoredValue::AddressBytes((&withdrawer_address).into())
            .serialize()
            .context("failed to serialize bridge account sudo address")?;
        self.put_raw(
            bridge_account_withdrawer_address_storage_key(bridge_address),
            bytes,
        );
        Ok(())
    }

    #[instrument(skip_all)]
    async fn check_and_set_withdrawal_event_block_for_bridge_account<T: AddressBytes>(
        &mut self,
        address: &T,
        withdrawal_event_id: &str,
        block_num: u64,
    ) -> Result<()> {
        let key = bridge_account_withdrawal_event_storage_key(address, withdrawal_event_id);

        // Check if the withdrawal ID has already been used, if so return an error.
        let bytes = self
            .get_raw(&key)
            .await
            .map_err(anyhow_to_eyre)
            .wrap_err("failed reading raw withdrawal event from state")?;
        if let Some(bytes) = bytes {
            let existing_block_num = StoredValue::deserialize(&bytes)
                .and_then(|value| storage::BlockHeight::try_from(value).map(u64::from))
                .context("invalid withdrawal event block height bytes")?;
            bail!(
                "withdrawal event ID {withdrawal_event_id} used by block number \
                 {existing_block_num}"
            );
        }

        let bytes = StoredValue::BlockHeight(block_num.into())
            .serialize()
            .context("failed to serialize withdrawal event block height")?;
        self.put_raw(key, bytes);
        Ok(())
    }

    /// Push the deposit onto the end of a Vec of deposits for this rollup ID.  These are held in
    /// state's ephemeral store, pending being written to permanent storage during `finalize_block`.
    #[instrument(skip_all)]
<<<<<<< HEAD
    fn put_deposit_nonce(&mut self, rollup_id: &RollupId, nonce: u32) -> Result<()> {
        let bytes = StoredValue::Nonce(nonce.into())
            .serialize()
            .context("failed to serialize deposit nonce")?;
        self.nonverifiable_put_raw(deposit_nonce_storage_key(rollup_id), bytes);
        Ok(())
    }

    // allow: false positive due to proc macro; fixed with rust/clippy 1.81
    #[allow(clippy::blocks_in_conditions)]
    #[instrument(skip_all, err)]
    async fn put_deposit_event(&mut self, deposit: Deposit) -> Result<()> {
        let nonce = self.get_deposit_nonce(&deposit.rollup_id).await?;
        self.put_deposit_nonce(
            &deposit.rollup_id,
            nonce
                .checked_add(1)
                .ok_or_eyre("deposit nonce overflowed")?,
        )?;

        let key = deposit_storage_key(&deposit.rollup_id, nonce);
        let bytes = StoredValue::Deposit((&deposit).into())
            .serialize()
            .context("failed to serialize bridge deposit")?;
        self.nonverifiable_put_raw(key, bytes);
        Ok(())
    }

    /// Clears the deposit nonce and all deposits for a given rollup ID.
    #[instrument(skip_all)]
    async fn clear_deposit_info(&mut self, rollup_id: &RollupId) {
        self.nonverifiable_delete(deposit_nonce_storage_key(rollup_id));
        let mut stream = std::pin::pin!(
            self.nonverifiable_prefix_raw(deposit_storage_key_prefix(rollup_id).as_bytes())
        );
        while let Some(Ok((key, _))) = stream.next().await {
            self.nonverifiable_delete(key);
        }
=======
    fn cache_deposit_event(&mut self, deposit: Deposit) {
        let mut cached_deposits = self.get_cached_block_deposits();
        cached_deposits
            .entry(deposit.rollup_id)
            .or_default()
            .push(deposit);
        self.object_put(DEPOSITS_EPHEMERAL_KEY, cached_deposits);
>>>>>>> bda4ffc4
    }

    #[instrument(skip_all)]
    fn put_deposits(
        &mut self,
        block_hash: &[u8; 32],
        all_deposits: HashMap<RollupId, Vec<Deposit>>,
    ) -> Result<()> {
        for (rollup_id, deposits) in all_deposits {
            let key = deposit_storage_key(block_hash, &rollup_id);
            let serialized_deposits = deposits
                .into_iter()
                .map(|deposit| deposit.into_raw().encode_to_vec())
                .collect();
            let value = borsh::to_vec(&Deposits(serialized_deposits))
                .wrap_err("failed to serialize deposits")?;
            self.nonverifiable_put_raw(key, value);
        }
        Ok(())
    }

    #[instrument(skip_all)]
    fn put_init_bridge_account_base_fee(&mut self, fee: u128) -> Result<()> {
        let bytes = StoredValue::Fee(fee.into())
            .serialize()
            .context("failed to serialize bridge account base fee")?;
        self.put_raw(INIT_BRIDGE_ACCOUNT_BASE_FEE_STORAGE_KEY.to_string(), bytes);
        Ok(())
    }

    #[instrument(skip_all)]
    fn put_bridge_lock_byte_cost_multiplier(&mut self, fee: u128) -> Result<()> {
        let bytes = StoredValue::Fee(fee.into())
            .serialize()
            .context("failed to serialize bridge lock byte cost multiplier")?;
        self.put_raw(
            BRIDGE_LOCK_BYTE_COST_MULTIPLIER_STORAGE_KEY.to_string(),
            bytes,
        );
        Ok(())
    }

    #[instrument(skip_all)]
    fn put_bridge_sudo_change_base_fee(&mut self, fee: u128) -> Result<()> {
        let bytes = StoredValue::Fee(fee.into())
            .serialize()
            .context("failed to serialize bridge sudo change base fee")?;
        self.put_raw(BRIDGE_SUDO_CHANGE_FEE_STORAGE_KEY.to_string(), bytes);
        Ok(())
    }

    #[instrument(skip_all)]
    fn put_last_transaction_id_for_bridge_account<T: AddressBytes>(
        &mut self,
        address: &T,
        tx_id: TransactionId,
    ) -> Result<()> {
        let bytes = StoredValue::TransactionHash(tx_id.get().into())
            .serialize()
            .context("failed to serialize transaction hash for bridge account")?;
        self.nonverifiable_put_raw(
            last_transaction_id_for_bridge_account_storage_key(address),
            bytes,
        );
        Ok(())
    }
}

impl<T: StateWrite> StateWriteExt for T {}

#[cfg(test)]
mod test {
    use astria_core::{
        primitive::v1::{
            asset,
            Address,
            RollupId,
            TransactionId,
        },
        sequencerblock::v1alpha1::block::Deposit,
    };
    use cnidarium::StateDelta;
    use insta::assert_snapshot;

    use super::*;
    use crate::test_utils::astria_address;

    fn asset_0() -> asset::Denom {
        "asset_0".parse().unwrap()
    }

    fn asset_1() -> asset::Denom {
        "asset_1".parse().unwrap()
    }

    #[tokio::test]
    async fn get_bridge_account_rollup_id_uninitialized_ok() {
        let storage = cnidarium::TempStorage::new().await.unwrap();
        let snapshot = storage.latest_snapshot();
        let state = StateDelta::new(snapshot);

        let address = astria_address(&[42u8; 20]);

        // uninitialized ok
        assert_eq!(
            state.get_bridge_account_rollup_id(&address).await.expect(
                "call to get bridge account rollup id should not fail for uninitialized addresses"
            ),
            Option::None,
            "stored rollup id for bridge not what was expected"
        );
    }

    #[tokio::test]
    async fn put_bridge_account_rollup_id() {
        let storage = cnidarium::TempStorage::new().await.unwrap();
        let snapshot = storage.latest_snapshot();
        let mut state = StateDelta::new(snapshot);

        let mut rollup_id = RollupId::new([1u8; 32]);
        let address = astria_address(&[42u8; 20]);

        // can write new
        state
            .put_bridge_account_rollup_id(&address, rollup_id)
            .unwrap();
        assert_eq!(
            state
                .get_bridge_account_rollup_id(&address)
                .await
                .expect("a rollup ID was written and must exist inside the database")
                .expect("expecting return value"),
            rollup_id,
            "stored rollup id for bridge not what was expected"
        );

        // can rewrite with new value
        rollup_id = RollupId::new([2u8; 32]);
        state
            .put_bridge_account_rollup_id(&address, rollup_id)
            .unwrap();
        assert_eq!(
            state
                .get_bridge_account_rollup_id(&address)
                .await
                .expect("a rollup ID was written and must exist inside the database")
                .expect("expecting return value"),
            rollup_id,
            "stored rollup id for bridge not what was expected"
        );

        // can write additional account and both valid
        let rollup_id_1 = RollupId::new([2u8; 32]);
        let address_1 = astria_address(&[41u8; 20]);
        state
            .put_bridge_account_rollup_id(&address_1, rollup_id_1)
            .unwrap();
        assert_eq!(
            state
                .get_bridge_account_rollup_id(&address_1)
                .await
                .expect("a rollup ID was written and must exist inside the database")
                .expect("expecting return value"),
            rollup_id_1,
            "additional stored rollup id for bridge not what was expected"
        );

        assert_eq!(
            state
                .get_bridge_account_rollup_id(&address)
                .await
                .expect("a rollup ID was written and must exist inside the database")
                .expect("expecting return value"),
            rollup_id,
            "original stored rollup id for bridge not what was expected"
        );
    }

    #[tokio::test]
    async fn get_bridge_account_asset_id_none_should_fail() {
        let storage = cnidarium::TempStorage::new().await.unwrap();
        let snapshot = storage.latest_snapshot();
        let state = StateDelta::new(snapshot);

        let address = astria_address(&[42u8; 20]);
        let _ = state
            .get_bridge_account_ibc_asset(&address)
            .await
            .expect_err("call to get bridge account asset ids should fail if no assets");
    }

    #[tokio::test]
    async fn put_bridge_account_ibc_assets() {
        let storage = cnidarium::TempStorage::new().await.unwrap();
        let snapshot = storage.latest_snapshot();
        let mut state = StateDelta::new(snapshot);

        let address = astria_address(&[42u8; 20]);
        let mut asset = asset_0();

        // can write
        state
            .put_bridge_account_ibc_asset(&address, asset.clone())
            .expect("storing bridge account asset should not fail");
        let mut result = state
            .get_bridge_account_ibc_asset(&address)
            .await
            .expect("bridge asset id was written and must exist inside the database");
        assert_eq!(
            result,
            asset.to_ibc_prefixed(),
            "returned bridge account asset id did not match expected"
        );

        // can update
        asset = "asset_2".parse::<asset::Denom>().unwrap();
        state
            .put_bridge_account_ibc_asset(&address, &asset)
            .expect("storing bridge account assets should not fail");
        result = state
            .get_bridge_account_ibc_asset(&address)
            .await
            .expect("bridge asset id was written and must exist inside the database");
        assert_eq!(
            result,
            asset.to_ibc_prefixed(),
            "returned bridge account asset id did not match expected"
        );

        // writing to other account also ok
        let address_1 = astria_address(&[41u8; 20]);
        let asset_1 = asset_1();
        state
            .put_bridge_account_ibc_asset(&address_1, &asset_1)
            .expect("storing bridge account assets should not fail");
        assert_eq!(
            state
                .get_bridge_account_ibc_asset(&address_1)
                .await
                .expect("bridge asset id was written and must exist inside the database"),
            asset_1.into(),
            "second bridge account asset not what was expected"
        );
        result = state
            .get_bridge_account_ibc_asset(&address)
            .await
            .expect("original bridge asset id was written and must exist inside the database");
        assert_eq!(
            result,
            asset.to_ibc_prefixed(),
            "original bridge account asset id did not match expected after new bridge account \
             added"
        );
    }

    #[tokio::test]
<<<<<<< HEAD
    async fn bridge_account_sudo_address_round_trip() {
        let storage = cnidarium::TempStorage::new().await.unwrap();
        let snapshot = storage.latest_snapshot();
        let mut state = StateDelta::new(snapshot);

        let bridge_address = [1; 20];
        let sudo_address = [2; 20];
        state
            .put_bridge_account_sudo_address(&bridge_address, sudo_address)
            .unwrap();
        let retrieved_sudo_address = state
            .get_bridge_account_sudo_address(&bridge_address)
            .await
            .unwrap();
        assert_eq!(retrieved_sudo_address, Some(sudo_address));
    }

    #[tokio::test]
    async fn bridge_account_withdrawer_address_round_trip() {
        let storage = cnidarium::TempStorage::new().await.unwrap();
        let snapshot = storage.latest_snapshot();
        let mut state = StateDelta::new(snapshot);

        let bridge_address = [1; 20];
        let withdrawer_address = [2; 20];
        state
            .put_bridge_account_withdrawer_address(&bridge_address, withdrawer_address)
            .unwrap();
        let retrieved_withdrawer_address = state
            .get_bridge_account_withdrawer_address(&bridge_address)
            .await
            .unwrap();
        assert_eq!(retrieved_withdrawer_address, Some(withdrawer_address));
    }

    #[tokio::test]
    async fn get_deposit_nonce_uninitialized_ok() {
        let storage = cnidarium::TempStorage::new().await.unwrap();
        let snapshot = storage.latest_snapshot();
        let state = StateDelta::new(snapshot);

        let rollup_id = RollupId::new([2u8; 32]);

        // uninitialized ok
        assert_eq!(
            state
                .get_deposit_nonce(&rollup_id)
                .await
                .expect("call to get deposit nonce should not fail on uninitialized rollup ids"),
            0u32,
            "uninitialized rollup id nonce should be zero"
        );
    }

    #[tokio::test]
    async fn put_deposit_nonce() {
        let storage = cnidarium::TempStorage::new().await.unwrap();
        let snapshot = storage.latest_snapshot();
        let mut state = StateDelta::new(snapshot);

        let rollup_id = RollupId::new([2u8; 32]);
        let mut nonce = 1u32;

        // can write
        state.put_deposit_nonce(&rollup_id, nonce).unwrap();
        assert_eq!(
            state
                .get_deposit_nonce(&rollup_id)
                .await
                .expect("a rollup id nonce was written and must exist inside the database"),
            nonce,
            "stored nonce did not match expected"
        );

        // can update
        nonce = 2u32;
        state.put_deposit_nonce(&rollup_id, nonce).unwrap();
        assert_eq!(
            state
                .get_deposit_nonce(&rollup_id)
                .await
                .expect("a rollup id nonce was written and must exist inside the database"),
            nonce,
            "stored nonce did not match expected"
        );

        // writing to different account is ok
        let rollup_id_1 = RollupId::new([3u8; 32]);
        let nonce_1 = 3u32;
        state.put_deposit_nonce(&rollup_id_1, nonce_1).unwrap();
        assert_eq!(
            state
                .get_deposit_nonce(&rollup_id_1)
                .await
                .expect("a rollup id nonce was written and must exist inside the database"),
            nonce_1,
            "additional stored nonce did not match expected"
        );
        assert_eq!(
            state
                .get_deposit_nonce(&rollup_id)
                .await
                .expect("a rollup id nonce was written and must exist inside the database"),
            nonce,
            "original stored nonce did not match expected"
        );
    }

    #[tokio::test]
    async fn get_deposit_events_empty_ok() {
=======
    async fn get_deposits_empty_ok() {
>>>>>>> bda4ffc4
        let storage = cnidarium::TempStorage::new().await.unwrap();
        let snapshot = storage.latest_snapshot();
        let state = StateDelta::new(snapshot);

        let block_hash = [32; 32];
        let rollup_id = RollupId::new([2u8; 32]);

        // no events ok
        assert_eq!(
            state
                .get_deposits(&block_hash, &rollup_id)
                .await
                .expect("call for rollup id with no deposit events should not fail"),
            vec![],
            "no events were written to the database so none should be returned"
        );
    }

    #[tokio::test]
    #[allow(clippy::too_many_lines)] // allow: it's a test
    async fn get_deposits() {
        let storage = cnidarium::TempStorage::new().await.unwrap();
        let snapshot = storage.latest_snapshot();
        let mut state = StateDelta::new(snapshot);

        let block_hash = [32; 32];
        let rollup_id_1 = RollupId::new([1u8; 32]);
        let bridge_address = astria_address(&[42u8; 20]);
        let amount = 10u128;
        let asset = asset_0();
        let destination_chain_address = "0xdeadbeef";

        let mut deposit = Deposit {
            bridge_address,
            rollup_id: rollup_id_1,
            amount,
            asset: asset.clone(),
            destination_chain_address: destination_chain_address.to_string(),
            source_transaction_id: TransactionId::new([0; 32]),
            source_action_index: 0,
        };

        let mut all_deposits = HashMap::new();
        let mut rollup_1_deposits = vec![deposit.clone()];
        all_deposits.insert(rollup_id_1, rollup_1_deposits.clone());

        // can write
        state
            .put_deposits(&block_hash, all_deposits.clone())
            .unwrap();
        assert_eq!(
            state
                .get_deposits(&block_hash, &rollup_id_1)
                .await
                .expect("deposit info was written to the database and must exist"),
            rollup_1_deposits,
            "stored deposits do not match what was expected"
        );

        // can write additional
        deposit = Deposit {
            amount,
            source_action_index: 1,
            ..deposit
        };
        rollup_1_deposits.push(deposit.clone());
        all_deposits.insert(rollup_id_1, rollup_1_deposits.clone());
        state
            .put_deposits(&block_hash, all_deposits.clone())
            .unwrap();
        assert_eq!(
            state
                .get_deposits(&block_hash, &rollup_id_1)
                .await
                .expect("deposit info was written to the database and must exist"),
            rollup_1_deposits,
            "stored deposits do not match what was expected"
        );

        // can write different rollup id and both ok
        let rollup_id_2 = RollupId::new([2u8; 32]);
        deposit = Deposit {
            rollup_id: rollup_id_2,
            source_action_index: 2,
            ..deposit
        };
        let rollup_2_deposits = vec![deposit.clone()];
        all_deposits.insert(rollup_id_2, rollup_2_deposits.clone());
        state.put_deposits(&block_hash, all_deposits).unwrap();
        assert_eq!(
            state
                .get_deposits(&block_hash, &rollup_id_2)
                .await
                .expect("deposit info was written to the database and must exist"),
            rollup_2_deposits,
            "stored deposits do not match what was expected"
        );
        // verify original still ok
        assert_eq!(
            state
                .get_deposits(&block_hash, &rollup_id_1)
                .await
                .expect("deposit info was written to the database and must exist"),
            rollup_1_deposits,
            "stored deposits do not match what was expected"
        );
    }

    #[tokio::test]
    async fn init_bridge_account_base_fee_round_trip() {
        let storage = cnidarium::TempStorage::new().await.unwrap();
        let snapshot = storage.latest_snapshot();
        let mut state = StateDelta::new(snapshot);

        state.put_init_bridge_account_base_fee(123).unwrap();
        let retrieved_fee = state.get_init_bridge_account_base_fee().await.unwrap();
        assert_eq!(retrieved_fee, 123);
    }

    #[tokio::test]
    async fn bridge_lock_byte_cost_multiplier_round_trip() {
        let storage = cnidarium::TempStorage::new().await.unwrap();
        let snapshot = storage.latest_snapshot();
        let mut state = StateDelta::new(snapshot);

        state.put_bridge_lock_byte_cost_multiplier(123).unwrap();
        let retrieved_fee = state.get_bridge_lock_byte_cost_multiplier().await.unwrap();
        assert_eq!(retrieved_fee, 123);
    }

    #[tokio::test]
    async fn bridge_sudo_change_base_fee_round_trip() {
        let storage = cnidarium::TempStorage::new().await.unwrap();
        let snapshot = storage.latest_snapshot();
        let mut state = StateDelta::new(snapshot);

        state.put_bridge_sudo_change_base_fee(123).unwrap();
        let retrieved_fee = state.get_bridge_sudo_change_base_fee().await.unwrap();
        assert_eq!(retrieved_fee, 123);
    }

    #[tokio::test]
    async fn last_transaction_id_for_bridge_account_round_trip() {
        let storage = cnidarium::TempStorage::new().await.unwrap();
        let snapshot = storage.latest_snapshot();
        let mut state = StateDelta::new(snapshot);

        let bridge_address = [1; 20];
        let tx_hash = TransactionId::new([2; 32]);
        state
            .put_last_transaction_id_for_bridge_account(&bridge_address, tx_hash)
            .unwrap();
        let retrieved_tx_hash = state
            .get_last_transaction_id_for_bridge_account(&bridge_address)
            .await
            .unwrap();
        assert_eq!(retrieved_tx_hash, Some(tx_hash));
    }

    #[test]
    fn storage_keys_have_not_changed() {
        let address: Address = "astria1rsxyjrcm255ds9euthjx6yc3vrjt9sxrm9cfgm"
            .parse()
            .unwrap();

        assert_snapshot!(rollup_id_storage_key(&address));
        assert_snapshot!(asset_id_storage_key(&address));
        assert_snapshot!(bridge_account_sudo_address_storage_key(&address));
        assert_snapshot!(bridge_account_withdrawer_address_storage_key(&address));
    }
}<|MERGE_RESOLUTION|>--- conflicted
+++ resolved
@@ -23,12 +23,6 @@
     StateRead,
     StateWrite,
 };
-<<<<<<< HEAD
-use futures::StreamExt as _;
-use hex::ToHex as _;
-=======
-use prost::Message as _;
->>>>>>> bda4ffc4
 use tracing::{
     debug,
     instrument,
@@ -43,36 +37,6 @@
     },
 };
 
-<<<<<<< HEAD
-=======
-/// Newtype wrapper to read and write a u128 from rocksdb.
-#[derive(BorshSerialize, BorshDeserialize, Debug)]
-struct Balance(u128);
-
-/// Newtype wrapper to read and write a u32 from rocksdb.
-#[derive(BorshSerialize, BorshDeserialize, Debug)]
-struct Nonce(u32);
-
-/// Newtype wrapper to read and write a Vec<[u8; 32]> from rocksdb.
-#[derive(BorshSerialize, BorshDeserialize, Debug)]
-struct AssetId([u8; 32]);
-
-/// Newtype wrapper to read and write a u128 from rocksdb.
-#[derive(BorshSerialize, BorshDeserialize, Debug)]
-struct Fee(u128);
-
-/// A wrapper to support storing a `Vec<Deposit>`.
-///
-/// We don't currently have Borsh-encoding for `Deposit` and we also don't have a standalone
-/// protobuf type representing a collection of `Deposit`s.
-///
-/// This will be replaced (very soon hopefully) by a proper storage type able to be wholly Borsh-
-/// encoded. Until then, we'll protobuf-encode the individual deposits and this is a collection of
-/// those encoded values.
-#[derive(BorshSerialize, BorshDeserialize, Debug)]
-struct Deposits(Vec<Vec<u8>>);
-
->>>>>>> bda4ffc4
 const BRIDGE_ACCOUNT_PREFIX: &str = "bridgeacc";
 const BRIDGE_ACCOUNT_SUDO_PREFIX: &str = "bsudo";
 const BRIDGE_ACCOUNT_WITHDRAWER_PREFIX: &str = "bwithdrawer";
@@ -290,56 +254,9 @@
         else {
             return Ok(vec![]);
         };
-<<<<<<< HEAD
         StoredValue::deserialize(&bytes)
-            .and_then(|value| storage::Nonce::try_from(value).map(u32::from))
-            .context("invalid deposit nonce bytes")
-    }
-
-    #[instrument(skip_all)]
-    async fn get_deposit_rollup_ids(&self) -> Result<HashSet<RollupId>> {
-        let mut stream = std::pin::pin!(self.nonverifiable_prefix_raw(DEPOSIT_PREFIX.as_bytes()));
-        let mut rollup_ids = HashSet::new();
-        while let Some(Ok((key, _))) = stream.next().await {
-            // the deposit key is of the form "deposit/{rollup_id}/{nonce}"
-            let key_str =
-                String::from_utf8(key).wrap_err("failed to convert deposit key to string")?;
-            let key_parts = key_str.split('/').collect::<Vec<_>>();
-            if key_parts.len() != 3 {
-                continue;
-            }
-            let rollup_id_bytes =
-                hex::decode(key_parts[1]).wrap_err("invalid rollup ID hex string")?;
-            let rollup_id =
-                RollupId::try_from_slice(&rollup_id_bytes).wrap_err("invalid rollup ID bytes")?;
-            rollup_ids.insert(rollup_id);
-        }
-        Ok(rollup_ids)
-    }
-
-    #[instrument(skip_all)]
-    async fn get_deposit_events(&self, rollup_id: &RollupId) -> Result<Vec<Deposit>> {
-        let mut stream = std::pin::pin!(
-            self.nonverifiable_prefix_raw(deposit_storage_key_prefix(rollup_id).as_bytes())
-        );
-        let mut deposits = Vec::new();
-        while let Some(Ok((_, bytes))) = stream.next().await {
-            let deposit = StoredValue::deserialize(&bytes)
-                .and_then(|value| storage::Deposit::try_from(value).map(Deposit::from))
-                .wrap_err("invalid deposit bytes")?;
-=======
-
-        let pb_deposits = borsh::from_slice::<Deposits>(&bytes)
-            .wrap_err("failed to reconstruct protobuf deposits from storage")?;
-
-        let mut deposits = Vec::with_capacity(pb_deposits.0.len());
-        for pb_deposit in pb_deposits.0 {
-            let raw = RawDeposit::decode(pb_deposit.as_ref()).wrap_err("invalid deposit bytes")?;
-            let deposit = Deposit::try_from_raw(raw).wrap_err("invalid deposit raw proto")?;
->>>>>>> bda4ffc4
-            deposits.push(deposit);
-        }
-        Ok(deposits)
+            .and_then(|value| storage::Deposits::try_from(value).map(Vec::<Deposit>::from))
+            .context("invalid deposits bytes")
     }
 
     #[instrument(skip_all)]
@@ -514,46 +431,6 @@
     /// Push the deposit onto the end of a Vec of deposits for this rollup ID.  These are held in
     /// state's ephemeral store, pending being written to permanent storage during `finalize_block`.
     #[instrument(skip_all)]
-<<<<<<< HEAD
-    fn put_deposit_nonce(&mut self, rollup_id: &RollupId, nonce: u32) -> Result<()> {
-        let bytes = StoredValue::Nonce(nonce.into())
-            .serialize()
-            .context("failed to serialize deposit nonce")?;
-        self.nonverifiable_put_raw(deposit_nonce_storage_key(rollup_id), bytes);
-        Ok(())
-    }
-
-    // allow: false positive due to proc macro; fixed with rust/clippy 1.81
-    #[allow(clippy::blocks_in_conditions)]
-    #[instrument(skip_all, err)]
-    async fn put_deposit_event(&mut self, deposit: Deposit) -> Result<()> {
-        let nonce = self.get_deposit_nonce(&deposit.rollup_id).await?;
-        self.put_deposit_nonce(
-            &deposit.rollup_id,
-            nonce
-                .checked_add(1)
-                .ok_or_eyre("deposit nonce overflowed")?,
-        )?;
-
-        let key = deposit_storage_key(&deposit.rollup_id, nonce);
-        let bytes = StoredValue::Deposit((&deposit).into())
-            .serialize()
-            .context("failed to serialize bridge deposit")?;
-        self.nonverifiable_put_raw(key, bytes);
-        Ok(())
-    }
-
-    /// Clears the deposit nonce and all deposits for a given rollup ID.
-    #[instrument(skip_all)]
-    async fn clear_deposit_info(&mut self, rollup_id: &RollupId) {
-        self.nonverifiable_delete(deposit_nonce_storage_key(rollup_id));
-        let mut stream = std::pin::pin!(
-            self.nonverifiable_prefix_raw(deposit_storage_key_prefix(rollup_id).as_bytes())
-        );
-        while let Some(Ok((key, _))) = stream.next().await {
-            self.nonverifiable_delete(key);
-        }
-=======
     fn cache_deposit_event(&mut self, deposit: Deposit) {
         let mut cached_deposits = self.get_cached_block_deposits();
         cached_deposits
@@ -561,10 +438,11 @@
             .or_default()
             .push(deposit);
         self.object_put(DEPOSITS_EPHEMERAL_KEY, cached_deposits);
->>>>>>> bda4ffc4
-    }
-
-    #[instrument(skip_all)]
+    }
+
+    // allow: false positive due to proc macro; fixed with rust/clippy 1.81
+    #[allow(clippy::blocks_in_conditions)]
+    #[instrument(skip_all, err)]
     fn put_deposits(
         &mut self,
         block_hash: &[u8; 32],
@@ -572,13 +450,10 @@
     ) -> Result<()> {
         for (rollup_id, deposits) in all_deposits {
             let key = deposit_storage_key(block_hash, &rollup_id);
-            let serialized_deposits = deposits
-                .into_iter()
-                .map(|deposit| deposit.into_raw().encode_to_vec())
-                .collect();
-            let value = borsh::to_vec(&Deposits(serialized_deposits))
-                .wrap_err("failed to serialize deposits")?;
-            self.nonverifiable_put_raw(key, value);
+            let bytes = StoredValue::Deposits(deposits.iter().into())
+                .serialize()
+                .context("failed to serialize bridge deposit")?;
+            self.nonverifiable_put_raw(key, bytes);
         }
         Ok(())
     }
@@ -818,7 +693,6 @@
     }
 
     #[tokio::test]
-<<<<<<< HEAD
     async fn bridge_account_sudo_address_round_trip() {
         let storage = cnidarium::TempStorage::new().await.unwrap();
         let snapshot = storage.latest_snapshot();
@@ -855,83 +729,7 @@
     }
 
     #[tokio::test]
-    async fn get_deposit_nonce_uninitialized_ok() {
-        let storage = cnidarium::TempStorage::new().await.unwrap();
-        let snapshot = storage.latest_snapshot();
-        let state = StateDelta::new(snapshot);
-
-        let rollup_id = RollupId::new([2u8; 32]);
-
-        // uninitialized ok
-        assert_eq!(
-            state
-                .get_deposit_nonce(&rollup_id)
-                .await
-                .expect("call to get deposit nonce should not fail on uninitialized rollup ids"),
-            0u32,
-            "uninitialized rollup id nonce should be zero"
-        );
-    }
-
-    #[tokio::test]
-    async fn put_deposit_nonce() {
-        let storage = cnidarium::TempStorage::new().await.unwrap();
-        let snapshot = storage.latest_snapshot();
-        let mut state = StateDelta::new(snapshot);
-
-        let rollup_id = RollupId::new([2u8; 32]);
-        let mut nonce = 1u32;
-
-        // can write
-        state.put_deposit_nonce(&rollup_id, nonce).unwrap();
-        assert_eq!(
-            state
-                .get_deposit_nonce(&rollup_id)
-                .await
-                .expect("a rollup id nonce was written and must exist inside the database"),
-            nonce,
-            "stored nonce did not match expected"
-        );
-
-        // can update
-        nonce = 2u32;
-        state.put_deposit_nonce(&rollup_id, nonce).unwrap();
-        assert_eq!(
-            state
-                .get_deposit_nonce(&rollup_id)
-                .await
-                .expect("a rollup id nonce was written and must exist inside the database"),
-            nonce,
-            "stored nonce did not match expected"
-        );
-
-        // writing to different account is ok
-        let rollup_id_1 = RollupId::new([3u8; 32]);
-        let nonce_1 = 3u32;
-        state.put_deposit_nonce(&rollup_id_1, nonce_1).unwrap();
-        assert_eq!(
-            state
-                .get_deposit_nonce(&rollup_id_1)
-                .await
-                .expect("a rollup id nonce was written and must exist inside the database"),
-            nonce_1,
-            "additional stored nonce did not match expected"
-        );
-        assert_eq!(
-            state
-                .get_deposit_nonce(&rollup_id)
-                .await
-                .expect("a rollup id nonce was written and must exist inside the database"),
-            nonce,
-            "original stored nonce did not match expected"
-        );
-    }
-
-    #[tokio::test]
-    async fn get_deposit_events_empty_ok() {
-=======
     async fn get_deposits_empty_ok() {
->>>>>>> bda4ffc4
         let storage = cnidarium::TempStorage::new().await.unwrap();
         let snapshot = storage.latest_snapshot();
         let state = StateDelta::new(snapshot);
