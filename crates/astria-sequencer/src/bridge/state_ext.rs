use std::collections::{
    HashMap,
    HashSet,
};

use astria_core::{
    generated::sequencerblock::v1alpha1::Deposit as RawDeposit,
    primitive::v1::{
        asset,
        Address,
        RollupId,
        TransactionId,
        ADDRESS_LEN,
    },
    sequencerblock::v1alpha1::block::Deposit,
};
use astria_eyre::{
    anyhow_to_eyre,
    eyre::{
        bail,
        format_err,
        OptionExt as _,
        Result,
        WrapErr as _,
    },
};
use async_trait::async_trait;
use borsh::{
    BorshDeserialize,
    BorshSerialize,
};
use cnidarium::{
    StateRead,
    StateWrite,
};
use futures::StreamExt as _;
use hex::ToHex as _;
use prost::Message as _;
use tracing::{
    debug,
    error,
    instrument,
};

use crate::{
    accounts::AddressBytes,
    address,
};

/// Newtype wrapper to read and write a u128 from rocksdb.
#[derive(BorshSerialize, BorshDeserialize, Debug)]
struct Balance(u128);

/// Newtype wrapper to read and write a u32 from rocksdb.
#[derive(BorshSerialize, BorshDeserialize, Debug)]
struct Nonce(u32);

/// Newtype wrapper to read and write a Vec<[u8; 32]> from rocksdb.
#[derive(BorshSerialize, BorshDeserialize, Debug)]
struct AssetId([u8; 32]);

/// Newtype wrapper to read and write a u128 from rocksdb.
#[derive(BorshSerialize, BorshDeserialize, Debug)]
struct Fee(u128);

const BRIDGE_ACCOUNT_PREFIX: &str = "bridgeacc";
const BRIDGE_ACCOUNT_SUDO_PREFIX: &str = "bsudo";
const BRIDGE_ACCOUNT_WITHDRAWER_PREFIX: &str = "bwithdrawer";
const DEPOSIT_PREFIX: &[u8] = b"deposit/";
const INIT_BRIDGE_ACCOUNT_BASE_FEE_STORAGE_KEY: &str = "initbridgeaccfee";
const BRIDGE_LOCK_BYTE_COST_MULTIPLIER_STORAGE_KEY: &str = "bridgelockmultiplier";
const BRIDGE_SUDO_CHANGE_FEE_STORAGE_KEY: &str = "bridgesudofee";

struct BridgeAccountKey<'a, T> {
    prefix: &'static str,
    address: &'a T,
}

impl<'a, T> std::fmt::Display for BridgeAccountKey<'a, T>
where
    T: AddressBytes,
{
    fn fmt(&self, f: &mut std::fmt::Formatter<'_>) -> std::fmt::Result {
        f.write_str(self.prefix)?;
        f.write_str("/")?;
        for byte in self.address.address_bytes() {
            f.write_fmt(format_args!("{byte:02x}"))?;
        }
        Ok(())
    }
}

fn rollup_id_storage_key<T: AddressBytes>(address: &T) -> String {
    format!(
        "{}/rollupid",
        BridgeAccountKey {
            prefix: BRIDGE_ACCOUNT_PREFIX,
            address
        }
    )
}

fn asset_id_storage_key<T: AddressBytes>(address: &T) -> String {
    format!(
        "{}/assetid",
        BridgeAccountKey {
            prefix: BRIDGE_ACCOUNT_PREFIX,
            address
        }
    )
}

fn deposit_storage_key_prefix(rollup_id: &RollupId) -> Vec<u8> {
    [DEPOSIT_PREFIX, rollup_id.as_ref()].concat()
}

fn deposit_storage_key(rollup_id: &RollupId, nonce: u32) -> Vec<u8> {
    [DEPOSIT_PREFIX, rollup_id.as_ref(), &nonce.to_le_bytes()].concat()
}

fn deposit_nonce_storage_key(rollup_id: &RollupId) -> Vec<u8> {
    format!("depositnonce/{}", rollup_id.encode_hex::<String>()).into()
}

fn bridge_account_sudo_address_storage_key<T: AddressBytes>(address: &T) -> String {
    format!(
        "{}",
        BridgeAccountKey {
            prefix: BRIDGE_ACCOUNT_SUDO_PREFIX,
            address
        }
    )
}

fn bridge_account_withdrawer_address_storage_key<T: AddressBytes>(address: &T) -> String {
    format!(
        "{}",
        BridgeAccountKey {
            prefix: BRIDGE_ACCOUNT_WITHDRAWER_PREFIX,
            address
        }
    )
}

fn bridge_account_withdrawal_event_storage_key<T: AddressBytes>(
    address: &T,
    withdrawal_event_id: &str,
) -> String {
    format!(
        "{}/withdrawalevent/{}",
        BridgeAccountKey {
            prefix: BRIDGE_ACCOUNT_PREFIX,
            address
        },
        withdrawal_event_id
    )
}

fn last_transaction_id_for_bridge_account_storage_key<T: AddressBytes>(address: &T) -> Vec<u8> {
    format!(
        "{}/lasttx",
        BridgeAccountKey {
            prefix: BRIDGE_ACCOUNT_PREFIX,
            address
        }
    )
    .as_bytes()
    .to_vec()
}

#[async_trait]
pub(crate) trait StateReadExt: StateRead + address::StateReadExt {
    #[instrument(skip_all)]
    async fn is_a_bridge_account<T: AddressBytes>(&self, address: T) -> Result<bool> {
        let maybe_id = self.get_bridge_account_rollup_id(address).await?;
        Ok(maybe_id.is_some())
    }

    // allow: false positive due to proc macro; fixed with rust/clippy 1.81
    #[allow(clippy::blocks_in_conditions)]
    #[instrument(skip_all, fields(address = %address.display_address()), err)]
    async fn get_bridge_account_rollup_id<T: AddressBytes>(
        &self,
        address: T,
    ) -> Result<Option<RollupId>> {
        let Some(rollup_id_bytes) = self
            .get_raw(&rollup_id_storage_key(&address))
            .await
            .map_err(anyhow_to_eyre)
            .wrap_err("failed reading raw account rollup ID from state")?
        else {
            debug!("account rollup ID not found, returning None");
            return Ok(None);
        };

        let rollup_id =
            RollupId::try_from_slice(&rollup_id_bytes).wrap_err("invalid rollup ID bytes")?;
        Ok(Some(rollup_id))
    }

    // allow: false positive due to proc macro; fixed with rust/clippy 1.81
    #[allow(clippy::blocks_in_conditions)]
    #[instrument(skip_all, fields(address = %address.display_address()), err)]
    async fn get_bridge_account_ibc_asset<T: AddressBytes>(
        &self,
        address: T,
    ) -> Result<asset::IbcPrefixed> {
        let bytes = self
            .get_raw(&asset_id_storage_key(&address))
            .await
            .map_err(anyhow_to_eyre)
            .wrap_err("failed reading raw asset ID from state")?
            .ok_or_eyre("asset ID not found")?;
        let id = borsh::from_slice::<AssetId>(&bytes)
            .wrap_err("failed to reconstruct asset ID from storage")?;
        Ok(asset::IbcPrefixed::new(id.0))
    }

    #[instrument(skip_all)]
    async fn get_bridge_account_sudo_address<T: AddressBytes>(
        &self,
        bridge_address: T,
    ) -> Result<Option<[u8; ADDRESS_LEN]>> {
        let Some(sudo_address_bytes) = self
            .get_raw(&bridge_account_sudo_address_storage_key(&bridge_address))
            .await
            .map_err(anyhow_to_eyre)
            .wrap_err("failed reading raw bridge account sudo address from state")?
        else {
            debug!("bridge account sudo address not found, returning None");
            return Ok(None);
        };
        let sudo_address = sudo_address_bytes.try_into().map_err(|bytes: Vec<_>| {
            format_err!(
                "failed to convert address `{}` bytes read from state to fixed length address",
                bytes.len()
            )
        })?;
        Ok(Some(sudo_address))
    }

    #[instrument(skip_all)]
    async fn get_bridge_account_withdrawer_address<T: AddressBytes>(
        &self,
        bridge_address: T,
    ) -> Result<Option<[u8; ADDRESS_LEN]>> {
        let Some(withdrawer_address_bytes) = self
            .get_raw(&bridge_account_withdrawer_address_storage_key(
                &bridge_address,
            ))
            .await
            .map_err(anyhow_to_eyre)
            .wrap_err("failed reading raw bridge account withdrawer address from state")?
        else {
            debug!("bridge account withdrawer address not found, returning None");
            return Ok(None);
        };
        let addr = withdrawer_address_bytes
            .try_into()
            .map_err(|bytes: Vec<_>| {
                astria_eyre::eyre::Error::msg(format!(
                    "failed converting `{}` bytes retrieved from storage to fixed address length",
                    bytes.len()
                ))
            })?;
        Ok(Some(addr))
    }

    #[instrument(skip_all)]
    async fn get_deposit_rollup_ids(&self) -> Result<HashSet<RollupId>> {
        let mut stream = std::pin::pin!(self.nonverifiable_prefix_raw(DEPOSIT_PREFIX));
        let mut rollup_ids = HashSet::new();
        while let Some(Ok((key, _))) = stream.next().await {
            // the deposit key is of the form b"deposit/{32 bytes of rollup_id}{4 bytes of nonce}"
            let Some(rollup_id_and_nonce) = key.strip_prefix(DEPOSIT_PREFIX) else {
                error!("got wrong prefix in prefix stream");
                continue;
            };
            let Some(rollup_id_slice) = rollup_id_and_nonce.get(0..32) else {
                bail!("failed to get rollup id bytes from deposit key {:?}", key);
            };
            let rollup_id =
                RollupId::try_from_slice(rollup_id_slice).wrap_err("invalid rollup ID bytes")?;
            rollup_ids.insert(rollup_id);
        }
        Ok(rollup_ids)
    }

    #[instrument(skip_all)]
    async fn get_block_deposits(&self) -> Result<HashMap<RollupId, Vec<Deposit>>> {
        let deposit_rollup_ids = self
            .get_deposit_rollup_ids()
            .await
            .wrap_err("failed to get deposit rollup IDs")?;
        let mut deposit_events = HashMap::new();
        for rollup_id in deposit_rollup_ids {
            let rollup_deposit_events = get_deposit_events(self, &rollup_id)
                .await
                .wrap_err("failed to get deposit events")?;
            deposit_events.insert(rollup_id, rollup_deposit_events);
        }
        Ok(deposit_events)
    }

    #[instrument(skip_all)]
    async fn get_init_bridge_account_base_fee(&self) -> Result<u128> {
        let bytes = self
            .get_raw(INIT_BRIDGE_ACCOUNT_BASE_FEE_STORAGE_KEY)
            .await
            .map_err(anyhow_to_eyre)
            .wrap_err("failed reading raw init bridge account base fee from state")?
            .ok_or_eyre("init bridge account base fee not found")?;
        let Fee(fee) = Fee::try_from_slice(&bytes).wrap_err("invalid fee bytes")?;
        Ok(fee)
    }

    #[instrument(skip_all)]
    async fn get_bridge_lock_byte_cost_multiplier(&self) -> Result<u128> {
        let bytes = self
            .get_raw(BRIDGE_LOCK_BYTE_COST_MULTIPLIER_STORAGE_KEY)
            .await
            .map_err(anyhow_to_eyre)
            .wrap_err("failed reading raw bridge lock byte cost multiplier from state")?
            .ok_or_eyre("bridge lock byte cost multiplier not found")?;
        let Fee(fee) = Fee::try_from_slice(&bytes).wrap_err("invalid fee bytes")?;
        Ok(fee)
    }

    #[instrument(skip_all)]
    async fn get_bridge_sudo_change_base_fee(&self) -> Result<u128> {
        let bytes = self
            .get_raw(BRIDGE_SUDO_CHANGE_FEE_STORAGE_KEY)
            .await
            .map_err(anyhow_to_eyre)
            .wrap_err("failed reading raw bridge sudo change fee from state")?
            .ok_or_eyre("bridge sudo change fee not found")?;
        let Fee(fee) = Fee::try_from_slice(&bytes).wrap_err("invalid fee bytes")?;
        Ok(fee)
    }

    #[instrument(skip_all)]
    async fn get_last_transaction_id_for_bridge_account(
        &self,
        address: &Address,
    ) -> Result<Option<TransactionId>> {
        let Some(tx_hash_bytes) = self
            .nonverifiable_get_raw(&last_transaction_id_for_bridge_account_storage_key(address))
            .await
            .map_err(anyhow_to_eyre)
            .wrap_err("failed reading raw last transaction hash for bridge account from state")?
        else {
            return Ok(None);
        };

        let tx_hash: [u8; 32] = tx_hash_bytes
            .try_into()
            .expect("all transaction hashes stored should be 32 bytes; this is a bug");

        Ok(Some(TransactionId::new(tx_hash)))
    }
}

impl<T: StateRead + ?Sized> StateReadExt for T {}

#[async_trait]
pub(crate) trait StateWriteExt: StateWrite {
    #[instrument(skip_all)]
    fn put_bridge_account_rollup_id<T: AddressBytes>(&mut self, address: T, rollup_id: &RollupId) {
        self.put_raw(rollup_id_storage_key(&address), rollup_id.to_vec());
    }

    #[instrument(skip_all)]
    fn put_bridge_account_ibc_asset<TAddress, TAsset>(
        &mut self,
        address: TAddress,
        asset: TAsset,
    ) -> Result<()>
    where
        TAddress: AddressBytes,
        TAsset: Into<asset::IbcPrefixed> + std::fmt::Display,
    {
        let ibc = asset.into();
        self.put_raw(
            asset_id_storage_key(&address),
            borsh::to_vec(&AssetId(ibc.get())).wrap_err("failed to serialize asset IDs")?,
        );
        Ok(())
    }

    #[instrument(skip_all)]
    fn put_bridge_account_sudo_address<TBridgeAddress, TSudoAddress>(
        &mut self,
        bridge_address: TBridgeAddress,
        sudo_address: TSudoAddress,
    ) where
        TBridgeAddress: AddressBytes,
        TSudoAddress: AddressBytes,
    {
        self.put_raw(
            bridge_account_sudo_address_storage_key(&bridge_address),
            sudo_address.address_bytes().to_vec(),
        );
    }

    #[instrument(skip_all)]
    fn put_bridge_account_withdrawer_address<TBridgeAddress, TWithdrawerAddress>(
        &mut self,
        bridge_address: TBridgeAddress,
        withdrawer_address: TWithdrawerAddress,
    ) where
        TBridgeAddress: AddressBytes,
        TWithdrawerAddress: AddressBytes,
    {
        self.put_raw(
            bridge_account_withdrawer_address_storage_key(&bridge_address),
            withdrawer_address.address_bytes().to_vec(),
        );
    }

    #[instrument(skip_all)]
    async fn check_and_set_withdrawal_event_block_for_bridge_account<T: AddressBytes>(
        &mut self,
        address: T,
        withdrawal_event_id: &str,
        block_num: u64,
    ) -> Result<()> {
        let key = bridge_account_withdrawal_event_storage_key(&address, withdrawal_event_id);

        // Check if the withdrawal ID has already been used, if so return an error.
        let bytes = self
            .get_raw(&key)
            .await
            .map_err(anyhow_to_eyre)
            .wrap_err("failed reading raw withdrawal event from state")?;
        if let Some(bytes) = bytes {
            let existing_block_num = u64::from_be_bytes(
                bytes
                    .try_into()
                    .expect("all block numbers stored should be 8 bytes; this is a bug"),
            );

            bail!(
                "withdrawal event ID {withdrawal_event_id} used by block number \
                 {existing_block_num}"
            );
        }

        self.put_raw(key, block_num.to_be_bytes().to_vec());
        Ok(())
    }

<<<<<<< HEAD
    #[instrument(skip_all)]
    async fn put_deposit_event(&mut self, deposit: Deposit) -> Result<()> {
        let nonce = get_deposit_nonce(self, deposit.rollup_id()).await?;
        put_deposit_nonce(
            self,
            deposit.rollup_id(),
=======
    // the deposit "nonce" for a given rollup ID during a given block.
    // this is only used to generate storage keys for each of the deposits within a block,
    // and is reset to 0 at the beginning of each block.
    #[instrument(skip_all)]
    fn put_deposit_nonce(&mut self, rollup_id: &RollupId, nonce: u32) {
        self.nonverifiable_put_raw(
            deposit_nonce_storage_key(rollup_id),
            nonce.to_be_bytes().to_vec(),
        );
    }

    // allow: false positive due to proc macro; fixed with rust/clippy 1.81
    #[allow(clippy::blocks_in_conditions)]
    #[instrument(skip_all, err)]
    async fn put_deposit_event(&mut self, deposit: Deposit) -> Result<()> {
        let nonce = self.get_deposit_nonce(&deposit.rollup_id).await?;
        self.put_deposit_nonce(
            &deposit.rollup_id,
>>>>>>> f11f9000
            nonce.checked_add(1).ok_or_eyre("nonce overflowed")?,
        );

        let key = deposit_storage_key(&deposit.rollup_id, nonce);
        self.nonverifiable_put_raw(key, deposit.into_raw().encode_to_vec());
        Ok(())
    }

    #[instrument(skip_all)]
    async fn clear_block_deposit_nonces(&mut self) -> Result<()> {
        let deposit_rollup_ids = self
            .get_deposit_rollup_ids()
            .await
            .wrap_err("failed to get deposit rollup ids")?;
        for rollup_id in deposit_rollup_ids {
            self.nonverifiable_delete(deposit_nonce_storage_key(&rollup_id));
        }
        Ok(())
    }

    #[instrument(skip_all)]
    fn put_init_bridge_account_base_fee(&mut self, fee: u128) {
        self.put_raw(
            INIT_BRIDGE_ACCOUNT_BASE_FEE_STORAGE_KEY.to_string(),
            borsh::to_vec(&Fee(fee)).expect("failed to serialize fee"),
        );
    }

    #[instrument(skip_all)]
    fn put_bridge_lock_byte_cost_multiplier(&mut self, fee: u128) {
        self.put_raw(
            BRIDGE_LOCK_BYTE_COST_MULTIPLIER_STORAGE_KEY.to_string(),
            borsh::to_vec(&Fee(fee)).expect("failed to serialize fee"),
        );
    }

    #[instrument(skip_all)]
    fn put_bridge_sudo_change_base_fee(&mut self, fee: u128) {
        self.put_raw(
            BRIDGE_SUDO_CHANGE_FEE_STORAGE_KEY.to_string(),
            borsh::to_vec(&Fee(fee)).expect("failed to serialize fee"),
        );
    }

    #[instrument(skip_all)]
    fn put_last_transaction_id_for_bridge_account<T: AddressBytes>(
        &mut self,
        address: T,
        tx_id: &TransactionId,
    ) {
        self.nonverifiable_put_raw(
            last_transaction_id_for_bridge_account_storage_key(&address),
            tx_id.get().to_vec(),
        );
    }
}

impl<T: StateWrite> StateWriteExt for T {}

#[instrument(skip_all)]
async fn get_deposit_events<T: StateRead + ?Sized>(
    state: &T,
    rollup_id: &RollupId,
) -> Result<Vec<Deposit>> {
    let mut stream =
        std::pin::pin!(state.nonverifiable_prefix_raw(&deposit_storage_key_prefix(rollup_id)));
    let mut deposits = Vec::new();
    while let Some(Ok((_, value))) = stream.next().await {
        let raw = RawDeposit::decode(value.as_ref()).wrap_err("invalid deposit bytes")?;
        let deposit = Deposit::try_from_raw(raw).wrap_err("invalid deposit raw proto")?;
        deposits.push(deposit);
    }
    Ok(deposits)
}

#[instrument(skip_all)]
async fn get_deposit_nonce<T: StateRead + ?Sized>(state: &T, rollup_id: &RollupId) -> Result<u32> {
    let bytes = state
        .nonverifiable_get_raw(&deposit_nonce_storage_key(rollup_id))
        .await
        .map_err(anyhow_to_eyre)
        .wrap_err("failed reading raw deposit nonce from state")?;
    let Some(bytes) = bytes else {
        // no deposits for this rollup id yet; return 0
        return Ok(0);
    };

    let Nonce(nonce) =
        Nonce(u32::from_be_bytes(bytes.try_into().expect(
            "all deposit nonces stored should be 4 bytes; this is a bug",
        )));
    Ok(nonce)
}

// the deposit "nonce" for a given rollup ID during a given block.
// this is only used to generate storage keys for each of the deposits within a block,
// and is reset to 0 at the beginning of each block.
#[instrument(skip_all)]
fn put_deposit_nonce<T: StateWrite + ?Sized>(state: &mut T, rollup_id: &RollupId, nonce: u32) {
    state.nonverifiable_put_raw(
        deposit_nonce_storage_key(rollup_id),
        nonce.to_be_bytes().to_vec(),
    );
}

#[cfg(test)]
mod test {
    use astria_core::{
        primitive::v1::{
            asset,
            Address,
            RollupId,
            TransactionId,
        },
        sequencerblock::v1alpha1::block::Deposit,
    };
    use cnidarium::StateDelta;
    use insta::assert_snapshot;

    use super::*;
    use crate::test_utils::astria_address;

    fn asset_0() -> asset::Denom {
        "asset_0".parse().unwrap()
    }

    fn asset_1() -> asset::Denom {
        "asset_1".parse().unwrap()
    }

    #[tokio::test]
    async fn get_bridge_account_rollup_id_uninitialized_ok() {
        let storage = cnidarium::TempStorage::new().await.unwrap();
        let snapshot = storage.latest_snapshot();
        let state = StateDelta::new(snapshot);

        let address = astria_address(&[42u8; 20]);

        // uninitialized ok
        assert_eq!(
            state.get_bridge_account_rollup_id(address).await.expect(
                "call to get bridge account rollup id should not fail for uninitialized addresses"
            ),
            Option::None,
            "stored rollup id for bridge not what was expected"
        );
    }

    #[tokio::test]
    async fn put_bridge_account_rollup_id() {
        let storage = cnidarium::TempStorage::new().await.unwrap();
        let snapshot = storage.latest_snapshot();
        let mut state = StateDelta::new(snapshot);

        let mut rollup_id = RollupId::new([1u8; 32]);
        let address = astria_address(&[42u8; 20]);

        // can write new
        state.put_bridge_account_rollup_id(address, &rollup_id);
        assert_eq!(
            state
                .get_bridge_account_rollup_id(address)
                .await
                .expect("a rollup ID was written and must exist inside the database")
                .expect("expecting return value"),
            rollup_id,
            "stored rollup id for bridge not what was expected"
        );

        // can rewrite with new value
        rollup_id = RollupId::new([2u8; 32]);
        state.put_bridge_account_rollup_id(address, &rollup_id);
        assert_eq!(
            state
                .get_bridge_account_rollup_id(address)
                .await
                .expect("a rollup ID was written and must exist inside the database")
                .expect("expecting return value"),
            rollup_id,
            "stored rollup id for bridge not what was expected"
        );

        // can write additional account and both valid
        let rollup_id_1 = RollupId::new([2u8; 32]);
        let address_1 = astria_address(&[41u8; 20]);
        state.put_bridge_account_rollup_id(address_1, &rollup_id_1);
        assert_eq!(
            state
                .get_bridge_account_rollup_id(address_1)
                .await
                .expect("a rollup ID was written and must exist inside the database")
                .expect("expecting return value"),
            rollup_id_1,
            "additional stored rollup id for bridge not what was expected"
        );

        assert_eq!(
            state
                .get_bridge_account_rollup_id(address)
                .await
                .expect("a rollup ID was written and must exist inside the database")
                .expect("expecting return value"),
            rollup_id,
            "original stored rollup id for bridge not what was expected"
        );
    }

    #[tokio::test]
    async fn get_bridge_account_asset_id_none_should_fail() {
        let storage = cnidarium::TempStorage::new().await.unwrap();
        let snapshot = storage.latest_snapshot();
        let state = StateDelta::new(snapshot);

        let address = astria_address(&[42u8; 20]);
        let _ = state
            .get_bridge_account_ibc_asset(address)
            .await
            .expect_err("call to get bridge account asset ids should fail if no assets");
    }

    #[tokio::test]
    async fn put_bridge_account_ibc_assets() {
        let storage = cnidarium::TempStorage::new().await.unwrap();
        let snapshot = storage.latest_snapshot();
        let mut state = StateDelta::new(snapshot);

        let address = astria_address(&[42u8; 20]);
        let mut asset = asset_0();

        // can write
        state
            .put_bridge_account_ibc_asset(address, &asset)
            .expect("storing bridge account asset should not fail");
        let mut result = state
            .get_bridge_account_ibc_asset(address)
            .await
            .expect("bridge asset id was written and must exist inside the database");
        assert_eq!(
            result,
            asset.to_ibc_prefixed(),
            "returned bridge account asset id did not match expected"
        );

        // can update
        asset = "asset_2".parse::<asset::Denom>().unwrap();
        state
            .put_bridge_account_ibc_asset(address, &asset)
            .expect("storing bridge account assets should not fail");
        result = state
            .get_bridge_account_ibc_asset(address)
            .await
            .expect("bridge asset id was written and must exist inside the database");
        assert_eq!(
            result,
            asset.to_ibc_prefixed(),
            "returned bridge account asset id did not match expected"
        );

        // writing to other account also ok
        let address_1 = astria_address(&[41u8; 20]);
        let asset_1 = asset_1();
        state
            .put_bridge_account_ibc_asset(address_1, &asset_1)
            .expect("storing bridge account assets should not fail");
        assert_eq!(
            state
                .get_bridge_account_ibc_asset(address_1)
                .await
                .expect("bridge asset id was written and must exist inside the database"),
            asset_1.into(),
            "second bridge account asset not what was expected"
        );
        result = state
            .get_bridge_account_ibc_asset(address)
            .await
            .expect("original bridge asset id was written and must exist inside the database");
        assert_eq!(
            result,
            asset.to_ibc_prefixed(),
            "original bridge account asset id did not match expected after new bridge account \
             added"
        );
    }

    #[tokio::test]
    async fn get_deposit_nonce_uninitialized_ok() {
        let storage = cnidarium::TempStorage::new().await.unwrap();
        let snapshot = storage.latest_snapshot();
        let state = StateDelta::new(snapshot);

        let rollup_id = RollupId::new([2u8; 32]);

        // uninitialized ok
        assert_eq!(
            get_deposit_nonce(&state, &rollup_id)
                .await
                .expect("call to get deposit nonce should not fail on uninitialized rollup ids"),
            0u32,
            "uninitialized rollup id nonce should be zero"
        );
    }

    #[tokio::test]
    async fn put_deposit_nonce() {
        let storage = cnidarium::TempStorage::new().await.unwrap();
        let snapshot = storage.latest_snapshot();
        let mut state = StateDelta::new(snapshot);

        let rollup_id = RollupId::new([2u8; 32]);
        let mut nonce = 1u32;

        // can write
        super::put_deposit_nonce(&mut state, &rollup_id, nonce);
        assert_eq!(
            get_deposit_nonce(&state, &rollup_id)
                .await
                .expect("a rollup id nonce was written and must exist inside the database"),
            nonce,
            "stored nonce did not match expected"
        );

        // can update
        nonce = 2u32;
        super::put_deposit_nonce(&mut state, &rollup_id, nonce);
        assert_eq!(
            get_deposit_nonce(&state, &rollup_id)
                .await
                .expect("a rollup id nonce was written and must exist inside the database"),
            nonce,
            "stored nonce did not match expected"
        );

        // writing to different account is ok
        let rollup_id_1 = RollupId::new([3u8; 32]);
        let nonce_1 = 3u32;
        super::put_deposit_nonce(&mut state, &rollup_id_1, nonce_1);
        assert_eq!(
            get_deposit_nonce(&state, &rollup_id_1)
                .await
                .expect("a rollup id nonce was written and must exist inside the database"),
            nonce_1,
            "additional stored nonce did not match expected"
        );
        assert_eq!(
            get_deposit_nonce(&state, &rollup_id)
                .await
                .expect("a rollup id nonce was written and must exist inside the database"),
            nonce,
            "original stored nonce did not match expected"
        );
    }

    #[tokio::test]
    async fn get_deposit_events_empty_ok() {
        let storage = cnidarium::TempStorage::new().await.unwrap();
        let snapshot = storage.latest_snapshot();
        let state = StateDelta::new(snapshot);

        let rollup_id = RollupId::new([2u8; 32]);

        // no events ok
        assert_eq!(
            super::get_deposit_events(&state, &rollup_id)
                .await
                .expect("call for rollup id with no deposit events should not fail"),
            vec![],
            "no events were written to the database so none should be returned"
        );
    }

    #[tokio::test]
    #[allow(clippy::too_many_lines)] // allow: it's a test
    async fn get_deposit_events() {
        let storage = cnidarium::TempStorage::new().await.unwrap();
        let snapshot = storage.latest_snapshot();
        let mut state = StateDelta::new(snapshot);

        let rollup_id = RollupId::new([1u8; 32]);
        let bridge_address = astria_address(&[42u8; 20]);
        let amount = 10u128;
        let asset = asset_0();
        let destination_chain_address = "0xdeadbeef";

        let mut deposit = Deposit {
            bridge_address,
            rollup_id,
            amount,
            asset: asset.clone(),
            destination_chain_address: destination_chain_address.to_string(),
            source_transaction_id: TransactionId::new([0; 32]),
            source_action_index: 0,
        };

        let mut deposits = vec![deposit.clone()];

        // can write
        state
            .put_deposit_event(deposit.clone())
            .await
            .expect("writing deposit events should be ok");
        assert_eq!(
            super::get_deposit_events(&state, &rollup_id)
                .await
                .expect("deposit info was written to the database and must exist"),
            deposits,
            "stored deposits do not match what was expected"
        );
        // nonce is correct
        assert_eq!(
            super::get_deposit_nonce(&state, &rollup_id)
                .await
                .expect("calls to get nonce should not fail"),
            1u32,
            "nonce was consumed and should've been incremented"
        );

        // can write additional
        deposit = Deposit {
            amount,
            source_action_index: 1,
            ..deposit
        };
        deposits.append(&mut vec![deposit.clone()]);
        state
            .put_deposit_event(deposit.clone())
            .await
            .expect("writing deposit events should be ok");
        let mut returned_deposits = super::get_deposit_events(&state, &rollup_id)
            .await
            .expect("deposit info was written to the database and must exist");
        returned_deposits.sort_by_key(|d| d.amount);
        deposits.sort_by_key(|d| d.amount);
        assert_eq!(
            returned_deposits, deposits,
            "stored deposits do not match what was expected"
        );
        // nonce is correct
        assert_eq!(
            super::get_deposit_nonce(&state, &rollup_id)
                .await
                .expect("calls to get nonce should not fail"),
            2u32,
            "nonce was consumed and should've been incremented"
        );

        // can write different rollup id and both ok
        let rollup_id_1 = RollupId::new([2u8; 32]);
        deposit = Deposit {
            rollup_id: rollup_id_1,
            source_action_index: 2,
            ..deposit
        };
        let deposits_1 = vec![deposit.clone()];
        state
            .put_deposit_event(deposit)
            .await
            .expect("writing deposit events should be ok");
        assert_eq!(
            super::get_deposit_events(&state, &rollup_id_1)
                .await
                .expect("deposit info was written to the database and must exist"),
            deposits_1,
            "stored deposits do not match what was expected"
        );
        // verify original still ok
        returned_deposits = super::get_deposit_events(&state, &rollup_id)
            .await
            .expect("deposit info was written to the database and must exist");
        returned_deposits.sort_by_key(|d| d.amount);
        assert_eq!(
            returned_deposits, deposits,
            "stored deposits do not match what was expected"
        );
    }

    #[tokio::test]
    async fn get_deposit_rollup_ids() {
        let storage = cnidarium::TempStorage::new().await.unwrap();
        let snapshot = storage.latest_snapshot();
        let mut state = StateDelta::new(snapshot);

        let rollup_id_0 = RollupId::new([1u8; 32]);
        let bridge_address = astria_address(&[42u8; 20]);
        let amount = 10u128;
        let asset = asset_0();
        let destination_chain_address = "0xdeadbeef";

        let mut deposit = Deposit {
            bridge_address,
            rollup_id: rollup_id_0,
            amount,
            asset: asset.clone(),
            destination_chain_address: destination_chain_address.to_string(),
            source_transaction_id: TransactionId::new([0; 32]),
            source_action_index: 0,
        };

        // write same rollup id twice
        state
            .put_deposit_event(deposit.clone())
            .await
            .expect("writing deposit events should be ok");

        // writing to same rollup id does not create duplicates
        state
            .put_deposit_event(deposit.clone())
            .await
            .expect("writing deposit events should be ok");

        // writing additional different rollup id
        let rollup_id_1 = RollupId::new([2u8; 32]);
        deposit = Deposit {
            rollup_id: rollup_id_1,
            source_action_index: 1,
            ..deposit
        };
        state
            .put_deposit_event(deposit)
            .await
            .expect("writing deposit events should be ok");
        // ensure only two rollup ids are in system
        let rollups = state
            .get_deposit_rollup_ids()
            .await
            .expect("deposit info was written rollup ids should still be in database");
        assert_eq!(rollups.len(), 2, "only two rollup ids should exits");
        assert!(
            rollups.contains(&rollup_id_0),
            "deposit data was written for rollup and it should exist"
        );
        assert!(
            rollups.contains(&rollup_id_1),
            "deposit data was written for rollup and it should exist"
        );
    }

    #[tokio::test]
<<<<<<< HEAD
=======
    async fn clear_deposit_info_uninitialized_ok() {
        let storage = cnidarium::TempStorage::new().await.unwrap();
        let snapshot = storage.latest_snapshot();
        let mut state = StateDelta::new(snapshot);

        let rollup_id = RollupId::new([1u8; 32]);
        // uninitialized delete ok
        state.clear_deposit_info(&rollup_id).await;
    }

    #[tokio::test]
    async fn clear_deposit_info() {
        let storage = cnidarium::TempStorage::new().await.unwrap();
        let snapshot = storage.latest_snapshot();
        let mut state = StateDelta::new(snapshot);

        let rollup_id = RollupId::new([1u8; 32]);
        let bridge_address = astria_address(&[42u8; 20]);
        let amount = 10u128;
        let asset = asset_0();
        let destination_chain_address = "0xdeadbeef";

        let deposit = Deposit {
            bridge_address,
            rollup_id,
            amount,
            asset: asset.clone(),
            destination_chain_address: destination_chain_address.to_string(),
            source_transaction_id: TransactionId::new([0; 32]),
            source_action_index: 0,
        };

        let deposits = vec![deposit.clone()];

        // can write
        state
            .put_deposit_event(deposit)
            .await
            .expect("writing deposit events should be ok");
        assert_eq!(
            state
                .get_deposit_events(&rollup_id)
                .await
                .expect("deposit info was written to the database and must exist"),
            deposits,
            "stored deposits do not match what was expected"
        );

        // can delete
        state.clear_deposit_info(&rollup_id).await;
        assert_eq!(
            state
                .get_deposit_events(&rollup_id)
                .await
                .expect("deposit should return empty when none exists"),
            vec![],
            "deposits were cleared and should return empty vector"
        );
        assert_eq!(
            state
                .get_deposit_nonce(&rollup_id)
                .await
                .expect("calls to get nonce should not fail"),
            0u32,
            "nonce should have been deleted also"
        );
    }

    #[tokio::test]
    async fn clear_deposit_info_multiple_accounts() {
        let storage = cnidarium::TempStorage::new().await.unwrap();
        let snapshot = storage.latest_snapshot();
        let mut state = StateDelta::new(snapshot);

        let rollup_id = RollupId::new([1u8; 32]);
        let bridge_address = astria_address(&[42u8; 20]);
        let amount = 10u128;
        let asset = asset_0();
        let destination_chain_address = "0xdeadbeef";
        let mut deposit = Deposit {
            bridge_address,
            rollup_id,
            amount,
            asset: asset.clone(),
            destination_chain_address: destination_chain_address.to_string(),
            source_transaction_id: TransactionId::new([0; 32]),
            source_action_index: 0,
        };

        // write to first
        state
            .put_deposit_event(deposit)
            .await
            .expect("writing deposit events should be ok");

        // write to second
        let rollup_id_1 = RollupId::new([2u8; 32]);
        deposit = Deposit {
            bridge_address,
            rollup_id: rollup_id_1,
            amount,
            asset: asset.clone(),
            destination_chain_address: destination_chain_address.to_string(),
            source_transaction_id: TransactionId::new([0; 32]),
            source_action_index: 1,
        };
        let deposits_1 = vec![deposit.clone()];

        state
            .put_deposit_event(deposit)
            .await
            .expect("writing deposit events for rollup 2 should be ok");

        // delete first rollup's info
        state.clear_deposit_info(&rollup_id).await;
        assert_eq!(
            state
                .get_deposit_events(&rollup_id)
                .await
                .expect("deposit should return empty when none exists"),
            vec![],
            "deposits were cleared and should return empty vector"
        );
        assert_eq!(
            state
                .get_deposit_nonce(&rollup_id)
                .await
                .expect("calls to get nonce should not fail"),
            0u32,
            "nonce should have been deleted also"
        );

        // second rollup's info should be intact
        assert_eq!(
            state
                .get_deposit_events(&rollup_id_1)
                .await
                .expect("deposit should return empty when none exists"),
            deposits_1,
            "deposits were written to the database and should exist"
        );
        assert_eq!(
            state
                .get_deposit_nonce(&rollup_id_1)
                .await
                .expect("calls to get nonce should not fail"),
            1u32,
            "nonce was written to the database and should exist"
        );
    }

    #[tokio::test]
>>>>>>> f11f9000
    async fn clear_block_info_uninitialized_ok() {
        let storage = cnidarium::TempStorage::new().await.unwrap();
        let snapshot = storage.latest_snapshot();
        let mut state = StateDelta::new(snapshot);

        // uninitialized delete ok
        state
            .clear_block_deposit_nonces()
            .await
            .expect("calls to clear block deposit should succeed");
    }

    #[tokio::test]
    async fn clear_block_deposits() {
        let storage = cnidarium::TempStorage::new().await.unwrap();
        let snapshot = storage.latest_snapshot();
        let mut state = StateDelta::new(snapshot);

        let rollup_id = RollupId::new([1u8; 32]);
        let bridge_address = astria_address(&[42u8; 20]);
        let amount = 10u128;
        let asset = asset_0();
        let destination_chain_address = "0xdeadbeef";
<<<<<<< HEAD
        let deposit = Deposit::new(
=======
        let mut deposit = Deposit {
>>>>>>> f11f9000
            bridge_address,
            rollup_id,
            amount,
            asset: asset.clone(),
            destination_chain_address: destination_chain_address.to_string(),
            source_transaction_id: TransactionId::new([0; 32]),
            source_action_index: 0,
        };

        // write to first
        state
            .put_deposit_event(deposit.clone())
            .await
            .expect("writing deposit events should be ok");

        // write to second
        let rollup_id_1 = RollupId::new([2u8; 32]);
<<<<<<< HEAD
        let deposit_1 = Deposit::new(
            bridge_address,
            rollup_id_1,
            amount,
            asset.clone(),
            destination_chain_address.to_string(),
            TransactionId::new([0; 32]),
            1,
        );
        state
            .put_deposit_event(deposit_1.clone())
=======
        deposit = Deposit {
            rollup_id: rollup_id_1,
            source_action_index: 1,
            ..deposit
        };
        state
            .put_deposit_event(deposit.clone())
>>>>>>> f11f9000
            .await
            .expect("writing deposit events for rollup 2 should be ok");

        // delete nonce info
        state
            .clear_block_deposit_nonces()
            .await
            .expect("clearing deposits call should not fail");
        // check that nonces were deleted
        assert_eq!(
            get_deposit_nonce(&state, &rollup_id)
                .await
                .expect("deposit should return empty when none exists"),
            0u32,
            "nonce should have been deleted also"
        );
        assert_eq!(
            get_deposit_nonce(&state, &rollup_id_1)
                .await
                .expect("deposit should return empty when none exists"),
            0u32,
            "nonce should have been deleted also"
        );
        // check that deposits were not deleted
        assert_eq!(
            super::get_deposit_events(&state, &rollup_id)
                .await
                .expect("deposit should return empty when none exists"),
            vec![deposit],
            "deposits were cleared and should return empty vector"
        );
        assert_eq!(
            super::get_deposit_events(&state, &rollup_id_1)
                .await
                .expect("deposit should return empty when none exists"),
            vec![deposit_1],
            "deposits were cleared and should return empty vector"
        );
    }

    #[test]
    fn deposit_prefix_is_prefix_of_deposit_key() {
        let rollup_id = RollupId::new([1; 32]);
        let prefix = deposit_storage_key_prefix(&rollup_id);
        let key = deposit_storage_key(&rollup_id, 99);
        assert!(key.strip_prefix(prefix.as_slice()).is_some());
    }

    #[test]
    fn storage_keys_have_not_changed() {
        let address: Address = "astria1rsxyjrcm255ds9euthjx6yc3vrjt9sxrm9cfgm"
            .parse()
            .unwrap();

        assert_snapshot!(rollup_id_storage_key(&address));
        assert_snapshot!(asset_id_storage_key(&address));
        assert_snapshot!(bridge_account_sudo_address_storage_key(&address));
        assert_snapshot!(bridge_account_withdrawer_address_storage_key(&address));
    }
}<|MERGE_RESOLUTION|>--- conflicted
+++ resolved
@@ -449,33 +449,14 @@
         Ok(())
     }
 
-<<<<<<< HEAD
-    #[instrument(skip_all)]
-    async fn put_deposit_event(&mut self, deposit: Deposit) -> Result<()> {
-        let nonce = get_deposit_nonce(self, deposit.rollup_id()).await?;
-        put_deposit_nonce(
-            self,
-            deposit.rollup_id(),
-=======
-    // the deposit "nonce" for a given rollup ID during a given block.
-    // this is only used to generate storage keys for each of the deposits within a block,
-    // and is reset to 0 at the beginning of each block.
-    #[instrument(skip_all)]
-    fn put_deposit_nonce(&mut self, rollup_id: &RollupId, nonce: u32) {
-        self.nonverifiable_put_raw(
-            deposit_nonce_storage_key(rollup_id),
-            nonce.to_be_bytes().to_vec(),
-        );
-    }
-
     // allow: false positive due to proc macro; fixed with rust/clippy 1.81
     #[allow(clippy::blocks_in_conditions)]
     #[instrument(skip_all, err)]
     async fn put_deposit_event(&mut self, deposit: Deposit) -> Result<()> {
-        let nonce = self.get_deposit_nonce(&deposit.rollup_id).await?;
-        self.put_deposit_nonce(
+        let nonce = get_deposit_nonce(self, &deposit.rollup_id).await?;
+        put_deposit_nonce(
+            self,
             &deposit.rollup_id,
->>>>>>> f11f9000
             nonce.checked_add(1).ok_or_eyre("nonce overflowed")?,
         );
 
@@ -1013,20 +994,20 @@
     }
 
     #[tokio::test]
-<<<<<<< HEAD
-=======
-    async fn clear_deposit_info_uninitialized_ok() {
+    async fn clear_block_info_uninitialized_ok() {
         let storage = cnidarium::TempStorage::new().await.unwrap();
         let snapshot = storage.latest_snapshot();
         let mut state = StateDelta::new(snapshot);
 
-        let rollup_id = RollupId::new([1u8; 32]);
         // uninitialized delete ok
-        state.clear_deposit_info(&rollup_id).await;
+        state
+            .clear_block_deposit_nonces()
+            .await
+            .expect("calls to clear block deposit should succeed");
     }
 
     #[tokio::test]
-    async fn clear_deposit_info() {
+    async fn clear_block_deposits() {
         let storage = cnidarium::TempStorage::new().await.unwrap();
         let snapshot = storage.latest_snapshot();
         let mut state = StateDelta::new(snapshot);
@@ -1036,7 +1017,6 @@
         let amount = 10u128;
         let asset = asset_0();
         let destination_chain_address = "0xdeadbeef";
-
         let deposit = Deposit {
             bridge_address,
             rollup_id,
@@ -1047,193 +1027,21 @@
             source_action_index: 0,
         };
 
-        let deposits = vec![deposit.clone()];
-
-        // can write
-        state
-            .put_deposit_event(deposit)
-            .await
-            .expect("writing deposit events should be ok");
-        assert_eq!(
-            state
-                .get_deposit_events(&rollup_id)
-                .await
-                .expect("deposit info was written to the database and must exist"),
-            deposits,
-            "stored deposits do not match what was expected"
-        );
-
-        // can delete
-        state.clear_deposit_info(&rollup_id).await;
-        assert_eq!(
-            state
-                .get_deposit_events(&rollup_id)
-                .await
-                .expect("deposit should return empty when none exists"),
-            vec![],
-            "deposits were cleared and should return empty vector"
-        );
-        assert_eq!(
-            state
-                .get_deposit_nonce(&rollup_id)
-                .await
-                .expect("calls to get nonce should not fail"),
-            0u32,
-            "nonce should have been deleted also"
-        );
-    }
-
-    #[tokio::test]
-    async fn clear_deposit_info_multiple_accounts() {
-        let storage = cnidarium::TempStorage::new().await.unwrap();
-        let snapshot = storage.latest_snapshot();
-        let mut state = StateDelta::new(snapshot);
-
-        let rollup_id = RollupId::new([1u8; 32]);
-        let bridge_address = astria_address(&[42u8; 20]);
-        let amount = 10u128;
-        let asset = asset_0();
-        let destination_chain_address = "0xdeadbeef";
-        let mut deposit = Deposit {
-            bridge_address,
-            rollup_id,
-            amount,
-            asset: asset.clone(),
-            destination_chain_address: destination_chain_address.to_string(),
-            source_transaction_id: TransactionId::new([0; 32]),
-            source_action_index: 0,
-        };
-
         // write to first
         state
-            .put_deposit_event(deposit)
+            .put_deposit_event(deposit.clone())
             .await
             .expect("writing deposit events should be ok");
 
         // write to second
         let rollup_id_1 = RollupId::new([2u8; 32]);
-        deposit = Deposit {
-            bridge_address,
-            rollup_id: rollup_id_1,
-            amount,
-            asset: asset.clone(),
-            destination_chain_address: destination_chain_address.to_string(),
-            source_transaction_id: TransactionId::new([0; 32]),
-            source_action_index: 1,
-        };
-        let deposits_1 = vec![deposit.clone()];
-
-        state
-            .put_deposit_event(deposit)
-            .await
-            .expect("writing deposit events for rollup 2 should be ok");
-
-        // delete first rollup's info
-        state.clear_deposit_info(&rollup_id).await;
-        assert_eq!(
-            state
-                .get_deposit_events(&rollup_id)
-                .await
-                .expect("deposit should return empty when none exists"),
-            vec![],
-            "deposits were cleared and should return empty vector"
-        );
-        assert_eq!(
-            state
-                .get_deposit_nonce(&rollup_id)
-                .await
-                .expect("calls to get nonce should not fail"),
-            0u32,
-            "nonce should have been deleted also"
-        );
-
-        // second rollup's info should be intact
-        assert_eq!(
-            state
-                .get_deposit_events(&rollup_id_1)
-                .await
-                .expect("deposit should return empty when none exists"),
-            deposits_1,
-            "deposits were written to the database and should exist"
-        );
-        assert_eq!(
-            state
-                .get_deposit_nonce(&rollup_id_1)
-                .await
-                .expect("calls to get nonce should not fail"),
-            1u32,
-            "nonce was written to the database and should exist"
-        );
-    }
-
-    #[tokio::test]
->>>>>>> f11f9000
-    async fn clear_block_info_uninitialized_ok() {
-        let storage = cnidarium::TempStorage::new().await.unwrap();
-        let snapshot = storage.latest_snapshot();
-        let mut state = StateDelta::new(snapshot);
-
-        // uninitialized delete ok
-        state
-            .clear_block_deposit_nonces()
-            .await
-            .expect("calls to clear block deposit should succeed");
-    }
-
-    #[tokio::test]
-    async fn clear_block_deposits() {
-        let storage = cnidarium::TempStorage::new().await.unwrap();
-        let snapshot = storage.latest_snapshot();
-        let mut state = StateDelta::new(snapshot);
-
-        let rollup_id = RollupId::new([1u8; 32]);
-        let bridge_address = astria_address(&[42u8; 20]);
-        let amount = 10u128;
-        let asset = asset_0();
-        let destination_chain_address = "0xdeadbeef";
-<<<<<<< HEAD
-        let deposit = Deposit::new(
-=======
-        let mut deposit = Deposit {
->>>>>>> f11f9000
-            bridge_address,
-            rollup_id,
-            amount,
-            asset: asset.clone(),
-            destination_chain_address: destination_chain_address.to_string(),
-            source_transaction_id: TransactionId::new([0; 32]),
-            source_action_index: 0,
-        };
-
-        // write to first
-        state
-            .put_deposit_event(deposit.clone())
-            .await
-            .expect("writing deposit events should be ok");
-
-        // write to second
-        let rollup_id_1 = RollupId::new([2u8; 32]);
-<<<<<<< HEAD
-        let deposit_1 = Deposit::new(
-            bridge_address,
-            rollup_id_1,
-            amount,
-            asset.clone(),
-            destination_chain_address.to_string(),
-            TransactionId::new([0; 32]),
-            1,
-        );
-        state
-            .put_deposit_event(deposit_1.clone())
-=======
-        deposit = Deposit {
+        let deposit_1 = Deposit {
             rollup_id: rollup_id_1,
             source_action_index: 1,
-            ..deposit
+            ..deposit.clone()
         };
         state
-            .put_deposit_event(deposit.clone())
->>>>>>> f11f9000
+            .put_deposit_event(deposit_1.clone())
             .await
             .expect("writing deposit events for rollup 2 should be ok");
 
