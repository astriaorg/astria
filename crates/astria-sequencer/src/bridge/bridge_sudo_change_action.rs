use astria_core::protocol::transaction::v1alpha1::action::BridgeSudoChangeAction;
use astria_eyre::eyre::{
    bail,
    ensure,
    Result,
    WrapErr as _,
};
use cnidarium::StateWrite;
use tracing::{
    instrument,
    Level,
};

use crate::{
    accounts::StateWriteExt as _,
    address::StateReadExt as _,
    app::{
        ActionHandler,
        FeeHandler,
    },
    assets::{
        StateReadExt as _,
        StateWriteExt as _,
    },
    bridge::state_ext::{
        StateReadExt as _,
        StateWriteExt as _,
    },
    transaction::StateReadExt as _,
};
#[async_trait::async_trait]
impl ActionHandler for BridgeSudoChangeAction {
    async fn check_stateless(&self) -> Result<()> {
        Ok(())
    }

    async fn check_and_execute<S: StateWrite>(&self, mut state: S) -> Result<()> {
        let from = state
            .get_transaction_context()
            .expect("transaction source must be present in state when executing an action")
            .address_bytes();
        state
            .ensure_base_prefix(&self.bridge_address)
            .await
            .wrap_err("failed check for base prefix of bridge address")?;
        if let Some(new_sudo_address) = &self.new_sudo_address {
            state
                .ensure_base_prefix(new_sudo_address)
                .await
                .wrap_err("failed check for base prefix of new sudo address")?;
        }
        if let Some(new_withdrawer_address) = &self.new_withdrawer_address {
            state
                .ensure_base_prefix(new_withdrawer_address)
                .await
                .wrap_err("failed check for base prefix of new withdrawer address")?;
        }

        // check that the sender of this tx is the authorized sudo address for the bridge account
        let Some(sudo_address) = state
            .get_bridge_account_sudo_address(&self.bridge_address)
            .await
            .wrap_err("failed to get bridge account sudo address")?
        else {
            // TODO: if the sudo address is unset, should we still allow this action
            // if the sender if the bridge address itself?
            bail!("bridge account does not have an associated sudo address");
        };

        ensure!(
            sudo_address == from,
            "unauthorized for bridge sudo change action",
        );

        if let Some(sudo_address) = self.new_sudo_address {
            state.put_bridge_account_sudo_address(self.bridge_address, sudo_address);
        }

        if let Some(withdrawer_address) = self.new_withdrawer_address {
            state.put_bridge_account_withdrawer_address(self.bridge_address, withdrawer_address);
        }

        Ok(())
    }
}

#[async_trait::async_trait]
impl FeeHandler for BridgeSudoChangeAction {
    #[instrument(skip_all, err(level = Level::WARN))]
    async fn calculate_and_pay_fees<S: StateWrite>(&self, mut state: S) -> Result<()> {
        let tx_context = state
            .get_transaction_context()
            .expect("transaction source must be present in state when executing an action");
        let from = tx_context.address_bytes();
        let fee = state
            .get_bridge_sudo_change_base_fee()
            .await
            .wrap_err("failed to get bridge sudo change fee")?;

        ensure!(
            state
                .is_allowed_fee_asset(&self.fee_asset)
                .await
                .wrap_err("failed to check allowed fee assets in state")?,
            "invalid fee asset",
        );

        state
            .add_fee_to_block_fees(
                self.fee_asset.clone(),
                fee,
                tx_context.transaction_id,
                tx_context.source_action_index,
            )
            .wrap_err("failed to add to block fees")?;
        state
<<<<<<< HEAD
            .decrease_balance(from, &self.fee_asset, fee)
            .await
            .wrap_err("failed to decrease balance for bridge sudo change fee")?;

=======
            .decrease_balance(&self.bridge_address, &self.fee_asset, fee)
            .await
            .wrap_err("failed to decrease balance for bridge sudo change fee")?;

        if let Some(sudo_address) = self.new_sudo_address {
            state
                .put_bridge_account_sudo_address(&self.bridge_address, sudo_address)
                .wrap_err("failed to put bridge account sudo address")?;
        }

        if let Some(withdrawer_address) = self.new_withdrawer_address {
            state
                .put_bridge_account_withdrawer_address(&self.bridge_address, withdrawer_address)
                .wrap_err("failed to put bridge account withdrawer address")?;
        }

>>>>>>> 6d9eb288
        Ok(())
    }
}

#[cfg(test)]
mod tests {
    use astria_core::primitive::v1::{
        asset,
        TransactionId,
    };
    use cnidarium::StateDelta;

    use super::*;
    use crate::{
        address::StateWriteExt as _,
        test_utils::{
            astria_address,
            ASTRIA_PREFIX,
        },
        transaction::{
            StateWriteExt as _,
            TransactionContext,
        },
    };

    fn test_asset() -> asset::Denom {
        "test".parse().unwrap()
    }

    #[tokio::test]
    async fn fails_with_unauthorized_if_signer_is_not_sudo_address() {
        let storage = cnidarium::TempStorage::new().await.unwrap();
        let snapshot = storage.latest_snapshot();
        let mut state = StateDelta::new(snapshot);

        state.put_transaction_context(TransactionContext {
            address_bytes: [1; 20],
            transaction_id: TransactionId::new([0; 32]),
            source_action_index: 0,
        });
        state.put_base_prefix(ASTRIA_PREFIX.to_string()).unwrap();

        let asset = test_asset();
        state.put_allowed_fee_asset(&asset).unwrap();

        let bridge_address = astria_address(&[99; 20]);
        let sudo_address = astria_address(&[98; 20]);
        state
            .put_bridge_account_sudo_address(&bridge_address, sudo_address)
            .unwrap();

        let action = BridgeSudoChangeAction {
            bridge_address,
            new_sudo_address: None,
            new_withdrawer_address: None,
            fee_asset: asset.clone(),
        };

        assert!(
            action
                .check_and_execute(state)
                .await
                .unwrap_err()
                .to_string()
                .contains("unauthorized for bridge sudo change action")
        );
    }

    #[tokio::test]
    async fn executes() {
        let storage = cnidarium::TempStorage::new().await.unwrap();
        let snapshot = storage.latest_snapshot();
        let mut state = StateDelta::new(snapshot);

        let sudo_address = astria_address(&[98; 20]);
        state.put_transaction_context(TransactionContext {
            address_bytes: sudo_address.bytes(),
            transaction_id: TransactionId::new([0; 32]),
            source_action_index: 0,
        });
        state.put_base_prefix(ASTRIA_PREFIX.to_string()).unwrap();
        state.put_bridge_sudo_change_base_fee(10).unwrap();

        let fee_asset = test_asset();
        state.put_allowed_fee_asset(&fee_asset).unwrap();

        let bridge_address = astria_address(&[99; 20]);

        state
            .put_bridge_account_sudo_address(&bridge_address, sudo_address)
            .unwrap();

        let new_sudo_address = astria_address(&[98; 20]);
        let new_withdrawer_address = astria_address(&[97; 20]);
        state
            .put_account_balance(&bridge_address, &fee_asset, 10)
            .unwrap();

        let action = BridgeSudoChangeAction {
            bridge_address,
            new_sudo_address: Some(new_sudo_address),
            new_withdrawer_address: Some(new_withdrawer_address),
            fee_asset,
        };

        action.check_and_execute(&mut state).await.unwrap();

        assert_eq!(
            state
                .get_bridge_account_sudo_address(&bridge_address)
                .await
                .unwrap(),
            Some(new_sudo_address.bytes()),
        );
        assert_eq!(
            state
                .get_bridge_account_withdrawer_address(&bridge_address)
                .await
                .unwrap(),
            Some(new_withdrawer_address.bytes()),
        );
    }
}<|MERGE_RESOLUTION|>--- conflicted
+++ resolved
@@ -73,11 +73,15 @@
         );
 
         if let Some(sudo_address) = self.new_sudo_address {
-            state.put_bridge_account_sudo_address(self.bridge_address, sudo_address);
+            state
+                .put_bridge_account_sudo_address(&self.bridge_address, sudo_address)
+                .wrap_err("failed to put bridge account sudo address")?;
         }
 
         if let Some(withdrawer_address) = self.new_withdrawer_address {
-            state.put_bridge_account_withdrawer_address(self.bridge_address, withdrawer_address);
+            state
+                .put_bridge_account_withdrawer_address(&self.bridge_address, withdrawer_address)
+                .wrap_err("failed to put bridge account withdrawer address")?;
         }
 
         Ok(())
@@ -107,36 +111,17 @@
 
         state
             .add_fee_to_block_fees(
-                self.fee_asset.clone(),
+                &self.fee_asset,
                 fee,
                 tx_context.transaction_id,
                 tx_context.source_action_index,
             )
             .wrap_err("failed to add to block fees")?;
         state
-<<<<<<< HEAD
-            .decrease_balance(from, &self.fee_asset, fee)
+            .decrease_balance(&from, &self.fee_asset, fee)
             .await
             .wrap_err("failed to decrease balance for bridge sudo change fee")?;
 
-=======
-            .decrease_balance(&self.bridge_address, &self.fee_asset, fee)
-            .await
-            .wrap_err("failed to decrease balance for bridge sudo change fee")?;
-
-        if let Some(sudo_address) = self.new_sudo_address {
-            state
-                .put_bridge_account_sudo_address(&self.bridge_address, sudo_address)
-                .wrap_err("failed to put bridge account sudo address")?;
-        }
-
-        if let Some(withdrawer_address) = self.new_withdrawer_address {
-            state
-                .put_bridge_account_withdrawer_address(&self.bridge_address, withdrawer_address)
-                .wrap_err("failed to put bridge account withdrawer address")?;
-        }
-
->>>>>>> 6d9eb288
         Ok(())
     }
 }
