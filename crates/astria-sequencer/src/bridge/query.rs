use astria_core::{
    primitive::v1::Address,
    protocol::{
        abci::AbciErrorCode,
        bridge::v1alpha1::BridgeAccountInfo,
    },
};
use astria_eyre::eyre::{
    eyre,
    WrapErr as _,
};
use cnidarium::Storage;
use prost::Message as _;
use tendermint::abci::{
    request,
    response,
    Code,
};

use crate::{
    address::StateReadExt,
    assets::StateReadExt as _,
    bridge::StateReadExt as _,
    state_ext::StateReadExt as _,
};

fn error_query_response(
    err: Option<astria_eyre::eyre::Error>,
    code: AbciErrorCode,
    msg: &str,
) -> response::Query {
    let log = match err {
        Some(err) => format!("{msg}: {err:#}"),
        None => msg.into(),
    };
    response::Query {
        code: Code::Err(code.value()),
        info: code.info(),
        log,
        ..response::Query::default()
    }
}

// allow / FIXME: there is a lot of code duplication due to `error_query_response`.
// this could be significantly shortened.
#[allow(clippy::too_many_lines)]
async fn get_bridge_account_info(
    snapshot: cnidarium::Snapshot,
<<<<<<< HEAD
    address: &Address,
) -> anyhow::Result<Option<BridgeAccountInfo>, response::Query> {
=======
    address: Address,
) -> Result<Option<BridgeAccountInfo>, response::Query> {
>>>>>>> 8bc06f1e
    let rollup_id = match snapshot.get_bridge_account_rollup_id(address).await {
        Ok(Some(rollup_id)) => rollup_id,
        Ok(None) => {
            return Ok(None);
        }
        Err(err) => {
            return Err(error_query_response(
                Some(err),
                AbciErrorCode::INTERNAL_ERROR,
                "failed to get rollup id",
            ));
        }
    };

    let ibc_asset = match snapshot.get_bridge_account_ibc_asset(address).await {
        Ok(asset) => asset,
        Err(err) => {
            return Err(error_query_response(
                Some(err),
                AbciErrorCode::INTERNAL_ERROR,
                "failed to get bridge asset",
            ));
        }
    };

    let trace_asset = match snapshot.map_ibc_to_trace_prefixed_asset(&ibc_asset).await {
        Ok(Some(trace_asset)) => trace_asset,
        Ok(None) => {
            return Err(error_query_response(
                None,
                AbciErrorCode::INTERNAL_ERROR,
                "failed to map ibc asset to trace asset; asset does not exist in state",
            ));
        }
        Err(err) => {
            return Err(error_query_response(
                Some(err),
                AbciErrorCode::INTERNAL_ERROR,
                "failed to map ibc asset to trace asset",
            ));
        }
    };

    let sudo_address_bytes = match snapshot.get_bridge_account_sudo_address(address).await {
        Ok(Some(bytes)) => bytes,
        Ok(None) => {
            return Err(error_query_response(
                None,
                AbciErrorCode::INTERNAL_ERROR,
                "sudo address not set",
            ));
        }
        Err(err) => {
            return Err(error_query_response(
                Some(err),
                AbciErrorCode::INTERNAL_ERROR,
                "failed to get sudo address",
            ));
        }
    };

    let sudo_address = match snapshot.try_base_prefixed(&sudo_address_bytes).await {
        Err(err) => {
            return Err(error_query_response(
                Some(err),
                AbciErrorCode::INTERNAL_ERROR,
                "failed to construct bech32m address from address prefix and account bytes read \
                 from state",
            ));
        }
        Ok(address) => address,
    };

    let withdrawer_address_bytes = match snapshot
        .get_bridge_account_withdrawer_address(address)
        .await
    {
        Ok(Some(withdrawer_address)) => withdrawer_address,
        Ok(None) => {
            return Err(error_query_response(
                None,
                AbciErrorCode::INTERNAL_ERROR,
                "withdrawer address not set",
            ));
        }
        Err(err) => {
            return Err(error_query_response(
                Some(err),
                AbciErrorCode::INTERNAL_ERROR,
                "failed to get withdrawer address",
            ));
        }
    };

    let withdrawer_address = match snapshot.try_base_prefixed(&withdrawer_address_bytes).await {
        Err(err) => {
            return Err(error_query_response(
                Some(err),
                AbciErrorCode::INTERNAL_ERROR,
                "failed to construct bech32m address from address prefix and account bytes read \
                 from state",
            ));
        }
        Ok(address) => address,
    };

    Ok(Some(BridgeAccountInfo {
        rollup_id,
        asset: trace_asset.into(),
        sudo_address,
        withdrawer_address,
    }))
}

pub(crate) async fn bridge_account_info_request(
    storage: Storage,
    request: request::Query,
    params: Vec<(String, String)>,
) -> response::Query {
    use astria_core::protocol::bridge::v1alpha1::BridgeAccountInfoResponse;

    let address = match preprocess_request(&params) {
        Ok(tup) => tup,
        Err(err_rsp) => return err_rsp,
    };

    let snapshot = storage.latest_snapshot();
    let height = match snapshot.get_block_height().await {
        Ok(height) => height,
        Err(err) => {
            return error_query_response(
                Some(eyre!(err)),
                AbciErrorCode::INTERNAL_ERROR,
                "failed to get block height",
            );
        }
    };

    let info = match get_bridge_account_info(snapshot, &address).await {
        Ok(info) => info,
        Err(err) => {
            return err;
        }
    };

    let resp = BridgeAccountInfoResponse {
        height,
        info,
    };

    let payload = resp.into_raw().encode_to_vec().into();

    let height = tendermint::block::Height::try_from(height).expect("height must fit into an i64");
    response::Query {
        code: 0.into(),
        key: request.path.clone().into_bytes().into(),
        value: payload,
        height,
        ..response::Query::default()
    }
}

pub(crate) async fn bridge_account_last_tx_hash_request(
    storage: Storage,
    request: request::Query,
    params: Vec<(String, String)>,
) -> response::Query {
    use astria_core::protocol::bridge::v1alpha1::BridgeAccountLastTxHashResponse;

    let address = match preprocess_request(&params) {
        Ok(tup) => tup,
        Err(err_rsp) => return err_rsp,
    };

    // use latest snapshot, as this is a query for latest tx
    let snapshot = storage.latest_snapshot();
    let height = match snapshot.get_block_height().await {
        Ok(height) => height,
        Err(err) => {
            return error_query_response(
                Some(eyre!(err)),
                AbciErrorCode::INTERNAL_ERROR,
                "failed to get block height",
            );
        }
    };

    let resp = match snapshot
        .get_last_transaction_id_for_bridge_account(&address)
        .await
    {
        Ok(Some(tx_id)) => BridgeAccountLastTxHashResponse {
            height,
            tx_hash: Some(*tx_id.get()),
        },
        Ok(None) => BridgeAccountLastTxHashResponse {
            height,
            tx_hash: None,
        },
        Err(err) => {
            return error_query_response(
                Some(err),
                AbciErrorCode::INTERNAL_ERROR,
                "failed getting balance for provided address",
            );
        }
    };
    let payload = resp.into_raw().encode_to_vec().into();

    let height = tendermint::block::Height::try_from(height).expect("height must fit into an i64");
    response::Query {
        code: 0.into(),
        key: request.path.clone().into_bytes().into(),
        value: payload,
        height,
        ..response::Query::default()
    }
}

fn preprocess_request(params: &[(String, String)]) -> Result<Address, response::Query> {
    let Some(address) = params
        .iter()
        .find_map(|(k, v)| (k == "address").then_some(v))
    else {
        return Err(error_query_response(
            None,
            AbciErrorCode::INVALID_PARAMETER,
            "path did not contain address parameter",
        ));
    };
    let address = address
        .parse()
        .wrap_err("failed to parse argument as address")
        .map_err(|err| response::Query {
            code: Code::Err(AbciErrorCode::INVALID_PARAMETER.value()),
            info: AbciErrorCode::INVALID_PARAMETER.info(),
            log: format!("address could not be constructed from provided parameter: {err:#}"),
            ..response::Query::default()
        })?;
    Ok(address)
}

#[cfg(test)]
mod test {
    use astria_core::{
        generated::protocol::bridge::v1alpha1::BridgeAccountInfoResponse as RawBridgeAccountInfoResponse,
        primitive::v1::RollupId,
        protocol::bridge::v1alpha1::BridgeAccountInfoResponse,
    };
    use cnidarium::StateDelta;

    use super::*;
    use crate::{
        address::StateWriteExt as _,
        assets::StateWriteExt as _,
        bridge::StateWriteExt as _,
        state_ext::StateWriteExt as _,
        test_utils::{
            astria_address,
            ASTRIA_PREFIX,
        },
    };

    #[tokio::test]
    async fn bridge_account_info_request_ok() {
        let storage = cnidarium::TempStorage::new().await.unwrap();
        let snapshot = storage.latest_snapshot();
        let mut state = StateDelta::new(snapshot);

        state.put_base_prefix(ASTRIA_PREFIX.to_string()).unwrap();

        let asset: astria_core::primitive::v1::asset::Denom = "test".parse().unwrap();
        let rollup_id = RollupId::from_unhashed_bytes("test");
        let bridge_address = astria_address(&[0u8; 20]);
        let sudo_address = astria_address(&[1u8; 20]);
        let withdrawer_address = astria_address(&[2u8; 20]);
        state.put_block_height(1).unwrap();
        state
            .put_bridge_account_rollup_id(&bridge_address, rollup_id)
            .unwrap();
        state
            .put_ibc_asset(asset.as_trace_prefixed().unwrap().clone())
            .unwrap();
        state
            .put_bridge_account_ibc_asset(&bridge_address, &asset)
            .unwrap();
        state
            .put_bridge_account_sudo_address(&bridge_address, sudo_address)
            .unwrap();
        state
            .put_bridge_account_withdrawer_address(&bridge_address, withdrawer_address)
            .unwrap();
        storage.commit(state).await.unwrap();

        let query = request::Query {
            data: vec![].into(),
            path: "path".to_string(),
            height: 0u32.into(),
            prove: false,
        };

        let params = vec![("address".to_string(), bridge_address.to_string())];
        let resp = bridge_account_info_request(storage.clone(), query, params).await;
        assert_eq!(resp.code, 0.into(), "{}", resp.log);

        let proto = RawBridgeAccountInfoResponse::decode(resp.value).unwrap();
        let native = BridgeAccountInfoResponse::try_from_raw(proto).unwrap();
        let expected = BridgeAccountInfoResponse {
            height: 1,
            info: Some(BridgeAccountInfo {
                rollup_id,
                asset,
                sudo_address,
                withdrawer_address,
            }),
        };
        assert_eq!(native, expected);
    }
}<|MERGE_RESOLUTION|>--- conflicted
+++ resolved
@@ -46,13 +46,8 @@
 #[allow(clippy::too_many_lines)]
 async fn get_bridge_account_info(
     snapshot: cnidarium::Snapshot,
-<<<<<<< HEAD
     address: &Address,
-) -> anyhow::Result<Option<BridgeAccountInfo>, response::Query> {
-=======
-    address: Address,
 ) -> Result<Option<BridgeAccountInfo>, response::Query> {
->>>>>>> 8bc06f1e
     let rollup_id = match snapshot.get_bridge_account_rollup_id(address).await {
         Ok(Some(rollup_id)) => rollup_id,
         Ok(None) => {
