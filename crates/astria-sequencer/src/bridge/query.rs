--- conflicted
+++ resolved
@@ -1,3 +1,4 @@
+use anyhow::Context as _;
 use astria_core::{
     primitive::v1::Address,
     protocol::{
@@ -232,15 +233,6 @@
             "path did not contain address parameter",
         ));
     };
-<<<<<<< HEAD
-    let address = Address::try_from_bech32m(address).map_err(|err| {
-        error_query_response(
-            Some(err.into()),
-            AbciErrorCode::INVALID_PARAMETER,
-            "address could not be constructed from provided parameter",
-        )
-    })?;
-=======
     let address = address
         .parse()
         .context("failed to parse argument as address")
@@ -250,7 +242,6 @@
             log: format!("address could not be constructed from provided parameter: {err:#}"),
             ..response::Query::default()
         })?;
->>>>>>> d270d4d6
     Ok(address)
 }
 
@@ -280,9 +271,9 @@
 
         let asset_id = asset::Id::from_str_unchecked("test");
         let rollup_id = RollupId::from_unhashed_bytes("test");
-        let bridge_address = crate::astria_address([0u8; 20]);
-        let sudo_address = crate::astria_address([1u8; 20]);
-        let withdrawer_address = crate::astria_address([2u8; 20]);
+        let bridge_address = crate::address::base_prefixed([0u8; 20]);
+        let sudo_address = crate::address::base_prefixed([1u8; 20]);
+        let withdrawer_address = crate::address::base_prefixed([2u8; 20]);
         state.put_block_height(1);
         state.put_bridge_account_rollup_id(&bridge_address, &rollup_id);
         state
