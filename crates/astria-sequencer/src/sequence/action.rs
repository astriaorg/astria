--- conflicted
+++ resolved
@@ -25,13 +25,7 @@
 
 #[async_trait::async_trait]
 impl ActionHandler for SequenceAction {
-<<<<<<< HEAD
-    type CheckStatelessContext = ();
-
-    async fn check_stateless(&self, _context: Self::CheckStatelessContext) -> Result<()> {
-=======
     async fn check_stateless(&self) -> Result<()> {
->>>>>>> d47a3745
         // TODO: do we want to place a maximum on the size of the data?
         // https://github.com/astriaorg/astria/issues/222
         ensure!(
