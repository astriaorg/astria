--- conflicted
+++ resolved
@@ -28,19 +28,12 @@
         let bytes = self
             .get_raw(SEQUENCE_ACTION_BASE_FEE_STORAGE_KEY)
             .await
-<<<<<<< HEAD
-            .context("failed reading raw sequence action base fee from state")?
-            .ok_or_else(|| anyhow!("sequence action base fee not found"))?;
-        StoredValue::deserialize(&bytes)
-            .and_then(|value| storage::Fee::try_from(value).map(u128::from))
-            .context("invalid sequence action base fee bytes")
-=======
             .map_err(anyhow_to_eyre)
             .wrap_err("failed reading raw sequence action base fee from state")?
             .ok_or_eyre("sequence action base fee not found")?;
-        let Fee(fee) = Fee::try_from_slice(&bytes).wrap_err("invalid fee bytes")?;
-        Ok(fee)
->>>>>>> 8bc06f1e
+        StoredValue::deserialize(&bytes)
+            .and_then(|value| storage::Fee::try_from(value).map(u128::from))
+            .wrap_err("invalid sequence action base fee bytes")
     }
 
     #[instrument(skip_all)]
@@ -48,19 +41,12 @@
         let bytes = self
             .get_raw(SEQUENCE_ACTION_BYTE_COST_MULTIPLIER_STORAGE_KEY)
             .await
-<<<<<<< HEAD
-            .context("failed reading raw sequence action byte cost multiplier from state")?
-            .ok_or_else(|| anyhow!("sequence action byte cost multiplier not found"))?;
-        StoredValue::deserialize(&bytes)
-            .and_then(|value| storage::Fee::try_from(value).map(u128::from))
-            .context("invalid sequence action byte cost multiplier bytes")
-=======
             .map_err(anyhow_to_eyre)
             .wrap_err("failed reading raw sequence action byte cost multiplier from state")?
             .ok_or_eyre("sequence action byte cost multiplier not found")?;
-        let Fee(fee) = Fee::try_from_slice(&bytes).wrap_err("invalid fee bytes")?;
-        Ok(fee)
->>>>>>> 8bc06f1e
+        StoredValue::deserialize(&bytes)
+            .and_then(|value| storage::Fee::try_from(value).map(u128::from))
+            .wrap_err("invalid sequence action byte cost multiplier bytes")
     }
 }
 
