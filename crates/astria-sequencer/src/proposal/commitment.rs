--- conflicted
+++ resolved
@@ -41,39 +41,23 @@
     let chain_id_to_txs = group_sequence_actions_by_chain_id(&signed_txs);
 
     // each leaf of the action tree is the root of a merkle tree of the `sequence::Action`s
-<<<<<<< HEAD
-    // with the same `chain_id`, prepended with the 10-byte `namespace(chain_id)`.
-    // the leaves are sorted in ascending order by namespace.
-    let leaves = generate_action_tree_leaves(&namespace_to_txs);
-=======
     // with the same `chain_id`, prepended with `chain_id`.
     // the leaves are sorted in ascending order by `chain_id`.
-    let leaves = generate_action_tree_leaves(chain_id_to_txs);
->>>>>>> 4215bd8e
+    let leaves = generate_action_tree_leaves(&chain_id_to_txs);
     (
         simple_hash_from_byte_vectors::<tendermint::crypto::default::Sha256>(&leaves),
         txs_to_include,
     )
 }
 
-<<<<<<< HEAD
-#[must_use]
 pub fn generate_action_tree_leaves(
-    namespace_to_txs: &BTreeMap<[u8; 10], Vec<Vec<u8>>>,
+    chain_id_to_txs: &BTreeMap<Vec<u8>, Vec<Vec<u8>>>,
 ) -> Vec<Vec<u8>> {
-=======
-fn generate_action_tree_leaves(chain_id_to_txs: BTreeMap<Vec<u8>, Vec<Vec<u8>>>) -> Vec<Vec<u8>> {
->>>>>>> 4215bd8e
     let mut leaves: Vec<Vec<u8>> = vec![];
     for (chain_id, txs) in chain_id_to_txs {
         let chain_id_root =
-<<<<<<< HEAD
-            simple_hash_from_byte_vectors::<tendermint::crypto::default::Sha256>(txs);
-        let mut leaf = namespace.to_vec();
-=======
             simple_hash_from_byte_vectors::<tendermint::crypto::default::Sha256>(&txs);
-        let mut leaf = chain_id;
->>>>>>> 4215bd8e
+        let mut leaf = chain_id.clone();
         leaf.append(&mut chain_id_root.to_vec());
         leaves.push(leaf);
     }
@@ -195,13 +179,8 @@
         let signed_tx_2 = tx.into_signed(&signing_key);
 
         let txs = vec![signed_tx_0, signed_tx_1, signed_tx_2];
-<<<<<<< HEAD
-        let namespace_to_txs = group_sequence_actions_by_chain_id(&txs);
-        let leaves = generate_action_tree_leaves(&namespace_to_txs);
-=======
         let chain_id_to_txs = group_sequence_actions_by_chain_id(&txs);
-        let leaves = generate_action_tree_leaves(chain_id_to_txs);
->>>>>>> 4215bd8e
+        let leaves = generate_action_tree_leaves(&chain_id_to_txs);
         leaves.iter().enumerate().for_each(|(i, leaf)| {
             if i == 0 {
                 return;
