--- conflicted
+++ resolved
@@ -198,8 +198,7 @@
         Ok(())
     }
 
-<<<<<<< HEAD
-    #[instrument(skip_all)]
+    #[instrument(skip_all, err(level = Level::DEBUG))]
     async fn handle_extend_vote(
         &mut self,
         extend_vote: request::ExtendVote,
@@ -208,7 +207,7 @@
         Ok(extend_vote)
     }
 
-    #[instrument(skip_all)]
+    #[instrument(skip_all, err(level = Level::WARN))]
     async fn handle_verify_vote_extension(
         &mut self,
         vote_extension: request::VerifyVoteExtension,
@@ -216,15 +215,16 @@
         self.app.verify_vote_extension(vote_extension).await
     }
 
-    #[instrument(skip_all, fields(
-        hash = %finalize_block.hash,
-        height = %finalize_block.height,
-        time = %finalize_block.time,
-        proposer = %finalize_block.proposer_address
-    ))]
-=======
-    #[instrument(skip_all, err)]
->>>>>>> 2d27d57f
+    #[instrument(
+        skip_all,
+        fields(
+            hash = %finalize_block.hash,
+            height = %finalize_block.height,
+            time = %finalize_block.time,
+            proposer = %finalize_block.proposer_address
+        ),
+        err
+    )]
     async fn finalize_block(
         &mut self,
         finalize_block: request::FinalizeBlock,
