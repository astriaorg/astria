--- conflicted
+++ resolved
@@ -119,14 +119,7 @@
     }
 
     #[instrument(skip_all, err)]
-<<<<<<< HEAD
-    async fn init_chain(
-        &mut self,
-        init_chain: request::InitChain,
-    ) -> anyhow::Result<response::InitChain> {
-=======
     async fn init_chain(&mut self, init_chain: request::InitChain) -> Result<response::InitChain> {
->>>>>>> 8bc06f1e
         // the storage version is set to u64::MAX by default when first created
         if self.storage.latest_version() != u64::MAX {
             bail!("database already initialized");
