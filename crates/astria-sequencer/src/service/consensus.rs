--- conflicted
+++ resolved
@@ -199,71 +199,14 @@
     ))]
     async fn finalize_block(
         &mut self,
-<<<<<<< HEAD
         finalize_block: request::FinalizeBlock,
     ) -> anyhow::Result<response::FinalizeBlock> {
         let finalize_block = self
-=======
-        begin_block: request::BeginBlock,
-    ) -> anyhow::Result<response::BeginBlock> {
-        let events = self
-            .app
-            .begin_block(&begin_block, self.storage.clone())
-            .await
-            .context("failed to call App::begin_block")?;
-        Ok(response::BeginBlock {
-            events,
-        })
-    }
-
-    #[instrument(skip_all, fields(
-        tx_hash = %telemetry::display::base64(&Sha256::digest(&deliver_tx.tx))
-    ))]
-    async fn deliver_tx(&mut self, deliver_tx: request::DeliverTx) -> response::DeliverTx {
-        use crate::transaction::InvalidNonce;
-
-        match self
->>>>>>> abc74ceb
             .app
             .finalize_block(finalize_block, self.storage.clone())
             .await
-<<<<<<< HEAD
             .context("failed to call App::finalize_block")?;
         Ok(finalize_block)
-=======
-            .expect("transactions must be executable or previously executed during proposal phases")
-        {
-            Ok(events) => response::DeliverTx {
-                events,
-                ..Default::default()
-            },
-            Err(e) => {
-                let code = if e.downcast_ref::<InvalidNonce>().is_some() {
-                    AbciErrorCode::INVALID_NONCE
-                } else {
-                    AbciErrorCode::INTERNAL_ERROR
-                };
-                tracing::warn!(
-                    error = AsRef::<dyn std::error::Error>::as_ref(&e),
-                    "failed serving deliver tx request"
-                );
-                response::DeliverTx {
-                    code: code.into(),
-                    info: code.to_string(),
-                    log: e.to_string(),
-                    ..Default::default()
-                }
-            }
-        }
-    }
-
-    #[instrument(skip_all, fields(height = %end_block.height))]
-    async fn end_block(
-        &mut self,
-        end_block: request::EndBlock,
-    ) -> anyhow::Result<response::EndBlock> {
-        self.app.end_block(&end_block).await
->>>>>>> abc74ceb
     }
 
     #[instrument(skip_all)]
