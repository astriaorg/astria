--- conflicted
+++ resolved
@@ -189,7 +189,6 @@
     }
 
     #[instrument(skip_all)]
-<<<<<<< HEAD
     async fn handle_extend_vote(
         &mut self,
         extend_vote: request::ExtendVote,
@@ -212,8 +211,6 @@
         time = %finalize_block.time,
         proposer = %finalize_block.proposer_address
     ))]
-=======
->>>>>>> a1432ba5
     async fn finalize_block(
         &mut self,
         finalize_block: request::FinalizeBlock,
@@ -539,7 +536,7 @@
                 last_updated: 0,
                 params: Params {
                     market_authorities: vec![],
-                    admin: crate::address::base_prefixed([0; 20]),
+                    admin: crate::test_utils::astria_address(&[0; 20]),
                 },
             },
             oracle: OracleGenesisState {
