--- conflicted
+++ resolved
@@ -4,12 +4,8 @@
 };
 use penumbra_storage::Storage;
 use sequencer_types::abci_code::AbciCode;
-<<<<<<< HEAD
 use sha2::Digest as _;
-use tendermint::abci::{
-=======
 use tendermint::v0_37::abci::{
->>>>>>> 0751402b
     request,
     response,
     ConsensusRequest,
