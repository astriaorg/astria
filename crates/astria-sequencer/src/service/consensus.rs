use astria_core::protocol::genesis::v1::GenesisAppState;
use astria_eyre::eyre::{
    bail,
    Result,
    WrapErr as _,
};
use cnidarium::Storage;
use tendermint::v0_38::abci::{
    request,
    response,
    ConsensusRequest,
    ConsensusResponse,
};
use tokio::sync::mpsc;
use tower_abci::BoxError;
use tower_actor::Message;
use tracing::{
    debug,
    info,
    instrument,
    warn,
    Instrument,
    Level,
};

use crate::app::{
    App,
    ShouldShutDown,
};

pub(crate) struct Consensus {
    queue: mpsc::Receiver<Message<ConsensusRequest, ConsensusResponse, tower::BoxError>>,
    storage: Storage,
    app: App,
    cancellation_token: tokio_util::sync::CancellationToken,
}

impl Consensus {
    pub(crate) fn new(
        storage: Storage,
        app: App,
        queue: mpsc::Receiver<Message<ConsensusRequest, ConsensusResponse, tower::BoxError>>,
        cancellation_token: tokio_util::sync::CancellationToken,
    ) -> Self {
        Self {
            queue,
            storage,
            app,
            cancellation_token,
        }
    }

    pub(crate) async fn run(mut self) -> Result<(), tower::BoxError> {
        while let Some(Message {
            req,
            rsp_sender,
            span,
        }) = self.queue.recv().await
        {
            // The send only fails if the receiver was dropped, which happens
            // if the caller didn't propagate the message back to tendermint
            // for some reason -- but that's not our problem.
            let (rsp, should_shut_down) =
                match self.handle_request(req).instrument(span.clone()).await {
                    Ok(ok_res) => ok_res,
                    Err(e) => {
                        panic!("failed to handle consensus request, this is a bug: {e:?}");
                    }
                };
            // `send` returns the sent message if sending fail, so we are dropping it.
            if rsp_sender.send(Ok(rsp)).is_err() {
                warn!(
                    parent: &span,
                    "failed returning consensus response to request sender; dropping response"
                );
            }
            if let ShouldShutDown::ShutDownForUpgrade {
                upgrade_activation_height,
                block_time,
                hex_encoded_app_hash,
            } = should_shut_down
            {
                info!(
                    upgrade_activation_height,
                    latest_app_hash = %hex_encoded_app_hash,
                    latest_block_time = %block_time,
                    "shutting down for upgrade"
                );
                self.cancellation_token.cancel();
            }
        }
        Ok(())
    }

    #[instrument(skip_all)]
    async fn handle_request(
        &mut self,
        req: ConsensusRequest,
    ) -> Result<(ConsensusResponse, ShouldShutDown), BoxError> {
        Ok(match req {
            ConsensusRequest::InitChain(init_chain) => (
                ConsensusResponse::InitChain(
                    self.init_chain(init_chain)
                        .await
                        .wrap_err("failed initializing chain")?,
                ),
                ShouldShutDown::ContinueRunning,
            ),
            ConsensusRequest::PrepareProposal(prepare_proposal) => (
                ConsensusResponse::PrepareProposal(
                    self.handle_prepare_proposal(prepare_proposal)
                        .await
                        .wrap_err("failed to prepare proposal")?,
                ),
                ShouldShutDown::ContinueRunning,
            ),
            ConsensusRequest::ProcessProposal(process_proposal) => (
                ConsensusResponse::ProcessProposal(
                    match self.handle_process_proposal(process_proposal).await {
                        Ok(()) => response::ProcessProposal::Accept,
                        Err(e) => {
                            warn!(
                                error = AsRef::<dyn std::error::Error>::as_ref(&e),
                                "rejecting proposal"
                            );
                            response::ProcessProposal::Reject
                        }
                    },
                ),
                ShouldShutDown::ContinueRunning,
            ),
            ConsensusRequest::ExtendVote(extend_vote) => (
                ConsensusResponse::ExtendVote(match self.handle_extend_vote(extend_vote).await {
                    Ok(response) => response,
                    Err(e) => {
                        warn!(
                            error = AsRef::<dyn std::error::Error>::as_ref(&e),
                            "failed to extend vote, returning empty vote extension"
                        );
                        response::ExtendVote {
                            vote_extension: vec![].into(),
                        }
                    }
                }),
                ShouldShutDown::ContinueRunning,
            ),
            ConsensusRequest::VerifyVoteExtension(vote_extension) => (
                ConsensusResponse::VerifyVoteExtension(
                    self.handle_verify_vote_extension(vote_extension)
                        .await
                        .wrap_err("failed to verify vote extension")?,
                ),
                ShouldShutDown::ContinueRunning,
            ),
            ConsensusRequest::FinalizeBlock(finalize_block) => (
                ConsensusResponse::FinalizeBlock(
                    self.finalize_block(finalize_block)
                        .await
                        .wrap_err("failed to finalize block")?,
                ),
                ShouldShutDown::ContinueRunning,
            ),
            ConsensusRequest::Commit => {
                let (rsp, should_shut_down) = self.commit().await.wrap_err("failed to commit")?;
                (ConsensusResponse::Commit(rsp), should_shut_down)
            }
        })
    }

    #[instrument(skip_all, err)]
    async fn init_chain(&mut self, init_chain: request::InitChain) -> Result<response::InitChain> {
        // the storage version is set to u64::MAX by default when first created
        if self.storage.latest_version() != u64::MAX {
            bail!("database already initialized");
        }

        let genesis_state: GenesisAppState = serde_json::from_slice(&init_chain.app_state_bytes)
            .wrap_err("failed to parse app_state in genesis file")?;
        let app_hash = self
            .app
            .init_chain(
                self.storage.clone(),
                genesis_state,
                init_chain
                    .validators
                    .iter()
                    .cloned()
                    .map(crate::utils::cometbft_to_sequencer_validator)
                    .collect::<Result<_, _>>()
                    .wrap_err(
                        "failed converting cometbft genesis validators to astria validators",
                    )?,
                init_chain.chain_id,
                init_chain.consensus_params.clone(),
            )
            .await
            .wrap_err("failed to call init_chain")?;
        self.app
            .commit(self.storage.clone())
            .await
            .wrap_err("failed to commit")?;

        Ok(response::InitChain {
            app_hash,
            consensus_params: Some(init_chain.consensus_params),
            validators: init_chain.validators,
        })
    }

    #[instrument(skip_all, err(level = Level::WARN))]
    async fn handle_prepare_proposal(
        &mut self,
        prepare_proposal: request::PrepareProposal,
    ) -> Result<response::PrepareProposal> {
        self.app
            .prepare_proposal(prepare_proposal, self.storage.clone())
            .await
    }

    #[instrument(skip_all, err(level = Level::WARN))]
    async fn handle_process_proposal(
        &mut self,
        process_proposal: request::ProcessProposal,
    ) -> Result<()> {
        self.app
            .process_proposal(process_proposal, self.storage.clone())
            .await?;
        debug!("proposal processed");
        Ok(())
    }

    #[instrument(skip_all, err(level = Level::DEBUG))]
    async fn handle_extend_vote(
        &mut self,
        extend_vote: request::ExtendVote,
    ) -> Result<response::ExtendVote> {
        let extend_vote = self.app.extend_vote(extend_vote).await?;
        Ok(extend_vote)
    }

    #[instrument(skip_all, err(level = Level::WARN))]
    async fn handle_verify_vote_extension(
        &mut self,
        vote_extension: request::VerifyVoteExtension,
    ) -> Result<response::VerifyVoteExtension> {
        self.app.verify_vote_extension(vote_extension).await
    }

    #[instrument(
        skip_all,
        fields(
            hash = %finalize_block.hash,
            height = %finalize_block.height,
            time = %finalize_block.time,
            proposer = %finalize_block.proposer_address
        ),
        err
    )]
    async fn finalize_block(
        &mut self,
        finalize_block: request::FinalizeBlock,
    ) -> Result<response::FinalizeBlock> {
        let finalize_block = self
            .app
            .finalize_block(finalize_block, self.storage.clone())
            .await
            .wrap_err("failed to call App::finalize_block")?;
        Ok(finalize_block)
    }

    #[instrument(skip_all)]
    async fn commit(&mut self) -> Result<(response::Commit, ShouldShutDown)> {
        let should_shut_down = self
            .app
            .commit(self.storage.clone())
            .await
            .wrap_err("error committing")?;
        Ok((response::Commit::default(), should_shut_down))
    }
}

#[cfg(test)]
mod tests {
    use std::{
        str::FromStr,
        sync::Arc,
    };

    use astria_core::{
        crypto::{
            SigningKey,
            VerificationKey,
        },
        primitive::v1::RollupId,
        protocol::transaction::v1::{
            action::RollupDataSubmission,
            Transaction,
            TransactionBody,
        },
        sequencerblock::v1::DataItem,
        upgrades::v1::Upgrades,
        Protobuf as _,
    };
    use bytes::Bytes;
    use rand::rngs::OsRng;
    use telemetry::Metrics as _;
    use tendermint::{
        abci::types::{
            CommitInfo,
            ExtendedCommitInfo,
        },
        account::Id,
        Hash,
        Time,
    };

    use super::*;
    use crate::{
        app::{
            benchmark_and_test_utils::{
                default_consensus_params,
                mock_balances,
                mock_tx_cost,
            },
            test_utils::transactions_with_extended_commit_info_and_commitments,
        },
        mempool::Mempool,
        metrics::Metrics,
    };

    const BLOCK_HEIGHT: u8 = 2;

    fn make_unsigned_tx() -> TransactionBody {
        TransactionBody::builder()
            .actions(vec![RollupDataSubmission {
                rollup_id: RollupId::from_unhashed_bytes(b"testchainid"),
                data: Bytes::from_static(b"hello world"),
                fee_asset: crate::benchmark_and_test_utils::nria().into(),
            }
            .into()])
            .chain_id("test")
            .try_build()
            .unwrap()
    }

    fn new_prepare_proposal_request() -> request::PrepareProposal {
        request::PrepareProposal {
            txs: vec![],
            max_tx_bytes: 1024,
            local_last_commit: Some(ExtendedCommitInfo {
                round: 0u16.into(),
                votes: vec![],
            }),
            misbehavior: vec![],
            height: BLOCK_HEIGHT.into(),
            time: Time::now(),
            next_validators_hash: Hash::default(),
            proposer_address: Id::from_str("0CDA3F47EF3C4906693B170EF650EB968C5F4B2C").unwrap(),
        }
    }

    fn new_process_proposal_request(txs: &[Arc<Transaction>]) -> request::ProcessProposal {
        let height = tendermint::block::Height::from(BLOCK_HEIGHT);
        request::ProcessProposal {
            txs: transactions_with_extended_commit_info_and_commitments(height, txs, None),
            proposed_last_commit: Some(CommitInfo {
                round: 0u16.into(),
                votes: vec![],
            }),
            misbehavior: vec![],
            hash: Hash::try_from([0u8; 32].to_vec()).unwrap(),
            height,
            next_validators_hash: Hash::default(),
            time: Time::now(),
            proposer_address: Id::from_str("0CDA3F47EF3C4906693B170EF650EB968C5F4B2C").unwrap(),
        }
    }

    #[tokio::test]
    async fn prepare_and_process_proposal() {
        let signing_key = SigningKey::new(OsRng);
        let (mut consensus_service, mempool) =
            new_consensus_service(Some(signing_key.verification_key())).await;
        let tx = make_unsigned_tx();
        let signed_tx = Arc::new(tx.sign(&signing_key));
        mempool
            .insert(
                signed_tx.clone(),
                0,
                mock_balances(0, 0),
                mock_tx_cost(0, 0, 0),
            )
            .await
            .unwrap();

        let prepare_proposal = new_prepare_proposal_request();
        let prepare_proposal_response = consensus_service
            .handle_prepare_proposal(prepare_proposal)
            .await
            .unwrap();

        let process_proposal = new_process_proposal_request(&[signed_tx.clone()]);
        let expected_txs: Vec<Bytes> = process_proposal.txs.clone();

        assert_eq!(
            prepare_proposal_response,
            response::PrepareProposal {
                txs: expected_txs,
            }
        );

        let (mut consensus_service, _) =
            new_consensus_service(Some(signing_key.verification_key())).await;
        consensus_service
            .handle_process_proposal(process_proposal)
            .await
            .unwrap();
    }

    #[tokio::test]
    async fn process_proposal_ok() {
        let signing_key = SigningKey::new(OsRng);
        let (mut consensus_service, _) =
            new_consensus_service(Some(signing_key.verification_key())).await;
        let tx = make_unsigned_tx();
        let signed_tx = Arc::new(tx.sign(&signing_key));
        let process_proposal = new_process_proposal_request(&[signed_tx]);

        consensus_service
            .handle_process_proposal(process_proposal)
            .await
            .unwrap();
    }

    #[tokio::test]
    async fn process_proposal_fail_missing_action_commitment() {
<<<<<<< HEAD
        let (mut consensus_service, _) = new_consensus_service(None).await;
        let mut process_proposal = new_process_proposal_request(&[]);
        process_proposal.txs = vec![];
        let error_message = format!(
            "{:#}",
            consensus_service
                .handle_process_proposal(process_proposal)
                .await
                .err()
                .unwrap()
        );
        let expected = "did not contain the rollup transactions root";
        assert!(
            error_message.contains(expected),
            "`{error_message}` didn't contain `{expected}`"
        );
=======
        let (mut consensus_service, _) = new_consensus_service(None, 1).await;
        let mut process_proposal = new_process_proposal_request(vec![]);
        process_proposal.txs.clear();
        assert!(consensus_service
            .handle_process_proposal(process_proposal)
            .await
            .err()
            .unwrap()
            .to_string()
            .contains("no transaction commitment in proposal"));
>>>>>>> 5aafff06
    }

    #[tokio::test]
    async fn process_proposal_fail_wrong_commitment_length() {
        let (mut consensus_service, _) = new_consensus_service(None).await;
        let mut process_proposal = new_process_proposal_request(&[]);
        process_proposal.txs = vec![[0u8; 16].to_vec().into()];
        let error_message = format!(
            "{:#}",
            consensus_service
                .handle_process_proposal(process_proposal)
                .await
                .err()
                .unwrap()
        );
        let expected = "item 0 of cometbft `block.data` could not be borsh-decoded";
        assert!(
            error_message.contains(expected),
            "`{error_message}` didn't contain `{expected}`"
        );
    }

    #[tokio::test]
    async fn process_proposal_fail_wrong_commitment_value() {
<<<<<<< HEAD
        let (mut consensus_service, _) = new_consensus_service(None).await;
        let mut process_proposal = new_process_proposal_request(&[]);
        process_proposal.txs[0] = DataItem::RollupTransactionsRoot([99u8; 32])
            .encode()
            .unwrap();
        let error_message = format!(
            "{:#}",
            consensus_service
                .handle_process_proposal(process_proposal)
                .await
                .err()
                .unwrap()
        );
        let expected = "rollup transactions commitment does not match expected";
        assert!(
            error_message.contains(expected),
            "`{error_message}` didn't contain `{expected}`"
        );
=======
        let (mut consensus_service, _) = new_consensus_service(None, 1).await;
        let mut process_proposal = new_process_proposal_request(vec![]);
        process_proposal.txs[0] = [99u8; 32].to_vec().into();
        assert!(consensus_service
            .handle_process_proposal(process_proposal)
            .await
            .err()
            .unwrap()
            .to_string()
            .contains("transaction commitment does not match expected"));
>>>>>>> 5aafff06
    }

    #[tokio::test]
    async fn prepare_proposal_empty_block() {
        let (mut consensus_service, _) = new_consensus_service(None).await;
        let prepare_proposal = new_prepare_proposal_request();

        let prepare_proposal_response = consensus_service
            .handle_prepare_proposal(prepare_proposal)
            .await
            .unwrap();

        let expected_txs =
            transactions_with_extended_commit_info_and_commitments(BLOCK_HEIGHT.into(), &[], None);
        assert_eq!(
            prepare_proposal_response,
            response::PrepareProposal {
                txs: expected_txs,
            }
        );
    }

    #[tokio::test]
    async fn process_proposal_ok_empty_block() {
        let (mut consensus_service, _) = new_consensus_service(None).await;
        let process_proposal = new_process_proposal_request(&[]);
        consensus_service
            .handle_process_proposal(process_proposal)
            .await
            .unwrap();
    }

    async fn new_consensus_service(funded_key: Option<VerificationKey>) -> (Consensus, Mempool) {
        let accounts = if let Some(funded_key) = funded_key {
            vec![
                astria_core::generated::astria::protocol::genesis::v1::Account {
                    address: Some(
                        crate::benchmark_and_test_utils::astria_address(funded_key.address_bytes())
                            .to_raw(),
                    ),
                    balance: Some(10u128.pow(19).into()),
                },
            ]
        } else {
            vec![]
        };
        let genesis_state = {
            let mut state = crate::app::benchmark_and_test_utils::proto_genesis_state();
            state.accounts = accounts;
            state
        }
        .try_into()
        .unwrap();

        let storage = cnidarium::TempStorage::new().await.unwrap();
        let snapshot = storage.latest_snapshot();
        let metrics = Box::leak(Box::new(Metrics::noop_metrics(&()).unwrap()));
        let mempool = Mempool::new(metrics, 100);
        let mut app = App::new(
            snapshot,
            mempool.clone(),
            Upgrades::default(),
            String::new(),
            crate::app::vote_extension::Handler::new(None),
            metrics,
        )
        .await
        .unwrap();
        app.init_chain(
            storage.clone(),
            genesis_state,
            vec![],
            "test".to_string(),
            default_consensus_params(),
        )
        .await
        .unwrap();
        app.commit(storage.clone()).await.unwrap();

        let (_tx, rx) = mpsc::channel(1);
        let cancellation_token = tokio_util::sync::CancellationToken::new();
        (
            Consensus::new(storage.clone(), app, rx, cancellation_token),
            mempool,
        )
    }

    #[tokio::test]
    async fn block_lifecycle() {
        let signing_key = SigningKey::new(OsRng);
        let (mut consensus_service, mempool) =
            new_consensus_service(Some(signing_key.verification_key())).await;

        let tx = make_unsigned_tx();
        let signed_tx = Arc::new(tx.sign(&signing_key));

        mempool
            .insert(
                signed_tx.clone(),
                0,
                mock_balances(0, 0),
                mock_tx_cost(0, 0, 0),
            )
            .await
            .unwrap();

        let process_proposal = new_process_proposal_request(&[signed_tx]);
        let txs = process_proposal.txs.clone();
        consensus_service
            .handle_request(ConsensusRequest::ProcessProposal(process_proposal))
            .await
            .unwrap();

        let finalize_block = request::FinalizeBlock {
            hash: Hash::try_from([0u8; 32].to_vec()).unwrap(),
            height: BLOCK_HEIGHT.into(),
            time: Time::now(),
            next_validators_hash: Hash::default(),
            proposer_address: [0u8; 20].to_vec().try_into().unwrap(),
            decided_last_commit: tendermint::abci::types::CommitInfo {
                round: 0u16.into(),
                votes: vec![],
            },
            misbehavior: vec![],
            txs,
        };
        consensus_service
            .handle_request(ConsensusRequest::FinalizeBlock(finalize_block))
            .await
            .unwrap();

        // ensure that txs included in a block are removed from the mempool
        assert_eq!(mempool.len().await, 0);
    }
}<|MERGE_RESOLUTION|>--- conflicted
+++ resolved
@@ -434,10 +434,9 @@
 
     #[tokio::test]
     async fn process_proposal_fail_missing_action_commitment() {
-<<<<<<< HEAD
         let (mut consensus_service, _) = new_consensus_service(None).await;
         let mut process_proposal = new_process_proposal_request(&[]);
-        process_proposal.txs = vec![];
+        process_proposal.txs.clear();
         let error_message = format!(
             "{:#}",
             consensus_service
@@ -451,18 +450,6 @@
             error_message.contains(expected),
             "`{error_message}` didn't contain `{expected}`"
         );
-=======
-        let (mut consensus_service, _) = new_consensus_service(None, 1).await;
-        let mut process_proposal = new_process_proposal_request(vec![]);
-        process_proposal.txs.clear();
-        assert!(consensus_service
-            .handle_process_proposal(process_proposal)
-            .await
-            .err()
-            .unwrap()
-            .to_string()
-            .contains("no transaction commitment in proposal"));
->>>>>>> 5aafff06
     }
 
     #[tokio::test]
@@ -487,7 +474,6 @@
 
     #[tokio::test]
     async fn process_proposal_fail_wrong_commitment_value() {
-<<<<<<< HEAD
         let (mut consensus_service, _) = new_consensus_service(None).await;
         let mut process_proposal = new_process_proposal_request(&[]);
         process_proposal.txs[0] = DataItem::RollupTransactionsRoot([99u8; 32])
@@ -506,18 +492,6 @@
             error_message.contains(expected),
             "`{error_message}` didn't contain `{expected}`"
         );
-=======
-        let (mut consensus_service, _) = new_consensus_service(None, 1).await;
-        let mut process_proposal = new_process_proposal_request(vec![]);
-        process_proposal.txs[0] = [99u8; 32].to_vec().into();
-        assert!(consensus_service
-            .handle_process_proposal(process_proposal)
-            .await
-            .err()
-            .unwrap()
-            .to_string()
-            .contains("transaction commitment does not match expected"));
->>>>>>> 5aafff06
     }
 
     #[tokio::test]
