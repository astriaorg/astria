use anyhow::{
    bail,
    Context,
};
use cnidarium::Storage;
use tendermint::v0_38::abci::{
    request,
    response,
    ConsensusRequest,
    ConsensusResponse,
};
use tokio::sync::mpsc;
use tower_abci::BoxError;
use tower_actor::Message;
use tracing::{
    instrument,
    warn,
    Instrument,
};

use crate::{
    app::App,
    genesis::GenesisState,
};

pub(crate) struct Consensus {
    queue: mpsc::Receiver<Message<ConsensusRequest, ConsensusResponse, tower::BoxError>>,
    storage: Storage,
    app: App,
}

impl Consensus {
    pub(crate) fn new(
        storage: Storage,
        app: App,
        queue: mpsc::Receiver<Message<ConsensusRequest, ConsensusResponse, tower::BoxError>>,
    ) -> Self {
        Self {
            queue,
            storage,
            app,
        }
    }

    pub(crate) async fn run(mut self) -> Result<(), tower::BoxError> {
        while let Some(Message {
            req,
            rsp_sender,
            span,
        }) = self.queue.recv().await
        {
            // The send only fails if the receiver was dropped, which happens
            // if the caller didn't propagate the message back to tendermint
            // for some reason -- but that's not our problem.
            let rsp = self.handle_request(req).instrument(span.clone()).await;
            if let Err(e) = rsp.as_ref() {
                warn!(
                    parent: &span,
                    error = e,
                    "failed processing consensus request; returning error back to sender",
                );
            }
            // `send` returns the sent message if sending fail, so we are dropping it.
            if rsp_sender.send(rsp).is_err() {
                warn!(
                    parent: &span,
                    "failed returning consensus response to request sender; dropping response"
                );
            }
        }
        Ok(())
    }

    #[instrument(skip_all)]
    async fn handle_request(
        &mut self,
        req: ConsensusRequest,
    ) -> Result<ConsensusResponse, BoxError> {
        Ok(match req {
            ConsensusRequest::InitChain(init_chain) => ConsensusResponse::InitChain(
                self.init_chain(init_chain)
                    .await
                    .context("failed initializing chain")?,
            ),
            ConsensusRequest::PrepareProposal(prepare_proposal) => {
                ConsensusResponse::PrepareProposal(
                    self.handle_prepare_proposal(prepare_proposal)
                        .await
                        .context("failed to prepare proposal")?,
                )
            }
            ConsensusRequest::ProcessProposal(process_proposal) => {
                ConsensusResponse::ProcessProposal(
                    match self.handle_process_proposal(process_proposal).await {
                        Ok(()) => response::ProcessProposal::Accept,
                        Err(e) => {
                            warn!(
                                error = AsRef::<dyn std::error::Error>::as_ref(&e),
                                "rejecting proposal"
                            );
                            response::ProcessProposal::Reject
                        }
                    },
                )
            }
            ConsensusRequest::ExtendVote(_) => {
                ConsensusResponse::ExtendVote(response::ExtendVote {
                    vote_extension: vec![].into(),
                })
            }
            ConsensusRequest::VerifyVoteExtension(_) => {
                ConsensusResponse::VerifyVoteExtension(response::VerifyVoteExtension::Accept)
            }
            ConsensusRequest::FinalizeBlock(finalize_block) => ConsensusResponse::FinalizeBlock(
                self.finalize_block(finalize_block)
                    .await
                    .context("failed to finalize block")?,
            ),
            ConsensusRequest::Commit => {
                ConsensusResponse::Commit(self.commit().await.context("failed to commit")?)
            }
        })
    }

    #[instrument(skip_all, fields(
        chain_id = init_chain.chain_id,
        time = %init_chain.time,
        init_height = %init_chain.initial_height
    ))]
    async fn init_chain(
        &mut self,
        init_chain: request::InitChain,
    ) -> anyhow::Result<response::InitChain> {
        // the storage version is set to u64::MAX by default when first created
        if self.storage.latest_version() != u64::MAX {
            bail!("database already initialized");
        }

        let genesis_state: GenesisState = serde_json::from_slice(&init_chain.app_state_bytes)
            .context("failed to parse app_state in genesis file")?;
        let app_hash = self
            .app
            .init_chain(
                self.storage.clone(),
                genesis_state,
                init_chain.validators.clone(),
                init_chain.chain_id,
            )
            .await
            .context("failed to call init_chain")?;
        self.app.commit(self.storage.clone()).await;

        Ok(response::InitChain {
            app_hash,
            consensus_params: Some(init_chain.consensus_params),
            validators: init_chain.validators,
        })
    }

    #[instrument(skip_all, fields(
        height = %prepare_proposal.height,
        tx_count = prepare_proposal.txs.len(),
        time = %prepare_proposal.time
    ))]
    async fn handle_prepare_proposal(
        &mut self,
        prepare_proposal: request::PrepareProposal,
    ) -> anyhow::Result<response::PrepareProposal> {
        self.app
            .prepare_proposal(prepare_proposal, self.storage.clone())
            .await
    }

    #[instrument(skip_all, fields(
        height = %process_proposal.height,
        time = %process_proposal.time,
        tx_count = process_proposal.txs.len(),
        proposer = %process_proposal.proposer_address,
        hash = %telemetry::display::base64(&process_proposal.hash),
        next_validators_hash = %telemetry::display::base64(&process_proposal.next_validators_hash),
    ))]
    async fn handle_process_proposal(
        &mut self,
        process_proposal: request::ProcessProposal,
    ) -> anyhow::Result<()> {
        self.app
            .process_proposal(process_proposal, self.storage.clone())
            .await?;
        tracing::debug!("proposal processed");
        Ok(())
    }

    #[instrument(skip_all, fields(
        hash = %finalize_block.hash,
        height = %finalize_block.height,
        time = %finalize_block.time,
        proposer = %finalize_block.proposer_address
    ))]
    async fn finalize_block(
        &mut self,
        finalize_block: request::FinalizeBlock,
    ) -> anyhow::Result<response::FinalizeBlock> {
        let finalize_block = self
            .app
            .finalize_block(finalize_block, self.storage.clone())
            .await
            .context("failed to call App::finalize_block")?;
        Ok(finalize_block)
    }

    #[instrument(skip_all)]
    async fn commit(&mut self) -> anyhow::Result<response::Commit> {
        self.app.commit(self.storage.clone()).await;
<<<<<<< HEAD
        Ok(response::Commit {
            // note: the app_hash field is ignored in cometbft v0.38,
            // so we default everything.
            ..Default::default()
        })
=======
        Ok(response::Commit::default())
>>>>>>> b818b259
    }
}

#[cfg(test)]
mod test {
    use std::{
        collections::HashMap,
        str::FromStr,
    };

    use astria_core::sequencer::v1::{
        asset::DEFAULT_NATIVE_ASSET_DENOM,
        transaction::action::SequenceAction,
        Address,
        RollupId,
        UnsignedTransaction,
    };
    use bytes::Bytes;
    use ed25519_consensus::{
        SigningKey,
        VerificationKey,
    };
    use prost::Message as _;
    use rand::rngs::OsRng;
    use tendermint::{
        account::Id,
        Hash,
        Time,
    };

    use super::*;
    use crate::{
        asset::get_native_asset,
        proposal::commitment::generate_rollup_datas_commitment,
    };

    fn make_unsigned_tx() -> UnsignedTransaction {
        UnsignedTransaction {
            nonce: 0,
            actions: vec![
                SequenceAction {
                    rollup_id: RollupId::from_unhashed_bytes(b"testchainid"),
                    data: b"helloworld".to_vec(),
                    fee_asset_id: get_native_asset().id(),
                }
                .into(),
            ],
        }
    }

    fn new_prepare_proposal_request(txs: Vec<Bytes>) -> request::PrepareProposal {
        request::PrepareProposal {
            txs,
            max_tx_bytes: 1024,
            local_last_commit: None,
            misbehavior: vec![],
            height: 1u32.into(),
            time: Time::now(),
            next_validators_hash: Hash::default(),
            proposer_address: Id::from_str("0CDA3F47EF3C4906693B170EF650EB968C5F4B2C").unwrap(),
        }
    }

    fn new_process_proposal_request(txs: Vec<Bytes>) -> request::ProcessProposal {
        request::ProcessProposal {
            txs,
            proposed_last_commit: None,
            misbehavior: vec![],
            hash: Hash::default(),
            height: 1u32.into(),
            next_validators_hash: Hash::default(),
            time: Time::now(),
            proposer_address: Id::from_str("0CDA3F47EF3C4906693B170EF650EB968C5F4B2C").unwrap(),
        }
    }

    #[tokio::test]
    async fn prepare_and_process_proposal() {
        let signing_key = SigningKey::new(OsRng);
        let mut consensus_service =
            new_consensus_service(Some(signing_key.verification_key())).await;
        let tx = make_unsigned_tx();
        let signed_tx = tx.into_signed(&signing_key);
        let tx_bytes = signed_tx.clone().into_raw().encode_to_vec();
        let txs = vec![tx_bytes.into()];

        let res = generate_rollup_datas_commitment(&vec![signed_tx], HashMap::new());

        let prepare_proposal = new_prepare_proposal_request(txs.clone());
        let prepare_proposal_response = consensus_service
            .handle_prepare_proposal(prepare_proposal)
            .await
            .unwrap();
        assert_eq!(
            prepare_proposal_response,
            response::PrepareProposal {
                txs: res.into_transactions(txs)
            }
        );

        let mut consensus_service =
            new_consensus_service(Some(signing_key.verification_key())).await;
        let process_proposal = new_process_proposal_request(prepare_proposal_response.txs);
        consensus_service
            .handle_process_proposal(process_proposal)
            .await
            .unwrap();
    }

    #[tokio::test]
    async fn process_proposal_ok() {
        let signing_key = SigningKey::new(OsRng);
        let mut consensus_service =
            new_consensus_service(Some(signing_key.verification_key())).await;
        let tx = make_unsigned_tx();
        let signed_tx = tx.into_signed(&signing_key);
        let tx_bytes = signed_tx.clone().into_raw().encode_to_vec();
        let txs = vec![tx_bytes.into()];
        let res = generate_rollup_datas_commitment(&vec![signed_tx], HashMap::new());
        let process_proposal = new_process_proposal_request(res.into_transactions(txs));
        consensus_service
            .handle_process_proposal(process_proposal)
            .await
            .unwrap();
    }

    #[tokio::test]
    async fn process_proposal_fail_missing_action_commitment() {
        let mut consensus_service = new_consensus_service(None).await;
        let process_proposal = new_process_proposal_request(vec![]);
        assert!(
            consensus_service
                .handle_process_proposal(process_proposal)
                .await
                .err()
                .unwrap()
                .to_string()
                .contains("no transaction commitment in proposal")
        );
    }

    #[tokio::test]
    async fn process_proposal_fail_wrong_commitment_length() {
        let mut consensus_service = new_consensus_service(None).await;
        let process_proposal = new_process_proposal_request(vec![[0u8; 16].to_vec().into()]);
        assert!(
            consensus_service
                .handle_process_proposal(process_proposal)
                .await
                .err()
                .unwrap()
                .to_string()
                .contains("transaction commitment must be 32 bytes")
        );
    }

    #[tokio::test]
    async fn process_proposal_fail_wrong_commitment_value() {
        let mut consensus_service = new_consensus_service(None).await;
        let process_proposal = new_process_proposal_request(vec![
            [99u8; 32].to_vec().into(),
            [99u8; 32].to_vec().into(),
        ]);
        assert!(
            consensus_service
                .handle_process_proposal(process_proposal)
                .await
                .err()
                .unwrap()
                .to_string()
                .contains("transaction commitment does not match expected")
        );
    }

    #[tokio::test]
    async fn prepare_proposal_empty_block() {
        let mut consensus_service = new_consensus_service(None).await;
        let txs = vec![];
        let res = generate_rollup_datas_commitment(&txs.clone(), HashMap::new());
        let prepare_proposal = new_prepare_proposal_request(vec![]);

        let prepare_proposal_response = consensus_service
            .handle_prepare_proposal(prepare_proposal)
            .await
            .unwrap();
        assert_eq!(
            prepare_proposal_response,
            response::PrepareProposal {
                txs: res.into_transactions(vec![]),
            }
        );
    }

    #[tokio::test]
    async fn process_proposal_ok_empty_block() {
        let mut consensus_service = new_consensus_service(None).await;
        let txs = vec![];
        let res = generate_rollup_datas_commitment(&txs, HashMap::new());
        let process_proposal = new_process_proposal_request(res.into_transactions(vec![]));
        consensus_service
            .handle_process_proposal(process_proposal)
            .await
            .unwrap();
    }

    /// Returns a default tendermint block header for test purposes.
    fn default_header() -> tendermint::block::Header {
        use tendermint::{
            account,
            block::{
                header::Version,
                Height,
            },
            chain,
            hash::AppHash,
        };

        tendermint::block::Header {
            version: Version {
                block: 0,
                app: 0,
            },
            chain_id: chain::Id::try_from("test").unwrap(),
            height: Height::from(1u32),
            time: Time::now(),
            last_block_id: None,
            last_commit_hash: None,
            data_hash: None,
            validators_hash: Hash::Sha256([0; 32]),
            next_validators_hash: Hash::Sha256([0; 32]),
            consensus_hash: Hash::Sha256([0; 32]),
            app_hash: AppHash::try_from([0; 32].to_vec()).unwrap(),
            last_results_hash: None,
            evidence_hash: None,
            proposer_address: account::Id::try_from([0u8; 20].to_vec()).unwrap(),
        }
    }

    impl Default for GenesisState {
        fn default() -> Self {
            Self {
                accounts: vec![],
                authority_sudo_address: Address::from([0; 20]),
                ibc_sudo_address: Address::from([0; 20]),
                ibc_relayer_addresses: vec![],
                native_asset_base_denomination: DEFAULT_NATIVE_ASSET_DENOM.to_string(),
                ibc_params: penumbra_ibc::params::IBCParameters::default(),
                allowed_fee_assets: vec![DEFAULT_NATIVE_ASSET_DENOM.to_owned().into()],
            }
        }
    }

    async fn new_consensus_service(funded_key: Option<VerificationKey>) -> Consensus {
        let accounts = if funded_key.is_some() {
            vec![crate::genesis::Account {
                address: Address::from_verification_key(funded_key.unwrap()),
                balance: 10u128.pow(19),
            }]
        } else {
            vec![]
        };
        let genesis_state = GenesisState {
            accounts,
            ..Default::default()
        };

        let storage = cnidarium::TempStorage::new().await.unwrap();
        let snapshot = storage.latest_snapshot();
        let mut app = App::new(snapshot);
        app.init_chain(storage.clone(), genesis_state, vec![], "test".to_string())
            .await
            .unwrap();
        app.commit(storage.clone()).await;

        let (_tx, rx) = mpsc::channel(1);
        Consensus::new(storage.clone(), app, rx)
    }

    #[tokio::test]
    async fn block_lifecycle() {
        use sha2::Digest as _;

        let signing_key = SigningKey::new(OsRng);
        let mut consensus_service =
            new_consensus_service(Some(signing_key.verification_key())).await;

        let tx = make_unsigned_tx();
        let signed_tx = tx.into_signed(&signing_key);
        let tx_bytes = signed_tx.clone().into_raw().encode_to_vec();
        let txs = vec![tx_bytes.clone().into()];
        let res = generate_rollup_datas_commitment(&vec![signed_tx], HashMap::new());

        let block_data = res.into_transactions(txs.clone());
        let data_hash =
            merkle::Tree::from_leaves(block_data.iter().map(sha2::Sha256::digest)).root();
        let mut header = default_header();
        header.data_hash = Some(Hash::try_from(data_hash.to_vec()).unwrap());

        let process_proposal = new_process_proposal_request(block_data.clone());
        consensus_service
            .handle_request(ConsensusRequest::ProcessProposal(process_proposal))
            .await
            .unwrap();

        let finalize_block = request::FinalizeBlock {
            hash: Hash::try_from([0u8; 32].to_vec()).unwrap(),
            height: 1u32.into(),
            time: Time::now(),
            next_validators_hash: Hash::default(),
            proposer_address: [0u8; 20].to_vec().try_into().unwrap(),
            decided_last_commit: tendermint::abci::types::CommitInfo {
                round: 0u16.into(),
                votes: vec![],
            },
            misbehavior: vec![],
            txs: block_data,
        };
        consensus_service
            .handle_request(ConsensusRequest::FinalizeBlock(finalize_block))
            .await
            .unwrap();
    }
}<|MERGE_RESOLUTION|>--- conflicted
+++ resolved
@@ -211,15 +211,7 @@
     #[instrument(skip_all)]
     async fn commit(&mut self) -> anyhow::Result<response::Commit> {
         self.app.commit(self.storage.clone()).await;
-<<<<<<< HEAD
-        Ok(response::Commit {
-            // note: the app_hash field is ignored in cometbft v0.38,
-            // so we default everything.
-            ..Default::default()
-        })
-=======
         Ok(response::Commit::default())
->>>>>>> b818b259
     }
 }
 
