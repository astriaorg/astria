use anyhow::{
    bail,
    Context,
};
use astria_core::protocol::genesis::v1alpha1::GenesisAppState;
use cnidarium::Storage;
use tendermint::v0_38::abci::{
    request,
    response,
    ConsensusRequest,
    ConsensusResponse,
};
use tokio::sync::mpsc;
use tower_abci::BoxError;
use tower_actor::Message;
use tracing::{
    instrument,
    warn,
    Instrument,
};

use crate::app::App;

pub(crate) struct Consensus {
    queue: mpsc::Receiver<Message<ConsensusRequest, ConsensusResponse, tower::BoxError>>,
    storage: Storage,
    app: App,
}

impl Consensus {
    pub(crate) fn new(
        storage: Storage,
        app: App,
        queue: mpsc::Receiver<Message<ConsensusRequest, ConsensusResponse, tower::BoxError>>,
    ) -> Self {
        Self {
            queue,
            storage,
            app,
        }
    }

    pub(crate) async fn run(mut self) -> Result<(), tower::BoxError> {
        while let Some(Message {
            req,
            rsp_sender,
            span,
        }) = self.queue.recv().await
        {
            // The send only fails if the receiver was dropped, which happens
            // if the caller didn't propagate the message back to tendermint
            // for some reason -- but that's not our problem.
            let rsp = self.handle_request(req).instrument(span.clone()).await;
            if let Err(e) = rsp.as_ref() {
                panic!("failed to handle consensus request, this is a bug: {e:?}");
            }
            // `send` returns the sent message if sending fail, so we are dropping it.
            if rsp_sender.send(rsp).is_err() {
                warn!(
                    parent: &span,
                    "failed returning consensus response to request sender; dropping response"
                );
            }
        }
        Ok(())
    }

    #[instrument(skip_all)]
    async fn handle_request(
        &mut self,
        req: ConsensusRequest,
    ) -> Result<ConsensusResponse, BoxError> {
        Ok(match req {
            ConsensusRequest::InitChain(init_chain) => ConsensusResponse::InitChain(
                self.init_chain(init_chain)
                    .await
                    .context("failed initializing chain")?,
            ),
            ConsensusRequest::PrepareProposal(prepare_proposal) => {
                ConsensusResponse::PrepareProposal(
                    self.handle_prepare_proposal(prepare_proposal)
                        .await
                        .context("failed to prepare proposal")?,
                )
            }
            ConsensusRequest::ProcessProposal(process_proposal) => {
                ConsensusResponse::ProcessProposal(
                    match self.handle_process_proposal(process_proposal).await {
                        Ok(()) => response::ProcessProposal::Accept,
                        Err(e) => {
                            warn!(
                                error = AsRef::<dyn std::error::Error>::as_ref(&e),
                                "rejecting proposal"
                            );
                            response::ProcessProposal::Reject
                        }
                    },
                )
            }
            ConsensusRequest::ExtendVote(extend_vote) => {
                ConsensusResponse::ExtendVote(match self.handle_extend_vote(extend_vote).await {
                    Ok(response) => response,
                    Err(e) => {
                        warn!(
                            error = AsRef::<dyn std::error::Error>::as_ref(&e),
                            "failed to extend vote, returning empty vote extension"
                        );
                        response::ExtendVote {
                            vote_extension: vec![].into(),
                        }
                    }
                })
            }
            ConsensusRequest::VerifyVoteExtension(vote_extension) => {
                ConsensusResponse::VerifyVoteExtension(
                    self.handle_verify_vote_extension(vote_extension).await,
                )
            }
            ConsensusRequest::FinalizeBlock(finalize_block) => ConsensusResponse::FinalizeBlock(
                self.finalize_block(finalize_block)
                    .await
                    .context("failed to finalize block")?,
            ),
            ConsensusRequest::Commit => {
                ConsensusResponse::Commit(self.commit().await.context("failed to commit")?)
            }
        })
    }

    #[instrument(skip_all)]
    async fn init_chain(
        &mut self,
        init_chain: request::InitChain,
    ) -> anyhow::Result<response::InitChain> {
        // the storage version is set to u64::MAX by default when first created
        if self.storage.latest_version() != u64::MAX {
            bail!("database already initialized");
        }

        let genesis_state: GenesisAppState = serde_json::from_slice(&init_chain.app_state_bytes)
            .context("failed to parse genesis app state from init chain request")?;
        let app_hash = self
            .app
            .init_chain(
                self.storage.clone(),
                genesis_state,
                init_chain
                    .validators
                    .iter()
                    .cloned()
                    .map(crate::utils::cometbft_to_sequencer_validator)
                    .collect::<Result<_, _>>()
                    .context(
                        "failed converting cometbft genesis validators to astria validators",
                    )?,
                init_chain.chain_id,
            )
            .await
            .context("failed to call init_chain")?;
        self.app.commit(self.storage.clone()).await;

        Ok(response::InitChain {
            app_hash,
            consensus_params: Some(init_chain.consensus_params),
            validators: init_chain.validators,
        })
    }

    #[instrument(skip_all)]
    async fn handle_prepare_proposal(
        &mut self,
        prepare_proposal: request::PrepareProposal,
    ) -> anyhow::Result<response::PrepareProposal> {
        self.app
            .prepare_proposal(prepare_proposal, self.storage.clone())
            .await
    }

    #[instrument(skip_all)]
    async fn handle_process_proposal(
        &mut self,
        process_proposal: request::ProcessProposal,
    ) -> anyhow::Result<()> {
        self.app
            .process_proposal(process_proposal, self.storage.clone())
            .await?;
        tracing::debug!("proposal processed");
        Ok(())
    }

    #[instrument(skip_all)]
    async fn handle_extend_vote(
        &mut self,
        extend_vote: request::ExtendVote,
    ) -> anyhow::Result<response::ExtendVote> {
        let extend_vote = self.app.extend_vote(extend_vote).await?;
        Ok(extend_vote)
    }

    #[instrument(skip_all)]
    async fn handle_verify_vote_extension(
        &mut self,
        vote_extension: request::VerifyVoteExtension,
    ) -> response::VerifyVoteExtension {
        self.app.verify_vote_extension(vote_extension).await
    }

    #[instrument(skip_all, fields(
        hash = %finalize_block.hash,
        height = %finalize_block.height,
        time = %finalize_block.time,
        proposer = %finalize_block.proposer_address
    ))]
    async fn finalize_block(
        &mut self,
        finalize_block: request::FinalizeBlock,
    ) -> anyhow::Result<response::FinalizeBlock> {
        let finalize_block = self
            .app
            .finalize_block(finalize_block, self.storage.clone())
            .await
            .context("failed to call App::finalize_block")?;
        Ok(finalize_block)
    }

    #[instrument(skip_all)]
    async fn commit(&mut self) -> anyhow::Result<response::Commit> {
        self.app.commit(self.storage.clone()).await;
        Ok(response::Commit::default())
    }
}

#[cfg(test)]
mod test {
    use std::{
        collections::HashMap,
        str::FromStr,
        sync::Arc,
    };

    use astria_core::{
        crypto::{
            SigningKey,
            VerificationKey,
        },
        primitive::v1::RollupId,
        protocol::transaction::v1alpha1::{
            action::SequenceAction,
            TransactionParams,
            UnsignedTransaction,
        },
    };
    use bytes::Bytes;
    use prost::Message as _;
    use rand::rngs::OsRng;
    use telemetry::Metrics as _;
    use tendermint::{
        abci::types::{
            CommitInfo,
            ExtendedCommitInfo,
        },
        account::Id,
        Hash,
        Time,
    };

    use super::*;
    use crate::{
        mempool::Mempool,
        metrics::Metrics,
        proposal::commitment::generate_rollup_datas_commitment,
    };

    fn make_unsigned_tx() -> UnsignedTransaction {
        UnsignedTransaction {
            params: TransactionParams::builder()
                .nonce(0)
                .chain_id("test")
                .build(),
            actions: vec![
                SequenceAction {
                    rollup_id: RollupId::from_unhashed_bytes(b"testchainid"),
                    data: Bytes::from_static(b"hello world"),
                    fee_asset: crate::test_utils::nria().into(),
                }
                .into(),
            ],
        }
    }

    fn new_prepare_proposal_request() -> request::PrepareProposal {
        request::PrepareProposal {
            txs: vec![],
            max_tx_bytes: 1024,
            local_last_commit: Some(ExtendedCommitInfo {
                round: 0u16.into(),
                votes: vec![],
            }),
            misbehavior: vec![],
            height: 1u32.into(),
            time: Time::now(),
            next_validators_hash: Hash::default(),
            proposer_address: Id::from_str("0CDA3F47EF3C4906693B170EF650EB968C5F4B2C").unwrap(),
        }
    }

    fn new_process_proposal_request(txs: Vec<Bytes>) -> request::ProcessProposal {
        let extended_commit_info: tendermint_proto::abci::ExtendedCommitInfo = ExtendedCommitInfo {
            round: 0u16.into(),
            votes: vec![],
        }
        .into();
        let bytes = extended_commit_info.encode_to_vec();
        let mut txs_with_commit_info = vec![bytes.into()];
        txs_with_commit_info.extend(txs);

        request::ProcessProposal {
            txs: txs_with_commit_info,
            proposed_last_commit: Some(CommitInfo {
                round: 0u16.into(),
                votes: vec![],
            }),
            misbehavior: vec![],
            hash: Hash::default(),
            height: 1u32.into(),
            next_validators_hash: Hash::default(),
            time: Time::now(),
            proposer_address: Id::from_str("0CDA3F47EF3C4906693B170EF650EB968C5F4B2C").unwrap(),
        }
    }

    #[tokio::test]
    async fn prepare_and_process_proposal() {
        let signing_key = SigningKey::new(OsRng);
        let (mut consensus_service, mempool) =
            new_consensus_service(Some(signing_key.verification_key())).await;
        let tx = make_unsigned_tx();
        let signed_tx = Arc::new(tx.into_signed(&signing_key));
        let tx_bytes = signed_tx.to_raw().encode_to_vec();
        let txs = vec![tx_bytes.into()];
        mempool.insert(signed_tx.clone(), 0).await.unwrap();

        let res = generate_rollup_datas_commitment(&vec![(*signed_tx).clone()], HashMap::new());

        let prepare_proposal = new_prepare_proposal_request();
        let prepare_proposal_response = consensus_service
            .handle_prepare_proposal(prepare_proposal)
            .await
            .unwrap();
        let mut expected_txs = vec![b"".to_vec().into()];
        let commitments_and_txs = res.into_transactions(txs);
        expected_txs.extend(commitments_and_txs.clone());
        assert_eq!(
            prepare_proposal_response,
            response::PrepareProposal {
                txs: expected_txs,
            }
        );

        let (mut consensus_service, _) =
            new_consensus_service(Some(signing_key.verification_key())).await;
        let process_proposal = new_process_proposal_request(commitments_and_txs);
        consensus_service
            .handle_process_proposal(process_proposal)
            .await
            .unwrap();
    }

    #[tokio::test]
    async fn process_proposal_ok() {
        let signing_key = SigningKey::new(OsRng);
        let (mut consensus_service, _) =
            new_consensus_service(Some(signing_key.verification_key())).await;
        let tx = make_unsigned_tx();
        let signed_tx = tx.into_signed(&signing_key);
        let tx_bytes = signed_tx.clone().into_raw().encode_to_vec();
        let txs = vec![tx_bytes.into()];
        let res = generate_rollup_datas_commitment(&vec![signed_tx], HashMap::new());
        let process_proposal = new_process_proposal_request(res.into_transactions(txs));
        consensus_service
            .handle_process_proposal(process_proposal)
            .await
            .unwrap();
    }

    #[tokio::test]
    async fn process_proposal_fail_missing_action_commitment() {
        let (mut consensus_service, _) = new_consensus_service(None).await;
        let process_proposal = new_process_proposal_request(vec![]);
        assert!(
            consensus_service
                .handle_process_proposal(process_proposal)
                .await
                .err()
                .unwrap()
                .to_string()
                .contains("no transaction commitment in proposal")
        );
    }

    #[tokio::test]
    async fn process_proposal_fail_wrong_commitment_length() {
        let (mut consensus_service, _) = new_consensus_service(None).await;
        let process_proposal = new_process_proposal_request(vec![[0u8; 16].to_vec().into()]);
        let err = consensus_service
            .handle_process_proposal(process_proposal)
            .await
            .err()
            .unwrap()
            .to_string();
        assert!(err.contains("transaction commitment must be 32 bytes"));
    }

    #[tokio::test]
    async fn process_proposal_fail_wrong_commitment_value() {
        let (mut consensus_service, _) = new_consensus_service(None).await;
        let process_proposal = new_process_proposal_request(vec![
            [99u8; 32].to_vec().into(),
            [99u8; 32].to_vec().into(),
        ]);
        assert!(
            consensus_service
                .handle_process_proposal(process_proposal)
                .await
                .err()
                .unwrap()
                .to_string()
                .contains("transaction commitment does not match expected")
        );
    }

    #[tokio::test]
    async fn prepare_proposal_empty_block() {
        let (mut consensus_service, _) = new_consensus_service(None).await;
        let txs = vec![];
        let res = generate_rollup_datas_commitment(&txs.clone(), HashMap::new());
        let prepare_proposal = new_prepare_proposal_request();

        let prepare_proposal_response = consensus_service
            .handle_prepare_proposal(prepare_proposal)
            .await
            .unwrap();
        let mut expected_txs = vec![b"".to_vec().into()];
        expected_txs.extend(res.into_transactions(vec![]));
        assert_eq!(
            prepare_proposal_response,
            response::PrepareProposal {
                txs: expected_txs,
            }
        );
    }

    #[tokio::test]
    async fn process_proposal_ok_empty_block() {
        let (mut consensus_service, _) = new_consensus_service(None).await;
        let txs = vec![];
        let res = generate_rollup_datas_commitment(&txs, HashMap::new());
        let process_proposal = new_process_proposal_request(res.into_transactions(vec![]));
        consensus_service
            .handle_process_proposal(process_proposal)
            .await
            .unwrap();
    }

    /// Returns a default tendermint block header for test purposes.
    fn default_header() -> tendermint::block::Header {
        use tendermint::{
            account,
            block::{
                header::Version,
                Height,
            },
            chain,
            hash::AppHash,
        };

        tendermint::block::Header {
            version: Version {
                block: 0,
                app: 0,
            },
            chain_id: chain::Id::try_from("test").unwrap(),
            height: Height::from(1u32),
            time: Time::now(),
            last_block_id: None,
            last_commit_hash: None,
            data_hash: None,
            validators_hash: Hash::Sha256([0; 32]),
            next_validators_hash: Hash::Sha256([0; 32]),
            consensus_hash: Hash::Sha256([0; 32]),
            app_hash: AppHash::try_from([0; 32].to_vec()).unwrap(),
            last_results_hash: None,
            evidence_hash: None,
            proposer_address: account::Id::try_from([0u8; 20].to_vec()).unwrap(),
        }
    }

    async fn new_consensus_service(funded_key: Option<VerificationKey>) -> (Consensus, Mempool) {
        let accounts = if let Some(funded_key) = funded_key {
            vec![
                astria_core::generated::protocol::genesis::v1alpha1::Account {
                    address: Some(
                        crate::test_utils::astria_address(&funded_key.address_bytes()).to_raw(),
                    ),
                    balance: Some(10u128.pow(19).into()),
                },
            ]
        } else {
            vec![]
        };
        let genesis_state = {
            let mut state = crate::app::test_utils::proto_genesis_state();
            state.accounts = accounts;
            state
        }
        .try_into()
        .unwrap();

        let storage = cnidarium::TempStorage::new().await.unwrap();
        let snapshot = storage.latest_snapshot();
        let mempool = Mempool::new();
<<<<<<< HEAD
        let metrics = Box::leak(Box::new(Metrics::new()));
        let mut app = App::new(
            snapshot,
            mempool.clone(),
            crate::app::vote_extension::Handler::new(None),
            metrics,
        )
        .await
        .unwrap();
=======
        let metrics = Box::leak(Box::new(Metrics::noop_metrics(&()).unwrap()));
        let mut app = App::new(snapshot, mempool.clone(), metrics).await.unwrap();
>>>>>>> e5940152
        app.init_chain(storage.clone(), genesis_state, vec![], "test".to_string())
            .await
            .unwrap();
        app.commit(storage.clone()).await;

        let (_tx, rx) = mpsc::channel(1);
        (Consensus::new(storage.clone(), app, rx), mempool)
    }

    #[tokio::test]
    async fn block_lifecycle() {
        use sha2::Digest as _;

        let signing_key = SigningKey::new(OsRng);
        let (mut consensus_service, mempool) =
            new_consensus_service(Some(signing_key.verification_key())).await;

        let tx = make_unsigned_tx();
        let signed_tx = Arc::new(tx.into_signed(&signing_key));
        let tx_bytes = signed_tx.to_raw().encode_to_vec();
        let txs = vec![tx_bytes.clone().into()];
        let res = generate_rollup_datas_commitment(&vec![(*signed_tx).clone()], HashMap::new());

        let block_data = res.into_transactions(txs.clone());
        let data_hash =
            merkle::Tree::from_leaves(block_data.iter().map(sha2::Sha256::digest)).root();
        let mut header = default_header();
        header.data_hash = Some(Hash::try_from(data_hash.to_vec()).unwrap());

        let process_proposal = new_process_proposal_request(block_data.clone());
        let txs = process_proposal.txs.clone();
        consensus_service
            .handle_request(ConsensusRequest::ProcessProposal(process_proposal))
            .await
            .unwrap();

        mempool.insert(signed_tx, 0).await.unwrap();
        let finalize_block = request::FinalizeBlock {
            hash: Hash::try_from([0u8; 32].to_vec()).unwrap(),
            height: 1u32.into(),
            time: Time::now(),
            next_validators_hash: Hash::default(),
            proposer_address: [0u8; 20].to_vec().try_into().unwrap(),
            decided_last_commit: tendermint::abci::types::CommitInfo {
                round: 0u16.into(),
                votes: vec![],
            },
            misbehavior: vec![],
            txs,
        };
        consensus_service
            .handle_request(ConsensusRequest::FinalizeBlock(finalize_block))
            .await
            .unwrap();

        // ensure that txs included in a block are removed from the mempool
        assert_eq!(mempool.len().await, 0);
    }
}<|MERGE_RESOLUTION|>--- conflicted
+++ resolved
@@ -519,8 +519,7 @@
         let storage = cnidarium::TempStorage::new().await.unwrap();
         let snapshot = storage.latest_snapshot();
         let mempool = Mempool::new();
-<<<<<<< HEAD
-        let metrics = Box::leak(Box::new(Metrics::new()));
+        let metrics = Box::leak(Box::new(Metrics::noop_metrics(&()).unwrap()));
         let mut app = App::new(
             snapshot,
             mempool.clone(),
@@ -529,10 +528,6 @@
         )
         .await
         .unwrap();
-=======
-        let metrics = Box::leak(Box::new(Metrics::noop_metrics(&()).unwrap()));
-        let mut app = App::new(snapshot, mempool.clone(), metrics).await.unwrap();
->>>>>>> e5940152
         app.init_chain(storage.clone(), genesis_state, vec![], "test".to_string())
             .await
             .unwrap();
