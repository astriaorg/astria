--- conflicted
+++ resolved
@@ -19,17 +19,14 @@
 
 use crate::{
     app::{
-<<<<<<< HEAD
         test_utils::{
             get_alice_signing_key,
             MockTxBuilder,
             ALICE_ADDRESS,
             BOB_ADDRESS,
         },
-=======
         benchmark_and_test_utils::genesis_state,
         test_utils::MockTxBuilder,
->>>>>>> d9913bb2
         App,
     },
     mempool::{
