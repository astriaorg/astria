//! Routing of abci query requests to handlers.
//!
//! This module contains types and traits to allow handling
//! abci info queries with type erased callback functions.
//! The implementation here is heavily inspired by axum's [`Router`]
//! implementation.
//!
//! [`Router`]: https://docs.rs/axum/0.6.20/axum/struct.Router.html
//!
//! # High level implementation overview
//!
//! The implementation in terms of type-erased traits follow directly
//! from the requirement to make registering function handlers ergonomic:
//!
//! 1. Ideally, a new path can be registered with `router.insert("/some/path", some_handler)`.
//! 2. Because the handlers are async functions, their types are anonymous as `async fn -> T`
//!    desugars to something like `fn -> impl Future<Output T>`.
//! 3. This means that either the function signature of all handlers have to be changed from `async
//!    fn -> T` to `fn -> Box<dyn Future<Output T>>`, or the functions themselves have to be boxed.
//! 4. This implementation defines the `AbciQueryHandler` trait to box the handler functions to box
//!    the handler functions, which is more ergonomic.
//!
//! The next requirements come from the `Info` service needing to be `Clone`, and
//! its futures `Send` and `Sync`:
//!
//! 1. the trait has bounds `AbciQueryHandler: Clone + Sized + Send + 'static`, which means it
//!    cannot be directly made into a trait object because `Clone` and `Sized` types are not object
//!    safe.
//! 2. this requires the definition of an `ErasedAbciQueryHandler: Send` that is object safe (not
//!    `Clone`, not `Sized`), but that defines a method `fn clone_box` returning a boxed trait
//!    object.
//! 3. `BoxedAbciQueryHandler` is a wrapper around a boxed `ErasedAbciQueryHandler` that implements
//!    `Clone` to fulfill the `Clone` requirement of the `Info` service.
//! 4. finally `MakeErasedAbciQueryHandler<H>` is the glue that allows to go from a non-object safe
//!    `AbciQueryHandler` to an object-safe `ErasedAbciQueryHandler`.
use std::{
    future::Future,
    pin::Pin,
};

use matchit::{
    Match,
    MatchError,
};
use tendermint::abci::{
    request,
    response,
};

<<<<<<< HEAD
use crate::storage::Storage;
=======
#[derive(Debug, thiserror::Error)]
#[error("`{route}` is an invalid route")]
pub(crate) struct InsertError {
    route: String,
    source: matchit::InsertError,
}
>>>>>>> e1a4f027

/// `Router` is a wrapper around [`matchit::Router`] to route abci queries
/// to handlers.
#[derive(Clone)]
pub(super) struct Router {
    query_router: matchit::Router<BoxedAbciQueryHandler>,
}

impl Router {
    pub(super) fn new() -> Self {
        Self {
            query_router: matchit::Router::new(),
        }
    }

    pub(super) fn at<'m, 'p>(
        &'m self,
        path: &'p str,
    ) -> Result<Match<'m, 'p, &'m BoxedAbciQueryHandler>, MatchError> {
        self.query_router.at(path)
    }

    pub(super) fn insert(
        &mut self,
        route: impl Into<String>,
        handler: impl AbciQueryHandler,
    ) -> Result<(), InsertError> {
        let route = route.into();
        self.query_router
            .insert(route.clone(), BoxedAbciQueryHandler::from_handler(handler))
            .map_err(|source| InsertError {
                route,
                source,
            })
    }
}

pub(super) struct BoxedAbciQueryHandler(Box<dyn ErasedAbciQueryHandler>);

impl BoxedAbciQueryHandler {
    fn from_handler<H>(handler: H) -> Self
    where
        H: AbciQueryHandler,
    {
        Self(Box::new(MakeErasedAbciQueryHandler {
            handler,
        }))
    }

    pub(super) async fn call(
        self,
        storage: Storage,
        request: request::Query,
        params: Vec<(String, String)>,
    ) -> response::Query {
        self.0.call(storage, request, params).await
    }
}

impl Clone for BoxedAbciQueryHandler {
    fn clone(&self) -> Self {
        Self(self.0.clone_box())
    }
}

pub(super) trait ErasedAbciQueryHandler: Send {
    fn clone_box(&self) -> Box<dyn ErasedAbciQueryHandler>;

    fn call(
        self: Box<Self>,
        storage: Storage,
        request: request::Query,
        params: Vec<(String, String)>,
    ) -> Pin<Box<dyn Future<Output = response::Query> + Send>>;
}

struct MakeErasedAbciQueryHandler<H> {
    handler: H,
}

impl<H> Clone for MakeErasedAbciQueryHandler<H>
where
    H: Clone,
{
    fn clone(&self) -> Self {
        Self {
            handler: self.handler.clone(),
        }
    }
}

impl<H> ErasedAbciQueryHandler for MakeErasedAbciQueryHandler<H>
where
    H: AbciQueryHandler + Clone + Send + 'static,
{
    fn clone_box(&self) -> Box<dyn ErasedAbciQueryHandler> {
        Box::new(self.clone())
    }

    fn call(
        self: Box<Self>,
        storage: Storage,
        request: request::Query,
        params: Vec<(String, String)>,
    ) -> Pin<Box<dyn Future<Output = response::Query> + Send>> {
        self.handler.call(storage, request, params)
    }
}

pub(super) trait AbciQueryHandler: Clone + Send + Sized + 'static {
    fn call(
        self,
        storage: Storage,
        request: request::Query,
        params: Vec<(String, String)>,
    ) -> Pin<Box<dyn Future<Output = response::Query> + Send>>;
}

impl<F, Fut> AbciQueryHandler for F
where
    F: FnOnce(Storage, request::Query, Vec<(String, String)>) -> Fut + Clone + Send + 'static,
    Fut: Future<Output = response::Query> + Send,
{
    fn call(
        self,
        storage: Storage,
        request: request::Query,
        params: Vec<(String, String)>,
    ) -> Pin<Box<dyn Future<Output = response::Query> + Send>> {
        Box::pin(async move { self(storage, request, params).await })
    }
}<|MERGE_RESOLUTION|>--- conflicted
+++ resolved
@@ -47,16 +47,14 @@
     response,
 };
 
-<<<<<<< HEAD
 use crate::storage::Storage;
-=======
+
 #[derive(Debug, thiserror::Error)]
 #[error("`{route}` is an invalid route")]
 pub(crate) struct InsertError {
     route: String,
     source: matchit::InsertError,
 }
->>>>>>> e1a4f027
 
 /// `Router` is a wrapper around [`matchit::Router`] to route abci queries
 /// to handlers.
