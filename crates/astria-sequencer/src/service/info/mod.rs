--- conflicted
+++ resolved
@@ -190,15 +190,8 @@
             },
         },
     };
-<<<<<<< HEAD
     use cnidarium::StateDelta;
-=======
-    use cnidarium::{
-        StateDelta,
-        StateWrite,
-    };
     use penumbra_ibc::IbcRelay;
->>>>>>> 903e1f3c
     use prost::Message as _;
 
     use super::*;
@@ -495,135 +488,48 @@
         })
     }
 
-<<<<<<< HEAD
     fn write_all_the_fees(state_delta: &mut StateDelta<Snapshot>) {
         state_delta
-            .put_bridge_lock_fees(BridgeLockFeeComponents {
-                base: 1,
-                multiplier: 1,
-            })
-            .unwrap();
-        state_delta
-            .put_bridge_unlock_fees(BridgeUnlockFeeComponents {
-                base: 2,
-                multiplier: 2,
-            })
-            .unwrap();
-        state_delta
-            .put_bridge_sudo_change_fees(BridgeSudoChangeFeeComponents {
-                base: 3,
-                multiplier: 3,
-            })
-            .unwrap();
-        state_delta
-            .put_fee_asset_change_fees(FeeAssetChangeFeeComponents {
-                base: 4,
-                multiplier: 4,
-            })
-            .unwrap();
-        state_delta
-            .put_fee_change_fees(FeeChangeFeeComponents {
-                base: 5,
-                multiplier: 5,
-            })
-            .unwrap();
-        state_delta
-            .put_init_bridge_account_fees(InitBridgeAccountFeeComponents {
-                base: 6,
-                multiplier: 6,
-            })
-            .unwrap();
-        state_delta
-            .put_ibc_relay_fees(IbcRelayFeeComponents {
-                base: 7,
-                multiplier: 7,
-            })
-            .unwrap();
-        state_delta
-            .put_ibc_relayer_change_fees(IbcRelayerChangeFeeComponents {
-                base: 8,
-                multiplier: 8,
-            })
-            .unwrap();
-        state_delta
-            .put_ibc_sudo_change_fees(IbcSudoChangeFeeComponents {
-                base: 9,
-                multiplier: 9,
-            })
-            .unwrap();
-        state_delta
-            .put_ics20_withdrawal_fees(Ics20WithdrawalFeeComponents {
-                base: 10,
-                multiplier: 10,
-            })
-            .unwrap();
-        state_delta
-            .put_rollup_data_submission_fees(RollupDataSubmissionFeeComponents {
-                base: 11,
-                multiplier: 11,
-            })
-            .unwrap();
-        state_delta
-            .put_sudo_address_change_fees(SudoAddressChangeFeeComponents {
-                base: 12,
-                multiplier: 12,
-            })
-            .unwrap();
-        state_delta
-            .put_transfer_fees(TransferFeeComponents {
-                base: 13,
-                multiplier: 13,
-            })
-            .unwrap();
-        state_delta
-            .put_validator_update_fees(ValidatorUpdateFeeComponents {
-                base: 14,
-                multiplier: 14,
-            })
-=======
-    fn write_all_the_fees<S: StateWrite>(mut state: S) {
-        state
             .put_fees(FeeComponents::<BridgeLock>::new(1, 1))
             .unwrap();
-        state
+        state_delta
             .put_fees(FeeComponents::<BridgeUnlock>::new(2, 2))
             .unwrap();
-        state
+        state_delta
             .put_fees(FeeComponents::<BridgeSudoChange>::new(3, 3))
             .unwrap();
-        state
+        state_delta
             .put_fees(FeeComponents::<FeeAssetChange>::new(4, 4))
             .unwrap();
-        state
+        state_delta
             .put_fees(FeeComponents::<FeeChange>::new(5, 5))
             .unwrap();
-        state
+        state_delta
             .put_fees(FeeComponents::<InitBridgeAccount>::new(6, 6))
             .unwrap();
-        state
+        state_delta
             .put_fees(FeeComponents::<IbcRelay>::new(7, 7))
             .unwrap();
-        state
+        state_delta
             .put_fees(FeeComponents::<IbcRelayerChange>::new(8, 8))
             .unwrap();
-        state
+        state_delta
             .put_fees(FeeComponents::<IbcSudoChange>::new(9, 9))
             .unwrap();
-        state
+        state_delta
             .put_fees(FeeComponents::<Ics20Withdrawal>::new(10, 10))
             .unwrap();
-        state
+        state_delta
             .put_fees(FeeComponents::<RollupDataSubmission>::new(11, 11))
             .unwrap();
-        state
+        state_delta
             .put_fees(FeeComponents::<SudoAddressChange>::new(12, 12))
             .unwrap();
-        state
+        state_delta
             .put_fees(FeeComponents::<Transfer>::new(13, 13))
             .unwrap();
-        state
+        state_delta
             .put_fees(FeeComponents::<ValidatorUpdate>::new(14, 14))
->>>>>>> 903e1f3c
             .unwrap();
     }
 }