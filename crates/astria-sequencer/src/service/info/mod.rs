--- conflicted
+++ resolved
@@ -11,11 +11,8 @@
 use cnidarium::Storage;
 use futures::{
     Future,
-    FutureExt as _,
-<<<<<<< HEAD
-=======
+    FutureExt as _ as _,
     TryFutureExt as _,
->>>>>>> 593ba2ad
 };
 use penumbra_tower_trace::v038::RequestExt as _;
 use tendermint::v0_38::abci::{
