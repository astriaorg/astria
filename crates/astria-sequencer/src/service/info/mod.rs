use std::{
    pin::Pin,
    task::{
        Context,
        Poll,
    },
};

use astria_core::protocol::abci::AbciErrorCode;
use astria_eyre::eyre::WrapErr as _;
use futures::{
    Future,
    FutureExt,
};
use penumbra_tower_trace::v038::RequestExt as _;
use tendermint::v0_38::abci::{
    request,
    response::{
        self,
        Echo,
    },
    InfoRequest,
    InfoResponse,
};
use tower::Service;
use tower_abci::BoxError;
use tracing::{
    instrument,
    Instrument as _,
};

use crate::storage::Storage;

mod abci_query_router;

use astria_eyre::eyre::Result;

use crate::app::StateReadExt as _;

#[derive(Clone)]
pub(crate) struct Info {
    storage: Storage,
    query_router: abci_query_router::Router,
}

const ACCOUNT_BALANCE: &str = "accounts/balance/:account";
const ACCOUNT_NONCE: &str = "accounts/nonce/:account";
const ASSET_DENOM: &str = "asset/denom/:id";
const FEE_ALLOWED_ASSETS: &str = "asset/allowed_fee_assets";

const BRIDGE_ACCOUNT_LAST_TX_ID: &str = "bridge/account_last_tx_hash/:address";
const BRIDGE_ACCOUNT_INFO: &str = "bridge/account_info/:address";

const TRANSACTION_FEE: &str = "transaction/fee";

const FEES_COMPONENTS: &str = "fees/components";

impl Info {
    pub(crate) fn new(storage: Storage) -> Result<Self> {
        let mut query_router = abci_query_router::Router::new();

        // NOTE: Skipping error context because `InsertError` contains all required information.
        query_router.insert(ACCOUNT_BALANCE, crate::accounts::query::balance_request)?;
        query_router.insert(ACCOUNT_NONCE, crate::accounts::query::nonce_request)?;
        query_router.insert(ASSET_DENOM, crate::assets::query::denom_request)?;
        query_router.insert(
            FEE_ALLOWED_ASSETS,
            crate::fees::query::allowed_fee_assets_request,
        )?;
        query_router.insert(
            BRIDGE_ACCOUNT_LAST_TX_ID,
            crate::bridge::query::bridge_account_last_tx_hash_request,
        )?;
        query_router.insert(
            BRIDGE_ACCOUNT_INFO,
            crate::bridge::query::bridge_account_info_request,
        )?;
        query_router.insert(TRANSACTION_FEE, crate::fees::query::transaction_fee_request)?;
        query_router.insert(FEES_COMPONENTS, crate::fees::query::components)?;
        Ok(Self {
            storage,
            query_router,
        })
    }

    #[instrument(skip_all)]
    async fn handle_info_request(self, request: InfoRequest) -> Result<InfoResponse, BoxError> {
        match request {
            InfoRequest::Info(_) => {
                let block_height = self
                    .storage
                    .latest_snapshot()
                    .get_block_height()
                    .await
                    .unwrap_or(0);
                let app_hash = self
                    .storage
                    .latest_snapshot()
                    .root_hash()
                    .await
                    .wrap_err("failed to get app hash")?;

                let response = InfoResponse::Info(response::Info {
                    version: env!("CARGO_PKG_VERSION").to_string(),
                    app_version: 1,
                    last_block_height: u32::try_from(block_height)
                        .expect("block height must fit into u32")
                        .into(),
                    last_block_app_hash: app_hash.0.to_vec().try_into()?,
                    data: "astria_sequencer".to_string(),
                });
                Ok(response)
            }
            InfoRequest::Echo(echo) => Ok(InfoResponse::Echo(Echo {
                message: echo.message,
            })),
            InfoRequest::Query(req) => Ok(InfoResponse::Query(self.handle_abci_query(req).await)),
        }
    }

    /// Handles `abci_query` RPCs.
    async fn handle_abci_query(self, request: request::Query) -> response::Query {
        let (handler, params) = match self.query_router.at(&request.path) {
            Err(err) => {
                return response::Query {
                    code: tendermint::abci::Code::Err(AbciErrorCode::UNKNOWN_PATH.value()),
                    info: AbciErrorCode::UNKNOWN_PATH.info(),
                    log: format!("provided path `{}` is unknown: {err:#}", request.path),
                    ..response::Query::default()
                };
            }

            Ok(matchit::Match {
                value,
                params,
            }) => {
                let params = params
                    .iter()
                    .map(|(k, v)| (k.to_owned(), v.to_owned()))
                    .collect();
                let handler = value.clone();
                (handler, params)
            }
        };
        handler.call(self.storage, request, params).await
    }
}

impl Service<InfoRequest> for Info {
    type Error = BoxError;
    type Future = Pin<Box<dyn Future<Output = Result<Self::Response, Self::Error>> + Send>>;
    type Response = InfoResponse;

    fn poll_ready(&mut self, _cx: &mut Context<'_>) -> Poll<Result<(), Self::Error>> {
        Poll::Ready(Ok(()))
    }

    fn call(&mut self, req: InfoRequest) -> Self::Future {
        let span = req.create_span();

        self.clone()
            .handle_info_request(req)
            .instrument(span)
            .boxed()
    }
}

#[cfg(test)]
mod tests {
    use astria_core::{
        primitive::v1::asset,
        protocol::{
            account::v1::BalanceResponse,
            asset::v1::DenomResponse,
            fees::v1::{
                BridgeLockFeeComponents,
                BridgeSudoChangeFeeComponents,
                BridgeUnlockFeeComponents,
                FeeAssetChangeFeeComponents,
                FeeChangeFeeComponents,
                IbcRelayFeeComponents,
                IbcRelayerChangeFeeComponents,
                IbcSudoChangeFeeComponents,
                Ics20WithdrawalFeeComponents,
                InitBridgeAccountFeeComponents,
                RollupDataSubmissionFeeComponents,
                SudoAddressChangeFeeComponents,
                TransferFeeComponents,
                ValidatorUpdateFeeComponents,
            },
        },
    };
<<<<<<< HEAD
=======
    use cnidarium::{
        StateDelta,
        StateWrite,
    };
>>>>>>> e1a4f027
    use prost::Message as _;
    use tendermint::v0_38::abci::{
        request,
        InfoRequest,
        InfoResponse,
    };

    use super::Info;
    use crate::{
        accounts::StateWriteExt as _,
        address::{
            StateReadExt as _,
            StateWriteExt as _,
        },
        app::StateWriteExt as _,
        assets::StateWriteExt as _,
        benchmark_and_test_utils::nria,
        fees::{
            StateReadExt as _,
            StateWriteExt as _,
        },
        storage::Storage,
    };

    #[tokio::test]
    async fn handle_balance_query() {
        use astria_core::{
            generated::protocol::accounts::v1 as raw,
            protocol::account::v1::AssetBalance,
        };

        let storage = Storage::new_temp().await;

        let height = 99;
        let version = storage.latest_version().wrapping_add(1);
        let mut state_delta = storage.new_delta_of_latest_snapshot();
        state_delta
            .put_storage_version_by_height(height, version)
            .unwrap();

        state_delta.put_base_prefix("astria".to_string()).unwrap();
        state_delta.put_native_asset(nria()).unwrap();
        state_delta.put_ibc_asset(nria()).unwrap();

        let address = state_delta
            .try_base_prefixed(&hex::decode("a034c743bed8f26cb8ee7b8db2230fd8347ae131").unwrap())
            .await
            .unwrap();

        let balance = 1000;
        state_delta
            .put_account_balance(&address, &nria(), balance)
            .unwrap();
        state_delta.put_block_height(height).unwrap();
        storage.commit(state_delta).await.unwrap();

        let info_request = InfoRequest::Query(request::Query {
            path: format!("accounts/balance/{address}"),
            data: vec![].into(),
            height: u32::try_from(height).unwrap().into(),
            prove: false,
        });

        let response = {
            let storage = storage.clone();
            let info_service = Info::new(storage).unwrap();
            info_service
                .handle_info_request(info_request)
                .await
                .unwrap()
        };
        let query_response = match response {
            InfoResponse::Query(query) => query,
            other => panic!("expected InfoResponse::Query, got {other:?}"),
        };
        assert!(query_response.code.is_ok());

        let expected_balance = AssetBalance {
            denom: nria().into(),
            balance,
        };

        let balance_resp = BalanceResponse::try_from_raw(
            &raw::BalanceResponse::decode(query_response.value).unwrap(),
        )
        .unwrap();
        assert_eq!(balance_resp.balances.len(), 1);
        assert_eq!(balance_resp.balances[0], expected_balance);
        assert_eq!(balance_resp.height, height);
    }

    #[tokio::test]
    async fn handle_denom_query() {
        use astria_core::generated::protocol::asset::v1 as raw;

        let storage = Storage::new_temp().await;
        let mut state_delta = storage.new_delta_of_latest_snapshot();

        let denom: asset::TracePrefixed = "some/ibc/asset".parse().unwrap();
        let height = 99;
        state_delta.put_block_height(height).unwrap();
        state_delta.put_ibc_asset(denom.clone()).unwrap();
        storage.commit(state_delta).await.unwrap();

        let info_request = InfoRequest::Query(request::Query {
            path: format!(
                "asset/denom/{}",
                hex::encode(denom.to_ibc_prefixed().as_bytes())
            ),
            data: vec![].into(),
            height: u32::try_from(height).unwrap().into(),
            prove: false,
        });

        let response = {
            let storage = storage.clone();
            let info_service = Info::new(storage).unwrap();
            info_service
                .handle_info_request(info_request)
                .await
                .unwrap()
        };
        let query_response = match response {
            InfoResponse::Query(query) => query,
            other => panic!("expected InfoResponse::Query, got {other:?}"),
        };
        assert!(query_response.code.is_ok());

        let denom_resp =
            DenomResponse::try_from_raw(&raw::DenomResponse::decode(query_response.value).unwrap())
                .unwrap();
        assert_eq!(denom_resp.height, height);
        assert_eq!(denom_resp.denom, denom.into());
    }

    #[tokio::test]
    async fn handle_allowed_fee_assets_query() {
        use astria_core::generated::protocol::asset::v1 as raw;

        let storage = Storage::new_temp().await;
        let mut state_delta = storage.new_delta_of_latest_snapshot();

        let assets = vec![
            "asset_0".parse::<asset::Denom>().unwrap(),
            "asset_1".parse::<asset::Denom>().unwrap(),
            "asset_2".parse::<asset::Denom>().unwrap(),
        ];
        let height = 99;

        for asset in &assets {
            state_delta.put_allowed_fee_asset(asset).unwrap();
            assert!(
                state_delta
                    .is_allowed_fee_asset(asset)
                    .await
                    .expect("checking for allowed fee asset should not fail"),
                "fee asset was expected to be allowed"
            );
        }
        state_delta.put_block_height(height).unwrap();
        storage.commit(state_delta).await.unwrap();

        let info_request = InfoRequest::Query(request::Query {
            path: "asset/allowed_fee_assets".to_string(),
            data: vec![].into(),
            height: u32::try_from(height).unwrap().into(),
            prove: false,
        });

        let response = {
            let storage = storage.clone();
            let info_service = Info::new(storage).unwrap();
            info_service
                .handle_info_request(info_request)
                .await
                .unwrap()
        };
        let query_response = match response {
            InfoResponse::Query(query) => query,
            other => panic!("expected InfoResponse::Query, got {other:?}"),
        };
        assert!(query_response.code.is_ok(), "{query_response:?}");

        let allowed_fee_assets_resp = raw::AllowedFeeAssetsResponse::decode(query_response.value)
            .unwrap()
            .try_to_native()
            .unwrap();
        assert_eq!(allowed_fee_assets_resp.height, height);
        assert_eq!(allowed_fee_assets_resp.fee_assets.len(), assets.len());
        for asset in &assets {
            assert!(
                allowed_fee_assets_resp
                    .fee_assets
                    .contains(&asset.to_ibc_prefixed().into()),
                "expected asset_id to be in allowed fee assets"
            );
        }
    }

    #[tokio::test]
    async fn handle_fee_components() {
        let storage = cnidarium::TempStorage::new().await.unwrap();
        let mut state = StateDelta::new(storage.latest_snapshot());

        let height = 99;

        state.put_block_height(height).unwrap();
        write_all_the_fees(&mut state);
        storage.commit(state).await.unwrap();

        let info_request = InfoRequest::Query(request::Query {
            path: "fees/components".to_string(),
            data: vec![].into(),
            height: u32::try_from(height).unwrap().into(),
            prove: false,
        });

        let response = {
            let storage = (*storage).clone();
            let info_service = Info::new(storage).unwrap();
            info_service
                .handle_info_request(info_request)
                .await
                .unwrap()
        };
        let query_response = match response {
            InfoResponse::Query(query) => query,
            other => panic!("expected InfoResponse::Query, got {other:?}"),
        };
        assert!(query_response.code.is_ok(), "{query_response:?}");

        let actual_fees =
            serde_json::from_slice::<serde_json::Value>(&query_response.value).unwrap();

        assert_json_diff::assert_json_eq!(expected_fees(), actual_fees);
    }

    fn expected_fees() -> serde_json::Value {
        serde_json::json!({
              "bridge_lock": {
                "base": 1,
                "multiplier": 1
              },
              "bridge_sudo_change": {
                "base": 3,
                "multiplier": 3
              },
              "bridge_unlock": {
                "base": 2,
                "multiplier": 2
              },
              "fee_asset_change": {
                "base": 4,
                "multiplier": 4
              },
              "fee_change": {
                "base": 5,
                "multiplier": 5
              },
              "ibc_relay": {
                "base": 7,
                "multiplier": 7
              },
              "ibc_relayer_change": {
                "base": 8,
                "multiplier": 8
              },
              "ibc_sudo_change": {
                "base": 9,
                "multiplier": 9
              },
              "ics20_withdrawal": {
                "base": 10,
                "multiplier": 10
              },
              "init_bridge_account": {
                "base": 6,
                "multiplier": 6
              },
              "rollup_data_submission": {
                "base": 11,
                "multiplier": 11
              },
              "sudo_address_change": {
                "base": 12,
                "multiplier": 12
              },
              "transfer": {
                "base": 13,
                "multiplier": 13
              },
              "validator_update": {
                "base": 14,
                "multiplier": 14
            }
        })
    }

    fn write_all_the_fees<S: StateWrite>(mut state: S) {
        state
            .put_bridge_lock_fees(BridgeLockFeeComponents {
                base: 1,
                multiplier: 1,
            })
            .unwrap();
        state
            .put_bridge_unlock_fees(BridgeUnlockFeeComponents {
                base: 2,
                multiplier: 2,
            })
            .unwrap();
        state
            .put_bridge_sudo_change_fees(BridgeSudoChangeFeeComponents {
                base: 3,
                multiplier: 3,
            })
            .unwrap();
        state
            .put_fee_asset_change_fees(FeeAssetChangeFeeComponents {
                base: 4,
                multiplier: 4,
            })
            .unwrap();
        state
            .put_fee_change_fees(FeeChangeFeeComponents {
                base: 5,
                multiplier: 5,
            })
            .unwrap();
        state
            .put_init_bridge_account_fees(InitBridgeAccountFeeComponents {
                base: 6,
                multiplier: 6,
            })
            .unwrap();
        state
            .put_ibc_relay_fees(IbcRelayFeeComponents {
                base: 7,
                multiplier: 7,
            })
            .unwrap();
        state
            .put_ibc_relayer_change_fees(IbcRelayerChangeFeeComponents {
                base: 8,
                multiplier: 8,
            })
            .unwrap();
        state
            .put_ibc_sudo_change_fees(IbcSudoChangeFeeComponents {
                base: 9,
                multiplier: 9,
            })
            .unwrap();
        state
            .put_ics20_withdrawal_fees(Ics20WithdrawalFeeComponents {
                base: 10,
                multiplier: 10,
            })
            .unwrap();
        state
            .put_rollup_data_submission_fees(RollupDataSubmissionFeeComponents {
                base: 11,
                multiplier: 11,
            })
            .unwrap();
        state
            .put_sudo_address_change_fees(SudoAddressChangeFeeComponents {
                base: 12,
                multiplier: 12,
            })
            .unwrap();
        state
            .put_transfer_fees(TransferFeeComponents {
                base: 13,
                multiplier: 13,
            })
            .unwrap();
        state
            .put_validator_update_fees(ValidatorUpdateFeeComponents {
                base: 14,
                multiplier: 14,
            })
            .unwrap();
    }
}<|MERGE_RESOLUTION|>--- conflicted
+++ resolved
@@ -190,13 +190,7 @@
             },
         },
     };
-<<<<<<< HEAD
-=======
-    use cnidarium::{
-        StateDelta,
-        StateWrite,
-    };
->>>>>>> e1a4f027
+    use cnidarium::StateDelta;
     use prost::Message as _;
     use tendermint::v0_38::abci::{
         request,
@@ -218,7 +212,10 @@
             StateReadExt as _,
             StateWriteExt as _,
         },
-        storage::Storage,
+        storage::{
+            Snapshot,
+            Storage,
+        },
     };
 
     #[tokio::test]
@@ -398,14 +395,14 @@
 
     #[tokio::test]
     async fn handle_fee_components() {
-        let storage = cnidarium::TempStorage::new().await.unwrap();
-        let mut state = StateDelta::new(storage.latest_snapshot());
+        let storage = Storage::new_temp().await;
+        let mut state_delta = storage.new_delta_of_latest_snapshot();
 
         let height = 99;
 
-        state.put_block_height(height).unwrap();
-        write_all_the_fees(&mut state);
-        storage.commit(state).await.unwrap();
+        state_delta.put_block_height(height).unwrap();
+        write_all_the_fees(&mut state_delta);
+        storage.commit(state_delta).await.unwrap();
 
         let info_request = InfoRequest::Query(request::Query {
             path: "fees/components".to_string(),
@@ -415,7 +412,7 @@
         });
 
         let response = {
-            let storage = (*storage).clone();
+            let storage = storage.clone();
             let info_service = Info::new(storage).unwrap();
             info_service
                 .handle_info_request(info_request)
@@ -495,86 +492,86 @@
         })
     }
 
-    fn write_all_the_fees<S: StateWrite>(mut state: S) {
-        state
+    fn write_all_the_fees(state_delta: &mut StateDelta<Snapshot>) {
+        state_delta
             .put_bridge_lock_fees(BridgeLockFeeComponents {
                 base: 1,
                 multiplier: 1,
             })
             .unwrap();
-        state
+        state_delta
             .put_bridge_unlock_fees(BridgeUnlockFeeComponents {
                 base: 2,
                 multiplier: 2,
             })
             .unwrap();
-        state
+        state_delta
             .put_bridge_sudo_change_fees(BridgeSudoChangeFeeComponents {
                 base: 3,
                 multiplier: 3,
             })
             .unwrap();
-        state
+        state_delta
             .put_fee_asset_change_fees(FeeAssetChangeFeeComponents {
                 base: 4,
                 multiplier: 4,
             })
             .unwrap();
-        state
+        state_delta
             .put_fee_change_fees(FeeChangeFeeComponents {
                 base: 5,
                 multiplier: 5,
             })
             .unwrap();
-        state
+        state_delta
             .put_init_bridge_account_fees(InitBridgeAccountFeeComponents {
                 base: 6,
                 multiplier: 6,
             })
             .unwrap();
-        state
+        state_delta
             .put_ibc_relay_fees(IbcRelayFeeComponents {
                 base: 7,
                 multiplier: 7,
             })
             .unwrap();
-        state
+        state_delta
             .put_ibc_relayer_change_fees(IbcRelayerChangeFeeComponents {
                 base: 8,
                 multiplier: 8,
             })
             .unwrap();
-        state
+        state_delta
             .put_ibc_sudo_change_fees(IbcSudoChangeFeeComponents {
                 base: 9,
                 multiplier: 9,
             })
             .unwrap();
-        state
+        state_delta
             .put_ics20_withdrawal_fees(Ics20WithdrawalFeeComponents {
                 base: 10,
                 multiplier: 10,
             })
             .unwrap();
-        state
+        state_delta
             .put_rollup_data_submission_fees(RollupDataSubmissionFeeComponents {
                 base: 11,
                 multiplier: 11,
             })
             .unwrap();
-        state
+        state_delta
             .put_sudo_address_change_fees(SudoAddressChangeFeeComponents {
                 base: 12,
                 multiplier: 12,
             })
             .unwrap();
-        state
+        state_delta
             .put_transfer_fees(TransferFeeComponents {
                 base: 13,
                 multiplier: 13,
             })
             .unwrap();
-        state
+        state_delta
             .put_validator_update_fees(ValidatorUpdateFeeComponents {
                 base: 14,
                 multiplier: 14,
