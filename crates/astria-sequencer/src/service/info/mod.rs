--- conflicted
+++ resolved
@@ -72,17 +72,16 @@
             .context("invalid path: `bridge/account_last_tx_hash/:address`")?;
         query_router
             .insert(
-<<<<<<< HEAD
                 "transaction/fee",
                 crate::transaction::query::transaction_fee_request,
             )
             .context("invalid path: `transaction/fee`")?;
-=======
+        query_router
+            .insert(
                 "bridge/account_info/:address",
                 crate::bridge::query::bridge_account_info_request,
             )
             .context("invalid path: `bridge/account_info/:address`")?;
->>>>>>> 9c969a33
         Ok(Self {
             storage,
             query_router,
