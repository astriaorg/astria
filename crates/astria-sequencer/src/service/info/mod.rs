use std::{
    pin::Pin,
    task::{
        Context,
        Poll,
    },
};

use astria_core::protocol::abci::AbciErrorCode;
use astria_eyre::eyre::WrapErr as _;
use cnidarium::Storage;
use futures::{
    Future,
    FutureExt,
};
use penumbra_tower_trace::v038::RequestExt as _;
use tendermint::v0_38::abci::{
    request,
    response::{
        self,
        Echo,
    },
    InfoRequest,
    InfoResponse,
};
use tower::Service;
use tower_abci::BoxError;
use tracing::{
    instrument,
    Instrument as _,
};

mod abci_query_router;

use astria_eyre::{
    anyhow_to_eyre,
    eyre::Result,
};

use crate::app::StateReadExt as _;

#[derive(Clone)]
pub(crate) struct Info {
    storage: Storage,
    query_router: abci_query_router::Router,
}

impl Info {
    pub(crate) fn new(storage: Storage) -> Result<Self> {
        let mut query_router = abci_query_router::Router::new();
        query_router
            .insert(
                "accounts/balance/:account",
                crate::accounts::query::balance_request,
            )
            .wrap_err("invalid path: `accounts/balance/:account`")?;
        query_router
            .insert(
                "accounts/nonce/:account",
                crate::accounts::query::nonce_request,
            )
            .wrap_err("invalid path: `accounts/nonce/:account`")?;
        query_router
            .insert("asset/denom/:id", crate::assets::query::denom_request)
            .wrap_err("invalid path: `asset/denom/:id`")?;
        query_router
            .insert(
                "asset/allowed_fee_assets",
                crate::fees::query::allowed_fee_assets_request,
            )
            .wrap_err("invalid path: `asset/allowed_fee_asset_ids`")?;
        query_router
            .insert(
                "bridge/account_last_tx_hash/:address",
                crate::bridge::query::bridge_account_last_tx_hash_request,
            )
            .wrap_err("invalid path: `bridge/account_last_tx_hash/:address`")?;
        query_router
            .insert(
                "transaction/fee",
                crate::fees::query::transaction_fee_request,
            )
            .wrap_err("invalid path: `transaction/fee`")?;
        query_router
            .insert(
                "bridge/account_info/:address",
                crate::bridge::query::bridge_account_info_request,
            )
            .wrap_err("invalid path: `bridge/account_info/:address`")?;
        query_router
            .insert(
                "authority/validator_name/:address",
                crate::authority::query::validator_name_request,
            )
            .wrap_err("invalid path: `authority/validator_name/:address`")?;
        Ok(Self {
            storage,
            query_router,
        })
    }

    #[instrument(skip_all)]
    async fn handle_info_request(self, request: InfoRequest) -> Result<InfoResponse, BoxError> {
        match request {
            InfoRequest::Info(_) => {
                let block_height = self
                    .storage
                    .latest_snapshot()
                    .get_block_height()
                    .await
                    .unwrap_or(0);
                let app_hash = self
                    .storage
                    .latest_snapshot()
                    .root_hash()
                    .await
                    .map_err(anyhow_to_eyre)
                    .wrap_err("failed to get app hash")?;

                let response = InfoResponse::Info(response::Info {
                    version: env!("CARGO_PKG_VERSION").to_string(),
                    app_version: 1,
                    last_block_height: u32::try_from(block_height)
                        .expect("block height must fit into u32")
                        .into(),
                    last_block_app_hash: app_hash.0.to_vec().try_into()?,
                    data: "astria_sequencer".to_string(),
                });
                Ok(response)
            }
            InfoRequest::Echo(echo) => Ok(InfoResponse::Echo(Echo {
                message: echo.message,
            })),
            InfoRequest::Query(req) => Ok(InfoResponse::Query(self.handle_abci_query(req).await)),
        }
    }

    /// Handles `abci_query` RPCs.
    async fn handle_abci_query(self, request: request::Query) -> response::Query {
        let (handler, params) = match self.query_router.at(&request.path) {
            Err(err) => {
                return response::Query {
                    code: tendermint::abci::Code::Err(AbciErrorCode::UNKNOWN_PATH.value()),
                    info: AbciErrorCode::UNKNOWN_PATH.info(),
                    log: format!("provided path `{}` is unknown: {err:#}", request.path),
                    ..response::Query::default()
                };
            }

            Ok(matchit::Match {
                value,
                params,
            }) => {
                let params = params
                    .iter()
                    .map(|(k, v)| (k.to_owned(), v.to_owned()))
                    .collect();
                let handler = value.clone();
                (handler, params)
            }
        };
        handler.call(self.storage.clone(), request, params).await
    }
}

impl Service<InfoRequest> for Info {
    type Error = BoxError;
    type Future = Pin<Box<dyn Future<Output = Result<Self::Response, Self::Error>> + Send>>;
    type Response = InfoResponse;

    fn poll_ready(&mut self, _cx: &mut Context<'_>) -> Poll<Result<(), Self::Error>> {
        Poll::Ready(Ok(()))
    }

    fn call(&mut self, req: InfoRequest) -> Self::Future {
        let span = req.create_span();

        self.clone()
            .handle_info_request(req)
            .instrument(span)
            .boxed()
    }
}

#[cfg(test)]
mod tests {
    use std::collections::BTreeMap;

    use astria_core::{
        primitive::v1::asset,
        protocol::{
            account::v1::BalanceResponse,
            asset::v1::DenomResponse,
            transaction::v1::action::{
                ValidatorUpdate,
                ValidatorUpdateV2,
            },
        },
    };
    use cnidarium::StateDelta;
    use prost::Message as _;
    use tendermint::v0_38::abci::{
        request,
        InfoRequest,
        InfoResponse,
    };

    use super::Info;
    use crate::{
        accounts::StateWriteExt as _,
        address::{
            StateReadExt as _,
            StateWriteExt as _,
        },
        app::StateWriteExt as _,
        assets::StateWriteExt as _,
<<<<<<< HEAD
        authority::{
            StateWriteExt as _,
            ValidatorNames,
            ValidatorSet,
        },
=======
        benchmark_and_test_utils::nria,
>>>>>>> d9913bb2
        fees::{
            StateReadExt as _,
            StateWriteExt as _,
        },
        test_utils::{
            astria_address,
            verification_key,
        },
    };

    #[tokio::test]
    async fn handle_balance_query() {
        use astria_core::{
            generated::protocol::accounts::v1 as raw,
            protocol::account::v1::AssetBalance,
        };

        let storage = cnidarium::TempStorage::new()
            .await
            .expect("failed to create temp storage backing chain state");
        let height = 99;
        let version = storage.latest_version().wrapping_add(1);
        let mut state = StateDelta::new(storage.latest_snapshot());
        state
            .put_storage_version_by_height(height, version)
            .unwrap();

        state.put_base_prefix("astria".to_string()).unwrap();
        state.put_native_asset(nria()).unwrap();
        state.put_ibc_asset(nria()).unwrap();

        let address = state
            .try_base_prefixed(&hex::decode("a034c743bed8f26cb8ee7b8db2230fd8347ae131").unwrap())
            .await
            .unwrap();

        let balance = 1000;
        state
            .put_account_balance(&address, &nria(), balance)
            .unwrap();
        state.put_block_height(height).unwrap();
        storage.commit(state).await.unwrap();

        let info_request = InfoRequest::Query(request::Query {
            path: format!("accounts/balance/{address}"),
            data: vec![].into(),
            height: u32::try_from(height).unwrap().into(),
            prove: false,
        });

        let response = {
            let storage = (*storage).clone();
            let info_service = Info::new(storage).unwrap();
            info_service
                .handle_info_request(info_request)
                .await
                .unwrap()
        };
        let query_response = match response {
            InfoResponse::Query(query) => query,
            other => panic!("expected InfoResponse::Query, got {other:?}"),
        };
        assert!(query_response.code.is_ok());

        let expected_balance = AssetBalance {
            denom: nria().into(),
            balance,
        };

        let balance_resp = BalanceResponse::try_from_raw(
            &raw::BalanceResponse::decode(query_response.value).unwrap(),
        )
        .unwrap();
        assert_eq!(balance_resp.balances.len(), 1);
        assert_eq!(balance_resp.balances[0], expected_balance);
        assert_eq!(balance_resp.height, height);
    }

    #[tokio::test]
    async fn handle_denom_query() {
        use astria_core::generated::protocol::asset::v1 as raw;

        let storage = cnidarium::TempStorage::new().await.unwrap();
        let mut state = StateDelta::new(storage.latest_snapshot());

        let denom: asset::TracePrefixed = "some/ibc/asset".parse().unwrap();
        let height = 99;
        state.put_block_height(height).unwrap();
        state.put_ibc_asset(denom.clone()).unwrap();
        storage.commit(state).await.unwrap();

        let info_request = InfoRequest::Query(request::Query {
            path: format!(
                "asset/denom/{}",
                hex::encode(denom.to_ibc_prefixed().as_bytes())
            ),
            data: vec![].into(),
            height: u32::try_from(height).unwrap().into(),
            prove: false,
        });

        let response = {
            let storage = (*storage).clone();
            let info_service = Info::new(storage).unwrap();
            info_service
                .handle_info_request(info_request)
                .await
                .unwrap()
        };
        let query_response = match response {
            InfoResponse::Query(query) => query,
            other => panic!("expected InfoResponse::Query, got {other:?}"),
        };
        assert!(query_response.code.is_ok());

        let denom_resp =
            DenomResponse::try_from_raw(&raw::DenomResponse::decode(query_response.value).unwrap())
                .unwrap();
        assert_eq!(denom_resp.height, height);
        assert_eq!(denom_resp.denom, denom.into());
    }

    #[tokio::test]
    async fn handle_allowed_fee_assets_query() {
        use astria_core::generated::protocol::asset::v1 as raw;

        let storage = cnidarium::TempStorage::new().await.unwrap();
        let mut state = StateDelta::new(storage.latest_snapshot());

        let assets = vec![
            "asset_0".parse::<asset::Denom>().unwrap(),
            "asset_1".parse::<asset::Denom>().unwrap(),
            "asset_2".parse::<asset::Denom>().unwrap(),
        ];
        let height = 99;

        for asset in &assets {
            state.put_allowed_fee_asset(asset).unwrap();
            assert!(
                state
                    .is_allowed_fee_asset(asset)
                    .await
                    .expect("checking for allowed fee asset should not fail"),
                "fee asset was expected to be allowed"
            );
        }
        state.put_block_height(height).unwrap();
        storage.commit(state).await.unwrap();

        let info_request = InfoRequest::Query(request::Query {
            path: "asset/allowed_fee_assets".to_string(),
            data: vec![].into(),
            height: u32::try_from(height).unwrap().into(),
            prove: false,
        });

        let response = {
            let storage = (*storage).clone();
            let info_service = Info::new(storage).unwrap();
            info_service
                .handle_info_request(info_request)
                .await
                .unwrap()
        };
        let query_response = match response {
            InfoResponse::Query(query) => query,
            other => panic!("expected InfoResponse::Query, got {other:?}"),
        };
        assert!(query_response.code.is_ok());

        let allowed_fee_assets_resp = raw::AllowedFeeAssetsResponse::decode(query_response.value)
            .unwrap()
            .try_to_native()
            .unwrap();
        assert_eq!(allowed_fee_assets_resp.height, height);
        assert_eq!(allowed_fee_assets_resp.fee_assets.len(), assets.len());
        for asset in &assets {
            assert!(
                allowed_fee_assets_resp
                    .fee_assets
                    .contains(&asset.to_ibc_prefixed().into()),
                "expected asset_id to be in allowed fee assets"
            );
        }
    }

    #[tokio::test]
    async fn handle_validator_name_query() {
        let storage = cnidarium::TempStorage::new().await.unwrap();
        let mut state = StateDelta::new(storage.latest_snapshot());
        let verification_key = verification_key(1);
        let height = 0u32;
        let power = 100;

        let inner_validator_update = ValidatorUpdate {
            power,
            verification_key: verification_key.clone(),
        };

        let validator_update = ValidatorUpdateV2 {
            verification_key: verification_key.clone(),
            power,
            name: "validator_name".to_string(),
        };

        let mut validator_names = ValidatorNames::new(BTreeMap::new());
        validator_names.insert(
            &validator_update.verification_key,
            validator_update.name.clone(),
        );
        state.put_validator_names(validator_names).unwrap();
        let mut validator_set = ValidatorSet::new(BTreeMap::new());
        validator_set.insert(inner_validator_update);
        state.put_validator_set(validator_set).unwrap();
        storage.commit(state).await.unwrap();

        let info_request = InfoRequest::Query(request::Query {
            path: format!(
                "authority/validator_name/{}",
                astria_address(verification_key.address_bytes())
            ),
            data: vec![].into(),
            height: height.into(),
            prove: false,
        });

        let response = {
            let storage = (*storage).clone();
            let info_service = Info::new(storage).unwrap();
            info_service
                .handle_info_request(info_request)
                .await
                .unwrap()
        };
        let query_response = match response {
            InfoResponse::Query(query) => query,
            other => panic!("expected InfoResponse::Query, got {other:?}"),
        };
        assert!(query_response.code.is_ok());

        let validator_name_resp = String::from_utf8(query_response.value.to_vec()).unwrap();
        assert_eq!(validator_name_resp, validator_update.name);
    }
}<|MERGE_RESOLUTION|>--- conflicted
+++ resolved
@@ -214,22 +214,19 @@
         },
         app::StateWriteExt as _,
         assets::StateWriteExt as _,
-<<<<<<< HEAD
         authority::{
             StateWriteExt as _,
             ValidatorNames,
             ValidatorSet,
         },
-=======
-        benchmark_and_test_utils::nria,
->>>>>>> d9913bb2
+        benchmark_and_test_utils::{
+            astria_address,
+            nria,
+            verification_key,
+        },
         fees::{
             StateReadExt as _,
             StateWriteExt as _,
-        },
-        test_utils::{
-            astria_address,
-            verification_key,
         },
     };
 
