use std::{
    pin::Pin,
    task::{
        Context,
        Poll,
    },
};

use anyhow::Context as _;
use astria_core::protocol::abci::AbciErrorCode;
use cnidarium::Storage;
use futures::{
    Future,
    FutureExt,
};
use penumbra_tower_trace::v038::RequestExt as _;
use tendermint::v0_38::abci::{
    request,
    response::{
        self,
        Echo,
    },
    InfoRequest,
    InfoResponse,
};
use tower::Service;
use tower_abci::BoxError;
use tracing::{
    instrument,
    Instrument as _,
};

mod abci_query_router;

use crate::state_ext::StateReadExt;

#[derive(Clone)]
pub(crate) struct Info {
    storage: Storage,
    query_router: abci_query_router::Router,
}

impl Info {
    pub(crate) fn new(storage: Storage) -> anyhow::Result<Self> {
        let mut query_router = abci_query_router::Router::new();
        query_router
            .insert(
                "accounts/balance/:account",
                crate::accounts::query::balance_request,
            )
            .context("invalid path: `accounts/balance/:account`")?;
        query_router
            .insert(
                "accounts/nonce/:account",
                crate::accounts::query::nonce_request,
            )
            .context("invalid path: `accounts/nonce/:account`")?;
        query_router
            .insert("asset/denom/:id", crate::asset::query::denom_request)
            .context("invalid path: `asset/denom/:id`")?;
        query_router
            .insert(
                "asset/allowed_fee_asset_ids",
                crate::asset::query::allowed_fee_asset_ids_request,
            )
            .context("invalid path: `asset/allowed_fee_asset_ids`")?;
        query_router
            .insert(
                "bridge/account_last_tx_hash/:address",
                crate::bridge::query::bridge_account_last_tx_hash_request,
            )
            .context("invalid path: `bridge/account_last_tx_hash/:address`")?;
        Ok(Self {
            storage,
            query_router,
        })
    }

    #[instrument(skip(self))]
    async fn handle_info_request(self, request: InfoRequest) -> Result<InfoResponse, BoxError> {
        match request {
            InfoRequest::Info(_) => {
                let block_height = self
                    .storage
                    .latest_snapshot()
                    .get_block_height()
                    .await
                    .unwrap_or(0);
                let app_hash = self
                    .storage
                    .latest_snapshot()
                    .root_hash()
                    .await
                    .context("failed to get app hash")?;

                let response = InfoResponse::Info(response::Info {
                    version: env!("CARGO_PKG_VERSION").to_string(),
                    app_version: 1,
                    last_block_height: u32::try_from(block_height)
                        .expect("block height must fit into u32")
                        .into(),
                    last_block_app_hash: app_hash.0.to_vec().try_into()?,
                    data: "astria_sequencer".to_string(),
                });
                Ok(response)
            }
            InfoRequest::Echo(echo) => Ok(InfoResponse::Echo(Echo {
                message: echo.message,
            })),
            InfoRequest::Query(req) => Ok(InfoResponse::Query(self.handle_abci_query(req).await)),
        }
    }

    /// Handles `abci_query` RPCs.
    async fn handle_abci_query(self, request: request::Query) -> response::Query {
        let (handler, params) = match self.query_router.at(&request.path) {
            Err(err) => {
                return response::Query {
                    code: AbciErrorCode::UNKNOWN_PATH.into(),
                    info: AbciErrorCode::UNKNOWN_PATH.to_string(),
                    log: format!("provided path `{}` is unknown: {err:?}", request.path),
                    ..response::Query::default()
                };
            }

            Ok(matchit::Match {
                value,
                params,
            }) => {
                let params = params
                    .iter()
                    .map(|(k, v)| (k.to_owned(), v.to_owned()))
                    .collect();
                let handler = value.clone();
                (handler, params)
            }
        };
        handler.call(self.storage.clone(), request, params).await
    }
}

impl Service<InfoRequest> for Info {
    type Error = BoxError;
    type Future = Pin<Box<dyn Future<Output = Result<Self::Response, Self::Error>> + Send>>;
    type Response = InfoResponse;

    fn poll_ready(&mut self, _cx: &mut Context<'_>) -> Poll<Result<(), Self::Error>> {
        Poll::Ready(Ok(()))
    }

    fn call(&mut self, req: InfoRequest) -> Self::Future {
        let span = req.create_span();

        self.clone()
            .handle_info_request(req)
            .instrument(span)
            .boxed()
    }
}

#[cfg(test)]
mod test {
<<<<<<< HEAD
    use astria_core::primitive::v1::asset::{
        Denom,
        DEFAULT_NATIVE_ASSET_DENOM,
=======
    use astria_core::primitive::v1::{
        asset,
        asset::{
            Denom,
            DEFAULT_NATIVE_ASSET_DENOM,
        },
        Address,
>>>>>>> 865f7d7b
    };
    use cnidarium::StateDelta;
    use prost::Message as _;
    use tendermint::v0_38::abci::{
        request,
        InfoRequest,
        InfoResponse,
    };

    use super::Info;
    use crate::{
        accounts::state_ext::StateWriteExt as _,
        asset::{
            get_native_asset,
            initialize_native_asset,
            state_ext::StateWriteExt,
        },
        state_ext::{
            StateReadExt,
            StateWriteExt as _,
        },
    };

    #[tokio::test]
    async fn handle_balance_query() {
        use astria_core::{
            generated::protocol::account::v1alpha1 as raw,
            protocol::account::v1alpha1::AssetBalance,
        };

        let storage = cnidarium::TempStorage::new()
            .await
            .expect("failed to create temp storage backing chain state");
        let height = 99;
        let version = storage.latest_version().wrapping_add(1);
        let mut state = StateDelta::new(storage.latest_snapshot());
        state.put_storage_version_by_height(height, version);

        initialize_native_asset(DEFAULT_NATIVE_ASSET_DENOM);

        let address = crate::try_astria_address(
            &hex::decode("a034c743bed8f26cb8ee7b8db2230fd8347ae131").unwrap(),
        )
        .unwrap();

        let balance = 1000;
        state
            .put_account_balance(address, get_native_asset().id(), balance)
            .unwrap();
        state.put_block_height(height);
        storage.commit(state).await.unwrap();

        let info_request = InfoRequest::Query(request::Query {
            path: "accounts/balance/a034c743bed8f26cb8ee7b8db2230fd8347ae131".to_string(),
            data: vec![].into(),
            height: u32::try_from(height).unwrap().into(),
            prove: false,
        });

        let response = {
            let storage = (*storage).clone();
            let info_service = Info::new(storage).unwrap();
            info_service
                .handle_info_request(info_request)
                .await
                .unwrap()
        };
        let query_response = match response {
            InfoResponse::Query(query) => query,
            other => panic!("expected InfoResponse::Query, got {other:?}"),
        };
        assert!(query_response.code.is_ok());

        let expected_balance = AssetBalance {
            denom: get_native_asset().clone(),
            balance,
        };

        let balance_resp = raw::BalanceResponse::decode(query_response.value)
            .unwrap()
            .to_native();
        assert_eq!(balance_resp.balances.len(), 1);
        assert_eq!(balance_resp.balances[0], expected_balance);
        assert_eq!(balance_resp.height, height);
    }

    #[tokio::test]
    async fn handle_denom_query() {
        use astria_core::generated::protocol::asset::v1alpha1 as raw;

        let storage = cnidarium::TempStorage::new().await.unwrap();
        let mut state = StateDelta::new(storage.latest_snapshot());

        let denom: Denom = "some/ibc/asset".to_string().into();
        let id = denom.id();
        let height = 99;
        state.put_block_height(height);
        state.put_ibc_asset(id, &denom).unwrap();
        storage.commit(state).await.unwrap();

        let info_request = InfoRequest::Query(request::Query {
            path: format!("asset/denom/{}", hex::encode(id)),
            data: vec![].into(),
            height: u32::try_from(height).unwrap().into(),
            prove: false,
        });

        let response = {
            let storage = (*storage).clone();
            let info_service = Info::new(storage).unwrap();
            info_service
                .handle_info_request(info_request)
                .await
                .unwrap()
        };
        let query_response = match response {
            InfoResponse::Query(query) => query,
            other => panic!("expected InfoResponse::Query, got {other:?}"),
        };
        assert!(query_response.code.is_ok());

        let denom_resp = raw::DenomResponse::decode(query_response.value)
            .unwrap()
            .to_native();
        assert_eq!(denom_resp.height, height);
        assert_eq!(denom_resp.denom, denom);
    }

    #[tokio::test]
    async fn handle_allowed_fee_asset_ids_query() {
        use astria_core::generated::protocol::asset::v1alpha1 as raw;

        let storage = cnidarium::TempStorage::new().await.unwrap();
        let mut state = StateDelta::new(storage.latest_snapshot());

        let asset_ids = vec![
            asset::Id::from_denom("asset_0"),
            asset::Id::from_denom("asset_1"),
            asset::Id::from_denom("asset_2"),
        ];
        let height = 99;

        for &asset_id in &asset_ids {
            state.put_allowed_fee_asset(asset_id);
            assert!(
                state
                    .is_allowed_fee_asset(asset_id)
                    .await
                    .expect("checking for allowed fee asset should not fail"),
                "fee asset was expected to be allowed"
            );
        }
        state.put_block_height(height);
        storage.commit(state).await.unwrap();

        let info_request = InfoRequest::Query(request::Query {
            path: "asset/allowed_fee_asset_ids".to_string(),
            data: vec![].into(),
            height: u32::try_from(height).unwrap().into(),
            prove: false,
        });

        let response = {
            let storage = (*storage).clone();
            let info_service = Info::new(storage).unwrap();
            info_service
                .handle_info_request(info_request)
                .await
                .unwrap()
        };
        let query_response = match response {
            InfoResponse::Query(query) => query,
            other => panic!("expected InfoResponse::Query, got {other:?}"),
        };
        assert!(query_response.code.is_ok());

        let allowed_fee_assets_resp = raw::AllowedFeeAssetIdsResponse::decode(query_response.value)
            .unwrap()
            .try_to_native()
            .unwrap();
        assert_eq!(allowed_fee_assets_resp.height, height);
        assert_eq!(allowed_fee_assets_resp.fee_asset_ids.len(), asset_ids.len());
        for asset_id in asset_ids {
            assert!(
                allowed_fee_assets_resp.fee_asset_ids.contains(&asset_id),
                "expected asset_id to be in allowed fee assets"
            );
        }
    }
}<|MERGE_RESOLUTION|>--- conflicted
+++ resolved
@@ -160,19 +160,12 @@
 
 #[cfg(test)]
 mod test {
-<<<<<<< HEAD
-    use astria_core::primitive::v1::asset::{
-        Denom,
-        DEFAULT_NATIVE_ASSET_DENOM,
-=======
     use astria_core::primitive::v1::{
         asset,
         asset::{
             Denom,
             DEFAULT_NATIVE_ASSET_DENOM,
         },
-        Address,
->>>>>>> 865f7d7b
     };
     use cnidarium::StateDelta;
     use prost::Message as _;
