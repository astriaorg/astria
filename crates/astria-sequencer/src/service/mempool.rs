use std::{
    pin::Pin,
    sync::Arc,
    task::{
        Context,
        Poll,
    },
    time::Instant,
};

use anyhow::Context as _;
use astria_core::{
    generated::protocol::transactions::v1alpha1 as raw,
    protocol::{
        abci::AbciErrorCode,
        transaction::v1alpha1::SignedTransaction,
    },
};
use bytes::Bytes;
use cnidarium::Storage;
use futures::{
    Future,
    FutureExt,
    TryFutureExt as _,
};
use prost::Message as _;
<<<<<<< HEAD
use quick_cache::sync::Cache;
use sha2::Digest as _;
use tendermint::v0_38::abci::{
    request,
    response,
    MempoolRequest,
    MempoolResponse,
=======
use tendermint::{
    abci::Code,
    v0_38::abci::{
        request,
        response,
        MempoolRequest,
        MempoolResponse,
    },
>>>>>>> 42deb6e4
};
use tower::Service;
use tower_abci::BoxError;
use tracing::{
    instrument,
    warn,
    Instrument as _,
};

use crate::{
    accounts,
    address,
    app::ActionHandler as _,
    mempool::{
        Mempool as AppMempool,
        RemovalReason,
    },
    metrics::Metrics,
    transaction,
};

const MAX_TX_SIZE: usize = 256_000; // 256 KB
/// The number of entries in the immutable checks cache.
const CACHE_SIZE: usize = 10_000;

type ImmutableChecksResult = Result<Arc<SignedTransaction>, response::CheckTx>;

/// `Mempool` handles [`request::CheckTx`] abci requests.
///
/// It performs stateless and stateful checks of the given transaction,
/// returning a [`response::CheckTx`].
#[derive(Clone)]
pub(crate) struct Mempool {
    storage: Storage,
    inner: AppMempool,
    /// A cache of recent results of immutable checks, indexed by tx hash.
    cached_immutable_checks: Arc<Cache<[u8; 32], ImmutableChecksResult>>,
    metrics: &'static Metrics,
}

impl Mempool {
    pub(crate) fn new(storage: Storage, mempool: AppMempool, metrics: &'static Metrics) -> Self {
        Self {
            storage,
            inner: mempool,
            cached_immutable_checks: Arc::new(Cache::new(CACHE_SIZE)),
            metrics,
        }
    }
}

impl Service<MempoolRequest> for Mempool {
    type Error = BoxError;
    type Future = Pin<Box<dyn Future<Output = Result<MempoolResponse, BoxError>> + Send + 'static>>;
    type Response = MempoolResponse;

    fn poll_ready(&mut self, _cx: &mut Context<'_>) -> Poll<Result<(), Self::Error>> {
        Poll::Ready(Ok(()))
    }

    fn call(&mut self, req: MempoolRequest) -> Self::Future {
        use penumbra_tower_trace::v038::RequestExt as _;
        let span = req.create_span();
        let storage = self.storage.clone();
        let mempool = self.inner.clone();
        let cached_immutable_checks = self.cached_immutable_checks.clone();
        let metrics = self.metrics;
        async move {
            let rsp = match req {
                MempoolRequest::CheckTx(req) => MempoolResponse::CheckTx(
                    handle_check_tx(
                        req,
                        storage.latest_snapshot(),
                        mempool,
                        cached_immutable_checks,
                        metrics,
                    )
                    .await,
                ),
            };
            Ok(rsp)
        }
        .instrument(span)
        .boxed()
    }
}

/// Handles a [`request::CheckTx`] request.
///
/// Performs stateless checks (decoding and signature check),
/// as well as stateful checks (nonce and balance checks).
///
/// If the tx passes all checks, status code 0 is returned.
#[instrument(skip_all)]
<<<<<<< HEAD
async fn handle_check_tx<S: StateReadExt + 'static>(
    request::CheckTx {
        tx,
        kind,
    }: request::CheckTx,
=======
async fn handle_check_tx<S: accounts::StateReadExt + address::StateReadExt + 'static>(
    req: request::CheckTx,
>>>>>>> 42deb6e4
    state: S,
    mempool: AppMempool,
    cached_immutable_checks: Arc<Cache<[u8; 32], ImmutableChecksResult>>,
    metrics: &'static Metrics,
) -> response::CheckTx {
    let start = Instant::now();

    // So we don't waste time hashing a large object, we don't check the cache before the size
    // check.
    let tx_len = tx.len();
    if tx_len > MAX_TX_SIZE {
        metrics.increment_check_tx_removed_too_large();
<<<<<<< HEAD
        return new_error_response(
            AbciErrorCode::TRANSACTION_TOO_LARGE,
            format!(
                "transaction size too large; allowed: {MAX_TX_SIZE} bytes, got: {tx_len} bytes",
            ),
        );
=======
        return response::CheckTx {
            code: Code::Err(AbciErrorCode::TRANSACTION_TOO_LARGE.value()),
            log: format!(
                "transaction size too large; allowed: {MAX_TX_SIZE} bytes, got {}",
                tx.len()
            ),
            info: AbciErrorCode::TRANSACTION_TOO_LARGE.info(),
            ..response::CheckTx::default()
        };
>>>>>>> 42deb6e4
    }

    // Ok to hash the tx now and check in the cache.
    let tx_hash = sha2::Sha256::digest(&tx).into();
    let signed_tx = match cached_immutable_checks
        .get_value_or_guard_async(&tx_hash)
        .await
    {
        Ok(Ok(cached_tx)) => {
            // The previous `parse_and_run_immutable_checks` call was `Ok`: rerun mutable checks.
            metrics.increment_check_tx_cache_hit();
            cached_tx
        }
        Ok(Err(cached_error_response)) => {
            // The previous `parse_and_run_immutable_checks` call was `Err`: just return it.
            metrics.increment_check_tx_cache_hit();
            return cached_error_response;
        }
        Err(guard) => {
            if kind == request::CheckTxKind::Recheck {
                warn!(
                    tx_hash = %telemetry::display::base64(&tx_hash),
                    "got a cache miss for recheck of tx"
                );
                metrics.increment_check_tx_cache_miss();
            }
            let immutable_checks_result =
                parse_tx_and_run_immutable_checks(tx, start, &state, metrics).await;

            if guard.insert(immutable_checks_result.clone()).is_err() {
                warn!(
                    tx_hash = %telemetry::display::base64(&tx_hash),
                    "failed to cache the check tx result"
                );
            }

            match immutable_checks_result {
                Ok(tx) => tx,
                Err(response) => return response,
            }
        }
    };

    run_mutable_checks(signed_tx, tx_hash, tx_len, state, mempool, metrics).await
}

/// Parses and returns the signed tx from the request if and only if it passes immutable checks,
/// i.e. checks which will always pass or always fail.
async fn parse_tx_and_run_immutable_checks<S: StateReadExt + 'static>(
    serialized_tx: Bytes,
    mut start: Instant,
    state: &S,
    metrics: &'static Metrics,
) -> ImmutableChecksResult {
    let raw_signed_tx = match raw::SignedTransaction::decode(serialized_tx) {
        Ok(tx) => tx,
        Err(e) => {
<<<<<<< HEAD
            return Err(new_error_response(
                AbciErrorCode::INVALID_PARAMETER,
                format!("failed decoding bytes as a protobuf SignedTransaction: {e}"),
            ));
=======
            return response::CheckTx {
                code: Code::Err(AbciErrorCode::INVALID_PARAMETER.value()),
                log: e.to_string(),
                info: "failed decoding bytes as a protobuf SignedTransaction".into(),
                ..response::CheckTx::default()
            };
>>>>>>> 42deb6e4
        }
    };
    let signed_tx = match SignedTransaction::try_from_raw(raw_signed_tx) {
        Ok(tx) => tx,
        Err(e) => {
<<<<<<< HEAD
            return Err(new_error_response(
                AbciErrorCode::INVALID_PARAMETER,
                format!(
                    "the provided bytes were not a valid protobuf-encoded SignedTransaction, or \
                     the signature was invalid: {e:#}"
                ),
            ));
=======
            return response::CheckTx {
                code: Code::Err(AbciErrorCode::INVALID_PARAMETER.value()),
                info: "the provided bytes was not a valid protobuf-encoded SignedTransaction, or \
                       the signature was invalid"
                    .into(),
                log: e.to_string(),
                ..response::CheckTx::default()
            };
>>>>>>> 42deb6e4
        }
    };

    let mut end = Instant::now();
    metrics.record_check_tx_duration_seconds_parse_tx(end.saturating_duration_since(start));
    start = end;

<<<<<<< HEAD
    if let Err(e) = transaction::check_stateless(&signed_tx).await {
        metrics.increment_check_tx_removed_failed_stateless();
        return Err(new_error_response(
            AbciErrorCode::INVALID_PARAMETER,
            format!("transaction failed stateless check: {e:#}"),
        ));
=======
    if let Err(e) = signed_tx.check_stateless().await {
        metrics.increment_check_tx_removed_failed_stateless();
        return response::CheckTx {
            code: Code::Err(AbciErrorCode::INVALID_PARAMETER.value()),
            info: "transaction failed stateless check".into(),
            log: e.to_string(),
            ..response::CheckTx::default()
        };
>>>>>>> 42deb6e4
    };

    end = Instant::now();
    metrics.record_check_tx_duration_seconds_check_stateless(end.saturating_duration_since(start));
    start = end;

<<<<<<< HEAD
    if let Err(e) = transaction::check_chain_id_mempool(&signed_tx, state).await {
        return Err(new_error_response(
            AbciErrorCode::INVALID_CHAIN_ID,
            format!("{e:#}"),
        ));
    }
=======
    if let Err(e) = transaction::check_nonce_mempool(&signed_tx, &state).await {
        metrics.increment_check_tx_removed_stale_nonce();
        return response::CheckTx {
            code: Code::Err(AbciErrorCode::INVALID_NONCE.value()),
            info: "failed verifying transaction nonce".into(),
            log: e.to_string(),
            ..response::CheckTx::default()
        };
    };
>>>>>>> 42deb6e4

    metrics.record_check_tx_duration_seconds_check_chain_id(start.elapsed());

<<<<<<< HEAD
    Ok(Arc::new(signed_tx))
}

async fn run_mutable_checks<S: StateReadExt + 'static>(
    signed_tx: Arc<SignedTransaction>,
    tx_hash: [u8; 32],
    tx_len: usize,
    state: S,
    mempool: AppMempool,
    metrics: &'static Metrics,
) -> response::CheckTx {
    let mut start = Instant::now();
    let current_account_nonce =
        match transaction::get_current_nonce_if_tx_nonce_valid(&signed_tx, &state).await {
            Ok(nonce) => nonce,
            Err(e) => {
                mempool.remove(tx_hash).await;
                metrics.increment_check_tx_removed_stale_nonce();
                return new_error_response(AbciErrorCode::INVALID_NONCE, format!("{e:#}"));
            }
=======
    if let Err(e) = transaction::check_chain_id_mempool(&signed_tx, &state).await {
        return response::CheckTx {
            code: Code::Err(AbciErrorCode::INVALID_CHAIN_ID.value()),
            info: "failed verifying chain id".into(),
            log: e.to_string(),
            ..response::CheckTx::default()
>>>>>>> 42deb6e4
        };

    let mut end = Instant::now();
    metrics.record_check_tx_duration_seconds_check_nonce(end.saturating_duration_since(start));
    start = end;

    if let Err(e) = transaction::check_balance_mempool(&signed_tx, &state).await {
        mempool
            .remove_tx_invalid(
                Arc::new(signed_tx),
                RemovalReason::FailedCheckTx(e.to_string()),
            )
            .await;
        metrics.increment_check_tx_removed_account_balance();
<<<<<<< HEAD
        return new_error_response(AbciErrorCode::INSUFFICIENT_FUNDS, format!("{e:#}"));
=======
        return response::CheckTx {
            code: Code::Err(AbciErrorCode::INSUFFICIENT_FUNDS.value()),
            info: "failed verifying account balance".into(),
            log: e.to_string(),
            ..response::CheckTx::default()
        };
>>>>>>> 42deb6e4
    };

    end = Instant::now();
    metrics.record_check_tx_duration_seconds_check_balance(end.saturating_duration_since(start));
    start = end;

    if let Some(removal_reason) = mempool.check_removed_comet_bft(tx_hash).await {
        match removal_reason {
            RemovalReason::Expired => {
                metrics.increment_check_tx_removed_expired();
<<<<<<< HEAD
                return new_error_response(
                    AbciErrorCode::TRANSACTION_EXPIRED,
                    "transaction expired in the app's mempool",
                );
            }
            RemovalReason::FailedPrepareProposal(err) => {
                metrics.increment_check_tx_removed_failed_execution();
                return new_error_response(
                    AbciErrorCode::TRANSACTION_FAILED,
                    format!("transaction failed execution: {err:#}"),
                );
=======
                return response::CheckTx {
                    code: Code::Err(AbciErrorCode::TRANSACTION_EXPIRED.value()),
                    info: "transaction expired in app's mempool".into(),
                    log: "Transaction expired in the app's mempool".into(),
                    ..response::CheckTx::default()
                };
            }
            RemovalReason::FailedPrepareProposal(err) => {
                metrics.increment_check_tx_removed_failed_execution();
                return response::CheckTx {
                    code: Code::Err(AbciErrorCode::TRANSACTION_FAILED.value()),
                    info: "transaction failed execution in prepare_proposal()".into(),
                    log: format!("transaction failed execution because: {err}"),
                    ..response::CheckTx::default()
                };
>>>>>>> 42deb6e4
            }
            RemovalReason::NonceStale => {
                return response::CheckTx {
                    code: Code::Err(AbciErrorCode::INVALID_NONCE.value()),
                    info: "transaction removed from app mempool due to stale nonce".into(),
                    log: "Transaction from app mempool due to stale nonce".into(),
                    ..response::CheckTx::default()
                };
            }
            RemovalReason::LowerNonceInvalidated => {
                return response::CheckTx {
                    code: Code::Err(AbciErrorCode::LOWER_NONCE_INVALIDATED.value()),
                    info: "transaction removed from app mempool due to lower nonce being \
                           invalidated"
                        .into(),
                    log: "Transaction removed from app mempool due to lower nonce being \
                          invalidated"
                        .into(),
                    ..response::CheckTx::default()
                };
            }
            RemovalReason::FailedCheckTx(err) => {
                return response::CheckTx {
                    code: Code::Err(AbciErrorCode::TRANSACTION_FAILED.value()),
                    info: "transaction failed check tx".into(),
                    log: format!("transaction failed check tx because: {err}"),
                    ..response::CheckTx::default()
                };
            }
        }
    };

    end = Instant::now();
    metrics.record_check_tx_duration_seconds_check_removed(end.saturating_duration_since(start));
    start = end;

    // tx is valid, push to mempool
<<<<<<< HEAD
    let actions_count = signed_tx.actions().len();
    mempool
        .insert(signed_tx, current_account_nonce)
=======
    let current_account_nonce = match state
        .try_base_prefixed(&signed_tx.verification_key().address_bytes())
        .and_then(|address| state.get_account_nonce(address))
        .await
        .context("failed fetching nonce for account")
    {
        Err(err) => {
            return response::CheckTx {
                code: Code::Err(AbciErrorCode::INTERNAL_ERROR.value()),
                info: AbciErrorCode::INTERNAL_ERROR.info(),
                log: format!("transaction failed execution because: {err:#?}"),
                ..response::CheckTx::default()
            };
        }
        Ok(nonce) => nonce,
    };

    let actions_count = signed_tx.actions().len();

    if let Err(err) = mempool
        .insert(Arc::new(signed_tx), current_account_nonce)
>>>>>>> 42deb6e4
        .await
    {
        return response::CheckTx {
            code: Code::Err(AbciErrorCode::TRANSACTION_INSERTION_FAILED.value()),
            info: "transaction insertion failed".into(),
            log: format!("transaction insertion failed because: {err:#?}"),
            ..response::CheckTx::default()
        };
    }

    let mempool_len = mempool.len().await;

    metrics.record_check_tx_duration_seconds_insert_to_app_mempool(start.elapsed());
    metrics.record_actions_per_transaction_in_mempool(actions_count);
    metrics.record_transaction_in_mempool_size_bytes(tx_len);
    metrics.set_transactions_in_mempool_total(mempool_len);

    response::CheckTx::default()
}

fn new_error_response<T: AsRef<str>>(code: AbciErrorCode, log: T) -> response::CheckTx {
    response::CheckTx {
        code: tendermint::abci::Code::from(code),
        info: code.info().to_string(),
        log: log.as_ref().to_string(),
        ..response::CheckTx::default()
    }
}

#[cfg(test)]
mod tests {
    use astria_core::{
        crypto::SigningKey,
        protocol::transaction::v1alpha1::{
            action::ValidatorUpdate,
            Action,
            TransactionParams,
            UnsignedTransaction,
        },
    };
    use cnidarium::{
        StateDelta,
        TempStorage,
    };
    use tendermint::abci::Code;

    use super::*;
    use crate::{
        accounts::state_ext::StateWriteExt as _,
        bridge::state_ext::StateWriteExt as _,
        ibc::state_ext::StateWriteExt as _,
        state_ext::StateWriteExt as _,
    };

    #[tokio::test]
    async fn should_cache_failure() {
        let storage = TempStorage::new().await.unwrap();
        let mempool = AppMempool::new();
        let cached_immutable_checks = Arc::new(Cache::new(CACHE_SIZE));
        let metrics = Box::leak(Box::new(Metrics::new()));
        let request = request::CheckTx {
            tx: Bytes::new(),
            kind: request::CheckTxKind::New,
        };
        let tx_hash: [u8; 32] = sha2::Sha256::digest(&request.tx).into();

        // Should fail to parse and get added to the cache as `Err(response::CheckTx)`.
        let response = handle_check_tx(
            request,
            storage.latest_snapshot(),
            mempool.clone(),
            cached_immutable_checks.clone(),
            metrics,
        )
        .await;
        assert_eq!(
            response.code,
            AbciErrorCode::INVALID_PARAMETER.into(),
            "{response:?}"
        );
        assert_eq!(cached_immutable_checks.len(), 1);
        let cached_result = cached_immutable_checks.get(&tx_hash).unwrap();
        assert_eq!(cached_result.unwrap_err(), response);
    }

    #[tokio::test]
    async fn should_cache_success() {
        let nonce = 1;
        let chain_id = "chain-id";

        let storage = TempStorage::new().await.unwrap();
        let snapshot = storage.latest_snapshot();
        let mut state_delta = StateDelta::new(snapshot);
        state_delta
            .put_chain_id_and_revision_number(tendermint::chain::Id::try_from(chain_id).unwrap());
        state_delta.put_transfer_base_fee(1).unwrap();
        state_delta.put_ics20_withdrawal_base_fee(1).unwrap();
        state_delta.put_init_bridge_account_base_fee(1);
        state_delta.put_bridge_lock_byte_cost_multiplier(1);
        state_delta.put_bridge_sudo_change_base_fee(1);
        let mempool = AppMempool::new();
        let cached_immutable_checks = Arc::new(Cache::new(CACHE_SIZE));
        let metrics = Box::leak(Box::new(Metrics::new()));
        let signing_key = SigningKey::from([1; 32]);
        let action = ValidatorUpdate {
            power: 0,
            verification_key: signing_key.verification_key(),
        };
        let unsigned_tx = UnsignedTransaction {
            actions: vec![Action::ValidatorUpdate(action)],
            params: TransactionParams::builder()
                .nonce(nonce)
                .chain_id(chain_id)
                .build(),
        };
        let signed_tx = unsigned_tx.into_signed(&signing_key).to_raw();
        let request = request::CheckTx {
            tx: signed_tx.encode_to_vec().into(),
            kind: request::CheckTxKind::New,
        };
        let tx_hash: [u8; 32] = sha2::Sha256::digest(&request.tx).into();

        // Should parse, pass immutable checks and get added to the cache as
        // `Ok(SignedTransaction)`.
        let response = handle_check_tx(
            request,
            state_delta,
            mempool.clone(),
            cached_immutable_checks.clone(),
            metrics,
        )
        .await;
        assert_eq!(response.code, Code::Ok, "{response:?}");
        assert_eq!(cached_immutable_checks.len(), 1);
        let cached_result = cached_immutable_checks.get(&tx_hash).unwrap();
        assert_eq!(cached_result.unwrap().to_raw(), signed_tx);
    }
}<|MERGE_RESOLUTION|>--- conflicted
+++ resolved
@@ -8,7 +8,6 @@
     time::Instant,
 };
 
-use anyhow::Context as _;
 use astria_core::{
     generated::protocol::transactions::v1alpha1 as raw,
     protocol::{
@@ -17,14 +16,15 @@
     },
 };
 use bytes::Bytes;
-use cnidarium::Storage;
+use cnidarium::{
+    StateRead,
+    Storage,
+};
 use futures::{
     Future,
     FutureExt,
-    TryFutureExt as _,
 };
 use prost::Message as _;
-<<<<<<< HEAD
 use quick_cache::sync::Cache;
 use sha2::Digest as _;
 use tendermint::v0_38::abci::{
@@ -32,16 +32,6 @@
     response,
     MempoolRequest,
     MempoolResponse,
-=======
-use tendermint::{
-    abci::Code,
-    v0_38::abci::{
-        request,
-        response,
-        MempoolRequest,
-        MempoolResponse,
-    },
->>>>>>> 42deb6e4
 };
 use tower::Service;
 use tower_abci::BoxError;
@@ -136,16 +126,11 @@
 ///
 /// If the tx passes all checks, status code 0 is returned.
 #[instrument(skip_all)]
-<<<<<<< HEAD
-async fn handle_check_tx<S: StateReadExt + 'static>(
+async fn handle_check_tx<S: accounts::StateReadExt + address::StateReadExt + 'static>(
     request::CheckTx {
         tx,
         kind,
     }: request::CheckTx,
-=======
-async fn handle_check_tx<S: accounts::StateReadExt + address::StateReadExt + 'static>(
-    req: request::CheckTx,
->>>>>>> 42deb6e4
     state: S,
     mempool: AppMempool,
     cached_immutable_checks: Arc<Cache<[u8; 32], ImmutableChecksResult>>,
@@ -158,24 +143,12 @@
     let tx_len = tx.len();
     if tx_len > MAX_TX_SIZE {
         metrics.increment_check_tx_removed_too_large();
-<<<<<<< HEAD
         return new_error_response(
             AbciErrorCode::TRANSACTION_TOO_LARGE,
             format!(
                 "transaction size too large; allowed: {MAX_TX_SIZE} bytes, got: {tx_len} bytes",
             ),
         );
-=======
-        return response::CheckTx {
-            code: Code::Err(AbciErrorCode::TRANSACTION_TOO_LARGE.value()),
-            log: format!(
-                "transaction size too large; allowed: {MAX_TX_SIZE} bytes, got {}",
-                tx.len()
-            ),
-            info: AbciErrorCode::TRANSACTION_TOO_LARGE.info(),
-            ..response::CheckTx::default()
-        };
->>>>>>> 42deb6e4
     }
 
     // Ok to hash the tx now and check in the cache.
@@ -224,7 +197,7 @@
 
 /// Parses and returns the signed tx from the request if and only if it passes immutable checks,
 /// i.e. checks which will always pass or always fail.
-async fn parse_tx_and_run_immutable_checks<S: StateReadExt + 'static>(
+async fn parse_tx_and_run_immutable_checks<S: StateRead + 'static>(
     serialized_tx: Bytes,
     mut start: Instant,
     state: &S,
@@ -233,25 +206,15 @@
     let raw_signed_tx = match raw::SignedTransaction::decode(serialized_tx) {
         Ok(tx) => tx,
         Err(e) => {
-<<<<<<< HEAD
             return Err(new_error_response(
                 AbciErrorCode::INVALID_PARAMETER,
                 format!("failed decoding bytes as a protobuf SignedTransaction: {e}"),
             ));
-=======
-            return response::CheckTx {
-                code: Code::Err(AbciErrorCode::INVALID_PARAMETER.value()),
-                log: e.to_string(),
-                info: "failed decoding bytes as a protobuf SignedTransaction".into(),
-                ..response::CheckTx::default()
-            };
->>>>>>> 42deb6e4
         }
     };
     let signed_tx = match SignedTransaction::try_from_raw(raw_signed_tx) {
         Ok(tx) => tx,
         Err(e) => {
-<<<<<<< HEAD
             return Err(new_error_response(
                 AbciErrorCode::INVALID_PARAMETER,
                 format!(
@@ -259,16 +222,6 @@
                      the signature was invalid: {e:#}"
                 ),
             ));
-=======
-            return response::CheckTx {
-                code: Code::Err(AbciErrorCode::INVALID_PARAMETER.value()),
-                info: "the provided bytes was not a valid protobuf-encoded SignedTransaction, or \
-                       the signature was invalid"
-                    .into(),
-                log: e.to_string(),
-                ..response::CheckTx::default()
-            };
->>>>>>> 42deb6e4
         }
     };
 
@@ -276,55 +229,31 @@
     metrics.record_check_tx_duration_seconds_parse_tx(end.saturating_duration_since(start));
     start = end;
 
-<<<<<<< HEAD
-    if let Err(e) = transaction::check_stateless(&signed_tx).await {
+    if let Err(e) = signed_tx.check_stateless().await {
         metrics.increment_check_tx_removed_failed_stateless();
         return Err(new_error_response(
             AbciErrorCode::INVALID_PARAMETER,
             format!("transaction failed stateless check: {e:#}"),
         ));
-=======
-    if let Err(e) = signed_tx.check_stateless().await {
-        metrics.increment_check_tx_removed_failed_stateless();
-        return response::CheckTx {
-            code: Code::Err(AbciErrorCode::INVALID_PARAMETER.value()),
-            info: "transaction failed stateless check".into(),
-            log: e.to_string(),
-            ..response::CheckTx::default()
-        };
->>>>>>> 42deb6e4
     };
 
     end = Instant::now();
     metrics.record_check_tx_duration_seconds_check_stateless(end.saturating_duration_since(start));
     start = end;
 
-<<<<<<< HEAD
     if let Err(e) = transaction::check_chain_id_mempool(&signed_tx, state).await {
         return Err(new_error_response(
             AbciErrorCode::INVALID_CHAIN_ID,
             format!("{e:#}"),
         ));
     }
-=======
-    if let Err(e) = transaction::check_nonce_mempool(&signed_tx, &state).await {
-        metrics.increment_check_tx_removed_stale_nonce();
-        return response::CheckTx {
-            code: Code::Err(AbciErrorCode::INVALID_NONCE.value()),
-            info: "failed verifying transaction nonce".into(),
-            log: e.to_string(),
-            ..response::CheckTx::default()
-        };
-    };
->>>>>>> 42deb6e4
 
     metrics.record_check_tx_duration_seconds_check_chain_id(start.elapsed());
 
-<<<<<<< HEAD
     Ok(Arc::new(signed_tx))
 }
 
-async fn run_mutable_checks<S: StateReadExt + 'static>(
+async fn run_mutable_checks<S: StateRead + 'static>(
     signed_tx: Arc<SignedTransaction>,
     tx_hash: [u8; 32],
     tx_len: usize,
@@ -337,18 +266,9 @@
         match transaction::get_current_nonce_if_tx_nonce_valid(&signed_tx, &state).await {
             Ok(nonce) => nonce,
             Err(e) => {
-                mempool.remove(tx_hash).await;
                 metrics.increment_check_tx_removed_stale_nonce();
                 return new_error_response(AbciErrorCode::INVALID_NONCE, format!("{e:#}"));
             }
-=======
-    if let Err(e) = transaction::check_chain_id_mempool(&signed_tx, &state).await {
-        return response::CheckTx {
-            code: Code::Err(AbciErrorCode::INVALID_CHAIN_ID.value()),
-            info: "failed verifying chain id".into(),
-            log: e.to_string(),
-            ..response::CheckTx::default()
->>>>>>> 42deb6e4
         };
 
     let mut end = Instant::now();
@@ -357,22 +277,10 @@
 
     if let Err(e) = transaction::check_balance_mempool(&signed_tx, &state).await {
         mempool
-            .remove_tx_invalid(
-                Arc::new(signed_tx),
-                RemovalReason::FailedCheckTx(e.to_string()),
-            )
+            .remove_tx_invalid(signed_tx, RemovalReason::FailedCheckTx(e.to_string()))
             .await;
         metrics.increment_check_tx_removed_account_balance();
-<<<<<<< HEAD
         return new_error_response(AbciErrorCode::INSUFFICIENT_FUNDS, format!("{e:#}"));
-=======
-        return response::CheckTx {
-            code: Code::Err(AbciErrorCode::INSUFFICIENT_FUNDS.value()),
-            info: "failed verifying account balance".into(),
-            log: e.to_string(),
-            ..response::CheckTx::default()
-        };
->>>>>>> 42deb6e4
     };
 
     end = Instant::now();
@@ -383,7 +291,6 @@
         match removal_reason {
             RemovalReason::Expired => {
                 metrics.increment_check_tx_removed_expired();
-<<<<<<< HEAD
                 return new_error_response(
                     AbciErrorCode::TRANSACTION_EXPIRED,
                     "transaction expired in the app's mempool",
@@ -393,53 +300,26 @@
                 metrics.increment_check_tx_removed_failed_execution();
                 return new_error_response(
                     AbciErrorCode::TRANSACTION_FAILED,
-                    format!("transaction failed execution: {err:#}"),
-                );
-=======
-                return response::CheckTx {
-                    code: Code::Err(AbciErrorCode::TRANSACTION_EXPIRED.value()),
-                    info: "transaction expired in app's mempool".into(),
-                    log: "Transaction expired in the app's mempool".into(),
-                    ..response::CheckTx::default()
-                };
-            }
-            RemovalReason::FailedPrepareProposal(err) => {
-                metrics.increment_check_tx_removed_failed_execution();
-                return response::CheckTx {
-                    code: Code::Err(AbciErrorCode::TRANSACTION_FAILED.value()),
-                    info: "transaction failed execution in prepare_proposal()".into(),
-                    log: format!("transaction failed execution because: {err}"),
-                    ..response::CheckTx::default()
-                };
->>>>>>> 42deb6e4
+                    format!("transaction failed execution: {err}"),
+                );
             }
             RemovalReason::NonceStale => {
-                return response::CheckTx {
-                    code: Code::Err(AbciErrorCode::INVALID_NONCE.value()),
-                    info: "transaction removed from app mempool due to stale nonce".into(),
-                    log: "Transaction from app mempool due to stale nonce".into(),
-                    ..response::CheckTx::default()
-                };
+                return new_error_response(
+                    AbciErrorCode::INVALID_NONCE,
+                    "transaction removed from app mempool due to stale nonce",
+                );
             }
             RemovalReason::LowerNonceInvalidated => {
-                return response::CheckTx {
-                    code: Code::Err(AbciErrorCode::LOWER_NONCE_INVALIDATED.value()),
-                    info: "transaction removed from app mempool due to lower nonce being \
-                           invalidated"
-                        .into(),
-                    log: "Transaction removed from app mempool due to lower nonce being \
-                          invalidated"
-                        .into(),
-                    ..response::CheckTx::default()
-                };
+                return new_error_response(
+                    AbciErrorCode::LOWER_NONCE_INVALIDATED,
+                    "transaction removed from app mempool due to lower nonce being invalidated",
+                );
             }
             RemovalReason::FailedCheckTx(err) => {
-                return response::CheckTx {
-                    code: Code::Err(AbciErrorCode::TRANSACTION_FAILED.value()),
-                    info: "transaction failed check tx".into(),
-                    log: format!("transaction failed check tx because: {err}"),
-                    ..response::CheckTx::default()
-                };
+                return new_error_response(
+                    AbciErrorCode::TRANSACTION_FAILED,
+                    format!("transaction failed check tx: {err}"),
+                );
             }
         }
     };
@@ -449,41 +329,12 @@
     start = end;
 
     // tx is valid, push to mempool
-<<<<<<< HEAD
     let actions_count = signed_tx.actions().len();
-    mempool
-        .insert(signed_tx, current_account_nonce)
-=======
-    let current_account_nonce = match state
-        .try_base_prefixed(&signed_tx.verification_key().address_bytes())
-        .and_then(|address| state.get_account_nonce(address))
-        .await
-        .context("failed fetching nonce for account")
-    {
-        Err(err) => {
-            return response::CheckTx {
-                code: Code::Err(AbciErrorCode::INTERNAL_ERROR.value()),
-                info: AbciErrorCode::INTERNAL_ERROR.info(),
-                log: format!("transaction failed execution because: {err:#?}"),
-                ..response::CheckTx::default()
-            };
-        }
-        Ok(nonce) => nonce,
-    };
-
-    let actions_count = signed_tx.actions().len();
-
-    if let Err(err) = mempool
-        .insert(Arc::new(signed_tx), current_account_nonce)
->>>>>>> 42deb6e4
-        .await
-    {
-        return response::CheckTx {
-            code: Code::Err(AbciErrorCode::TRANSACTION_INSERTION_FAILED.value()),
-            info: "transaction insertion failed".into(),
-            log: format!("transaction insertion failed because: {err:#?}"),
-            ..response::CheckTx::default()
-        };
+    if let Err(err) = mempool.insert(signed_tx, current_account_nonce).await {
+        return new_error_response(
+            AbciErrorCode::TRANSACTION_INSERTION_FAILED,
+            format!("transaction insertion failed: {err}"),
+        );
     }
 
     let mempool_len = mempool.len().await;
@@ -498,7 +349,7 @@
 
 fn new_error_response<T: AsRef<str>>(code: AbciErrorCode, log: T) -> response::CheckTx {
     response::CheckTx {
-        code: tendermint::abci::Code::from(code),
+        code: tendermint::abci::Code::Err(code.value()),
         info: code.info().to_string(),
         log: log.as_ref().to_string(),
         ..response::CheckTx::default()
@@ -524,9 +375,10 @@
 
     use super::*;
     use crate::{
-        accounts::state_ext::StateWriteExt as _,
-        bridge::state_ext::StateWriteExt as _,
-        ibc::state_ext::StateWriteExt as _,
+        accounts::StateWriteExt as _,
+        address::StateWriteExt as _,
+        bridge::StateWriteExt as _,
+        ibc::StateWriteExt as _,
         state_ext::StateWriteExt as _,
     };
 
@@ -552,8 +404,8 @@
         )
         .await;
         assert_eq!(
-            response.code,
-            AbciErrorCode::INVALID_PARAMETER.into(),
+            response.code.value(),
+            AbciErrorCode::INVALID_PARAMETER.value().get(),
             "{response:?}"
         );
         assert_eq!(cached_immutable_checks.len(), 1);
@@ -576,6 +428,7 @@
         state_delta.put_init_bridge_account_base_fee(1);
         state_delta.put_bridge_lock_byte_cost_multiplier(1);
         state_delta.put_bridge_sudo_change_base_fee(1);
+        state_delta.put_base_prefix("a").unwrap();
         let mempool = AppMempool::new();
         let cached_immutable_checks = Arc::new(Cache::new(CACHE_SIZE));
         let metrics = Box::leak(Box::new(Metrics::new()));
