--- conflicted
+++ resolved
@@ -21,14 +21,7 @@
 use tower_abci::BoxError;
 use tracing::Instrument;
 
-<<<<<<< HEAD
-use crate::transaction::signed::Transaction as SignedTransaction;
-=======
-use crate::transaction::{
-    ActionHandler as _,
-    Signed,
-};
->>>>>>> 10b9d014
+use crate::transaction::Signed;
 
 /// Mempool handles [`request::CheckTx`] abci requests.
 //
