--- conflicted
+++ resolved
@@ -188,25 +188,11 @@
     };
 
     // tx is valid, push to mempool
-<<<<<<< HEAD
     let current_account_nonce = state
-        .get_account_nonce(Address::from_verification_key(signed_tx.verification_key()))
+        .get_account_nonce(*signed_tx.verification_key().address())
         .await
         .expect("can fetch account nonce");
 
-=======
-    let priority = crate::mempool::TransactionPriority::new(
-        signed_tx.nonce(),
-        state
-            .get_account_nonce(*signed_tx.verification_key().address())
-            .await
-            .expect("can fetch account nonce"),
-    )
-    .expect(
-        "tx nonce is greater or equal to current account nonce; this was checked in \
-         check_nonce_mempool",
-    );
->>>>>>> 6b91329e
     mempool
         .insert(signed_tx, current_account_nonce)
         .await
