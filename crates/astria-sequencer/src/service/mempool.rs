use std::{
    pin::Pin,
    task::{
        Context,
        Poll,
    },
    time::Instant,
};

use anyhow::Context as _;
use astria_core::{
    generated::protocol::transaction::v1alpha1 as raw,
    protocol::{
        abci::AbciErrorCode,
        transaction::v1alpha1::SignedTransaction,
    },
};
use cnidarium::Storage;
use futures::{
    Future,
    FutureExt,
    TryFutureExt as _,
};
use prost::Message as _;
use tendermint::{
    abci::Code,
    v0_38::abci::{
        request,
        response,
        MempoolRequest,
        MempoolResponse,
    },
};
use tower::Service;
use tower_abci::BoxError;
use tracing::{
    instrument,
    Instrument as _,
};

use crate::{
    accounts,
    address,
    app::ActionHandler as _,
    mempool::{
        Mempool as AppMempool,
        RemovalReason,
    },
    metrics::Metrics,
    transaction,
};

const MAX_TX_SIZE: usize = 256_000; // 256 KB

/// Mempool handles [`request::CheckTx`] abci requests.
//
/// It performs a stateless check of the given transaction,
/// returning a [`tendermint::v0_38::abci::response::CheckTx`].
#[derive(Clone)]
pub(crate) struct Mempool {
    storage: Storage,
    inner: AppMempool,
    metrics: &'static Metrics,
}

impl Mempool {
    pub(crate) fn new(storage: Storage, mempool: AppMempool, metrics: &'static Metrics) -> Self {
        Self {
            storage,
            inner: mempool,
            metrics,
        }
    }
}

impl Service<MempoolRequest> for Mempool {
    type Error = BoxError;
    type Future = Pin<Box<dyn Future<Output = Result<MempoolResponse, BoxError>> + Send + 'static>>;
    type Response = MempoolResponse;

    fn poll_ready(&mut self, _cx: &mut Context<'_>) -> Poll<Result<(), Self::Error>> {
        Poll::Ready(Ok(()))
    }

    fn call(&mut self, req: MempoolRequest) -> Self::Future {
        use penumbra_tower_trace::v038::RequestExt as _;
        let span = req.create_span();
        let storage = self.storage.clone();
        let mut mempool = self.inner.clone();
        let metrics = self.metrics;
        async move {
            let rsp = match req {
                MempoolRequest::CheckTx(req) => MempoolResponse::CheckTx(
                    handle_check_tx(req, storage.latest_snapshot(), &mut mempool, metrics).await,
                ),
            };
            Ok(rsp)
        }
        .instrument(span)
        .boxed()
    }
}

/// Handles a [`request::CheckTx`] request.
///
/// Performs stateless checks (decoding and signature check),
/// as well as stateful checks (nonce and balance checks).
///
/// If the tx passes all checks, status code 0 is returned.
#[allow(clippy::too_many_lines)]
#[instrument(skip_all)]
async fn handle_check_tx<S: accounts::StateReadExt + address::StateReadExt + 'static>(
    req: request::CheckTx,
    state: S,
    mempool: &mut AppMempool,
    metrics: &'static Metrics,
) -> response::CheckTx {
    use sha2::Digest as _;

    let start_parsing = Instant::now();

    let request::CheckTx {
        tx, ..
    } = req;

    let tx_hash = sha2::Sha256::digest(&tx).into();
    let tx_len = tx.len();

    if tx_len > MAX_TX_SIZE {
        mempool.remove(tx_hash).await;
        metrics.increment_check_tx_removed_too_large();
        return response::CheckTx {
            code: Code::Err(AbciErrorCode::TRANSACTION_TOO_LARGE.value()),
            log: format!(
                "transaction size too large; allowed: {MAX_TX_SIZE} bytes, got {}",
                tx.len()
            ),
            info: AbciErrorCode::TRANSACTION_TOO_LARGE.info(),
            ..response::CheckTx::default()
        };
    }

    let raw_signed_tx = match raw::SignedTransaction::decode(tx) {
        Ok(tx) => tx,
        Err(e) => {
            mempool.remove(tx_hash).await;
            return response::CheckTx {
                code: Code::Err(AbciErrorCode::INVALID_PARAMETER.value()),
                log: e.to_string(),
                info: "failed decoding bytes as a protobuf SignedTransaction".into(),
                ..response::CheckTx::default()
            };
        }
    };
    let signed_tx = match SignedTransaction::try_from_raw(raw_signed_tx) {
        Ok(tx) => tx,
        Err(e) => {
            mempool.remove(tx_hash).await;
            return response::CheckTx {
                code: Code::Err(AbciErrorCode::INVALID_PARAMETER.value()),
                info: "the provided bytes was not a valid protobuf-encoded SignedTransaction, or \
                       the signature was invalid"
                    .into(),
                log: e.to_string(),
                ..response::CheckTx::default()
            };
        }
    };

    let finished_parsing = Instant::now();
    metrics.record_check_tx_duration_seconds_parse_tx(
        finished_parsing.saturating_duration_since(start_parsing),
    );

<<<<<<< HEAD
    if let Err(e) = signed_tx.check_stateless(()).await {
=======
    if let Err(e) = signed_tx.check_stateless().await {
>>>>>>> d47a3745
        mempool.remove(tx_hash).await;
        metrics.increment_check_tx_removed_failed_stateless();
        return response::CheckTx {
            code: Code::Err(AbciErrorCode::INVALID_PARAMETER.value()),
            info: "transaction failed stateless check".into(),
            log: e.to_string(),
            ..response::CheckTx::default()
        };
    };

    let finished_check_stateless = Instant::now();
    metrics.record_check_tx_duration_seconds_check_stateless(
        finished_check_stateless.saturating_duration_since(finished_parsing),
    );

    if let Err(e) = transaction::check_nonce_mempool(&signed_tx, &state).await {
        mempool.remove(tx_hash).await;
        metrics.increment_check_tx_removed_stale_nonce();
        return response::CheckTx {
            code: Code::Err(AbciErrorCode::INVALID_NONCE.value()),
            info: "failed verifying transaction nonce".into(),
            log: e.to_string(),
            ..response::CheckTx::default()
        };
    };

    let finished_check_nonce = Instant::now();
    metrics.record_check_tx_duration_seconds_check_nonce(
        finished_check_nonce.saturating_duration_since(finished_check_stateless),
    );

    if let Err(e) = transaction::check_chain_id_mempool(&signed_tx, &state).await {
        mempool.remove(tx_hash).await;
        return response::CheckTx {
            code: Code::Err(AbciErrorCode::INVALID_CHAIN_ID.value()),
            info: "failed verifying chain id".into(),
            log: e.to_string(),
            ..response::CheckTx::default()
        };
    }

    let finished_check_chain_id = Instant::now();
    metrics.record_check_tx_duration_seconds_check_chain_id(
        finished_check_chain_id.saturating_duration_since(finished_check_nonce),
    );

    if let Err(e) = transaction::check_balance_mempool(&signed_tx, &state).await {
        mempool.remove(tx_hash).await;
        metrics.increment_check_tx_removed_account_balance();
        return response::CheckTx {
            code: Code::Err(AbciErrorCode::INSUFFICIENT_FUNDS.value()),
            info: "failed verifying account balance".into(),
            log: e.to_string(),
            ..response::CheckTx::default()
        };
    };

    let finished_check_balance = Instant::now();
    metrics.record_check_tx_duration_seconds_check_balance(
        finished_check_balance.saturating_duration_since(finished_check_chain_id),
    );

    if let Some(removal_reason) = mempool.check_removed_comet_bft(tx_hash).await {
        mempool.remove(tx_hash).await;

        match removal_reason {
            RemovalReason::Expired => {
                metrics.increment_check_tx_removed_expired();
                return response::CheckTx {
                    code: Code::Err(AbciErrorCode::TRANSACTION_EXPIRED.value()),
                    info: "transaction expired in app's mempool".into(),
                    log: "Transaction expired in the app's mempool".into(),
                    ..response::CheckTx::default()
                };
            }
            RemovalReason::FailedPrepareProposal(err) => {
                metrics.increment_check_tx_removed_failed_execution();
                return response::CheckTx {
                    code: Code::Err(AbciErrorCode::TRANSACTION_FAILED.value()),
                    info: "transaction failed execution in prepare_proposal()".into(),
                    log: format!("transaction failed execution because: {err}"),
                    ..response::CheckTx::default()
                };
            }
        }
    };

    let finished_check_removed = Instant::now();
    metrics.record_check_tx_duration_seconds_check_removed(
        finished_check_removed.saturating_duration_since(finished_check_balance),
    );

    // tx is valid, push to mempool
    let current_account_nonce = match state
        .try_base_prefixed(&signed_tx.verification_key().address_bytes())
        .and_then(|address| state.get_account_nonce(address))
        .await
        .context("failed fetching nonce for account")
    {
        Err(err) => {
            return response::CheckTx {
                code: Code::Err(AbciErrorCode::INTERNAL_ERROR.value()),
                info: AbciErrorCode::INTERNAL_ERROR.info(),
                log: format!("transaction failed execution because: {err:#?}"),
                ..response::CheckTx::default()
            };
        }
        Ok(nonce) => nonce,
    };

    let actions_count = signed_tx.actions().len();

    mempool
        .insert(signed_tx, current_account_nonce)
        .await
        .expect(
            "tx nonce is greater than or equal to current account nonce; this was checked in \
             check_nonce_mempool",
        );
    let mempool_len = mempool.len().await;

    metrics
        .record_check_tx_duration_seconds_insert_to_app_mempool(finished_check_removed.elapsed());
    metrics.record_actions_per_transaction_in_mempool(actions_count);
    metrics.record_transaction_in_mempool_size_bytes(tx_len);
    metrics.set_transactions_in_mempool_total(mempool_len);

    response::CheckTx::default()
}<|MERGE_RESOLUTION|>--- conflicted
+++ resolved
@@ -172,11 +172,7 @@
         finished_parsing.saturating_duration_since(start_parsing),
     );
 
-<<<<<<< HEAD
-    if let Err(e) = signed_tx.check_stateless(()).await {
-=======
     if let Err(e) = signed_tx.check_stateless().await {
->>>>>>> d47a3745
         mempool.remove(tx_hash).await;
         metrics.increment_check_tx_removed_failed_stateless();
         return response::CheckTx {
