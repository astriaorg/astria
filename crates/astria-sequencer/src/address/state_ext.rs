--- conflicted
+++ resolved
@@ -78,13 +78,9 @@
         else {
             bail!("no ibc compat prefix found in state")
         };
-<<<<<<< HEAD
         StoredValue::deserialize(&bytes)
             .and_then(|value| storage::AddressPrefix::try_from(value).map(String::from))
-            .context("invalid ibc compat prefix bytes")
-=======
-        String::from_utf8(bytes).wrap_err("prefix retrieved from storage is not valid utf8")
->>>>>>> 8bc06f1e
+            .wrap_err("invalid ibc compat prefix bytes")
     }
 }
 
