--- conflicted
+++ resolved
@@ -55,11 +55,8 @@
             .wrap_err("failed to construct address from byte slice and state-provided base prefix")
     }
 
-<<<<<<< HEAD
-=======
     // allow: false positive due to proc macro; fixed with rust/clippy 1.81
     #[allow(clippy::blocks_in_conditions)]
->>>>>>> c38ce8ef
     #[instrument(skip_all, err)]
     async fn get_base_prefix(&self) -> Result<String> {
         let Some(bytes) = self
