--- conflicted
+++ resolved
@@ -25,12 +25,8 @@
 
 #[async_trait]
 pub(crate) trait StateReadExt: StateRead {
-<<<<<<< HEAD
     #[instrument(skip_all, err)]
-    async fn ensure_base_prefix(&self, address: &Address) -> anyhow::Result<()> {
-=======
     async fn ensure_base_prefix(&self, address: &Address<Bech32m>) -> anyhow::Result<()> {
->>>>>>> f46d7f52
         let prefix = self
             .get_base_prefix()
             .await
@@ -85,15 +81,8 @@
 
 #[async_trait]
 pub(crate) trait StateWriteExt: StateWrite {
-<<<<<<< HEAD
-    #[instrument(skip_all, err)]
-    fn put_base_prefix(&mut self, prefix: &str) -> anyhow::Result<()> {
-        try_construct_dummy_address_from_prefix(prefix)
-            .context("failed constructing a dummy address from the provided prefix")?;
-=======
     #[instrument(skip_all)]
     fn put_base_prefix(&mut self, prefix: &str) {
->>>>>>> f46d7f52
         self.put_raw(base_prefix_key().into(), prefix.into());
     }
 
