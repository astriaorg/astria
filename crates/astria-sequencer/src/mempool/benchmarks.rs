//! To run the benchmark, from the root of the monorepo, run:
//! ```sh
//! cargo bench --features=benchmark -qp astria-sequencer mempool
//! ```
#![expect(non_camel_case_types, reason = "for benchmark")]

use std::{
<<<<<<< HEAD
    collections::HashMap,
    sync::Arc,
=======
    collections::HashSet,
    sync::{
        Arc,
        OnceLock,
    },
>>>>>>> 8afd4723
    time::Duration,
};

use astria_core::{
    crypto::SigningKey,
    primitive::v1::TransactionId,
};
use sha2::{
    Digest as _,
    Sha256,
};
use telemetry::Metrics;

use crate::{
    accounts::StateWriteExt as _,
    benchmark_utils::{
        new_fixture,
        SIGNER_COUNT,
    },
    checked_transaction::CheckedTransaction,
    mempool::{
        Mempool,
        RemovalReason,
    },
    test_utils::{
        dummy_balances,
        dummy_tx_costs,
    },
};

/// The max time for any benchmark.
const MAX_TIME: Duration = Duration::from_secs(30);

/// This trait exists so we can get better output from `divan` by configuring the various mempool
/// sizes as types rather than consts. With types we get output like:
/// ```text
/// ╰─ insert_new_tx
///    ├─ mempool_with_100_txs
///  ...
///    ╰─ mempool_with_100000_txs
/// ```
/// rather than:
/// ```text
/// ╰─ insert_new_tx
///    ├─ 100
///  ...
///    ╰─ 100000
/// ```
trait MempoolSize {
    fn size() -> usize;

    fn checked_size() -> usize {
        assert!(Self::size() <= transactions().len());
        Self::size()
    }
}

struct mempool_with_100_txs;

struct mempool_with_1000_txs;

struct mempool_with_10000_txs;

struct mempool_with_100000_txs;

impl MempoolSize for mempool_with_100_txs {
    fn size() -> usize {
        100
    }
}

impl MempoolSize for mempool_with_1000_txs {
    fn size() -> usize {
        1_000
    }
}

impl MempoolSize for mempool_with_10000_txs {
    fn size() -> usize {
        10_000
    }
}

impl MempoolSize for mempool_with_100000_txs {
    fn size() -> usize {
        100_000
    }
}

fn transactions() -> &'static Vec<Arc<CheckedTransaction>> {
    crate::benchmark_utils::transactions(crate::benchmark_utils::TxTypes::AllRollupDataSubmissions)
}

/// Returns a new `Mempool` initialized with the number of transactions specified by `T::size()`
/// taken from the static `transactions()`, and with a full `comet_bft_removal_cache`.
fn init_mempool<T: MempoolSize>() -> Mempool {
    static CELL_100: OnceLock<Mempool> = OnceLock::new();
    static CELL_1_000: OnceLock<Mempool> = OnceLock::new();
    static CELL_10_000: OnceLock<Mempool> = OnceLock::new();
    static CELL_100_000: OnceLock<Mempool> = OnceLock::new();

    let runtime = tokio::runtime::Builder::new_current_thread()
        .build()
        .unwrap();

    let init = || {
        let metrics = Box::leak(Box::new(Metrics::noop_metrics(&()).unwrap()));
        let mempool = Mempool::new(metrics, T::size());
        let account_balances = dummy_balances(0, 0);
        let tx_costs = dummy_tx_costs(0, 0, 0);
        runtime.block_on(async {
            for tx in transactions().iter().take(T::checked_size()) {
                mempool
                    .insert(tx.clone(), 0, &account_balances.clone(), tx_costs.clone())
                    .await
                    .unwrap();
            }
            for i in 0..super::REMOVAL_CACHE_SIZE {
                let tx_id = TransactionId::new(Sha256::digest(i.to_le_bytes()).into());
                mempool
                    .inner
                    .write()
                    .await
                    .comet_bft_removal_cache
                    .add(tx_id, RemovalReason::Expired);
            }
        });
        mempool
    };

    let mempool = match T::checked_size() {
        100 => CELL_100.get_or_init(init),
        1_000 => CELL_1_000.get_or_init(init),
        10_000 => CELL_10_000.get_or_init(init),
        100_000 => CELL_100_000.get_or_init(init),
        _ => unreachable!(),
    };
    runtime.block_on(async { mempool.deep_clone().await })
}

/// Returns the first transaction from the static `transactions()` not included in the initialized
/// mempool, i.e. the one at index `T::size()`.
fn get_unused_tx<T: MempoolSize>() -> Arc<CheckedTransaction> {
    transactions().get(T::checked_size()).unwrap().clone()
}

/// This is not really a benchmark test, rather a means to memoize the data used in the "real"
/// benchmark tests below.
///
/// It should always be named so that it is alphabetically first in the suite of tests, since the
/// tests are run in that order.
///
/// This means that all the real tests are able to have a meaningful number of iterations, making
/// the results more accurate, rather than one test only having a single iteration due to the time
/// taken to memoize the data.
#[divan::bench(
    max_time = MAX_TIME,
    types = [
        mempool_with_100_txs,
        mempool_with_1000_txs,
        mempool_with_10000_txs,
        mempool_with_100000_txs
    ]
)]
fn a_warmup<T: MempoolSize>(bencher: divan::Bencher) {
    init_mempool::<T>();
    bencher.bench(|| ());
}

/// Benchmarks `Mempool::insert` for a single new transaction on a mempool with the given number of
/// existing entries.
#[divan::bench(
    max_time = MAX_TIME,
    types = [
        mempool_with_100_txs,
        mempool_with_1000_txs,
        mempool_with_10000_txs,
        mempool_with_100000_txs
    ]
)]
fn insert<T: MempoolSize>(bencher: divan::Bencher) {
    let runtime = tokio::runtime::Builder::new_current_thread()
        .build()
        .unwrap();
    let balances = dummy_balances(0, 0);
    let tx_costs = dummy_tx_costs(0, 0, 0);
    bencher
        .with_inputs(|| {
            (
                init_mempool::<T>(),
                get_unused_tx::<T>(),
                balances.clone(),
                tx_costs.clone(),
            )
        })
        .bench_values(move |(mempool, tx, mock_balances, mock_tx_cost)| {
            runtime.block_on(async {
                mempool
                    .insert(tx, 0, &mock_balances, mock_tx_cost)
                    .await
                    .unwrap();
            });
        });
}

/// Benchmarks `Mempool::builder_queue` on a mempool with the given number of existing entries.
///
/// Note: this benchmark doesn't capture the nuances of dealing with parked vs pending transactions.
#[divan::bench(
    max_time = MAX_TIME,
    types = [
        mempool_with_100_txs,
        mempool_with_1000_txs,
        mempool_with_10000_txs,
        mempool_with_100000_txs
    ]
)]
fn builder_queue<T: MempoolSize>(bencher: divan::Bencher) {
    let runtime = tokio::runtime::Builder::new_current_thread()
        .build()
        .unwrap();

    bencher
        .with_inputs(|| init_mempool::<T>())
        .bench_values(move |mempool| {
            runtime.block_on(async {
                mempool.builder_queue().await;
            });
        });
}

/// Benchmarks `Mempool::remove_tx_invalid` for a single transaction on a mempool with the given
/// number of existing entries.
///
/// Note about this benchmark: `remove_tx_invalid()` will remove all higher nonces. To keep this
/// benchmark comparable with the previous mempool, we're removing the highest nonce. In the future
/// it would be better to have this bench remove the midpoint.
#[divan::bench(
    max_time = MAX_TIME,
    types = [
        mempool_with_100_txs,
        mempool_with_1000_txs,
        mempool_with_10000_txs,
        mempool_with_100000_txs
    ]
)]
fn remove_tx_invalid<T: MempoolSize>(bencher: divan::Bencher) {
    let runtime = tokio::runtime::Builder::new_current_thread()
        .build()
        .unwrap();
    bencher
        .with_inputs(|| {
            let signed_tx = transactions()
                .get(T::checked_size().saturating_sub(1))
                .cloned()
                .unwrap();
            (init_mempool::<T>(), signed_tx)
        })
        .bench_values(move |(mempool, signed_tx)| {
            runtime.block_on(async {
                mempool
                    .remove_tx_invalid(signed_tx, RemovalReason::Expired)
                    .await;
            });
        });
}

/// Benchmarks `Mempool::check_removed_comet_bft` for a single transaction on a mempool with the
/// `comet_bft_removal_cache` filled.
///
/// Note that the number of entries in the main cache is irrelevant here.
#[divan::bench(max_time = MAX_TIME)]
fn check_removed_comet_bft(bencher: divan::Bencher) {
    let runtime = tokio::runtime::Builder::new_current_thread()
        .build()
        .unwrap();
    bencher
        .with_inputs(|| {
            let tx_id = TransactionId::new(Sha256::digest(0_usize.to_le_bytes()).into());
            (init_mempool::<mempool_with_100_txs>(), tx_id)
        })
        .bench_values(move |(mempool, tx_id)| {
            runtime.block_on(async {
                mempool.remove_from_removal_cache(&tx_id).await;
            });
        });
}

/// Benchmarks `Mempool::run_maintenance` on a mempool with the given number of existing entries.
#[divan::bench(
    max_time = MAX_TIME,
    types = [
        mempool_with_100_txs,
        mempool_with_1000_txs,
        mempool_with_10000_txs,
        mempool_with_100000_txs
    ]
)]
fn run_maintenance<T: MempoolSize>(bencher: divan::Bencher) {
    let runtime = tokio::runtime::Builder::new_current_thread()
        .build()
        .unwrap();
    // Set the new nonce so that the entire `REMOVAL_CACHE_SIZE` entries in the
    // `comet_bft_removal_cache` are filled (assuming this test case has enough txs).
    let new_nonce = u32::try_from(super::REMOVAL_CACHE_SIZE)
        .unwrap()
        .checked_div(u32::from(SIGNER_COUNT))
        .and_then(|res| res.checked_add(1))
        .unwrap();

    // iterate over all signers and put their nonces into the mock state
    let mut fixture = new_fixture();
    for i in 0..SIGNER_COUNT {
        let signing_key = SigningKey::from([i; 32]);
        let signing_address = signing_key.address_bytes();
        fixture
            .state_mut()
            .put_account_nonce(&signing_address, new_nonce)
            .unwrap();
    }
    let state = fixture.state();

    bencher
        .with_inputs(|| init_mempool::<T>())
        .bench_values(move |mempool| {
            runtime.block_on(async {
                mempool
<<<<<<< HEAD
                    .run_maintenance(&mock_state, false, HashMap::new(), 1)
=======
                    .run_maintenance(state, false, &HashSet::new(), 1)
>>>>>>> 8afd4723
                    .await;
            });
        });
}

/// Benchmarks `Mempool::run_maintenance` on a mempool with the given number of existing entries.
#[divan::bench(
    max_time = MAX_TIME,
    types = [
        mempool_with_100_txs,
        mempool_with_1000_txs,
        mempool_with_10000_txs,
        mempool_with_100000_txs
    ]
)]
fn run_maintenance_tx_recosting<T: MempoolSize>(bencher: divan::Bencher) {
    let runtime = tokio::runtime::Builder::new_current_thread()
        .build()
        .unwrap();
    // Set the new nonce so that the entire `REMOVAL_CACHE_SIZE` entries in the
    // `comet_bft_removal_cache` are filled (assuming this test case has enough txs).
    let new_nonce = u32::try_from(super::REMOVAL_CACHE_SIZE)
        .unwrap()
        .checked_div(u32::from(SIGNER_COUNT))
        .and_then(|res| res.checked_add(1))
        .unwrap();

    // iterate over all signers and put their nonces into the mock state
    let mut fixture = new_fixture();
    for i in 0..SIGNER_COUNT {
        let signing_key = SigningKey::from([i; 32]);
        let signing_address = signing_key.address_bytes();
        fixture
            .state_mut()
            .put_account_nonce(&signing_address, new_nonce)
            .unwrap();
    }
    let state = fixture.state();

    bencher
        .with_inputs(|| init_mempool::<T>())
        .bench_values(move |mempool| {
            runtime.block_on(async {
                mempool
<<<<<<< HEAD
                    .run_maintenance(&mock_state, true, HashMap::new(), 1)
=======
                    .run_maintenance(state, true, &HashSet::new(), 1)
>>>>>>> 8afd4723
                    .await;
            });
        });
}

/// Benchmarks `Mempool::pending_nonce` on a mempool with the given number of existing entries.
#[divan::bench(
    max_time = MAX_TIME,
    types = [
        mempool_with_100_txs,
        mempool_with_1000_txs,
        mempool_with_10000_txs,
        mempool_with_100000_txs
    ]
)]
fn pending_nonce<T: MempoolSize>(bencher: divan::Bencher) {
    let runtime = tokio::runtime::Builder::new_current_thread()
        .build()
        .unwrap();
    bencher
        .with_inputs(|| {
            let address = transactions()
                .first()
                .unwrap()
                .verification_key()
                .address_bytes();
            (init_mempool::<T>(), address)
        })
        .bench_values(move |(mempool, address)| {
            runtime.block_on(async {
                mempool.pending_nonce(address).await.unwrap();
            });
        });
}<|MERGE_RESOLUTION|>--- conflicted
+++ resolved
@@ -5,16 +5,11 @@
 #![expect(non_camel_case_types, reason = "for benchmark")]
 
 use std::{
-<<<<<<< HEAD
     collections::HashMap,
-    sync::Arc,
-=======
-    collections::HashSet,
     sync::{
         Arc,
         OnceLock,
     },
->>>>>>> 8afd4723
     time::Duration,
 };
 
@@ -342,11 +337,7 @@
         .bench_values(move |mempool| {
             runtime.block_on(async {
                 mempool
-<<<<<<< HEAD
-                    .run_maintenance(&mock_state, false, HashMap::new(), 1)
-=======
-                    .run_maintenance(state, false, &HashSet::new(), 1)
->>>>>>> 8afd4723
+                    .run_maintenance(&state, false, HashMap::new(), 1)
                     .await;
             });
         });
@@ -391,11 +382,7 @@
         .bench_values(move |mempool| {
             runtime.block_on(async {
                 mempool
-<<<<<<< HEAD
-                    .run_maintenance(&mock_state, true, HashMap::new(), 1)
-=======
-                    .run_maintenance(state, true, &HashSet::new(), 1)
->>>>>>> 8afd4723
+                    .run_maintenance(&state, true, HashMap::new(), 1)
                     .await;
             });
         });
