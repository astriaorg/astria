--- conflicted
+++ resolved
@@ -13,16 +13,11 @@
     sync::Arc,
 };
 
-<<<<<<< HEAD
-use astria_core::protocol::transaction::v1alpha1::SignedTransaction;
-use astria_eyre::eyre::Result;
-=======
 use astria_core::{
     primitive::v1::asset::IbcPrefixed,
     protocol::transaction::v1alpha1::SignedTransaction,
 };
 pub(crate) use mempool_state::get_account_balances;
->>>>>>> b401e4fb
 use tokio::{
     join,
     sync::{
@@ -171,15 +166,10 @@
         &self,
         tx: Arc<SignedTransaction>,
         current_account_nonce: u32,
-<<<<<<< HEAD
-    ) -> Result<(), InsertionError> {
-        let timemarked_tx = TimemarkedTransaction::new(tx);
-=======
         current_account_balances: HashMap<IbcPrefixed, u128>,
         transaction_cost: HashMap<IbcPrefixed, u128>,
     ) -> anyhow::Result<(), InsertionError> {
         let timemarked_tx = TimemarkedTransaction::new(tx, transaction_cost);
->>>>>>> b401e4fb
 
         let (mut pending, mut parked) = self.acquire_both_locks().await;
 
@@ -239,23 +229,9 @@
     /// the transaction was first seen by the appside mempool.
     pub(crate) async fn builder_queue<S: accounts::StateReadExt>(
         &self,
-<<<<<<< HEAD
-        current_account_nonce_getter: F,
-    ) -> Result<Vec<([u8; 32], Arc<SignedTransaction>)>>
-    where
-        F: Fn([u8; 20]) -> O,
-        O: Future<Output = Result<u32>>,
-    {
-        self.pending
-            .read()
-            .await
-            .builder_queue(current_account_nonce_getter)
-            .await
-=======
         state: &S,
     ) -> anyhow::Result<Vec<([u8; 32], Arc<SignedTransaction>)>> {
         self.pending.read().await.builder_queue(state).await
->>>>>>> b401e4fb
     }
 
     /// Removes the target transaction and all transactions for associated account with higher
@@ -311,15 +287,7 @@
     /// All removed transactions are added to the CometBFT removal cache to aid with CometBFT
     /// mempool maintenance.
     #[instrument(skip_all)]
-<<<<<<< HEAD
-    pub(crate) async fn run_maintenance<F, O>(&self, current_account_nonce_getter: F)
-    where
-        F: Fn([u8; 20]) -> O,
-        O: Future<Output = Result<u32>>,
-    {
-=======
     pub(crate) async fn run_maintenance<S: accounts::StateReadExt>(&self, state: &S, recost: bool) {
->>>>>>> b401e4fb
         let (mut pending, mut parked) = self.acquire_both_locks().await;
         let mut removed_txs = Vec::<([u8; 32], RemovalReason)>::new();
 
@@ -567,19 +535,9 @@
         // assert size
         assert_eq!(mempool.len().await, 4);
 
-<<<<<<< HEAD
-        // mock nonce getter with nonce at 1
-        let current_account_nonce_getter = |address: [u8; 20]| async move {
-            if address == signing_address {
-                return Ok(1);
-            }
-            Err(eyre!("invalid address"))
-        };
-=======
         // mock state with nonce at 1
         let mut mock_state = mock_state_getter().await;
         mock_state_put_account_nonce(&mut mock_state, signing_address, 1);
->>>>>>> b401e4fb
 
         // grab building queue, should return transactions [1,2] since [0] was below and [4] is
         // gapped
@@ -597,22 +555,12 @@
 
         // run maintenance with simulated nonce to remove the nonces 0,1,2 and promote 4 from parked
         // to pending
-<<<<<<< HEAD
-        let current_account_nonce_getter = |address: [u8; 20]| async move {
-            if address == signing_address {
-                return Ok(4);
-            }
-            Err(eyre!("invalid address"))
-        };
-        mempool.run_maintenance(current_account_nonce_getter).await;
-=======
 
         // setup state
         mock_state_put_account_nonce(&mut mock_state, signing_address, 4);
         mock_state_put_account_balances(&mut mock_state, signing_address, mock_balances(100, 100));
 
         mempool.run_maintenance(&mock_state, false).await;
->>>>>>> b401e4fb
 
         // assert mempool at 1
         assert_eq!(mempool.len().await, 1);
