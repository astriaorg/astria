#[cfg(feature = "benchmark")]
mod benchmarks;
mod mempool_state;
mod transactions_container;

use std::{
    collections::{
        HashMap,
        HashSet,
        VecDeque,
    },
    num::NonZeroUsize,
    sync::Arc,
};

use astria_core::{
    primitive::v1::asset::IbcPrefixed,
    protocol::transaction::v1alpha1::SignedTransaction,
};
use astria_eyre::eyre::Result;
pub(crate) use mempool_state::get_account_balances;
use tokio::{
    sync::{
        RwLock,
        RwLockWriteGuard,
    },
    time::Duration,
};
use tracing::{
    error,
    instrument,
};
pub(crate) use transactions_container::InsertionError;
use transactions_container::{
    ParkedTransactions,
    PendingTransactions,
    TimemarkedTransaction,
};

use crate::{
    accounts,
    Metrics,
};

#[derive(Debug, Eq, PartialEq, Clone)]
pub(crate) enum RemovalReason {
    Expired,
    NonceStale,
    LowerNonceInvalidated,
    FailedPrepareProposal(String),
}

/// How long transactions are considered valid in the mempool.
const TX_TTL: Duration = Duration::from_secs(240);
/// Max number of parked transactions allowed per account.
const MAX_PARKED_TXS_PER_ACCOUNT: usize = 15;
/// Max number of transactions to keep in the removal cache. Should be larger than the max number of
/// transactions allowed in the cometBFT mempool.
const REMOVAL_CACHE_SIZE: usize = 4096;

/// `RemovalCache` is used to signal to `CometBFT` that a
/// transaction can be removed from the `CometBFT` mempool.
///
/// This is useful for when a transaction fails execution or when
/// a transaction is invalidated due to mempool removal policies.
#[derive(Clone)]
pub(crate) struct RemovalCache {
    cache: HashMap<[u8; 32], RemovalReason>,
    remove_queue: VecDeque<[u8; 32]>,
    max_size: NonZeroUsize,
}

impl RemovalCache {
    fn new(max_size: NonZeroUsize) -> Self {
        Self {
            cache: HashMap::new(),
            remove_queue: VecDeque::with_capacity(max_size.into()),
            max_size,
        }
    }

    /// Returns Some(RemovalReason) if the transaction is cached and
    /// removes the entry from the cache if present.
    fn remove(&mut self, tx_hash: [u8; 32]) -> Option<RemovalReason> {
        self.cache.remove(&tx_hash)
    }

    /// Adds the transaction to the cache, will preserve the original
    /// `RemovalReason` if already in the cache.
    fn add(&mut self, tx_hash: [u8; 32], reason: RemovalReason) {
        if self.cache.contains_key(&tx_hash) {
            return;
        };

        if self.remove_queue.len() == usize::from(self.max_size) {
            // make space for the new transaction by removing the oldest transaction
            let removed_tx = self
                .remove_queue
                .pop_front()
                .expect("cache should contain elements");
            // remove transaction from cache if it is present
            self.cache.remove(&removed_tx);
        }
        self.remove_queue.push_back(tx_hash);
        self.cache.insert(tx_hash, reason);
    }
}

/// [`Mempool`] is an account-based structure for maintaining transactions for execution.
///
/// The transactions are split between pending and parked, where pending transactions are ready for
/// execution and parked transactions could be executable in the future.
///
/// The mempool exposes the pending transactions through `builder_queue()`, which returns a copy of
/// all pending transactions sorted in the order in which they should be executed. The sort order
/// is firstly by the difference between the transaction nonce and the account's current nonce
/// (ascending), and then by time first seen (ascending).
///
/// The mempool implements the following policies:
/// 1. Nonce replacement is not allowed.
/// 2. Accounts cannot have more than `MAX_PARKED_TXS_PER_ACCOUNT` transactions in their parked
///    queues.
/// 3. There is no account limit on pending transactions.
/// 4. Transactions will expire and can be removed after `TX_TTL` time.
/// 5. If an account has a transaction removed for being invalid or expired, all transactions for
///    that account with a higher nonce will be removed as well. This is due to the fact that we do
///    not execute failing transactions, so a transaction 'failing' will mean that further account
///    nonces will not be able to execute either.
///
/// Future extensions to this mempool can include:
/// - maximum mempool size
/// - account balance aware pending queue
#[derive(Clone)]
pub(crate) struct Mempool {
    pending: Arc<RwLock<PendingTransactions>>,
    parked: Arc<RwLock<ParkedTransactions<MAX_PARKED_TXS_PER_ACCOUNT>>>,
    comet_bft_removal_cache: Arc<RwLock<RemovalCache>>,
    contained_txs: Arc<RwLock<HashSet<[u8; 32]>>>,
    metrics: &'static Metrics,
}

impl Mempool {
    #[must_use]
    pub(crate) fn new(metrics: &'static Metrics) -> Self {
        Self {
            pending: Arc::new(RwLock::new(PendingTransactions::new(TX_TTL))),
            parked: Arc::new(RwLock::new(ParkedTransactions::new(TX_TTL))),
            comet_bft_removal_cache: Arc::new(RwLock::new(RemovalCache::new(
                NonZeroUsize::try_from(REMOVAL_CACHE_SIZE)
                    .expect("Removal cache cannot be zero sized"),
            ))),
            contained_txs: Arc::new(RwLock::new(HashSet::new())),
            metrics,
        }
    }

    /// Returns the number of transactions in the mempool.
    #[must_use]
    #[instrument(skip_all)]
    pub(crate) async fn len(&self) -> usize {
        self.contained_txs.read().await.len()
    }

    /// Adds a transaction to the mempool's tracked transactions.
    /// Will increment logic error metrics and log error if transaction is already present.
    fn add_to_contained_txs(&self, tx_hash: [u8; 32], contained_txs: &mut HashSet<[u8; 32]>) {
        if !contained_txs.insert(tx_hash) {
            self.metrics.increment_mempool_logic_error();
            error!(
                tx_hash = %telemetry::display::hex(&tx_hash),
                "attempted to add transaction already tracked in mempool's tracked container, is logic \
                error"
            );
        }
    }

    /// Removes a transaction from the mempool's tracked transactions.
    /// Will increment logic error metrics and log error if transaction is not present.
    fn remove_from_contained_txs(&self, tx_hash: [u8; 32], contained_txs: &mut HashSet<[u8; 32]>) {
        if !contained_txs.remove(&tx_hash) {
            self.metrics.increment_mempool_logic_error();
            error!(
                tx_hash = %telemetry::display::hex(&tx_hash),
                "attempted to remove transaction absent from mempool's tracked container, is logic \
                error"
            );
        }
    }

    /// Inserts a transaction into the mempool and does not allow for transaction replacement.
    /// Will return the reason for insertion failure if failure occurs.
    #[instrument(skip_all)]
    pub(crate) async fn insert(
        &self,
        tx: Arc<SignedTransaction>,
        current_account_nonce: u32,
        current_account_balances: HashMap<IbcPrefixed, u128>,
        transaction_cost: HashMap<IbcPrefixed, u128>,
    ) -> Result<(), InsertionError> {
        let timemarked_tx = TimemarkedTransaction::new(tx, transaction_cost);
        let id = timemarked_tx.id();
        let (mut pending, mut parked) = self.acquire_both_locks().await;

        // try insert into pending
        match pending.add(
            timemarked_tx.clone(),
            current_account_nonce,
            &current_account_balances,
        ) {
            Err(InsertionError::NonceGap | InsertionError::AccountBalanceTooLow) => {
                // Release the lock asap.
                drop(pending);
                // try to add to parked queue
                match parked.add(
                    timemarked_tx,
                    current_account_nonce,
                    &current_account_balances,
                ) {
                    Ok(()) => {
                        // track in contained txs
                        self.contained_txs.write().await.insert(id);
                        Ok(())
                    }
                    Err(err) => Err(err),
                }
            }
            error @ Err(
                InsertionError::AlreadyPresent
                | InsertionError::NonceTooLow
                | InsertionError::NonceTaken
                | InsertionError::AccountSizeLimit,
            ) => error,
            Ok(()) => {
                // check parked for txs able to be promoted
                let to_promote = parked.find_promotables(
                    timemarked_tx.address(),
                    timemarked_tx
                        .nonce()
                        .checked_add(1)
                        .expect("failed to increment nonce in promotion"),
                    &pending.subtract_contained_costs(
                        *timemarked_tx.address(),
                        current_account_balances.clone(),
                    ),
                );
                // promote the transactions
                for ttx in to_promote {
                    let tx_id = ttx.id();
                    if let Err(error) =
                        pending.add(ttx, current_account_nonce, &current_account_balances)
                    {
                        // remove from tracked
                        let mut contained_txs = self.contained_txs.write().await;
                        self.remove_from_contained_txs(timemarked_tx.id(), &mut contained_txs);
                        error!(
                            current_account_nonce,
                            tx_hash = %telemetry::display::hex(&tx_id),
                            %error,
                            "failed to promote transaction during insertion"
                        );
                    }
                }

                // track in contained txs
                let mut contained_txs = self.contained_txs.write().await;
                self.add_to_contained_txs(timemarked_tx.id(), &mut contained_txs);

                Ok(())
            }
        }
    }

    /// Returns a copy of all transactions and their hashes ready for execution, sorted first by the
    /// difference between a transaction and the account's current nonce and then by the time that
    /// the transaction was first seen by the appside mempool.
    pub(crate) async fn builder_queue<S: accounts::StateReadExt>(
        &self,
        state: &S,
    ) -> Result<Vec<([u8; 32], Arc<SignedTransaction>)>> {
        self.pending.read().await.builder_queue(state).await
    }

    /// Removes the target transaction and all transactions for associated account with higher
    /// nonces.
    ///
    /// This function should only be used to remove invalid/failing transactions and not executed
    /// transactions. Executed transactions will be removed in the `run_maintenance()` function.
    pub(crate) async fn remove_tx_invalid(
        &self,
        signed_tx: Arc<SignedTransaction>,
        reason: RemovalReason,
    ) {
        let tx_hash = signed_tx.id().get();
        let address = signed_tx.verification_key().address_bytes();

        // Try to remove from pending.
        let removed_txs = match self.pending.write().await.remove(signed_tx) {
            Ok(mut removed_txs) => {
                // Remove all of parked.
                removed_txs.append(&mut self.parked.write().await.clear_account(&address));
                removed_txs
            }
            Err(signed_tx) => {
                // Not found in pending, try to remove from parked and if not found, just return.
                match self.parked.write().await.remove(signed_tx) {
                    Ok(removed_txs) => removed_txs,
                    Err(_) => return,
                }
            }
        };

        // Add all removed to removal cache for cometbft.
        let mut removal_cache = self.comet_bft_removal_cache.write().await;

        // Add the original tx first to preserve its reason for removal. The second
        // attempt to add it inside the loop below will be a no-op.
        removal_cache.add(tx_hash, reason);
        let mut contained_txs = self.contained_txs.write().await;
        for removed_tx in removed_txs {
            self.remove_from_contained_txs(removed_tx, &mut contained_txs);
            removal_cache.add(removed_tx, RemovalReason::LowerNonceInvalidated);
        }
    }

    /// Checks if a transaction was flagged to be removed from the `CometBFT` mempool. Will
    /// remove the transaction from the cache if it is present.
    #[instrument(skip_all)]
    pub(crate) async fn check_removed_comet_bft(&self, tx_hash: [u8; 32]) -> Option<RemovalReason> {
        self.comet_bft_removal_cache.write().await.remove(tx_hash)
    }

    /// Returns true if the transaction is tracked as inserted.
    #[instrument(skip_all)]
    pub(crate) async fn is_tracked(&self, tx_hash: [u8; 32]) -> bool {
        self.contained_txs.read().await.contains(&tx_hash)
    }

    /// Updates stored transactions to reflect current blockchain state. Will remove transactions
    /// that have stale nonces or are expired. Will also shift transation between pending and
    /// parked to relfect changes in account balances.
    ///
    /// All removed transactions are added to the CometBFT removal cache to aid with CometBFT
    /// mempool maintenance.
    #[instrument(skip_all)]
    pub(crate) async fn run_maintenance<S: accounts::StateReadExt>(&self, state: &S, recost: bool) {
        let (mut pending, mut parked) = self.acquire_both_locks().await;
        let mut removed_txs = Vec::<([u8; 32], RemovalReason)>::new();

        // To clean we need to:
        // 1.) remove stale and expired transactions
        // 2.) recost remaining transactions if needed
        // 3.) check if we have transactions in pending which need to be demoted due
        //     to balance decreases
        // 4.) if there were no demotions, check if parked has transactions we can
        //     promote

        let addresses: HashSet<[u8; 20]> = pending
            .addresses()
            .into_iter()
            .chain(parked.addresses())
            .collect();

        // TODO: Make this concurrent, all account state is separate with IO bound disk reads.
        for address in addresses {
            // get current account state
            let current_nonce = match state.get_account_nonce(address).await {
                Ok(res) => res,
                Err(error) => {
                    error!(
                        address = %telemetry::display::base64(&address),
                        "failed to fetch account nonce when cleaning accounts: {error:#}"
                    );
                    continue;
                }
            };
            let current_balances = match get_account_balances(state, address).await {
                Ok(res) => res,
                Err(error) => {
                    error!(
                        address = %telemetry::display::base64(&address),
                        "failed to fetch account balances when cleaning accounts: {error:#}"
                    );
                    continue;
                }
            };

            // clean pending and parked of stale and expired
            removed_txs.extend(pending.clean_account_stale_expired(address, current_nonce));
            if recost {
                pending.recost_transactions(address, state).await;
            }

            removed_txs.extend(parked.clean_account_stale_expired(address, current_nonce));
            if recost {
                parked.recost_transactions(address, state).await;
            }

            // get transactions to demote from pending
            let demotion_txs = pending.find_demotables(address, &current_balances);

            if demotion_txs.is_empty() {
                // nothing to demote, check for transactions to promote
                let highest_pending_nonce = pending
                    .pending_nonce(address)
                    .map_or(current_nonce, |nonce| nonce.saturating_add(1));

                let remaining_balances =
                    pending.subtract_contained_costs(address, current_balances.clone());
                let promtion_txs =
                    parked.find_promotables(&address, highest_pending_nonce, &remaining_balances);

                for tx in promtion_txs {
                    let tx_id = tx.id();
                    if let Err(error) = pending.add(tx, current_nonce, &current_balances) {
                        // remove from tracked
                        let mut contained_txs = self.contained_txs.write().await;
                        self.remove_from_contained_txs(tx_id, &mut contained_txs);
                        // this shouldn't happen
                        self.metrics.increment_mempool_logic_error();
                        error!(
                            address = %telemetry::display::base64(&address),
                            current_nonce,
                            tx_hash = %telemetry::display::hex(&tx_id),
                            %error,
                            "failed to promote transaction during maintenance"
                        );
                    }
                }
            } else {
                // add demoted transactions to parked
                for tx in demotion_txs {
                    let tx_id = tx.id();
                    if let Err(error) = parked.add(tx, current_nonce, &current_balances) {
                        // remove from tracked
                        let mut contained_txs = self.contained_txs.write().await;
                        self.remove_from_contained_txs(tx_id, &mut contained_txs);
                        // this shouldn't happen
                        self.metrics.increment_mempool_logic_error();
                        error!(
                            address = %telemetry::display::base64(&address),
                            current_nonce,
                            tx_hash = %telemetry::display::hex(&tx_id),
                            %error,
                            "failed to demote transaction during maintenance"
                        );
                    }
                }
            }
        }
        // Release the locks asap.
        drop(parked);
        drop(pending);

        // add to removal cache for cometbft and remove from the tracked set
        let mut removal_cache = self.comet_bft_removal_cache.write().await;
        let mut tracked_txs = self.contained_txs.write().await;
        for (tx_hash, reason) in removed_txs {
            removal_cache.add(tx_hash, reason);
            tracked_txs.remove(&tx_hash);
        }
    }

    /// Returns the highest pending nonce for the given address if it exists in the mempool. Note:
    /// does not take into account gapped nonces in the parked queue. For example, if the
    /// pending queue for an account has nonces [0,1] and the parked queue has [3], [1] will be
    /// returned.
    #[instrument(skip_all)]
    pub(crate) async fn pending_nonce(&self, address: [u8; 20]) -> Option<u32> {
        self.pending.read().await.pending_nonce(address)
    }

    async fn acquire_both_locks(
        &self,
    ) -> (
        RwLockWriteGuard<PendingTransactions>,
        RwLockWriteGuard<ParkedTransactions<MAX_PARKED_TXS_PER_ACCOUNT>>,
    ) {
        let pending = self.pending.write().await;
        let parked = self.parked.write().await;
        (pending, parked)
    }
}

#[cfg(test)]
mod tests {
<<<<<<< HEAD
    use astria_core::crypto::SigningKey;
    use telemetry::Metrics;

=======
>>>>>>> 8e3a474c
    use super::*;
    use crate::{
        app::test_utils::{
            get_bob_signing_key,
            mock_balances,
            mock_state_getter,
            mock_state_put_account_balances,
            mock_state_put_account_nonce,
            mock_tx_cost,
            MockTxBuilder,
            ALICE_ADDRESS,
            BOB_ADDRESS,
            CAROL_ADDRESS,
        },
        test_utils::astria_address_from_hex_string,
    };

    #[tokio::test]
    async fn insert() {
<<<<<<< HEAD
        let metrics = Box::leak(Box::new(Metrics::noop_metrics(&()).unwrap()));
        let mempool = Mempool::new(metrics);
        let signing_key = SigningKey::from([1; 32]);
=======
        let mempool = Mempool::new();
>>>>>>> 8e3a474c
        let account_balances = mock_balances(100, 100);
        let tx_cost = mock_tx_cost(10, 10, 0);

        // sign and insert nonce 1
        let tx1 = MockTxBuilder::new().nonce(1).build();
        assert!(
            mempool
                .insert(tx1.clone(), 0, account_balances.clone(), tx_cost.clone())
                .await
                .is_ok(),
            "should be able to insert nonce 1 transaction into mempool"
        );

        // try to insert again
        assert_eq!(
            mempool
                .insert(tx1.clone(), 0, account_balances.clone(), tx_cost.clone())
                .await
                .unwrap_err(),
            InsertionError::AlreadyPresent,
            "already present"
        );

        // try to replace nonce
        let tx1_replacement = MockTxBuilder::new()
            .nonce(1)
            .chain_id("test-chain-id")
            .build();
        assert_eq!(
            mempool
                .insert(
                    tx1_replacement.clone(),
                    0,
                    account_balances.clone(),
                    tx_cost.clone()
                )
                .await
                .unwrap_err(),
            InsertionError::NonceTaken,
            "nonce replace not allowed"
        );

        // add too low nonce
        let tx0 = MockTxBuilder::new().nonce(0).build();
        assert_eq!(
            mempool
                .insert(tx0.clone(), 1, account_balances, tx_cost)
                .await
                .unwrap_err(),
            InsertionError::NonceTooLow,
            "nonce too low"
        );
    }

    #[tokio::test]
    async fn single_account_flow_extensive() {
        // This test tries to hit the more complex edges of the mempool with a single account.
        // The test adds the nonces [1,2,0,4], creates a builder queue with the account
        // nonce at 1, and then cleans the pool to nonce 4. This tests some of the
        // odder edge cases that can be hit if a node goes offline or fails to see
        // some transactions that other nodes include into their proposed blocks.

<<<<<<< HEAD
        let metrics = Box::leak(Box::new(Metrics::noop_metrics(&()).unwrap()));
        let mempool = Mempool::new(metrics);
        let signing_key = SigningKey::from([1; 32]);
        let signing_address = signing_key.verification_key().address_bytes();
=======
        let mempool = Mempool::new();
>>>>>>> 8e3a474c
        let account_balances = mock_balances(100, 100);
        let tx_cost = mock_tx_cost(10, 10, 0);

        // add nonces in odd order to trigger insertion promotion logic
        // sign and insert nonce 1
        let tx1 = MockTxBuilder::new().nonce(1).build();
        assert!(
            mempool
                .insert(tx1.clone(), 0, account_balances.clone(), tx_cost.clone())
                .await
                .is_ok(),
            "should be able to insert nonce 1 transaction into mempool"
        );

        // sign and insert nonce 2
        let tx2 = MockTxBuilder::new().nonce(2).build();
        assert!(
            mempool
                .insert(tx2.clone(), 0, account_balances.clone(), tx_cost.clone())
                .await
                .is_ok(),
            "should be able to insert nonce 2 transaction into mempool"
        );

        // sign and insert nonce 0
        let tx0 = MockTxBuilder::new().nonce(0).build();
        assert!(
            mempool
                .insert(tx0.clone(), 0, account_balances.clone(), tx_cost.clone())
                .await
                .is_ok(),
            "should be able to insert nonce 0 transaction into mempool"
        );

        // sign and insert nonce 4
        let tx4 = MockTxBuilder::new().nonce(4).build();
        assert!(
            mempool
                .insert(tx4.clone(), 0, account_balances.clone(), tx_cost.clone())
                .await
                .is_ok(),
            "should be able to insert nonce 4 transaction into mempool"
        );

        // assert size
        assert_eq!(mempool.len().await, 4);

        // mock state with nonce at 1
        let mut mock_state = mock_state_getter().await;
        mock_state_put_account_nonce(
            &mut mock_state,
            astria_address_from_hex_string(ALICE_ADDRESS).bytes(),
            1,
        );

        // grab building queue, should return transactions [1,2] since [0] was below and [4] is
        // gapped
        let builder_queue = mempool
            .builder_queue(&mock_state)
            .await
            .expect("failed to get builder queue");

        // see contains first two transactions that should be pending
        assert_eq!(builder_queue[0].1.nonce(), 1, "nonce should be one");
        assert_eq!(builder_queue[1].1.nonce(), 2, "nonce should be two");

        // see mempool's transactions just cloned, not consumed
        assert_eq!(mempool.len().await, 4);

        // run maintenance with simulated nonce to remove the nonces 0,1,2 and promote 4 from parked
        // to pending

        // setup state
        mock_state_put_account_nonce(
            &mut mock_state,
            astria_address_from_hex_string(ALICE_ADDRESS).bytes(),
            4,
        );
        mock_state_put_account_balances(
            &mut mock_state,
            astria_address_from_hex_string(ALICE_ADDRESS).bytes(),
            mock_balances(100, 100),
        );

        mempool.run_maintenance(&mock_state, false).await;

        // assert mempool at 1
        assert_eq!(mempool.len().await, 1);

        // see transaction [4] properly promoted
        let mut builder_queue = mempool
            .builder_queue(&mock_state)
            .await
            .expect("failed to get builder queue");
        let (_, returned_tx) = builder_queue.pop().expect("should return last transaction");
        assert_eq!(returned_tx.nonce(), 4, "nonce should be four");
    }

    #[tokio::test]
    async fn run_maintenance_promotion() {
<<<<<<< HEAD
        let metrics = Box::leak(Box::new(Metrics::noop_metrics(&()).unwrap()));
        let mempool = Mempool::new(metrics);
        let signing_key = SigningKey::from([1; 32]);
        let signing_address = signing_key.verification_key().address_bytes();
=======
        let mempool = Mempool::new();
>>>>>>> 8e3a474c

        // create transaction setup to trigger promotions
        //
        // initially pending has single transaction
        let initial_balances = mock_balances(1, 0);
        let tx_cost = mock_tx_cost(1, 0, 0);
        let tx1 = MockTxBuilder::new().nonce(1).build();
        let tx2 = MockTxBuilder::new().nonce(2).build();
        let tx3 = MockTxBuilder::new().nonce(3).build();
        let tx4 = MockTxBuilder::new().nonce(4).build();

        mempool
            .insert(tx1.clone(), 1, initial_balances.clone(), tx_cost.clone())
            .await
            .unwrap();
        mempool
            .insert(tx2.clone(), 1, initial_balances.clone(), tx_cost.clone())
            .await
            .unwrap();
        mempool
            .insert(tx3.clone(), 1, initial_balances.clone(), tx_cost.clone())
            .await
            .unwrap();
        mempool
            .insert(tx4.clone(), 1, initial_balances.clone(), tx_cost.clone())
            .await
            .unwrap();

        // see pending only has one transaction
        let mut mock_state = mock_state_getter().await;
        mock_state_put_account_nonce(
            &mut mock_state,
            astria_address_from_hex_string(ALICE_ADDRESS).bytes(),
            1,
        );

        let builder_queue = mempool
            .builder_queue(&mock_state)
            .await
            .expect("failed to get builder queue");
        assert_eq!(
            builder_queue.len(),
            1,
            "builder queue should only contain single transaction"
        );

        // run maintenance with account containing balance for two more transactions

        // setup state
        mock_state_put_account_balances(
            &mut mock_state,
            astria_address_from_hex_string(ALICE_ADDRESS).bytes(),
            mock_balances(3, 0),
        );

        mempool.run_maintenance(&mock_state, false).await;

        // see builder queue now contains them
        let builder_queue = mempool
            .builder_queue(&mock_state)
            .await
            .expect("failed to get builder queue");
        assert_eq!(
            builder_queue.len(),
            3,
            "builder queue should now have 3 transactions"
        );
    }

    #[tokio::test]
    async fn run_maintenance_demotion() {
<<<<<<< HEAD
        let metrics = Box::leak(Box::new(Metrics::noop_metrics(&()).unwrap()));
        let mempool = Mempool::new(metrics);
        let signing_key = SigningKey::from([1; 32]);
        let signing_address = signing_key.verification_key().address_bytes();
=======
        let mempool = Mempool::new();
>>>>>>> 8e3a474c

        // create transaction setup to trigger demotions
        //
        // initially pending has four transactions
        let initial_balances = mock_balances(4, 0);
        let tx_cost = mock_tx_cost(1, 0, 0);
        let tx1 = MockTxBuilder::new().nonce(1).build();
        let tx2 = MockTxBuilder::new().nonce(2).build();
        let tx3 = MockTxBuilder::new().nonce(3).build();
        let tx4 = MockTxBuilder::new().nonce(4).build();

        mempool
            .insert(tx1.clone(), 1, initial_balances.clone(), tx_cost.clone())
            .await
            .unwrap();
        mempool
            .insert(tx2.clone(), 1, initial_balances.clone(), tx_cost.clone())
            .await
            .unwrap();
        mempool
            .insert(tx3.clone(), 1, initial_balances.clone(), tx_cost.clone())
            .await
            .unwrap();
        mempool
            .insert(tx4.clone(), 1, initial_balances.clone(), tx_cost.clone())
            .await
            .unwrap();

        // see pending only has all transactions

        let mut mock_state = mock_state_getter().await;
        mock_state_put_account_nonce(
            &mut mock_state,
            astria_address_from_hex_string(ALICE_ADDRESS).bytes(),
            1,
        );

        let builder_queue = mempool
            .builder_queue(&mock_state)
            .await
            .expect("failed to get builder queue");
        assert_eq!(
            builder_queue.len(),
            4,
            "builder queue should only contain four transactions"
        );

        // setup state
        mock_state_put_account_balances(
            &mut mock_state,
            astria_address_from_hex_string(ALICE_ADDRESS).bytes(),
            mock_balances(1, 0),
        );

        mempool.run_maintenance(&mock_state, false).await;

        // see builder queue now contains single transactions
        let builder_queue = mempool
            .builder_queue(&mock_state)
            .await
            .expect("failed to get builder queue");
        assert_eq!(
            builder_queue.len(),
            1,
            "builder queue should contain single transaction"
        );

        mock_state_put_account_nonce(
            &mut mock_state,
            astria_address_from_hex_string(ALICE_ADDRESS).bytes(),
            1,
        );
        mock_state_put_account_balances(
            &mut mock_state,
            astria_address_from_hex_string(ALICE_ADDRESS).bytes(),
            mock_balances(3, 0),
        );

        mempool.run_maintenance(&mock_state, false).await;

        let builder_queue = mempool
            .builder_queue(&mock_state)
            .await
            .expect("failed to get builder queue");
        assert_eq!(
            builder_queue.len(),
            3,
            "builder queue should contain three transactions"
        );
    }

    #[tokio::test]
    async fn remove_invalid() {
<<<<<<< HEAD
        let metrics = Box::leak(Box::new(Metrics::noop_metrics(&()).unwrap()));
        let mempool = Mempool::new(metrics);
        let signing_key = SigningKey::from([1; 32]);
=======
        let mempool = Mempool::new();
>>>>>>> 8e3a474c
        let account_balances = mock_balances(100, 100);
        let tx_cost = mock_tx_cost(10, 10, 10);

        // sign and insert nonces 0,1 and 3,4,5
        let tx0 = MockTxBuilder::new().nonce(0).build();
        assert!(
            mempool
                .insert(tx0.clone(), 0, account_balances.clone(), tx_cost.clone())
                .await
                .is_ok(),
            "should be able to insert nonce 0 transaction into mempool"
        );
        let tx1 = MockTxBuilder::new().nonce(1).build();
        assert!(
            mempool
                .insert(tx1.clone(), 0, account_balances.clone(), tx_cost.clone())
                .await
                .is_ok(),
            "should be able to insert nonce 1 transaction into mempool"
        );
        let tx3 = MockTxBuilder::new().nonce(3).build();
        assert!(
            mempool
                .insert(tx3.clone(), 0, account_balances.clone(), tx_cost.clone())
                .await
                .is_ok(),
            "should be able to insert nonce 3 transaction into mempool"
        );
        let tx4 = MockTxBuilder::new().nonce(4).build();
        assert!(
            mempool
                .insert(tx4.clone(), 0, account_balances.clone(), tx_cost.clone())
                .await
                .is_ok(),
            "should be able to insert nonce 4 transaction into mempool"
        );
        let tx5 = MockTxBuilder::new().nonce(5).build();
        assert!(
            mempool
                .insert(tx5.clone(), 0, account_balances.clone(), tx_cost.clone())
                .await
                .is_ok(),
            "should be able to insert nonce 5 transaction into mempool"
        );
        assert_eq!(mempool.len().await, 5);

        let removal_reason = RemovalReason::FailedPrepareProposal("reason".to_string());

        // remove 4, should remove 4 and 5
        mempool
            .remove_tx_invalid(tx4.clone(), removal_reason.clone())
            .await;
        assert_eq!(mempool.len().await, 3);

        // remove 4 again is also ok
        mempool
            .remove_tx_invalid(
                tx4.clone(),
                RemovalReason::NonceStale, // shouldn't be inserted into removal cache
            )
            .await;
        assert_eq!(mempool.len().await, 3);

        // remove 1, should remove 1 and 3
        mempool
            .remove_tx_invalid(tx1.clone(), removal_reason.clone())
            .await;
        assert_eq!(mempool.len().await, 1);

        // remove 0
        mempool
            .remove_tx_invalid(tx0.clone(), removal_reason.clone())
            .await;
        assert_eq!(mempool.len().await, 0);

        // assert that all were added to the cometbft removal cache
        // and the expected reasons were tracked
        assert!(matches!(
            mempool.check_removed_comet_bft(tx0.id().get()).await,
            Some(RemovalReason::FailedPrepareProposal(_))
        ));
        assert!(matches!(
            mempool.check_removed_comet_bft(tx1.id().get()).await,
            Some(RemovalReason::FailedPrepareProposal(_))
        ));
        assert!(matches!(
            mempool.check_removed_comet_bft(tx3.id().get()).await,
            Some(RemovalReason::LowerNonceInvalidated)
        ));
        assert!(matches!(
            mempool.check_removed_comet_bft(tx4.id().get()).await,
            Some(RemovalReason::FailedPrepareProposal(_))
        ));
        assert!(matches!(
            mempool.check_removed_comet_bft(tx5.id().get()).await,
            Some(RemovalReason::LowerNonceInvalidated)
        ));
    }

    #[tokio::test]
    async fn should_get_pending_nonce() {
<<<<<<< HEAD
        let metrics = Box::leak(Box::new(Metrics::noop_metrics(&()).unwrap()));
        let mempool = Mempool::new(metrics);
        let signing_key_0 = SigningKey::from([1; 32]);
        let signing_key_1 = SigningKey::from([2; 32]);
        let signing_key_2 = SigningKey::from([3; 32]);
        let signing_address_0 = signing_key_0.verification_key().address_bytes();
        let signing_address_1 = signing_key_1.verification_key().address_bytes();
        let signing_address_2 = signing_key_2.verification_key().address_bytes();
=======
        let mempool = Mempool::new();

>>>>>>> 8e3a474c
        let account_balances = mock_balances(100, 100);
        let tx_cost = mock_tx_cost(10, 10, 0);

        // sign and insert nonces 0,1
        let tx0 = MockTxBuilder::new().nonce(0).build();
        assert!(
            mempool
                .insert(tx0.clone(), 0, account_balances.clone(), tx_cost.clone())
                .await
                .is_ok(),
            "should be able to insert nonce 0 transaction into mempool"
        );
        let tx1 = MockTxBuilder::new().nonce(1).build();
        assert!(
            mempool
                .insert(tx1.clone(), 0, account_balances.clone(), tx_cost.clone())
                .await
                .is_ok(),
            "should be able to insert nonce 1 transaction into mempool"
        );

        // sign and insert nonces 100, 101
        let tx100 = MockTxBuilder::new()
            .nonce(100)
            .signer(get_bob_signing_key())
            .build();
        assert!(
            mempool
                .insert(
                    tx100.clone(),
                    100,
                    account_balances.clone(),
                    tx_cost.clone()
                )
                .await
                .is_ok(),
            "should be able to insert nonce 100 transaction into mempool"
        );
        let tx101 = MockTxBuilder::new()
            .nonce(101)
            .signer(get_bob_signing_key())
            .build();
        assert!(
            mempool
                .insert(
                    tx101.clone(),
                    100,
                    account_balances.clone(),
                    tx_cost.clone()
                )
                .await
                .is_ok(),
            "should be able to insert nonce 101 transaction into mempool"
        );

        assert_eq!(mempool.len().await, 4);

        // Check the pending nonces
        assert_eq!(
            mempool
                .pending_nonce(astria_address_from_hex_string(ALICE_ADDRESS).bytes())
                .await
                .unwrap(),
            1
        );
        assert_eq!(
            mempool
                .pending_nonce(astria_address_from_hex_string(BOB_ADDRESS).bytes())
                .await
                .unwrap(),
            101
        );

        // Check the pending nonce for an address with no txs is `None`.
        assert!(
            mempool
                .pending_nonce(astria_address_from_hex_string(CAROL_ADDRESS).bytes())
                .await
                .is_none()
        );
    }

    #[tokio::test]
    async fn tx_removal_cache() {
        let mut tx_cache = RemovalCache::new(NonZeroUsize::try_from(2).unwrap());

        let tx_0 = [0u8; 32];
        let tx_1 = [1u8; 32];
        let tx_2 = [2u8; 32];

        assert!(
            tx_cache.remove(tx_0).is_none(),
            "no transaction should be cached at first"
        );

        tx_cache.add(tx_0, RemovalReason::Expired);
        assert!(
            tx_cache.remove(tx_0).is_some(),
            "transaction was added, should be cached"
        );

        assert!(
            tx_cache.remove(tx_0).is_none(),
            "transaction is cleared after reading"
        );

        tx_cache.add(tx_0, RemovalReason::Expired);
        tx_cache.add(tx_1, RemovalReason::Expired);
        tx_cache.add(tx_2, RemovalReason::Expired);
        assert!(
            tx_cache.remove(tx_1).is_some(),
            "second transaction was added, should be cached"
        );
        assert!(
            tx_cache.remove(tx_2).is_some(),
            "third transaction was added, should be cached"
        );
        assert!(
            tx_cache.remove(tx_0).is_none(),
            "first transaction should not be cached"
        );
    }

    #[tokio::test]
    async fn tx_removal_cache_preserves_first_reason() {
        let mut tx_cache = RemovalCache::new(NonZeroUsize::try_from(2).unwrap());

        let tx_0 = [0u8; 32];

        tx_cache.add(tx_0, RemovalReason::Expired);
        tx_cache.add(tx_0, RemovalReason::LowerNonceInvalidated);

        assert!(
            matches!(tx_cache.remove(tx_0), Some(RemovalReason::Expired)),
            "first removal reason should be presenved"
        );
    }

    #[tokio::test]
    async fn tx_tracked_set() {
        let metrics = Box::leak(Box::new(Metrics::noop_metrics(&()).unwrap()));
        let mempool = Mempool::new(metrics);
        let signing_key = SigningKey::from([1; 32]);
        let signing_address = signing_key.verification_key().address_bytes();
        let account_balances = mock_balances(100, 100);
        let tx_cost = mock_tx_cost(10, 10, 0);

        let tx0 = mock_tx(0, &signing_key, "test");
        let tx1 = mock_tx(1, &signing_key, "test");

        // check that the parked transaction is in the tracked set
        mempool
            .insert(tx1.clone(), 0, account_balances.clone(), tx_cost.clone())
            .await
            .unwrap();
        assert!(mempool.is_tracked(tx1.id().get()).await);

        // check that the pending transaction is in the tracked set
        mempool
            .insert(tx0.clone(), 0, account_balances.clone(), tx_cost.clone())
            .await
            .unwrap();
        assert!(mempool.is_tracked(tx0.id().get()).await);

        // remove the transactions from the mempool
        mempool
            .remove_tx_invalid(tx0.clone(), RemovalReason::Expired)
            .await;

        // check that the transactions are not in the tracked set
        assert!(!mempool.is_tracked(tx0.id().get()).await);
        assert!(!mempool.is_tracked(tx1.id().get()).await);

        // re-insert the transactions into the mempool
        mempool
            .insert(tx0.clone(), 0, account_balances.clone(), tx_cost.clone())
            .await
            .unwrap();
        mempool
            .insert(tx1.clone(), 0, account_balances.clone(), tx_cost.clone())
            .await
            .unwrap();

        // check that the transactions are in the tracked set
        assert!(mempool.is_tracked(tx0.id().get()).await);
        assert!(mempool.is_tracked(tx1.id().get()).await);

        // remove the transacitons from the mempool via maintenance
        let mut mock_state = mock_state_getter().await;
        mock_state_put_account_nonce(&mut mock_state, signing_address, 2);
        mempool.run_maintenance(&mock_state, false).await;

        // check that the transactions are not in the tracked set
        assert!(!mempool.is_tracked(tx0.id().get()).await);
        assert!(!mempool.is_tracked(tx1.id().get()).await);
    }
}<|MERGE_RESOLUTION|>--- conflicted
+++ resolved
@@ -483,12 +483,8 @@
 
 #[cfg(test)]
 mod tests {
-<<<<<<< HEAD
-    use astria_core::crypto::SigningKey;
     use telemetry::Metrics;
 
-=======
->>>>>>> 8e3a474c
     use super::*;
     use crate::{
         app::test_utils::{
@@ -508,13 +504,8 @@
 
     #[tokio::test]
     async fn insert() {
-<<<<<<< HEAD
         let metrics = Box::leak(Box::new(Metrics::noop_metrics(&()).unwrap()));
         let mempool = Mempool::new(metrics);
-        let signing_key = SigningKey::from([1; 32]);
-=======
-        let mempool = Mempool::new();
->>>>>>> 8e3a474c
         let account_balances = mock_balances(100, 100);
         let tx_cost = mock_tx_cost(10, 10, 0);
 
@@ -576,15 +567,8 @@
         // nonce at 1, and then cleans the pool to nonce 4. This tests some of the
         // odder edge cases that can be hit if a node goes offline or fails to see
         // some transactions that other nodes include into their proposed blocks.
-
-<<<<<<< HEAD
         let metrics = Box::leak(Box::new(Metrics::noop_metrics(&()).unwrap()));
         let mempool = Mempool::new(metrics);
-        let signing_key = SigningKey::from([1; 32]);
-        let signing_address = signing_key.verification_key().address_bytes();
-=======
-        let mempool = Mempool::new();
->>>>>>> 8e3a474c
         let account_balances = mock_balances(100, 100);
         let tx_cost = mock_tx_cost(10, 10, 0);
 
@@ -685,14 +669,8 @@
 
     #[tokio::test]
     async fn run_maintenance_promotion() {
-<<<<<<< HEAD
-        let metrics = Box::leak(Box::new(Metrics::noop_metrics(&()).unwrap()));
+        let metrics = Box::leak(Box::new(Metrics::noop_metrics(&()).unwrap())); 
         let mempool = Mempool::new(metrics);
-        let signing_key = SigningKey::from([1; 32]);
-        let signing_address = signing_key.verification_key().address_bytes();
-=======
-        let mempool = Mempool::new();
->>>>>>> 8e3a474c
 
         // create transaction setup to trigger promotions
         //
@@ -764,14 +742,8 @@
 
     #[tokio::test]
     async fn run_maintenance_demotion() {
-<<<<<<< HEAD
-        let metrics = Box::leak(Box::new(Metrics::noop_metrics(&()).unwrap()));
+        let metrics = Box::leak(Box::new(Metrics::noop_metrics(&()).unwrap())); 
         let mempool = Mempool::new(metrics);
-        let signing_key = SigningKey::from([1; 32]);
-        let signing_address = signing_key.verification_key().address_bytes();
-=======
-        let mempool = Mempool::new();
->>>>>>> 8e3a474c
 
         // create transaction setup to trigger demotions
         //
@@ -865,13 +837,8 @@
 
     #[tokio::test]
     async fn remove_invalid() {
-<<<<<<< HEAD
-        let metrics = Box::leak(Box::new(Metrics::noop_metrics(&()).unwrap()));
+        let metrics = Box::leak(Box::new(Metrics::noop_metrics(&()).unwrap())); 
         let mempool = Mempool::new(metrics);
-        let signing_key = SigningKey::from([1; 32]);
-=======
-        let mempool = Mempool::new();
->>>>>>> 8e3a474c
         let account_balances = mock_balances(100, 100);
         let tx_cost = mock_tx_cost(10, 10, 10);
 
@@ -973,19 +940,9 @@
 
     #[tokio::test]
     async fn should_get_pending_nonce() {
-<<<<<<< HEAD
         let metrics = Box::leak(Box::new(Metrics::noop_metrics(&()).unwrap()));
         let mempool = Mempool::new(metrics);
-        let signing_key_0 = SigningKey::from([1; 32]);
-        let signing_key_1 = SigningKey::from([2; 32]);
-        let signing_key_2 = SigningKey::from([3; 32]);
-        let signing_address_0 = signing_key_0.verification_key().address_bytes();
-        let signing_address_1 = signing_key_1.verification_key().address_bytes();
-        let signing_address_2 = signing_key_2.verification_key().address_bytes();
-=======
-        let mempool = Mempool::new();
-
->>>>>>> 8e3a474c
+
         let account_balances = mock_balances(100, 100);
         let tx_cost = mock_tx_cost(10, 10, 0);
 
@@ -1128,13 +1085,11 @@
     async fn tx_tracked_set() {
         let metrics = Box::leak(Box::new(Metrics::noop_metrics(&()).unwrap()));
         let mempool = Mempool::new(metrics);
-        let signing_key = SigningKey::from([1; 32]);
-        let signing_address = signing_key.verification_key().address_bytes();
         let account_balances = mock_balances(100, 100);
         let tx_cost = mock_tx_cost(10, 10, 0);
 
-        let tx0 = mock_tx(0, &signing_key, "test");
-        let tx1 = mock_tx(1, &signing_key, "test");
+        let tx0 = MockTxBuilder::new().nonce(0).build();
+        let tx1 = MockTxBuilder::new().nonce(1).build();
 
         // check that the parked transaction is in the tracked set
         mempool
@@ -1175,7 +1130,7 @@
 
         // remove the transacitons from the mempool via maintenance
         let mut mock_state = mock_state_getter().await;
-        mock_state_put_account_nonce(&mut mock_state, signing_address, 2);
+        mock_state_put_account_nonce(&mut mock_state, astria_address_from_hex_string(ALICE_ADDRESS).bytes(), 2);
         mempool.run_maintenance(&mock_state, false).await;
 
         // check that the transactions are not in the tracked set
