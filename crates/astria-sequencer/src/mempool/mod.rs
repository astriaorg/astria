--- conflicted
+++ resolved
@@ -307,12 +307,8 @@
     pending: PendingTransactions,
     parked: ParkedTransactions<MAX_PARKED_TXS_PER_ACCOUNT>,
     comet_bft_removal_cache: RemovalCache,
-<<<<<<< HEAD
     recently_included_transactions: RecentlyIncludedTransactions,
-    contained_txs: HashSet<[u8; 32]>,
-=======
     contained_txs: HashSet<TransactionId>,
->>>>>>> 9c0beea1
     metrics: &'static Metrics,
 }
 
@@ -579,33 +575,26 @@
         }
 
         // add to removal cache for cometbft and remove from the tracked set
-<<<<<<< HEAD
-        for (tx_hash, reason) in removed_txs {
+        for (tx_id, reason) in removed_txs {
             if let RemovalReason::IncludedInBlock {
                 height,
                 result,
             } = reason.clone()
             {
-                if let Err(err) = self.recently_included_transactions.add_transaction(
-                    TransactionId::new(tx_hash),
-                    height,
-                    result,
-                ) {
+                if let Err(err) = self
+                    .recently_included_transactions
+                    .add_transaction(tx_id, height, result)
+                {
                     // No need to propagate or panic here, since this cache is not service-critical
                     info!(
-                        tx_hash = %telemetry::display::hex(&tx_hash),
+                        tx_hash = %telemetry::display::hex(tx_id.get()),
                         %err,
                         "failed to add transaction to recently included transactions cache"
                     );
                 }
             }
-            self.comet_bft_removal_cache.add(tx_hash, reason);
-            self.contained_txs.remove(&tx_hash);
-=======
-        for (tx_id, reason) in removed_txs {
             self.contained_txs.remove(&tx_id);
             self.comet_bft_removal_cache.add(tx_id, reason);
->>>>>>> 9c0beea1
         }
     }
 
@@ -621,9 +610,8 @@
                 Some(TransactionStatus::Parked)
             }
         } else {
-<<<<<<< HEAD
             self.recently_included_transactions
-                .get_by_tx_id(&TransactionId::new(*tx_hash))
+                .get_by_tx_id(tx_id)
                 .map(|tx_data| {
                     TransactionStatus::Removed(RemovalReason::IncludedInBlock {
                         height: tx_data.height(),
@@ -633,15 +621,9 @@
                 .or_else(|| {
                     self.comet_bft_removal_cache
                         .cache
-                        .get(tx_hash)
+                        .get(tx_id)
                         .map(|reason| TransactionStatus::Removed(reason.clone()))
                 })
-=======
-            self.comet_bft_removal_cache
-                .cache
-                .get(tx_id)
-                .map(|reason| TransactionStatus::Removed(reason.clone()))
->>>>>>> 9c0beea1
         }
     }
 
@@ -1366,14 +1348,14 @@
     #[tokio::test]
     async fn transaction_still_exists_in_recently_included_after_being_removed() {
         const INCLUDED_TX_BLOCK_NUMBER: u64 = 42;
-        let metrics = Box::leak(Box::new(Metrics::noop_metrics(&()).unwrap()));
-        let mempool = Mempool::new(metrics, 100);
-        let account_balances = mock_balances(100, 100);
-        let tx_cost = mock_tx_cost(10, 10, 0);
+        let mut fixture = Fixture::default_initialized().await;
+        let mempool = fixture.mempool();
+        let account_balances = dummy_balances(100, 100);
+        let tx_cost = dummy_tx_costs(10, 10, 0);
 
         // Create and insert transactions
-        let tx_1 = MockTxBuilder::new().nonce(1).build();
-        let tx_2 = MockTxBuilder::new().nonce(2).build();
+        let tx_1 = new_alice_tx(&fixture, 1).await;
+        let tx_2 = new_alice_tx(&fixture, 2).await;
 
         mempool
             .insert(tx_1.clone(), 1, &account_balances.clone(), tx_cost.clone())
@@ -1386,26 +1368,20 @@
 
         // Check that transactions are in pending state
         assert!(matches!(
-            mempool.transaction_status(&tx_1.id().get()).await.unwrap(),
+            mempool.transaction_status(tx_1.id()).await.unwrap(),
             TransactionStatus::Pending
         ));
         assert!(matches!(
-            mempool.transaction_status(&tx_2.id().get()).await.unwrap(),
+            mempool.transaction_status(tx_2.id()).await.unwrap(),
             TransactionStatus::Pending
         ));
 
         // Setup state for maintenance
-        let mut mock_state = mock_state_getter().await;
-        mock_state_put_account_nonce(
-            &mut mock_state,
-            astria_address_from_hex_string(ALICE_ADDRESS).as_bytes(),
-            3,
-        );
-        mock_state_put_account_balances(
-            &mut mock_state,
-            astria_address_from_hex_string(ALICE_ADDRESS).as_bytes(),
-            mock_balances(100, 100),
-        );
+        fixture
+            .state_mut()
+            .put_account_nonce(&*ALICE_ADDRESS_BYTES, 3)
+            .unwrap();
+        put_ibc_assets(&mut fixture);
 
         // Create the transaction result to be used in the execution result
         let exec_result_1 = ExecTxResult {
@@ -1419,16 +1395,21 @@
 
         // Remove transactions as included in a block
         let mut included_txs = HashMap::new();
-        included_txs.insert(tx_1.id(), exec_result_1.clone());
-        included_txs.insert(tx_2.id(), exec_result_2.clone());
-        mempool
-            .run_maintenance(&mock_state, false, included_txs, INCLUDED_TX_BLOCK_NUMBER)
+        included_txs.insert(*tx_1.id(), exec_result_1.clone());
+        included_txs.insert(*tx_2.id(), exec_result_2.clone());
+        mempool
+            .run_maintenance(
+                fixture.state(),
+                false,
+                included_txs,
+                INCLUDED_TX_BLOCK_NUMBER,
+            )
             .await;
 
         let TransactionStatus::Removed(RemovalReason::IncludedInBlock {
             height: tx1_height,
             result: tx1_result,
-        }) = mempool.transaction_status(&tx_1.id().get()).await.unwrap()
+        }) = mempool.transaction_status(tx_1.id()).await.unwrap()
         else {
             panic!("tx_1 not marked as included in block");
         };
@@ -1438,7 +1419,7 @@
         let TransactionStatus::Removed(RemovalReason::IncludedInBlock {
             height: tx2_height,
             result: tx2_result,
-        }) = mempool.transaction_status(&tx_2.id().get()).await.unwrap()
+        }) = mempool.transaction_status(tx_2.id()).await.unwrap()
         else {
             panic!("tx_2 not marked as included in block");
         };
@@ -1446,8 +1427,8 @@
         assert_eq!(tx2_result, exec_result_2);
 
         // Remove actions from removal cache to simulate recheck
-        mempool.remove_from_removal_cache(tx_1.id().get()).await;
-        mempool.remove_from_removal_cache(tx_2.id().get()).await;
+        mempool.remove_from_removal_cache(tx_1.id()).await;
+        mempool.remove_from_removal_cache(tx_2.id()).await;
         let removal_cache = mempool.removal_cache().await;
         assert!(removal_cache.is_empty(), "removal cache should be empty");
 
@@ -1455,7 +1436,7 @@
         let TransactionStatus::Removed(RemovalReason::IncludedInBlock {
             height,
             result,
-        }) = mempool.transaction_status(&tx_1.id().get()).await.unwrap()
+        }) = mempool.transaction_status(tx_1.id()).await.unwrap()
         else {
             panic!("tx_1 not marked as included in block");
         };
@@ -1465,7 +1446,7 @@
         let TransactionStatus::Removed(RemovalReason::IncludedInBlock {
             height,
             result,
-        }) = mempool.transaction_status(&tx_2.id().get()).await.unwrap()
+        }) = mempool.transaction_status(tx_2.id()).await.unwrap()
         else {
             panic!("tx_2 not marked as included in block");
         };
@@ -1478,30 +1459,24 @@
         use tokio::time;
 
         const INCLUDED_TX_BLOCK_NUMBER: u64 = 42;
-        let metrics = Box::leak(Box::new(Metrics::noop_metrics(&()).unwrap()));
-        let mempool = Mempool::new(metrics, 100);
-        let account_balances = mock_balances(100, 100);
-        let tx_cost = mock_tx_cost(10, 10, 0);
+        let mut fixture = Fixture::default_initialized().await;
+        let mempool = fixture.mempool();
+        let account_balances = dummy_balances(100, 100);
+        let tx_cost = dummy_tx_costs(10, 10, 0);
 
         // Create and insert a transaction
-        let tx = MockTxBuilder::new().nonce(1).build();
+        let tx = new_alice_tx(&fixture, 1).await;
         mempool
             .insert(tx.clone(), 1, &account_balances.clone(), tx_cost.clone())
             .await
             .unwrap();
 
         // Setup state for maintenance
-        let mut mock_state = mock_state_getter().await;
-        mock_state_put_account_nonce(
-            &mut mock_state,
-            astria_address_from_hex_string(ALICE_ADDRESS).as_bytes(),
-            2,
-        );
-        mock_state_put_account_balances(
-            &mut mock_state,
-            astria_address_from_hex_string(ALICE_ADDRESS).as_bytes(),
-            mock_balances(100, 100),
-        );
+        fixture
+            .state_mut()
+            .put_account_nonce(&*ALICE_ADDRESS_BYTES, 2)
+            .unwrap();
+        put_ibc_assets(&mut fixture);
 
         // Mark transaction as included in a block
         let exec_result = ExecTxResult {
@@ -1509,15 +1484,20 @@
             ..ExecTxResult::default()
         };
         let mut included_txs = HashMap::new();
-        included_txs.insert(tx.id(), exec_result.clone());
-        mempool
-            .run_maintenance(&mock_state, false, included_txs, INCLUDED_TX_BLOCK_NUMBER)
+        included_txs.insert(*tx.id(), exec_result.clone());
+        mempool
+            .run_maintenance(
+                fixture.state(),
+                false,
+                included_txs,
+                INCLUDED_TX_BLOCK_NUMBER,
+            )
             .await;
 
         let TransactionStatus::Removed(RemovalReason::IncludedInBlock {
             height,
             result,
-        }) = mempool.transaction_status(&tx.id().get()).await.unwrap()
+        }) = mempool.transaction_status(tx.id()).await.unwrap()
         else {
             panic!("transaction not marked as included in block");
         };
@@ -1529,11 +1509,11 @@
         time::advance(time::Duration::from_secs(61)).await;
 
         // Remove from CometBFT removal cache
-        mempool.remove_from_removal_cache(tx.id().get()).await;
+        mempool.remove_from_removal_cache(tx.id()).await;
         // Maintenance should remove from recently included transactions
         mempool
             .run_maintenance(
-                &mock_state,
+                fixture.state(),
                 false,
                 HashMap::new(),
                 INCLUDED_TX_BLOCK_NUMBER + 1,
@@ -1541,7 +1521,7 @@
             .await;
 
         assert!(
-            mempool.transaction_status(&tx.id().get()).await.is_none(),
+            mempool.transaction_status(tx.id()).await.is_none(),
             "Transaction status should be None after expiration from recently included cache"
         );
     }
