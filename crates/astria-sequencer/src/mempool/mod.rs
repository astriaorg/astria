// #[cfg(feature = "benchmark")]
// mod benchmarks;
mod mempool_state;
mod transactions_container;

use std::{
    collections::{
        HashMap,
        HashSet,
        VecDeque,
    },
    num::NonZeroUsize,
    sync::Arc,
};

use astria_core::{
    crypto::ADDRESS_LENGTH,
    primitive::v1::{
        asset::IbcPrefixed,
        TransactionId,
<<<<<<< HEAD
        TRANSACTION_ID_LEN,
=======
>>>>>>> 5f428a93
    },
};
use astria_eyre::eyre::Result;
pub(crate) use mempool_state::get_account_balances;
use tendermint::abci::types::ExecTxResult;
use tokio::{
    sync::RwLock,
    time::Duration,
};
use tracing::{
    error,
    instrument,
    warn,
    Level,
};
pub(crate) use transactions_container::InsertionError;
use transactions_container::{
    ParkedTransactions,
    PendingTransactions,
    TimemarkedTransaction,
    TransactionsContainer as _,
};

use crate::{
    accounts,
    accounts::AddressBytes as _,
    checked_transaction::CheckedTransaction,
    Metrics,
};

#[derive(Debug, Eq, PartialEq, Clone)]
pub(crate) enum RemovalReason {
    Expired,
    NonceStale,
    LowerNonceInvalidated,
    FailedPrepareProposal(String),
    InternalError,
    IncludedInBlock { height: u64, result: ExecTxResult },
}

impl std::fmt::Display for RemovalReason {
    fn fmt(&self, f: &mut std::fmt::Formatter<'_>) -> std::fmt::Result {
        match self {
            RemovalReason::Expired => write!(f, "expired"),
            RemovalReason::NonceStale => write!(f, "stale nonce"),
            RemovalReason::LowerNonceInvalidated => write!(f, "lower nonce invalidated"),
            RemovalReason::FailedPrepareProposal(reason) => {
                write!(f, "failed execution: {reason}")
            }
            RemovalReason::InternalError => {
                write!(f, "internal mempool error")
            }
            RemovalReason::IncludedInBlock {
                height,
                result,
            } => {
                write!(
                    f,
                    "included in sequencer block {height} with result {result:?}"
                )
            }
        }
    }
}

/// How long transactions are considered valid in the mempool.
const TX_TTL: Duration = Duration::from_secs(240);
/// Max number of parked transactions allowed per account.
const MAX_PARKED_TXS_PER_ACCOUNT: usize = 15;
/// Max number of transactions to keep in the removal cache. Should be larger than the max number of
/// transactions allowed in the cometBFT mempool.
const REMOVAL_CACHE_SIZE: usize = 50_000;

/// `RemovalCache` is used to signal to `CometBFT` that a
/// transaction can be removed from the `CometBFT` mempool.
///
/// This is useful for when a transaction fails execution or when
/// a transaction is invalidated due to mempool removal policies.
struct RemovalCache {
    cache: HashMap<TransactionId, RemovalReason>,
    remove_queue: VecDeque<TransactionId>,
    max_size: NonZeroUsize,
}

impl RemovalCache {
    fn new(max_size: NonZeroUsize) -> Self {
        Self {
            cache: HashMap::new(),
            remove_queue: VecDeque::with_capacity(max_size.into()),
            max_size,
        }
    }

    /// Returns Some(RemovalReason) if the transaction is cached and
    /// removes the entry from the cache if present.
    fn remove(&mut self, tx_id: &TransactionId) -> Option<RemovalReason> {
        self.cache.remove(tx_id)
    }

    /// Adds the transaction to the cache, will preserve the original
    /// `RemovalReason` if already in the cache.
    fn add(&mut self, tx_id: TransactionId, reason: RemovalReason) {
        if self.cache.contains_key(&tx_id) {
            return;
        };

        if self.remove_queue.len() == usize::from(self.max_size) {
            // This should not happen if `REMOVAL_CACHE_SIZE` is >= CometBFT's configured mempool
            // size.
            //
            // Make space for the new transaction by removing the oldest transaction.
            let removed_tx_id = self
                .remove_queue
                .pop_front()
                .expect("cache should contain elements");
            warn!(
                %removed_tx_id,
                removal_cache_size = REMOVAL_CACHE_SIZE,
                "popped transaction from appside mempool removal cache, CometBFT will not remove \
                this transaction from its mempool - removal cache size possibly too low"
            );
            // Remove transaction from cache if it is present.
            self.cache.remove(&removed_tx_id);
        }
        self.remove_queue.push_back(tx_id);
        self.cache.insert(tx_id, reason);
    }
}

/// [`Mempool`] is an account-based structure for maintaining transactions for execution which is
/// safe and cheap to clone.
///
/// The transactions are split between pending and parked, where pending transactions are ready for
/// execution and parked transactions could be executable in the future.
///
/// The mempool exposes the pending transactions through `builder_queue()`, which returns a copy of
/// all pending transactions sorted in the order in which they should be executed. The sort order
/// is firstly by the difference between the transaction nonce and the account's current nonce
/// (ascending), and then by time first seen (ascending).
///
/// The mempool implements the following policies:
/// 1. Nonce replacement is not allowed.
/// 2. Accounts cannot have more than `MAX_PARKED_TXS_PER_ACCOUNT` transactions in their parked
///    queues.
/// 3. There is no account limit on pending transactions.
/// 4. Transactions will expire and can be removed after `TX_TTL` time.
/// 5. If an account has a transaction removed for being invalid or expired, all transactions for
///    that account with a higher nonce will be removed as well. This is due to the fact that we do
///    not execute failing transactions, so a transaction 'failing' will mean that further account
///    nonces will not be able to execute either.
///
/// Future extensions to this mempool can include:
/// - maximum mempool size
/// - account balance aware pending queue
#[derive(Clone)]
pub(crate) struct Mempool {
    inner: Arc<RwLock<MempoolInner>>,
}

impl Mempool {
    #[must_use]
    pub(crate) fn new(metrics: &'static Metrics, parked_max_tx_count: usize) -> Self {
        Self {
            inner: Arc::new(RwLock::new(MempoolInner::new(metrics, parked_max_tx_count))),
        }
    }

    /// Returns the number of transactions in the mempool.
    #[must_use]
    #[instrument(skip_all)]
    pub(crate) async fn len(&self) -> usize {
        self.inner.read().await.len()
    }

    /// Inserts a transaction into the mempool and does not allow for transaction replacement.
    /// Will return the reason for insertion failure if failure occurs.
    #[instrument(
        skip_all,
        fields(tx_id = %checked_tx.id(), current_account_nonce),
        err(level = Level::DEBUG)
    )]
    pub(crate) async fn insert(
        &self,
        checked_tx: Arc<CheckedTransaction>,
        current_account_nonce: u32,
        current_account_balances: &HashMap<IbcPrefixed, u128>,
        transaction_cost: HashMap<IbcPrefixed, u128>,
    ) -> Result<InsertionStatus, InsertionError> {
        self.inner.write().await.insert(
            checked_tx,
            current_account_nonce,
            current_account_balances,
            transaction_cost,
        )
    }

    /// Returns a copy of all transactions ready for execution, sorted first by the difference
    /// between a transaction and the account's current nonce and then by the time that the
    /// transaction was first seen by the appside mempool.
    #[instrument(skip_all)]
    pub(crate) async fn builder_queue(&self) -> Vec<Arc<CheckedTransaction>> {
        self.inner.read().await.builder_queue()
    }

    /// Removes the target transaction and all transactions for associated account with higher
    /// nonces.
    ///
    /// This function should only be used to remove invalid/failing transactions and not executed
    /// transactions. Executed transactions will be removed in the `run_maintenance()` function.
    #[instrument(skip_all, fields(tx_id = %checked_tx.id()))]
    pub(crate) async fn remove_tx_invalid(
        &self,
        checked_tx: Arc<CheckedTransaction>,
        reason: RemovalReason,
    ) {
        self.inner
            .write()
            .await
            .remove_tx_invalid(checked_tx, reason);
    }

    /// Removes the transaction from the CometBFT removal cache if it is present.
    #[instrument(skip_all, fields(tx_id))]
    pub(crate) async fn remove_from_removal_cache(&self, tx_id: &TransactionId) {
        self.inner.write().await.remove_from_removal_cache(tx_id);
    }

    /// Updates stored transactions to reflect current blockchain state. Will remove transactions
    /// that have stale nonces or are expired. Will also shift transaction between pending and
    /// parked to reflect changes in account balances.
    ///
    /// All removed transactions are added to the CometBFT removal cache to aid with CometBFT
    /// mempool maintenance.
    #[instrument(skip_all)]
    pub(crate) async fn run_maintenance<S: accounts::StateReadExt>(
        &self,
        state: &S,
        recost: bool,
<<<<<<< HEAD
        txs_included_in_block: HashMap<TransactionId, ExecTxResult>,
        block_number: u64,
=======
        txs_included_in_block: &HashSet<TransactionId>,
        block_height: u64,
>>>>>>> 5f428a93
    ) {
        self.inner
            .write()
            .await
            .run_maintenance(state, recost, txs_included_in_block, block_height)
            .await;
    }

    /// Returns the highest pending nonce for the given address if it exists in the mempool. Note:
    /// does not take into account gapped nonces in the parked queue. For example, if the
    /// pending queue for an account has nonces [0,1] and the parked queue has [3], [1] will be
    /// returned.
    #[instrument(skip_all, fields(address = %telemetry::display::base64(address_bytes)))]
    pub(crate) async fn pending_nonce(&self, address_bytes: &[u8; ADDRESS_LENGTH]) -> Option<u32> {
        self.inner.read().await.pending_nonce(address_bytes)
    }

    #[instrument(skip_all)]
    pub(crate) async fn transaction_status(
        &self,
        tx_id: &TransactionId,
    ) -> Option<TransactionStatus> {
        self.inner.read().await.transaction_status(tx_id)
    }

    #[cfg(test)]
    pub(crate) async fn removal_cache(&self) -> HashMap<TransactionId, RemovalReason> {
        self.inner.read().await.removal_cache()
    }

    #[cfg(test)]
    pub(crate) async fn is_tracked(&self, tx_id: &TransactionId) -> bool {
        self.inner.read().await.is_tracked(tx_id)
    }
}

#[derive(Debug)]
pub(crate) enum InsertionStatus {
    AddedToParked,
    AddedToPending,
}

struct MempoolInner {
    pending: PendingTransactions,
    parked: ParkedTransactions<MAX_PARKED_TXS_PER_ACCOUNT>,
    comet_bft_removal_cache: RemovalCache,
    contained_txs: HashSet<TransactionId>,
    metrics: &'static Metrics,
}

impl MempoolInner {
    #[must_use]
    fn new(metrics: &'static Metrics, parked_max_tx_count: usize) -> Self {
        Self {
            pending: PendingTransactions::new(TX_TTL),
            parked: ParkedTransactions::new(TX_TTL, parked_max_tx_count),
            comet_bft_removal_cache: RemovalCache::new(
                NonZeroUsize::try_from(REMOVAL_CACHE_SIZE)
                    .expect("Removal cache cannot be zero sized"),
            ),
            contained_txs: HashSet::new(),
            metrics,
        }
    }

    #[must_use]
    fn len(&self) -> usize {
        self.contained_txs.len()
    }

    fn insert(
        &mut self,
        checked_tx: Arc<CheckedTransaction>,
        current_account_nonce: u32,
        current_account_balances: &HashMap<IbcPrefixed, u128>,
        transaction_costs: HashMap<IbcPrefixed, u128>,
    ) -> Result<InsertionStatus, InsertionError> {
        let ttx_to_insert = TimemarkedTransaction::new(checked_tx, transaction_costs);
        let tx_id_to_insert = *ttx_to_insert.id();

        // try insert into pending
        match self.pending.add(
            ttx_to_insert.clone(),
            current_account_nonce,
            current_account_balances,
        ) {
            Err(InsertionError::NonceGap | InsertionError::AccountBalanceTooLow) => {
                // try to add to parked queue
                match self.parked.add(
                    ttx_to_insert,
                    current_account_nonce,
                    current_account_balances,
                ) {
                    Ok(()) => {
                        // log current size of parked
                        self.metrics
                            .set_transactions_in_mempool_parked(self.parked.len());

                        // track in contained txs
                        self.contained_txs.insert(tx_id_to_insert);
                        Ok(InsertionStatus::AddedToParked)
                    }
                    Err(err) => Err(err),
                }
            }
            Err(error) => Err(error),
            Ok(()) => {
                // check parked for txs able to be promoted
                let address_bytes = ttx_to_insert.address_bytes();
                let target_nonce = ttx_to_insert
                    .nonce()
                    .checked_add(1)
                    .expect("failed to increment nonce in promotion");
                let available_balances = self
                    .pending
                    .subtract_contained_costs(address_bytes, current_account_balances.clone());
                let promotables =
                    self.parked
                        .find_promotables(address_bytes, target_nonce, &available_balances);
                // promote the transactions
                for ttx_to_promote in promotables {
                    let tx_id_to_promote = *ttx_to_promote.id();
                    if let Err(error) = self.pending.add(
                        ttx_to_promote,
                        current_account_nonce,
                        current_account_balances,
                    ) {
                        self.contained_txs.remove(&tx_id_to_promote);
                        self.comet_bft_removal_cache
                            .add(tx_id_to_promote, RemovalReason::InternalError);
                        error!(
                            current_account_nonce,
                            %tx_id_to_promote,
                            %error,
                            "failed to promote transaction during insertion"
                        );
                    }
                }

                // track in contained txs
                self.contained_txs.insert(tx_id_to_insert);

                Ok(InsertionStatus::AddedToPending)
            }
        }
    }

    fn builder_queue(&self) -> Vec<Arc<CheckedTransaction>> {
        self.pending.builder_queue()
    }

    fn remove_tx_invalid(&mut self, checked_tx: Arc<CheckedTransaction>, reason: RemovalReason) {
        let tx_id = *checked_tx.id();
        let address_bytes = *checked_tx.address_bytes();

        // Try to remove from pending.
        let removed_tx_ids = match self.pending.remove(checked_tx) {
            Ok(mut removed_tx_ids) => {
                // Remove all of parked.
                removed_tx_ids.append(&mut self.parked.clear_account(&address_bytes));
                removed_tx_ids
            }
            Err(checked_tx) => {
                // Not found in pending, try to remove from parked and if not found, just return.
                match self.parked.remove(checked_tx) {
                    Ok(removed_tx_ids) => removed_tx_ids,
                    Err(_) => return,
                }
            }
        };

        // Add the original tx first to preserve its reason for removal. The second
        // attempt to add it inside the loop below will be a no-op.
        self.comet_bft_removal_cache.add(tx_id, reason);
        for removed_tx_id in removed_tx_ids {
            self.contained_txs.remove(&removed_tx_id);
            self.comet_bft_removal_cache
                .add(removed_tx_id, RemovalReason::LowerNonceInvalidated);
        }
    }

    fn remove_from_removal_cache(&mut self, tx_id: &TransactionId) {
        self.comet_bft_removal_cache.remove(tx_id);
    }

    async fn run_maintenance<S: accounts::StateReadExt>(
        &mut self,
        state: &S,
        recost: bool,
<<<<<<< HEAD
        txs_included_in_block: HashMap<TransactionId, ExecTxResult>,
        block_number: u64,
=======
        txs_included_in_block: &HashSet<TransactionId>,
        block_height: u64,
>>>>>>> 5f428a93
    ) {
        let mut removed_txs = Vec::<(TransactionId, RemovalReason)>::new();

        // To clean we need to:
        // 1.) remove stale and expired transactions
        // 2.) recost remaining transactions if needed
        // 3.) check if we have transactions in pending which need to be demoted due
        //     to balance decreases
        // 4.) if there were no demotions, check if parked has transactions we can
        //     promote

        let addresses: HashSet<[u8; ADDRESS_LENGTH]> = self
            .pending
            .addresses()
            .chain(self.parked.addresses())
            .copied()
            .collect();

        // TODO: Make this concurrent, all account state is separate with IO bound disk reads.
        for address_bytes in &addresses {
            // get current account state
            let current_nonce = match state.get_account_nonce(address_bytes).await {
                Ok(res) => res,
                Err(error) => {
                    error!(
                        address = %telemetry::display::base64(&address_bytes),
                        "failed to fetch account nonce when cleaning accounts: {error:#}"
                    );
                    continue;
                }
            };
            let current_balances = match get_account_balances(state, address_bytes).await {
                Ok(res) => res,
                Err(error) => {
                    error!(
                        address = %telemetry::display::base64(address_bytes),
                        "failed to fetch account balances when cleaning accounts: {error:#}"
                    );
                    continue;
                }
            };

            // clean pending and parked of stale and expired
            removed_txs.extend(self.pending.clean_account_stale_expired(
                address_bytes,
                current_nonce,
                txs_included_in_block,
                block_height,
            ));
            if recost {
                self.pending.recost_transactions(address_bytes, state).await;
            }

            removed_txs.extend(self.parked.clean_account_stale_expired(
                address_bytes,
                current_nonce,
                txs_included_in_block,
                block_height,
            ));
            if recost {
                self.parked.recost_transactions(address_bytes, state).await;
            }

            // get transactions to demote from pending
            let demotion_txs = self
                .pending
                .find_demotables(address_bytes, &current_balances);

            if demotion_txs.is_empty() {
                // nothing to demote, check for transactions to promote
                let pending_nonce = self
                    .pending
                    .pending_nonce(address_bytes)
                    .map_or(current_nonce, |nonce| nonce);

                let remaining_balances = self
                    .pending
                    .subtract_contained_costs(address_bytes, current_balances.clone());
                let promotion_txs =
                    self.parked
                        .find_promotables(address_bytes, pending_nonce, &remaining_balances);

                for promotion_tx in promotion_txs {
                    let tx_id = *promotion_tx.id();
                    if let Err(error) =
                        self.pending
                            .add(promotion_tx, current_nonce, &current_balances)
                    {
                        self.contained_txs.remove(&tx_id);
                        self.metrics.increment_internal_logic_error();
                        error!(
                            address = %telemetry::display::base64(&address_bytes),
                            current_nonce, %tx_id, %error,
                            "failed to promote transaction during maintenance"
                        );
                    }
                }
            } else {
                // add demoted transactions to parked
                for demotion_tx in demotion_txs {
                    let tx_id = *demotion_tx.id();
                    if let Err(error) =
                        self.parked
                            .add(demotion_tx, current_nonce, &current_balances)
                    {
                        self.contained_txs.remove(&tx_id);
                        self.metrics.increment_internal_logic_error();
                        error!(
                            address = %telemetry::display::base64(&address_bytes),
                            current_nonce, %tx_id, %error,
                            "failed to demote transaction during maintenance"
                        );
                    }
                }
            }
        }

        // add to removal cache for cometbft and remove from the tracked set
        for (tx_id, reason) in removed_txs {
            self.contained_txs.remove(&tx_id);
            self.comet_bft_removal_cache.add(tx_id, reason);
        }
    }

    fn pending_nonce(&self, address_bytes: &[u8; ADDRESS_LENGTH]) -> Option<u32> {
        self.pending.pending_nonce(address_bytes)
    }

    fn transaction_status(&self, tx_id: &TransactionId) -> Option<TransactionStatus> {
        if self.contained_txs.contains(tx_id) {
            if self.pending.contains_tx(tx_id) {
                Some(TransactionStatus::Pending)
            } else {
                Some(TransactionStatus::Parked)
            }
        } else {
            self.comet_bft_removal_cache
                .cache
                .get(tx_id)
                .map(|reason| TransactionStatus::Removed(reason.clone()))
        }
    }

    #[cfg(test)]
    fn removal_cache(&self) -> HashMap<TransactionId, RemovalReason> {
        self.comet_bft_removal_cache.cache.clone()
    }

    #[cfg(test)]
    fn is_tracked(&self, tx_id: &TransactionId) -> bool {
        self.contained_txs.contains(tx_id)
    }
}

pub(crate) enum TransactionStatus {
    Pending,
    Parked,
    Removed(RemovalReason),
}

#[cfg(test)]
mod tests {
    use super::*;
    use crate::{
        accounts::StateWriteExt as _,
        assets::StateWriteExt as _,
        test_utils::{
            denom_0,
            denom_1,
            denom_2,
            denom_3,
            denom_4,
            denom_5,
            denom_6,
            dummy_balances,
            dummy_tx_costs,
            Fixture,
            ALICE,
            ALICE_ADDRESS_BYTES,
            BOB,
            BOB_ADDRESS_BYTES,
            CAROL_ADDRESS_BYTES,
        },
    };

    fn put_ibc_assets(fixture: &mut Fixture) {
        fixture
            .state_mut()
            .put_ibc_asset(denom_0().unwrap_trace_prefixed())
            .unwrap();
        fixture
            .state_mut()
            .put_ibc_asset(denom_1().unwrap_trace_prefixed())
            .unwrap();
        fixture
            .state_mut()
            .put_ibc_asset(denom_2().unwrap_trace_prefixed())
            .unwrap();
        fixture
            .state_mut()
            .put_ibc_asset(denom_3().unwrap_trace_prefixed())
            .unwrap();
        fixture
            .state_mut()
            .put_ibc_asset(denom_4().unwrap_trace_prefixed())
            .unwrap();
        fixture
            .state_mut()
            .put_ibc_asset(denom_5().unwrap_trace_prefixed())
            .unwrap();
        fixture
            .state_mut()
            .put_ibc_asset(denom_6().unwrap_trace_prefixed())
            .unwrap();
    }

    fn put_alice_balances(fixture: &mut Fixture, account_balances: HashMap<IbcPrefixed, u128>) {
        for (denom, balance) in account_balances {
            fixture
                .state_mut()
                .put_account_balance(&*ALICE_ADDRESS_BYTES, &denom, balance)
                .unwrap();
        }
    }

    async fn new_alice_tx(fixture: &Fixture, nonce: u32) -> Arc<CheckedTransaction> {
        fixture
            .checked_tx_builder()
            .with_signer(ALICE.clone())
            .with_nonce(nonce)
            .build()
            .await
    }

    #[tokio::test]
    async fn insert() {
        let fixture = Fixture::default_initialized().await;
        let mempool = fixture.mempool();
        let account_balances = dummy_balances(100, 100);
        let tx_costs = dummy_tx_costs(10, 10, 0);

        // sign and insert nonce 1
        let tx1 = new_alice_tx(&fixture, 1).await;
        assert!(
            mempool
                .insert(tx1.clone(), 0, &account_balances, tx_costs.clone())
                .await
                .is_ok(),
            "should be able to insert nonce 1 transaction into mempool"
        );
        assert_eq!(mempool.len().await, 1);

        // try to insert again
        assert_eq!(
            mempool
                .insert(tx1, 0, &account_balances, tx_costs.clone())
                .await
                .unwrap_err(),
            InsertionError::AlreadyPresent,
            "already present"
        );

        // try to replace nonce
        let tx1_replacement = fixture
            .checked_tx_builder()
            .with_nonce(1)
            .with_rollup_data_submission(vec![2, 3, 4])
            .with_signer(ALICE.clone())
            .build()
            .await;
        assert_eq!(
            mempool
                .insert(tx1_replacement, 0, &account_balances, tx_costs.clone(),)
                .await
                .unwrap_err(),
            InsertionError::NonceTaken,
            "nonce replace not allowed"
        );

        // add too low nonce
        let tx0 = new_alice_tx(&fixture, 0).await;
        assert_eq!(
            mempool
                .insert(tx0, 1, &account_balances, tx_costs)
                .await
                .unwrap_err(),
            InsertionError::NonceTooLow,
            "nonce too low"
        );
    }

    #[tokio::test]
    async fn single_account_flow_extensive() {
        // This test tries to hit the more complex edges of the mempool with a single account.
        // The test adds the nonces [1,2,0,4], creates a builder queue, and then cleans the pool to
        // nonce 4. This tests some of the odder edge cases that can be hit if a node goes offline
        // or fails to see some transactions that other nodes include into their proposed blocks.
        let mut fixture = Fixture::default_initialized().await;
        let mempool = fixture.mempool();
        let account_balances = dummy_balances(100, 100);
        let tx_costs = dummy_tx_costs(10, 10, 0);

        // add nonces in odd order to trigger insertion promotion logic
        // sign and insert nonce 1
        let tx1 = new_alice_tx(&fixture, 1).await;
        assert!(
            mempool
                .insert(tx1, 0, &account_balances, tx_costs.clone())
                .await
                .is_ok(),
            "should be able to insert nonce 1 transaction into mempool"
        );

        // sign and insert nonce 2
        let tx2 = new_alice_tx(&fixture, 2).await;
        assert!(
            mempool
                .insert(tx2, 0, &account_balances, tx_costs.clone())
                .await
                .is_ok(),
            "should be able to insert nonce 2 transaction into mempool"
        );

        // sign and insert nonce 0
        let tx0 = new_alice_tx(&fixture, 0).await;
        assert!(
            mempool
                .insert(tx0, 0, &account_balances, tx_costs.clone())
                .await
                .is_ok(),
            "should be able to insert nonce 0 transaction into mempool"
        );

        // sign and insert nonce 4
        let tx4 = new_alice_tx(&fixture, 4).await;
        assert!(
            mempool
                .insert(tx4, 0, &account_balances, tx_costs.clone())
                .await
                .is_ok(),
            "should be able to insert nonce 4 transaction into mempool"
        );

        // assert size
        assert_eq!(mempool.len().await, 4);

        // grab building queue, should return transactions [0,1,2] since [4] is gapped
        let builder_queue = mempool.builder_queue().await;

        // see contains first two transactions that should be pending
        assert_eq!(builder_queue[0].nonce(), 0, "nonce should be zero");
        assert_eq!(builder_queue[1].nonce(), 1, "nonce should be one");
        assert_eq!(builder_queue[2].nonce(), 2, "nonce should be two");

        // see mempool's transactions just cloned, not consumed
        assert_eq!(mempool.len().await, 4);

        // run maintenance with simulated nonce to remove the nonces 0,1,2 and promote 4 from parked
        // to pending

        // setup state
        fixture
            .state_mut()
            .put_account_nonce(&*ALICE_ADDRESS_BYTES, 4)
            .unwrap();
        put_ibc_assets(&mut fixture);
        put_alice_balances(&mut fixture, dummy_balances(100, 100));

        mempool
<<<<<<< HEAD
            .run_maintenance(&mock_state, false, HashMap::new(), 0)
=======
            .run_maintenance(fixture.state(), false, &HashSet::new(), 0)
>>>>>>> 5f428a93
            .await;

        // assert mempool at 1
        assert_eq!(mempool.len().await, 1);

        // see transaction [4] properly promoted
        let mut builder_queue = mempool.builder_queue().await;
        let returned_tx = builder_queue.pop().expect("should return last transaction");
        assert_eq!(returned_tx.nonce(), 4, "nonce should be four");
    }

    #[tokio::test]
    async fn run_maintenance_promotion() {
        let mut fixture = Fixture::default_initialized().await;
        let mempool = fixture.mempool();

        // create transaction setup to trigger promotions
        //
        // initially pending has single transaction
        let initial_balances = dummy_balances(1, 0);
        let tx_costs = dummy_tx_costs(1, 0, 0);
        let tx1 = new_alice_tx(&fixture, 1).await;
        let tx2 = new_alice_tx(&fixture, 2).await;
        let tx3 = new_alice_tx(&fixture, 3).await;
        let tx4 = new_alice_tx(&fixture, 4).await;

        mempool
            .insert(tx1, 1, &initial_balances, tx_costs.clone())
            .await
            .unwrap();
        mempool
            .insert(tx2, 1, &initial_balances, tx_costs.clone())
            .await
            .unwrap();
        mempool
            .insert(tx3, 1, &initial_balances, tx_costs.clone())
            .await
            .unwrap();
        mempool
            .insert(tx4, 1, &initial_balances, tx_costs.clone())
            .await
            .unwrap();

        // see pending only has one transaction
        fixture
            .state_mut()
            .put_account_nonce(&*ALICE_ADDRESS_BYTES, 1)
            .unwrap();
        put_ibc_assets(&mut fixture);

        let builder_queue = mempool.builder_queue().await;
        assert_eq!(
            builder_queue.len(),
            1,
            "builder queue should only contain single transaction"
        );

        // run maintenance with account containing balance for two more transactions

        // setup state
        put_alice_balances(&mut fixture, dummy_balances(3, 0));

        mempool
<<<<<<< HEAD
            .run_maintenance(&mock_state, false, HashMap::new(), 0)
=======
            .run_maintenance(fixture.state(), false, &HashSet::new(), 0)
>>>>>>> 5f428a93
            .await;

        // see builder queue now contains them
        let builder_queue = mempool.builder_queue().await;
        assert_eq!(
            builder_queue.len(),
            3,
            "builder queue should now have 3 transactions"
        );
    }

    #[tokio::test]
    async fn run_maintenance_demotion() {
        let mut fixture = Fixture::default_initialized().await;
        let mempool = fixture.mempool();

        // create transaction setup to trigger demotions
        //
        // initially pending has four transactions
        let initial_balances = dummy_balances(4, 0);
        let tx_costs = dummy_tx_costs(1, 0, 0);
        let tx1 = new_alice_tx(&fixture, 1).await;
        let tx2 = new_alice_tx(&fixture, 2).await;
        let tx3 = new_alice_tx(&fixture, 3).await;
        let tx4 = new_alice_tx(&fixture, 4).await;

        mempool
            .insert(tx1, 1, &initial_balances, tx_costs.clone())
            .await
            .unwrap();
        mempool
            .insert(tx2, 1, &initial_balances, tx_costs.clone())
            .await
            .unwrap();
        mempool
            .insert(tx3, 1, &initial_balances, tx_costs.clone())
            .await
            .unwrap();
        mempool
            .insert(tx4, 1, &initial_balances, tx_costs.clone())
            .await
            .unwrap();

        // see pending only has all transactions

        fixture
            .state_mut()
            .put_account_nonce(&*ALICE_ADDRESS_BYTES, 1)
            .unwrap();
        put_ibc_assets(&mut fixture);

        let builder_queue = mempool.builder_queue().await;
        assert_eq!(
            builder_queue.len(),
            4,
            "builder queue should only contain four transactions"
        );

        // setup state
        put_alice_balances(&mut fixture, dummy_balances(1, 0));

        mempool
<<<<<<< HEAD
            .run_maintenance(&mock_state, false, HashMap::new(), 0)
=======
            .run_maintenance(fixture.state(), false, &HashSet::new(), 0)
>>>>>>> 5f428a93
            .await;

        // see builder queue now contains single transactions
        let builder_queue = mempool.builder_queue().await;
        assert_eq!(
            builder_queue.len(),
            1,
            "builder queue should contain single transaction"
        );

        put_alice_balances(&mut fixture, dummy_balances(3, 0));

        mempool
<<<<<<< HEAD
            .run_maintenance(&mock_state, false, HashMap::new(), 0)
=======
            .run_maintenance(fixture.state(), false, &HashSet::new(), 0)
>>>>>>> 5f428a93
            .await;

        let builder_queue = mempool.builder_queue().await;
        assert_eq!(
            builder_queue.len(),
            3,
            "builder queue should contain three transactions"
        );
    }

    #[tokio::test]
    async fn remove_invalid() {
        let fixture = Fixture::default_initialized().await;
        let mempool = fixture.mempool();
        let account_balances = dummy_balances(100, 100);
        let tx_costs = dummy_tx_costs(10, 10, 10);

        // sign and insert nonces 0,1 and 3,4,5
        let tx0 = new_alice_tx(&fixture, 0).await;
        assert!(
            mempool
                .insert(tx0.clone(), 0, &account_balances, tx_costs.clone())
                .await
                .is_ok(),
            "should be able to insert nonce 0 transaction into mempool"
        );
        let tx1 = new_alice_tx(&fixture, 1).await;
        assert!(
            mempool
                .insert(tx1.clone(), 0, &account_balances, tx_costs.clone())
                .await
                .is_ok(),
            "should be able to insert nonce 1 transaction into mempool"
        );
        let tx3 = new_alice_tx(&fixture, 3).await;
        assert!(
            mempool
                .insert(tx3.clone(), 0, &account_balances, tx_costs.clone())
                .await
                .is_ok(),
            "should be able to insert nonce 3 transaction into mempool"
        );
        let tx4 = new_alice_tx(&fixture, 4).await;
        assert!(
            mempool
                .insert(tx4.clone(), 0, &account_balances, tx_costs.clone())
                .await
                .is_ok(),
            "should be able to insert nonce 4 transaction into mempool"
        );
        let tx5 = new_alice_tx(&fixture, 5).await;
        assert!(
            mempool
                .insert(tx5.clone(), 0, &account_balances, tx_costs.clone())
                .await
                .is_ok(),
            "should be able to insert nonce 5 transaction into mempool"
        );
        assert_eq!(mempool.len().await, 5);

        let removal_reason = RemovalReason::FailedPrepareProposal("reason".to_string());

        // remove 4, should remove 4 and 5
        mempool
            .remove_tx_invalid(tx4.clone(), removal_reason.clone())
            .await;
        assert_eq!(mempool.len().await, 3);

        // remove 4 again is also ok
        mempool
            .remove_tx_invalid(
                tx4.clone(),
                RemovalReason::NonceStale, // shouldn't be inserted into removal cache
            )
            .await;
        assert_eq!(mempool.len().await, 3);

        // remove 1, should remove 1 and 3
        mempool
            .remove_tx_invalid(tx1.clone(), removal_reason.clone())
            .await;
        assert_eq!(mempool.len().await, 1);

        // remove 0
        mempool
            .remove_tx_invalid(tx0.clone(), removal_reason.clone())
            .await;
        assert_eq!(mempool.len().await, 0);

        // assert that all were added to the cometbft removal cache
        // and the expected reasons were tracked
        let mut removal_cache = mempool.removal_cache().await;
        assert!(matches!(
            removal_cache.remove(tx0.id()),
            Some(RemovalReason::FailedPrepareProposal(_))
        ));
        assert!(matches!(
            removal_cache.remove(tx1.id()),
            Some(RemovalReason::FailedPrepareProposal(_))
        ));
        assert!(matches!(
            removal_cache.remove(tx3.id()),
            Some(RemovalReason::LowerNonceInvalidated)
        ));
        assert!(matches!(
            removal_cache.remove(tx4.id()),
            Some(RemovalReason::FailedPrepareProposal(_))
        ));
        assert!(matches!(
            removal_cache.remove(tx5.id()),
            Some(RemovalReason::LowerNonceInvalidated)
        ));
    }

    #[tokio::test]
    async fn should_get_pending_nonce() {
        let fixture = Fixture::default_initialized().await;
        let mempool = fixture.mempool();

        let account_balances = dummy_balances(100, 100);
        let tx_costs = dummy_tx_costs(10, 10, 0);

        // sign and insert nonces 0,1
        let tx0 = new_alice_tx(&fixture, 0).await;
        assert!(
            mempool
                .insert(tx0, 0, &account_balances, tx_costs.clone())
                .await
                .is_ok(),
            "should be able to insert nonce 0 transaction into mempool"
        );
        let tx1 = new_alice_tx(&fixture, 1).await;
        assert!(
            mempool
                .insert(tx1, 0, &account_balances, tx_costs.clone())
                .await
                .is_ok(),
            "should be able to insert nonce 1 transaction into mempool"
        );

        // sign and insert nonces 100, 101
        let tx100 = fixture
            .checked_tx_builder()
            .with_nonce(100)
            .with_signer(BOB.clone())
            .build()
            .await;
        assert!(
            mempool
                .insert(tx100, 100, &account_balances, tx_costs.clone())
                .await
                .is_ok(),
            "should be able to insert nonce 100 transaction into mempool"
        );
        let tx101 = fixture
            .checked_tx_builder()
            .with_nonce(101)
            .with_signer(BOB.clone())
            .build()
            .await;
        assert!(
            mempool
                .insert(tx101, 100, &account_balances, tx_costs.clone())
                .await
                .is_ok(),
            "should be able to insert nonce 101 transaction into mempool"
        );

        assert_eq!(mempool.len().await, 4);

        // Check the pending nonces
        assert_eq!(
            mempool.pending_nonce(&ALICE_ADDRESS_BYTES).await.unwrap(),
            2
        );
        assert_eq!(
            mempool.pending_nonce(&BOB_ADDRESS_BYTES).await.unwrap(),
            102
        );

        // Check the pending nonce for an address with no txs is `None`.
        assert!(mempool.pending_nonce(&CAROL_ADDRESS_BYTES).await.is_none());
    }

    #[tokio::test]
    async fn tx_removal_cache() {
        let mut tx_cache = RemovalCache::new(NonZeroUsize::try_from(2).unwrap());

        let tx_0 = TransactionId::new([0u8; 32]);
        let tx_1 = TransactionId::new([1u8; 32]);
        let tx_2 = TransactionId::new([2u8; 32]);

        assert!(
            tx_cache.remove(&tx_0).is_none(),
            "no transaction should be cached at first"
        );

        tx_cache.add(tx_0, RemovalReason::Expired);
        assert!(
            tx_cache.remove(&tx_0).is_some(),
            "transaction was added, should be cached"
        );

        assert!(
            tx_cache.remove(&tx_0).is_none(),
            "transaction is cleared after reading"
        );

        tx_cache.add(tx_0, RemovalReason::Expired);
        tx_cache.add(tx_1, RemovalReason::Expired);
        tx_cache.add(tx_2, RemovalReason::Expired);
        assert!(
            tx_cache.remove(&tx_1).is_some(),
            "second transaction was added, should be cached"
        );
        assert!(
            tx_cache.remove(&tx_2).is_some(),
            "third transaction was added, should be cached"
        );
        assert!(
            tx_cache.remove(&tx_0).is_none(),
            "first transaction should not be cached"
        );
    }

    #[tokio::test]
    async fn tx_removal_cache_preserves_first_reason() {
        let mut tx_cache = RemovalCache::new(NonZeroUsize::try_from(2).unwrap());

        let tx_0 = TransactionId::new([0u8; 32]);

        tx_cache.add(tx_0, RemovalReason::Expired);
        tx_cache.add(tx_0, RemovalReason::LowerNonceInvalidated);

        assert!(
            matches!(tx_cache.remove(&tx_0), Some(RemovalReason::Expired)),
            "first removal reason should be presenved"
        );
    }

    #[tokio::test]
    async fn tx_tracked_invalid_removal_removes_all() {
        let fixture = Fixture::default_initialized().await;
        let mempool = fixture.mempool();
        let account_balances = dummy_balances(100, 100);
        let tx_costs = dummy_tx_costs(10, 10, 0);

        let tx0 = new_alice_tx(&fixture, 0).await;
        let tx1 = new_alice_tx(&fixture, 1).await;

        // check that the parked transaction is in the tracked set
        mempool
            .insert(tx1.clone(), 0, &account_balances, tx_costs.clone())
            .await
            .unwrap();
        assert!(mempool.is_tracked(tx1.id()).await);

        // check that the pending transaction is in the tracked set
        mempool
            .insert(tx0.clone(), 0, &account_balances, tx_costs.clone())
            .await
            .unwrap();
        assert!(mempool.is_tracked(tx0.id()).await);

        // remove the transactions from the mempool, should remove both
        mempool
            .remove_tx_invalid(tx0.clone(), RemovalReason::Expired)
            .await;

        // check that the transactions are not in the tracked set
        assert!(!mempool.is_tracked(tx0.id()).await);
        assert!(!mempool.is_tracked(tx1.id()).await);
    }

    #[tokio::test]
    async fn tx_tracked_maintenance_removes_all() {
        let mut fixture = Fixture::default_initialized().await;
        let mempool = fixture.mempool();
        let account_balances = dummy_balances(100, 100);
        let tx_costs = dummy_tx_costs(10, 10, 0);

        let tx0 = new_alice_tx(&fixture, 0).await;
        let tx1 = new_alice_tx(&fixture, 1).await;

        mempool
            .insert(tx1.clone(), 0, &account_balances, tx_costs.clone())
            .await
            .unwrap();
        mempool
            .insert(tx0.clone(), 0, &account_balances, tx_costs.clone())
            .await
            .unwrap();

        // remove the transactions from the mempool via maintenance
        fixture
            .state_mut()
            .put_account_nonce(&*ALICE_ADDRESS_BYTES, 2)
            .unwrap();
        mempool
<<<<<<< HEAD
            .run_maintenance(&mock_state, false, HashMap::new(), 0)
=======
            .run_maintenance(fixture.state(), false, &HashSet::new(), 0)
>>>>>>> 5f428a93
            .await;

        // check that the transactions are not in the tracked set
        assert!(!mempool.is_tracked(tx0.id()).await);
        assert!(!mempool.is_tracked(tx1.id()).await);
    }

    #[tokio::test]
    async fn tx_tracked_reinsertion_ok() {
        let fixture = Fixture::default_initialized().await;
        let mempool = fixture.mempool();
        let account_balances = dummy_balances(100, 100);
        let tx_costs = dummy_tx_costs(10, 10, 0);

        let tx0 = new_alice_tx(&fixture, 0).await;
        let tx1 = new_alice_tx(&fixture, 1).await;

        mempool
            .insert(tx1.clone(), 0, &account_balances, tx_costs.clone())
            .await
            .unwrap();

        mempool
            .insert(tx0.clone(), 0, &account_balances, tx_costs.clone())
            .await
            .unwrap();

        // remove the transactions from the mempool, should remove both
        mempool
            .remove_tx_invalid(tx0.clone(), RemovalReason::Expired)
            .await;

        assert!(!mempool.is_tracked(tx0.id()).await);
        assert!(!mempool.is_tracked(tx1.id()).await);

        // re-insert the transactions into the mempool
        mempool
            .insert(tx0.clone(), 0, &account_balances, tx_costs.clone())
            .await
            .unwrap();
        mempool
            .insert(tx1.clone(), 0, &account_balances, tx_costs.clone())
            .await
            .unwrap();

        // check that the transactions are in the tracked set on re-insertion
        assert!(mempool.is_tracked(tx0.id()).await);
        assert!(mempool.is_tracked(tx1.id()).await);
    }

    #[tokio::test]
    async fn parked_limit_enforced() {
        let fixture = Fixture::default_initialized().await;
        let mempool = fixture.mempool();
        let account_balances = dummy_balances(100, 100);
        let tx_costs = dummy_tx_costs(10, 10, 0);

        for nonce in 1..=u32::try_from(MAX_PARKED_TXS_PER_ACCOUNT).unwrap() {
            let tx = new_alice_tx(&fixture, nonce).await;
            mempool
                .insert(tx, 0, &account_balances, tx_costs.clone())
                .await
                .unwrap();
        }

        // size limit fails as expected
        let tx = new_alice_tx(
            &fixture,
            u32::try_from(MAX_PARKED_TXS_PER_ACCOUNT)
                .unwrap()
                .saturating_add(1),
        )
        .await;
        assert_eq!(
            mempool
                .insert(tx, 0, &account_balances, tx_costs.clone())
                .await
                .unwrap_err(),
            InsertionError::AccountSizeLimit,
            "size limit should be enforced"
        );
    }

    #[tokio::test]
    async fn run_maintenance_included() {
        const INCLUDED_TX_BLOCK_NUMBER: u64 = 12;

        let mut fixture = Fixture::default_initialized().await;
        let mempool = fixture.mempool();

        let initial_balances = dummy_balances(4, 0);
        let tx_costs = dummy_tx_costs(0, 0, 0);
        let tx1 = new_alice_tx(&fixture, 1).await;
        let tx2 = new_alice_tx(&fixture, 2).await;
        let tx3 = new_alice_tx(&fixture, 3).await;
        let tx4 = new_alice_tx(&fixture, 4).await;

        mempool
            .insert(tx1.clone(), 1, &initial_balances.clone(), tx_costs.clone())
            .await
            .unwrap();
        mempool
            .insert(tx2.clone(), 1, &initial_balances.clone(), tx_costs.clone())
            .await
            .unwrap();
        mempool
            .insert(tx3, 1, &initial_balances.clone(), tx_costs.clone())
            .await
            .unwrap();
        mempool
            .insert(tx4, 1, &initial_balances.clone(), tx_costs.clone())
            .await
            .unwrap();

        fixture
            .state_mut()
            .put_account_nonce(&*ALICE_ADDRESS_BYTES, 3)
            .unwrap();

        let builder_queue = mempool.builder_queue().await;
        assert_eq!(
            builder_queue.len(),
            4,
            "builder queue should only contain four transactions"
        );

        put_alice_balances(&mut fixture, dummy_balances(0, 0));

<<<<<<< HEAD
        let mut included_txs = HashMap::new();
        included_txs.insert(tx1.id(), ExecTxResult::default());
        included_txs.insert(tx2.id(), ExecTxResult::default());
=======
        let mut included_txs = HashSet::new();
        included_txs.insert(*tx1.id());
        included_txs.insert(*tx2.id());
>>>>>>> 5f428a93

        mempool
            .run_maintenance(
                fixture.state(),
                false,
                &included_txs,
                INCLUDED_TX_BLOCK_NUMBER,
            )
            .await;

        // see builder queue now contains single transactions
        let builder_queue = mempool.builder_queue().await;
        assert_eq!(
            builder_queue.len(),
            2,
            "builder queue should contain two transactions"
        );

        let removal_cache = mempool.removal_cache().await;
        assert_eq!(
            removal_cache.len(),
            2,
            "removal cache should contain two transactions"
        );
        assert_eq!(
<<<<<<< HEAD
            *removal_cache.get(&tx1.id().get()).unwrap(),
            RemovalReason::IncludedInBlock {
                height: INCLUDED_TX_BLOCK_NUMBER,
                result: ExecTxResult::default()
            },
            "removal reason should be included"
        );
        assert_eq!(
            *removal_cache.get(&tx2.id().get()).unwrap(),
            RemovalReason::IncludedInBlock {
                height: INCLUDED_TX_BLOCK_NUMBER,
                result: ExecTxResult::default()
            },
=======
            *removal_cache.get(tx1.id()).unwrap(),
            RemovalReason::IncludedInBlock(INCLUDED_TX_BLOCK_NUMBER),
            "removal reason should be included"
        );
        assert_eq!(
            *removal_cache.get(tx2.id()).unwrap(),
            RemovalReason::IncludedInBlock(INCLUDED_TX_BLOCK_NUMBER),
>>>>>>> 5f428a93
            "removal reason should be included"
        );
    }

    #[tokio::test]
    async fn insert_promoted_tx_removed_if_its_insertion_fails() {
        let fixture = Fixture::default_initialized().await;
        let mempool = fixture.mempool();

        let account_balances = dummy_balances(100, 100);
        let tx_costs = dummy_tx_costs(10, 10, 0);

        let pending_tx_1 =
            TimemarkedTransaction::new(new_alice_tx(&fixture, 1).await, tx_costs.clone());
        let pending_tx_2 = new_alice_tx(&fixture, 2).await;
        // different rollup data so that this transaction's hash is different than the failing tx
        let pending_tx_3 = TimemarkedTransaction::new(
            fixture
                .checked_tx_builder()
                .with_nonce(3)
                .with_rollup_data_submission(vec![2, 3, 4])
                .with_signer(ALICE.clone())
                .build()
                .await,
            tx_costs.clone(),
        );
        let failure_tx =
            TimemarkedTransaction::new(new_alice_tx(&fixture, 3).await, tx_costs.clone());

        let mut inner = mempool.inner.write().await;

        // Add tx nonce 1 into pending
        inner
            .pending
            .add(pending_tx_1.clone(), 1, &account_balances)
            .unwrap();

        // Force transactions with nonce 3 into both pending and parked, such that the parked one
        // will fail on promotion
        inner
            .parked
            .add(failure_tx.clone(), 1, &account_balances)
            .unwrap();
        inner
            .pending
            .add(pending_tx_3.clone(), 3, &account_balances)
            .unwrap();

        inner.contained_txs.insert(*pending_tx_1.id());
        inner.contained_txs.insert(*failure_tx.id());
        inner.contained_txs.insert(*pending_tx_3.id());

        assert_eq!(inner.comet_bft_removal_cache.cache.len(), 0);
        assert_eq!(inner.contained_txs.len(), 3);

        drop(inner);

        // Insert tx nonce 2 to mempool, prompting promotion of tx nonce 3 from parked to pending,
        // which should fail
        mempool
            .insert(pending_tx_2, 2, &account_balances, tx_costs)
            .await
            .unwrap();

        let inner = mempool.inner.read().await;

        assert_eq!(inner.comet_bft_removal_cache.cache.len(), 1);
        assert!(
            inner
                .comet_bft_removal_cache
                .cache
                .contains_key(failure_tx.id()),
            "CometBFT removal cache should contain the failed tx"
        );
        assert_eq!(inner.contained_txs.len(), 3);
        assert!(
            !inner.contained_txs.contains(failure_tx.id()),
            "contained txs should not contain the failed tx id"
        );
    }
}<|MERGE_RESOLUTION|>--- conflicted
+++ resolved
@@ -18,10 +18,6 @@
     primitive::v1::{
         asset::IbcPrefixed,
         TransactionId,
-<<<<<<< HEAD
-        TRANSACTION_ID_LEN,
-=======
->>>>>>> 5f428a93
     },
 };
 use astria_eyre::eyre::Result;
@@ -260,13 +256,8 @@
         &self,
         state: &S,
         recost: bool,
-<<<<<<< HEAD
         txs_included_in_block: HashMap<TransactionId, ExecTxResult>,
-        block_number: u64,
-=======
-        txs_included_in_block: &HashSet<TransactionId>,
         block_height: u64,
->>>>>>> 5f428a93
     ) {
         self.inner
             .write()
@@ -456,13 +447,8 @@
         &mut self,
         state: &S,
         recost: bool,
-<<<<<<< HEAD
         txs_included_in_block: HashMap<TransactionId, ExecTxResult>,
-        block_number: u64,
-=======
-        txs_included_in_block: &HashSet<TransactionId>,
         block_height: u64,
->>>>>>> 5f428a93
     ) {
         let mut removed_txs = Vec::<(TransactionId, RemovalReason)>::new();
 
@@ -509,7 +495,7 @@
             removed_txs.extend(self.pending.clean_account_stale_expired(
                 address_bytes,
                 current_nonce,
-                txs_included_in_block,
+                &txs_included_in_block,
                 block_height,
             ));
             if recost {
@@ -519,7 +505,7 @@
             removed_txs.extend(self.parked.clean_account_stale_expired(
                 address_bytes,
                 current_nonce,
-                txs_included_in_block,
+                &txs_included_in_block,
                 block_height,
             ));
             if recost {
@@ -832,11 +818,7 @@
         put_alice_balances(&mut fixture, dummy_balances(100, 100));
 
         mempool
-<<<<<<< HEAD
-            .run_maintenance(&mock_state, false, HashMap::new(), 0)
-=======
-            .run_maintenance(fixture.state(), false, &HashSet::new(), 0)
->>>>>>> 5f428a93
+            .run_maintenance(fixture.state(), false, HashMap::new(), 0)
             .await;
 
         // assert mempool at 1
@@ -900,11 +882,7 @@
         put_alice_balances(&mut fixture, dummy_balances(3, 0));
 
         mempool
-<<<<<<< HEAD
-            .run_maintenance(&mock_state, false, HashMap::new(), 0)
-=======
-            .run_maintenance(fixture.state(), false, &HashSet::new(), 0)
->>>>>>> 5f428a93
+            .run_maintenance(fixture.state(), false, HashMap::new(), 0)
             .await;
 
         // see builder queue now contains them
@@ -967,11 +945,7 @@
         put_alice_balances(&mut fixture, dummy_balances(1, 0));
 
         mempool
-<<<<<<< HEAD
-            .run_maintenance(&mock_state, false, HashMap::new(), 0)
-=======
-            .run_maintenance(fixture.state(), false, &HashSet::new(), 0)
->>>>>>> 5f428a93
+            .run_maintenance(fixture.state(), false, HashMap::new(), 0)
             .await;
 
         // see builder queue now contains single transactions
@@ -985,11 +959,7 @@
         put_alice_balances(&mut fixture, dummy_balances(3, 0));
 
         mempool
-<<<<<<< HEAD
-            .run_maintenance(&mock_state, false, HashMap::new(), 0)
-=======
-            .run_maintenance(fixture.state(), false, &HashSet::new(), 0)
->>>>>>> 5f428a93
+            .run_maintenance(fixture.state(), false, HashMap::new(), 0)
             .await;
 
         let builder_queue = mempool.builder_queue().await;
@@ -1289,11 +1259,7 @@
             .put_account_nonce(&*ALICE_ADDRESS_BYTES, 2)
             .unwrap();
         mempool
-<<<<<<< HEAD
-            .run_maintenance(&mock_state, false, HashMap::new(), 0)
-=======
-            .run_maintenance(fixture.state(), false, &HashSet::new(), 0)
->>>>>>> 5f428a93
+            .run_maintenance(fixture.state(), false, HashMap::new(), 0)
             .await;
 
         // check that the transactions are not in the tracked set
@@ -1422,21 +1388,15 @@
 
         put_alice_balances(&mut fixture, dummy_balances(0, 0));
 
-<<<<<<< HEAD
         let mut included_txs = HashMap::new();
-        included_txs.insert(tx1.id(), ExecTxResult::default());
-        included_txs.insert(tx2.id(), ExecTxResult::default());
-=======
-        let mut included_txs = HashSet::new();
-        included_txs.insert(*tx1.id());
-        included_txs.insert(*tx2.id());
->>>>>>> 5f428a93
+        included_txs.insert(*tx1.id(), ExecTxResult::default());
+        included_txs.insert(*tx2.id(), ExecTxResult::default());
 
         mempool
             .run_maintenance(
                 fixture.state(),
                 false,
-                &included_txs,
+                included_txs,
                 INCLUDED_TX_BLOCK_NUMBER,
             )
             .await;
@@ -1456,8 +1416,7 @@
             "removal cache should contain two transactions"
         );
         assert_eq!(
-<<<<<<< HEAD
-            *removal_cache.get(&tx1.id().get()).unwrap(),
+            *removal_cache.get(tx1.id()).unwrap(),
             RemovalReason::IncludedInBlock {
                 height: INCLUDED_TX_BLOCK_NUMBER,
                 result: ExecTxResult::default()
@@ -1465,20 +1424,11 @@
             "removal reason should be included"
         );
         assert_eq!(
-            *removal_cache.get(&tx2.id().get()).unwrap(),
+            *removal_cache.get(tx2.id()).unwrap(),
             RemovalReason::IncludedInBlock {
                 height: INCLUDED_TX_BLOCK_NUMBER,
                 result: ExecTxResult::default()
             },
-=======
-            *removal_cache.get(tx1.id()).unwrap(),
-            RemovalReason::IncludedInBlock(INCLUDED_TX_BLOCK_NUMBER),
-            "removal reason should be included"
-        );
-        assert_eq!(
-            *removal_cache.get(tx2.id()).unwrap(),
-            RemovalReason::IncludedInBlock(INCLUDED_TX_BLOCK_NUMBER),
->>>>>>> 5f428a93
             "removal reason should be included"
         );
     }
