--- conflicted
+++ resolved
@@ -493,11 +493,6 @@
         // some transactions that other nodes include into their proposed blocks.
 
         let mempool = Mempool::new();
-<<<<<<< HEAD
-        let signing_key = SigningKey::from([1; 32]);
-        let signing_address = *signing_key.verification_key().address_bytes();
-=======
->>>>>>> 89d94c06
         let account_balances = mock_balances(100, 100);
         let tx_cost = mock_tx_cost(10, 10, 0);
 
@@ -547,15 +542,11 @@
 
         // mock state with nonce at 1
         let mut mock_state = mock_state_getter().await;
-<<<<<<< HEAD
-        mock_state_put_account_nonce(&mut mock_state, &signing_address, 1);
-=======
         mock_state_put_account_nonce(
             &mut mock_state,
-            astria_address_from_hex_string(ALICE_ADDRESS).bytes(),
+            astria_address_from_hex_string(ALICE_ADDRESS).as_bytes(),
             1,
         );
->>>>>>> 89d94c06
 
         // grab building queue, should return transactions [1,2] since [0] was below and [4] is
         // gapped
@@ -575,21 +566,16 @@
         // to pending
 
         // setup state
-<<<<<<< HEAD
-        mock_state_put_account_nonce(&mut mock_state, &signing_address, 4);
-        mock_state_put_account_balances(&mut mock_state, &signing_address, mock_balances(100, 100));
-=======
         mock_state_put_account_nonce(
             &mut mock_state,
-            astria_address_from_hex_string(ALICE_ADDRESS).bytes(),
+            astria_address_from_hex_string(ALICE_ADDRESS).as_bytes(),
             4,
         );
         mock_state_put_account_balances(
             &mut mock_state,
-            astria_address_from_hex_string(ALICE_ADDRESS).bytes(),
+            astria_address_from_hex_string(ALICE_ADDRESS).as_bytes(),
             mock_balances(100, 100),
         );
->>>>>>> 89d94c06
 
         mempool.run_maintenance(&mock_state, false).await;
 
@@ -608,11 +594,6 @@
     #[tokio::test]
     async fn run_maintenance_promotion() {
         let mempool = Mempool::new();
-<<<<<<< HEAD
-        let signing_key = SigningKey::from([1; 32]);
-        let signing_address = signing_key.address_bytes();
-=======
->>>>>>> 89d94c06
 
         // create transaction setup to trigger promotions
         //
@@ -643,15 +624,11 @@
 
         // see pending only has one transaction
         let mut mock_state = mock_state_getter().await;
-<<<<<<< HEAD
-        mock_state_put_account_nonce(&mut mock_state, &signing_address, 1);
-=======
         mock_state_put_account_nonce(
             &mut mock_state,
-            astria_address_from_hex_string(ALICE_ADDRESS).bytes(),
+            astria_address_from_hex_string(ALICE_ADDRESS).as_bytes(),
             1,
         );
->>>>>>> 89d94c06
 
         let builder_queue = mempool
             .builder_queue(&mock_state)
@@ -666,15 +643,11 @@
         // run maintenance with account containing balance for two more transactions
 
         // setup state
-<<<<<<< HEAD
-        mock_state_put_account_balances(&mut mock_state, &signing_address, mock_balances(3, 0));
-=======
         mock_state_put_account_balances(
             &mut mock_state,
-            astria_address_from_hex_string(ALICE_ADDRESS).bytes(),
+            astria_address_from_hex_string(ALICE_ADDRESS).as_bytes(),
             mock_balances(3, 0),
         );
->>>>>>> 89d94c06
 
         mempool.run_maintenance(&mock_state, false).await;
 
@@ -693,11 +666,6 @@
     #[tokio::test]
     async fn run_maintenance_demotion() {
         let mempool = Mempool::new();
-<<<<<<< HEAD
-        let signing_key = SigningKey::from([1; 32]);
-        let signing_address = signing_key.address_bytes();
-=======
->>>>>>> 89d94c06
 
         // create transaction setup to trigger demotions
         //
@@ -729,15 +697,11 @@
         // see pending only has all transactions
 
         let mut mock_state = mock_state_getter().await;
-<<<<<<< HEAD
-        mock_state_put_account_nonce(&mut mock_state, &signing_address, 1);
-=======
         mock_state_put_account_nonce(
             &mut mock_state,
-            astria_address_from_hex_string(ALICE_ADDRESS).bytes(),
+            astria_address_from_hex_string(ALICE_ADDRESS).as_bytes(),
             1,
         );
->>>>>>> 89d94c06
 
         let builder_queue = mempool
             .builder_queue(&mock_state)
@@ -750,15 +714,11 @@
         );
 
         // setup state
-<<<<<<< HEAD
-        mock_state_put_account_balances(&mut mock_state, &signing_address, mock_balances(1, 0));
-=======
         mock_state_put_account_balances(
             &mut mock_state,
-            astria_address_from_hex_string(ALICE_ADDRESS).bytes(),
+            astria_address_from_hex_string(ALICE_ADDRESS).as_bytes(),
             mock_balances(1, 0),
         );
->>>>>>> 89d94c06
 
         mempool.run_maintenance(&mock_state, false).await;
 
@@ -773,21 +733,16 @@
             "builder queue should contain single transaction"
         );
 
-<<<<<<< HEAD
-        mock_state_put_account_nonce(&mut mock_state, &signing_address, 1);
-        mock_state_put_account_balances(&mut mock_state, &signing_address, mock_balances(3, 0));
-=======
         mock_state_put_account_nonce(
             &mut mock_state,
-            astria_address_from_hex_string(ALICE_ADDRESS).bytes(),
+            astria_address_from_hex_string(ALICE_ADDRESS).as_bytes(),
             1,
         );
         mock_state_put_account_balances(
             &mut mock_state,
-            astria_address_from_hex_string(ALICE_ADDRESS).bytes(),
+            astria_address_from_hex_string(ALICE_ADDRESS).as_bytes(),
             mock_balances(3, 0),
         );
->>>>>>> 89d94c06
 
         mempool.run_maintenance(&mock_state, false).await;
 
@@ -907,16 +862,7 @@
     #[tokio::test]
     async fn should_get_pending_nonce() {
         let mempool = Mempool::new();
-<<<<<<< HEAD
-        let signing_key_0 = SigningKey::from([1; 32]);
-        let signing_key_1 = SigningKey::from([2; 32]);
-        let signing_key_2 = SigningKey::from([3; 32]);
-        let signing_address_0 = *signing_key_0.verification_key().address_bytes();
-        let signing_address_1 = *signing_key_1.verification_key().address_bytes();
-        let signing_address_2 = *signing_key_2.verification_key().address_bytes();
-=======
-
->>>>>>> 89d94c06
+
         let account_balances = mock_balances(100, 100);
         let tx_cost = mock_tx_cost(10, 10, 0);
 
@@ -975,38 +921,28 @@
         assert_eq!(mempool.len().await, 4);
 
         // Check the pending nonces
-<<<<<<< HEAD
-        assert_eq!(mempool.pending_nonce(&signing_address_0).await.unwrap(), 1);
         assert_eq!(
-            mempool.pending_nonce(&signing_address_1).await.unwrap(),
-=======
-        assert_eq!(
-            mempool
-                .pending_nonce(astria_address_from_hex_string(ALICE_ADDRESS).bytes())
+            mempool
+                .pending_nonce(astria_address_from_hex_string(ALICE_ADDRESS).as_bytes())
                 .await
                 .unwrap(),
             1
         );
         assert_eq!(
             mempool
-                .pending_nonce(astria_address_from_hex_string(BOB_ADDRESS).bytes())
+                .pending_nonce(astria_address_from_hex_string(BOB_ADDRESS).as_bytes())
                 .await
                 .unwrap(),
->>>>>>> 89d94c06
             101
         );
 
         // Check the pending nonce for an address with no txs is `None`.
-<<<<<<< HEAD
-        assert!(mempool.pending_nonce(&signing_address_2).await.is_none());
-=======
-        assert!(
-            mempool
-                .pending_nonce(astria_address_from_hex_string(CAROL_ADDRESS).bytes())
+        assert!(
+            mempool
+                .pending_nonce(astria_address_from_hex_string(CAROL_ADDRESS).as_bytes())
                 .await
                 .is_none()
         );
->>>>>>> 89d94c06
     }
 
     #[tokio::test]
