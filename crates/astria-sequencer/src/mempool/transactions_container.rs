--- conflicted
+++ resolved
@@ -859,7 +859,6 @@
 
     use super::*;
     use crate::{
-<<<<<<< HEAD
         app::{
             benchmark_and_test_utils::{
                 denom_0,
@@ -878,27 +877,9 @@
                 get_alice_signing_key,
                 get_bob_signing_key,
                 get_carol_signing_key,
+                get_judy_signing_key,
                 MockTxBuilder,
             },
-=======
-        app::test_utils::{
-            denom_0,
-            denom_1,
-            denom_3,
-            get_alice_signing_key,
-            get_bob_signing_key,
-            get_carol_signing_key,
-            get_judy_signing_key,
-            mock_balances,
-            mock_state_getter,
-            mock_state_put_account_nonce,
-            mock_tx_cost,
-            MockTxBuilder,
-            ALICE_ADDRESS,
-            BOB_ADDRESS,
-            CAROL_ADDRESS,
-            MOCK_SEQUENCE_FEE,
->>>>>>> 93186502
         },
         benchmark_and_test_utils::astria_address_from_hex_string,
     };
