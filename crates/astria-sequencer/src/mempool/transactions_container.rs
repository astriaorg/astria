use std::{
    cmp::Ordering,
    collections::{
        hash_map,
        BTreeMap,
        HashMap,
    },
    fmt,
    mem,
    sync::Arc,
};

use astria_core::{
    primitive::v1::asset::IbcPrefixed,
    protocol::transaction::v1alpha1::{
        action_group::ActionGroup,
        SignedTransaction,
    },
};
use astria_eyre::eyre::{
    eyre,
    Result,
    WrapErr as _,
};
use tokio::time::{
    Duration,
    Instant,
};
use tracing::error;

use super::RemovalReason;
use crate::{
    accounts,
    transaction,
};

pub(super) type PendingTransactions = TransactionsContainer<PendingTransactionsForAccount>;
pub(super) type ParkedTransactions<const MAX_TX_COUNT: usize> =
    TransactionsContainer<ParkedTransactionsForAccount<MAX_TX_COUNT>>;

/// `TimemarkedTransaction` is a wrapper around a signed transaction used to keep track of when that
/// transaction was first seen in the mempool.
#[derive(Clone, Debug)]
pub(super) struct TimemarkedTransaction {
    signed_tx: Arc<SignedTransaction>,
    tx_hash: [u8; 32],
    time_first_seen: Instant,
    address: [u8; 20],
    cost: HashMap<IbcPrefixed, u128>,
}

impl TimemarkedTransaction {
    pub(super) fn new(signed_tx: Arc<SignedTransaction>, cost: HashMap<IbcPrefixed, u128>) -> Self {
        Self {
            tx_hash: signed_tx.id().get(),
            address: *signed_tx.verification_key().address_bytes(),
            signed_tx,
            time_first_seen: Instant::now(),
            cost,
        }
    }

    fn priority(&self, current_account_nonce: u32) -> Result<TransactionPriority> {
        let Some(nonce_diff) = self.signed_tx.nonce().checked_sub(current_account_nonce) else {
            return Err(eyre!(
                "transaction nonce {} is less than current account nonce {current_account_nonce}",
                self.signed_tx.nonce()
            ));
        };

        Ok(TransactionPriority {
            nonce_diff,
            time_first_seen: self.time_first_seen,
            group: self.signed_tx.group(),
        })
    }

    pub(super) fn deduct_costs(
        &self,
        available_balances: &mut HashMap<IbcPrefixed, u128>,
    ) -> Result<()> {
        self.cost.iter().try_for_each(|(denom, cost)| {
            if *cost == 0 {
                return Ok(());
            }
            let Some(current_balance) = available_balances.get_mut(denom) else {
                return Err(eyre!("account missing balance for {denom}"));
            };
            let Some(new_balance) = current_balance.checked_sub(*cost) else {
                return Err(eyre!("cost greater than account's balance for {denom}"));
            };
            *current_balance = new_balance;
            Ok(())
        })
    }

    fn set_cost_map(&mut self, cost_map: HashMap<IbcPrefixed, u128>) {
        self.cost = cost_map;
    }

    fn is_expired(&self, now: Instant, ttl: Duration) -> bool {
        now.saturating_duration_since(self.time_first_seen) > ttl
    }

    pub(super) fn nonce(&self) -> u32 {
        self.signed_tx.nonce()
    }

    pub(super) fn address(&self) -> &[u8; 20] {
        &self.address
    }

    pub(super) fn cost(&self) -> &HashMap<IbcPrefixed, u128> {
        &self.cost
    }
}

impl fmt::Display for TimemarkedTransaction {
    fn fmt(&self, f: &mut fmt::Formatter) -> fmt::Result {
        write!(
            f,
            "tx_hash: {}, address: {}, signer: {}, nonce: {}, chain ID: {}, group: {}",
            telemetry::display::base64(&self.tx_hash),
            telemetry::display::base64(&self.address),
            self.signed_tx.verification_key(),
            self.signed_tx.nonce(),
            self.signed_tx.chain_id(),
            self.signed_tx.group(),
        )
    }
}

#[derive(Clone, Copy, Debug)]
struct TransactionPriority {
    nonce_diff: u32,
    time_first_seen: Instant,
    group: ActionGroup,
}

impl PartialEq for TransactionPriority {
    fn eq(&self, other: &Self) -> bool {
        self.nonce_diff == other.nonce_diff
            && self.time_first_seen == other.time_first_seen
            && self.group == other.group
    }
}

impl Eq for TransactionPriority {}

impl Ord for TransactionPriority {
    fn cmp(&self, other: &Self) -> Ordering {
        // first ordered by group
        let group = self.group.cmp(&other.group);
        if group != Ordering::Equal {
            return group;
        }

        // then by nonce difference where lower nonce diff means higher priority
        let nonce_diff = self.nonce_diff.cmp(&other.nonce_diff).reverse();
        if nonce_diff != Ordering::Equal {
            return nonce_diff;
        }

        // then by timestamp if nonce and group are equal
        return self.time_first_seen.cmp(&other.time_first_seen).reverse();
    }
}

impl PartialOrd for TransactionPriority {
    fn partial_cmp(&self, other: &Self) -> Option<Ordering> {
        Some(self.cmp(other))
    }
}

#[derive(Debug, Eq, PartialEq, Clone)]
pub(crate) enum InsertionError {
    AlreadyPresent,
    NonceTooLow,
    NonceTaken,
    NonceGap,
    AccountSizeLimit,
    AccountBalanceTooLow,
}

impl fmt::Display for InsertionError {
    fn fmt(&self, f: &mut fmt::Formatter) -> fmt::Result {
        match self {
            InsertionError::AlreadyPresent => {
                write!(f, "transaction already exists in the mempool")
            }
            InsertionError::NonceTooLow => {
                write!(f, "given nonce has already been used previously")
            }
            InsertionError::NonceTaken => write!(f, "given nonce already exists in the mempool"),
            InsertionError::NonceGap => write!(f, "gap in the pending nonce sequence"),
            InsertionError::AccountSizeLimit => write!(
                f,
                "maximum number of pending transactions has been reached for the given account"
            ),
            InsertionError::AccountBalanceTooLow => {
                write!(f, "account does not have enough balance to cover costs")
            }
        }
    }
}

/// Transactions for a single account where the sequence of nonces must not have any gaps.
/// Contains logic to restrict total cost of contained transactions to inputted balances.
#[derive(Clone, Default, Debug)]
pub(super) struct PendingTransactionsForAccount {
    txs: BTreeMap<u32, TimemarkedTransaction>,
}

impl PendingTransactionsForAccount {
    fn highest_nonce(&self) -> Option<u32> {
        self.txs.last_key_value().map(|(nonce, _)| *nonce)
    }

    /// Removes and returns transactions that exceed the balances in `available_balances`.
    fn find_demotables(
        &mut self,
        mut available_balances: HashMap<IbcPrefixed, u128>,
    ) -> Vec<TimemarkedTransaction> {
        let mut split_at = 0;

        'outer: for (nonce, tx) in &self.txs {
            // ensure we have enough balance to cover inclusion
            for (denom, cost) in tx.cost() {
                if *cost == 0 {
                    continue;
                }
                match available_balances.entry(*denom) {
                    hash_map::Entry::Occupied(mut entry) => {
                        // try to subtract cost, if not enough balance, do not include
                        let current_balance = entry.get_mut();
                        *current_balance = match current_balance.checked_sub(*cost) {
                            None => break 'outer,
                            Some(new_value) => new_value,
                        };
                    }
                    hash_map::Entry::Vacant(_) => {
                        // not enough balance, do not include
                        break 'outer;
                    }
                }
            }

            split_at = nonce.saturating_add(1);
        }

        // return all keys higher than split target
        self.txs.split_off(&split_at).into_values().collect()
    }

    /// Returns remaining balances after accounting for costs of contained transactions.
    ///
    /// Note: assumes that the balances in `account_balances` are large enough
    /// to cover costs for contained transactions. Will log an error if this is not true
    /// but will not fail.
    fn subtract_contained_costs(&self, account_balances: &mut HashMap<IbcPrefixed, u128>) {
        // deduct costs from current account balances
        self.txs.values().for_each(|tx| {
            tx.cost.iter().for_each(|(denom, cost)| {
                if *cost == 0 {
                    return;
                }
                let Some(current_balance) = account_balances.get_mut(denom) else {
                    error!("pending transactions has cost not in account balances");
                    return;
                };
                let new_balance = current_balance.checked_sub(*cost).unwrap_or_else(|| {
                    error!("pending transaction cost greater than available account balance");
                    0
                });
                *current_balance = new_balance;
            });
        });
    }
}

impl TransactionsForAccount for PendingTransactionsForAccount {
    fn txs(&self) -> &BTreeMap<u32, TimemarkedTransaction> {
        &self.txs
    }

    fn txs_mut(&mut self) -> &mut BTreeMap<u32, TimemarkedTransaction> {
        &mut self.txs
    }

    fn is_at_tx_limit(&self) -> bool {
        false
    }

    fn is_sequential_nonce_precondition_met(
        &self,
        ttx: &TimemarkedTransaction,
        current_account_nonce: u32,
    ) -> bool {
        // If the `ttx` nonce is 0, precondition is met iff the current account nonce is also at
        // zero
        let Some(previous_nonce) = ttx.signed_tx.nonce().checked_sub(1) else {
            return current_account_nonce == 0;
        };

        // Precondition is met if the previous nonce is in the existing txs, or if the tx's nonce
        // is equal to the account nonce
        self.txs().contains_key(&previous_nonce) || ttx.signed_tx.nonce() == current_account_nonce
    }

    fn has_balance_to_cover(
        &self,
        ttx: &TimemarkedTransaction,
        current_account_balances: &HashMap<IbcPrefixed, u128>,
    ) -> bool {
        let mut current_account_balances = current_account_balances.clone();
        self.txs
            .values()
            .chain(std::iter::once(ttx))
            .try_for_each(|ttx| ttx.deduct_costs(&mut current_account_balances))
            .is_ok()
    }
}

/// Transactions for a single account where gaps are allowed in the sequence of nonces, and with an
/// upper bound on the number of transactions.
#[derive(Clone, Default, Debug)]
pub(super) struct ParkedTransactionsForAccount<const MAX_TX_COUNT: usize> {
    txs: BTreeMap<u32, TimemarkedTransaction>,
}

impl<const MAX_TX_COUNT: usize> ParkedTransactionsForAccount<MAX_TX_COUNT> {
    /// Returns contiguous transactions from front of queue starting from `target_nonce`, removing
    /// the transactions in the process. Will only return transactions if their cost is covered
    /// by the `available_balances`.
    ///
    /// `target_nonce` should be the next nonce that the pending queue could add.
    ///
    /// Note: this function only operates on the front of the queue. If the target nonce is not at
    /// the front, nothing will be returned.
    fn find_promotables(
        &mut self,
        mut target_nonce: u32,
        mut available_balances: HashMap<IbcPrefixed, u128>,
    ) -> impl Iterator<Item = TimemarkedTransaction> {
        let mut split_at: u32 = 0;
        for (nonce, ttx) in &self.txs {
            if *nonce != target_nonce || ttx.deduct_costs(&mut available_balances).is_err() {
                break;
            }
            let Some(next_target) = target_nonce.checked_add(1) else {
                // We've got contiguous nonces up to `u32::MAX`; return everything.
                return mem::take(&mut self.txs).into_values();
            };
            target_nonce = next_target;
            split_at = next_target;
        }

        let mut split_off = self.txs.split_off(&split_at);

        // The higher nonces are returned in `split_off`, but we want to keep these in `self.txs`,
        // so swap the two collections.
        mem::swap(&mut split_off, &mut self.txs);
        split_off.into_values()
    }
}

impl<const MAX_TX_COUNT: usize> TransactionsForAccount
    for ParkedTransactionsForAccount<MAX_TX_COUNT>
{
    fn txs(&self) -> &BTreeMap<u32, TimemarkedTransaction> {
        &self.txs
    }

    fn txs_mut(&mut self) -> &mut BTreeMap<u32, TimemarkedTransaction> {
        &mut self.txs
    }

    fn is_at_tx_limit(&self) -> bool {
        self.txs.len() >= MAX_TX_COUNT
    }

    fn is_sequential_nonce_precondition_met(&self, _: &TimemarkedTransaction, _: u32) -> bool {
        true
    }

    fn has_balance_to_cover(
        &self,
        _: &TimemarkedTransaction,
        _: &HashMap<IbcPrefixed, u128>,
    ) -> bool {
        true
    }
}

/// `TransactionsForAccount` is a trait for a collection of transactions belonging to a single
/// account.
pub(super) trait TransactionsForAccount: Default {
    fn new() -> Self
    where
        Self: Sized + Default,
    {
        Self::default()
    }

    fn txs(&self) -> &BTreeMap<u32, TimemarkedTransaction>;

    fn txs_mut(&mut self) -> &mut BTreeMap<u32, TimemarkedTransaction>;

    fn is_at_tx_limit(&self) -> bool;

    /// Returns `Ok` if adding `ttx` would not break the nonce precondition, i.e. sequential
    /// nonces with no gaps if in `SequentialNonces` mode.
    fn is_sequential_nonce_precondition_met(
        &self,
        ttx: &TimemarkedTransaction,
        current_account_nonce: u32,
    ) -> bool;

    /// Returns `Ok` if adding `ttx` would not break the balance precondition, i.e. enough
    /// balance to cover all transactions.
    /// Note: some implementations may clone the `current_account_balance` hashmap.
    fn has_balance_to_cover(
        &self,
        ttx: &TimemarkedTransaction,
        current_account_balance: &HashMap<IbcPrefixed, u128>,
    ) -> bool;

    /// Adds transaction to the container. Note: does NOT allow for nonce replacement.
    ///
    /// Will fail if in `SequentialNonces` mode and adding the transaction would create a nonce gap.
    /// Will fail if adding the transaction would exceed balance constraints.
    ///
    /// `current_account_nonce` should be the account's nonce in the latest chain state.
    /// `current_account_balance` should be the account's balances in the lastest chain state.
    ///
    /// Note: if the account `current_account_nonce` ever decreases, this is a logic error
    /// and could mess up the validity of `SequentialNonces` containers.
    fn add(
        &mut self,
        ttx: TimemarkedTransaction,
        current_account_nonce: u32,
        current_account_balances: &HashMap<IbcPrefixed, u128>,
    ) -> Result<(), InsertionError> {
        if self.is_at_tx_limit() {
            return Err(InsertionError::AccountSizeLimit);
        }

        if ttx.nonce() < current_account_nonce {
            return Err(InsertionError::NonceTooLow);
        }

        if let Some(existing_ttx) = self.txs().get(&ttx.signed_tx.nonce()) {
            return Err(if existing_ttx.tx_hash == ttx.tx_hash {
                InsertionError::AlreadyPresent
            } else {
                InsertionError::NonceTaken
            });
        }

        if !self.is_sequential_nonce_precondition_met(&ttx, current_account_nonce) {
            return Err(InsertionError::NonceGap);
        }

        if !self.has_balance_to_cover(&ttx, current_account_balances) {
            return Err(InsertionError::AccountBalanceTooLow);
        }

        self.txs_mut().insert(ttx.signed_tx.nonce(), ttx);

        Ok(())
    }

    /// Removes transactions with the given nonce and higher.
    ///
    /// Note: the given nonce is expected to be present. If it's absent, an error is logged and no
    /// transactions are removed.
    ///
    /// Returns the hashes of the removed transactions.
    fn remove(&mut self, nonce: u32) -> Vec<[u8; 32]> {
        if !self.txs().contains_key(&nonce) {
            error!(nonce, "transaction with given nonce not found");
            return Vec::new();
        }

        self.txs_mut()
            .split_off(&nonce)
            .values()
            .map(|ttx| ttx.tx_hash)
            .collect()
    }

    #[cfg(test)]
    fn contains_tx(&self, tx_hash: &[u8; 32]) -> bool {
        self.txs().values().any(|ttx| ttx.tx_hash == *tx_hash)
    }
}

/// `TransactionsContainer` is a container used for managing transactions for multiple accounts.
#[derive(Clone, Debug)]
pub(super) struct TransactionsContainer<T> {
    /// A map of collections of transactions, indexed by the account address.
    txs: HashMap<[u8; 20], T>,
    tx_ttl: Duration,
}

impl<T: TransactionsForAccount> TransactionsContainer<T> {
    pub(super) fn new(tx_ttl: Duration) -> Self {
        TransactionsContainer::<T> {
            txs: HashMap::new(),
            tx_ttl,
        }
    }

    /// Returns all of the currently tracked addresses.
    pub(super) fn addresses(&self) -> impl Iterator<Item = &[u8; 20]> {
        self.txs.keys()
    }

    /// Recosts transactions for an account.
    ///
    /// Logs an error if fails to recost a transaction.
    pub(super) async fn recost_transactions<S: accounts::StateReadExt>(
        &mut self,
        address: &[u8; 20],
        state: &S,
    ) {
        let Some(account) = self.txs.get_mut(address) else {
            return;
        };

        for tx in account.txs_mut().values_mut() {
            let new_cost = match transaction::get_total_transaction_cost(&tx.signed_tx, &state)
                .await
            {
                Ok(res) => res,
                Err(error) => {
                    error!(
                        address = %telemetry::display::base64(address),
                        "failed to calculate new transaction cost when cleaning accounts: {error:#}"
                    );
                    continue;
                }
            };

            tx.set_cost_map(new_cost);
        }
    }

    /// Adds the transaction to the container.
    ///
    /// `current_account_nonce` should be the current nonce of the account associated with the
    /// transaction. If this ever decreases, the `TransactionsContainer` containers could become
    /// invalid.
    pub(super) fn add(
        &mut self,
        ttx: TimemarkedTransaction,
        current_account_nonce: u32,
        current_account_balances: &HashMap<IbcPrefixed, u128>,
    ) -> Result<(), InsertionError> {
        match self.txs.entry(*ttx.address()) {
            hash_map::Entry::Occupied(entry) => {
                entry
                    .into_mut()
                    .add(ttx, current_account_nonce, current_account_balances)?;
            }
            hash_map::Entry::Vacant(entry) => {
                let mut txs = T::new();
                txs.add(ttx, current_account_nonce, current_account_balances)?;
                entry.insert(txs);
            }
        }
        Ok(())
    }

    /// Removes the given transaction and any transactions with higher nonces for the relevant
    /// account.
    ///
    /// If `signed_tx` existed, returns `Ok` with the hashes of the removed transactions. If
    /// `signed_tx` was not in the collection, it is returned via `Err`.
    pub(super) fn remove(
        &mut self,
        signed_tx: Arc<SignedTransaction>,
    ) -> Result<Vec<[u8; 32]>, Arc<SignedTransaction>> {
        let address = signed_tx.verification_key().address_bytes();

        // Take the collection for this account out of `self` temporarily.
        let Some(mut account_txs) = self.txs.remove(address) else {
            return Err(signed_tx);
        };

        let removed = account_txs.remove(signed_tx.nonce());

        // Re-add the collection to `self` if it's not empty.
        if !account_txs.txs().is_empty() {
            let _ = self.txs.insert(*address, account_txs);
        }

        if removed.is_empty() {
            return Err(signed_tx);
        }

        Ok(removed)
    }

    /// Removes all of the transactions for the given account and returns the hashes of the removed
    /// transactions.
    pub(super) fn clear_account(&mut self, address: &[u8; 20]) -> Vec<[u8; 32]> {
        self.txs
            .remove(address)
            .map(|account_txs| account_txs.txs().values().map(|ttx| ttx.tx_hash).collect())
            .unwrap_or_default()
    }

    /// Cleans the specified account of stale and expired transactions.
    pub(super) fn clean_account_stale_expired(
        &mut self,
        address: &[u8; 20],
        current_account_nonce: u32,
    ) -> Vec<([u8; 32], RemovalReason)> {
        // Take the collection for this account out of `self` temporarily if it exists.
        let Some(mut account_txs) = self.txs.remove(address) else {
            return Vec::new();
        };

        // clear out stale nonces
        let mut split_off = account_txs.txs_mut().split_off(&current_account_nonce);
        mem::swap(&mut split_off, account_txs.txs_mut());
        let mut removed_txs: Vec<([u8; 32], RemovalReason)> = split_off
            .into_values()
            .map(|ttx| (ttx.tx_hash, RemovalReason::NonceStale))
            .collect();

        // check for expired transactions
        if let Some(first_tx) = account_txs.txs_mut().first_entry() {
            if first_tx.get().is_expired(Instant::now(), self.tx_ttl) {
                removed_txs.push((first_tx.get().tx_hash, RemovalReason::Expired));
                removed_txs.extend(
                    account_txs
                        .txs()
                        .values()
                        .skip(1)
                        .map(|ttx| (ttx.tx_hash, RemovalReason::LowerNonceInvalidated)),
                );
                account_txs.txs_mut().clear();
            }
        }

        // Re-add the collection to `self` if it's not empty.
        if !account_txs.txs().is_empty() {
            let _ = self.txs.insert(*address, account_txs);
        }

        removed_txs
    }

    /// Returns the number of transactions in the container.
    pub(super) fn len(&self) -> usize {
        self.txs
            .values()
            .map(|account_txs| account_txs.txs().len())
            .sum()
    }

    #[cfg(test)]
    fn contains_tx(&self, tx_hash: &[u8; 32]) -> bool {
        self.txs
            .values()
            .any(|account_txs| account_txs.contains_tx(tx_hash))
    }
}

impl TransactionsContainer<PendingTransactionsForAccount> {
    /// Remove and return transactions that should be moved from pending to parked
    /// based on the specified account's current balances.
    pub(super) fn find_demotables(
        &mut self,
        address: &[u8; 20],
        current_balances: &HashMap<IbcPrefixed, u128>,
    ) -> Vec<TimemarkedTransaction> {
        // Take the collection for this account out of `self` temporarily if it exists.
        let Some(mut account) = self.txs.remove(address) else {
            return Vec::new();
        };

        let demoted = account.find_demotables(current_balances.clone());

        // Re-add the collection to `self` if it's not empty.
        if !account.txs().is_empty() {
            let _ = self.txs.insert(*address, account);
        }

        demoted
    }

    /// Returns remaining balances for an account after accounting for contained
    /// transactions' costs.
    pub(super) fn subtract_contained_costs(
        &self,
        address: &[u8; 20],
        mut current_balances: HashMap<IbcPrefixed, u128>,
    ) -> HashMap<IbcPrefixed, u128> {
        if let Some(account) = self.txs.get(address) {
            account.subtract_contained_costs(&mut current_balances);
        };
        current_balances
    }

    /// Returns the highest nonce for an account.
    pub(super) fn pending_nonce(&self, address: &[u8; 20]) -> Option<u32> {
        self.txs
            .get(address)
            .and_then(PendingTransactionsForAccount::highest_nonce)
    }

    /// Returns a copy of transactions and their hashes sorted by nonce difference and then time
    /// first seen.
    pub(super) async fn builder_queue<S: accounts::StateReadExt>(
        &self,
        state: &S,
    ) -> Result<Vec<([u8; 32], Arc<SignedTransaction>)>> {
        // Used to hold the values in Vec for sorting.
        struct QueueEntry {
            tx: Arc<SignedTransaction>,
            tx_hash: [u8; 32],
            priority: TransactionPriority,
        }

        let mut queue = Vec::with_capacity(self.len());
        // Add all transactions to the queue.
        for (address, account_txs) in &self.txs {
            let current_account_nonce = state
                .get_account_nonce(address)
                .await
                .wrap_err("failed to fetch account nonce for builder queue")?;
            for ttx in account_txs.txs.values() {
                let priority = match ttx.priority(current_account_nonce) {
                    Ok(priority) => priority,
                    Err(error) => {
                        // mempool could be off due to node connectivity issues
                        error!(
                            tx_hash = %telemetry::display::base64(&ttx.tx_hash),
                            "failed to add pending tx to builder queue: {error:#}"
                        );
                        continue;
                    }
                };
                queue.push(QueueEntry {
                    tx: ttx.signed_tx.clone(),
                    tx_hash: ttx.tx_hash,
                    priority,
                });
            }
        }

        // Sort the queue and return the relevant data. Note that the sorted queue will be ordered
        // from lowest to highest priority, so we need to reverse the order before returning.
        queue.sort_unstable_by_key(|entry| entry.priority);
        Ok(queue
            .into_iter()
            .rev()
            .map(|entry| (entry.tx_hash, entry.tx))
            .collect())
    }
}

impl<const MAX_TX_COUNT: usize> TransactionsContainer<ParkedTransactionsForAccount<MAX_TX_COUNT>> {
    /// Removes and returns the transactions that can be promoted from parked to pending for
    /// an account. Will only return sequential nonces from `target_nonce` whose costs are
    /// covered by the `available_balance`.
    pub(super) fn find_promotables(
        &mut self,
        account: &[u8; 20],
        target_nonce: u32,
        available_balance: &HashMap<IbcPrefixed, u128>,
    ) -> Vec<TimemarkedTransaction> {
        // Take the collection for this account out of `self` temporarily.
        let Some(mut account_txs) = self.txs.remove(account) else {
            return Vec::new();
        };

        let removed = account_txs.find_promotables(target_nonce, available_balance.clone());

        // Re-add the collection to `self` if it's not empty.
        if !account_txs.txs().is_empty() {
            let _ = self.txs.insert(*account, account_txs);
        }

        removed.collect()
    }
}

#[cfg(test)]
mod tests {
    use astria_core::crypto::SigningKey;

    use super::*;
    use crate::{
        app::test_utils::{
            denom_0,
            denom_1,
            denom_3,
            get_alice_signing_key,
            get_bob_signing_key,
            get_carol_signing_key,
            get_judy_signing_key,
            mock_balances,
            mock_state_getter,
            mock_state_put_account_nonce,
            mock_tx_cost,
            MockTxBuilder,
            ALICE_ADDRESS,
            BOB_ADDRESS,
            CAROL_ADDRESS,
            MOCK_SEQUENCE_FEE,
        },
        test_utils::astria_address_from_hex_string,
    };

    const MAX_PARKED_TXS_PER_ACCOUNT: usize = 15;
    const TX_TTL: Duration = Duration::from_secs(2);

    struct MockTTXBuilder {
        nonce: u32,
        signer: SigningKey,
        chain_id: String,
        cost_map: HashMap<IbcPrefixed, u128>,
        group: ActionGroup,
    }

    impl MockTTXBuilder {
        fn build(self) -> TimemarkedTransaction {
            let tx = MockTxBuilder::new()
                .nonce(self.nonce)
                .signer(self.signer)
                .chain_id(&self.chain_id)
                .group(self.group)
                .build();

            TimemarkedTransaction::new(tx, self.cost_map)
        }

        fn chain_id(self, chain_id: &str) -> Self {
            Self {
                chain_id: chain_id.to_string(),
                ..self
            }
        }

        fn new() -> Self {
            Self {
                nonce: 0,
                signer: get_alice_signing_key(),
                chain_id: "test".to_string(),
                group: ActionGroup::BundleableGeneral,
                cost_map: mock_tx_cost(0, 0, 0),
            }
        }

        fn nonce(self, nonce: u32) -> Self {
            Self {
                nonce,
                ..self
            }
        }

        fn signer(self, signer: SigningKey) -> Self {
            Self {
                signer,
                ..self
            }
        }

        fn group(self, group: ActionGroup) -> Self {
            Self {
                group,
                ..self
            }
        }

        fn cost_map(self, cost: HashMap<IbcPrefixed, u128>) -> Self {
            Self {
                cost_map: cost,
                ..self
            }
        }
    }

    #[test]
    fn transaction_priority_should_error_if_invalid() {
        let ttx = MockTTXBuilder::new().nonce(0).build();
        let priority = ttx.priority(1);

        assert!(
            priority
                .unwrap_err()
                .to_string()
                .contains("less than current account nonce")
        );
    }

    // From https://doc.rust-lang.org/std/cmp/trait.PartialOrd.html
    #[test]
<<<<<<< HEAD
    // TODO (https://github.com/astriaorg/astria/issues/1583): rework assertions and remove attribute
    #[expect(
        clippy::nonminimal_bool,
        reason = "we want explicit assertions here to match the documented expected behavior"
    )]
    fn transaction_priority_comparisons_should_be_consistent_action_group() {
        let instant = Instant::now();

        let bundleable_general = TransactionPriority {
            group: ActionGroup::BundleableGeneral,
            nonce_diff: 0,
            time_first_seen: instant,
        };
        let unbundleable_general = TransactionPriority {
            group: ActionGroup::UnbundleableGeneral,
            nonce_diff: 0,
            time_first_seen: instant,
        };
        let bundleable_sudo = TransactionPriority {
            group: ActionGroup::BundleableSudo,
            nonce_diff: 0,
            time_first_seen: instant,
        };
        let unbundleable_sudo = TransactionPriority {
            group: ActionGroup::UnbundleableSudo,
            nonce_diff: 0,
            time_first_seen: instant,
        };

        // equals
        assert!(bundleable_general == bundleable_general);
        assert!(unbundleable_general == unbundleable_general);
        assert!(bundleable_sudo == bundleable_sudo);
        assert!(unbundleable_sudo == unbundleable_sudo);

        // greater than
        assert!(bundleable_general > unbundleable_general);
        assert!(bundleable_general > bundleable_sudo);
        assert!(bundleable_general > unbundleable_sudo);

        assert!(unbundleable_general > bundleable_sudo);
        assert!(unbundleable_general > unbundleable_sudo);

        assert!(bundleable_sudo > unbundleable_sudo);

        // greater than or equal to
        assert!(bundleable_general >= bundleable_general);
        assert!(bundleable_general >= unbundleable_general);
        assert!(bundleable_general >= bundleable_sudo);
        assert!(bundleable_general >= unbundleable_sudo);

        assert!(unbundleable_general >= unbundleable_general);
        assert!(unbundleable_general >= bundleable_sudo);
        assert!(unbundleable_general >= unbundleable_sudo);

        assert!(bundleable_sudo >= bundleable_sudo);
        assert!(bundleable_sudo >= unbundleable_sudo);

        // less than
        assert!(unbundleable_sudo < bundleable_sudo);
        assert!(unbundleable_sudo < unbundleable_general);
        assert!(unbundleable_sudo < bundleable_general);

        assert!(bundleable_sudo < bundleable_general);
        assert!(bundleable_sudo < unbundleable_general);

        assert!(unbundleable_general < bundleable_general);

        // less than or equal to
        assert!(unbundleable_sudo <= unbundleable_sudo);
        assert!(unbundleable_sudo <= bundleable_sudo);
        assert!(unbundleable_sudo <= unbundleable_general);
        assert!(unbundleable_general <= bundleable_general);

        assert!(bundleable_sudo <= bundleable_sudo);
        assert!(bundleable_sudo <= bundleable_general);
        assert!(bundleable_sudo <= unbundleable_general);

        assert!(unbundleable_general <= unbundleable_general);
        assert!(unbundleable_general <= bundleable_general);

        assert!(bundleable_general <= bundleable_general);

        // not equal
        assert!(bundleable_general != unbundleable_general);
        assert!(bundleable_general != unbundleable_sudo);
        assert!(bundleable_general != bundleable_sudo);
        assert!(unbundleable_general != bundleable_sudo);
        assert!(unbundleable_general != unbundleable_sudo);
        assert!(bundleable_sudo != unbundleable_sudo);
    }

    // From https://doc.rust-lang.org/std/cmp/trait.PartialOrd.html
    #[test]
    // TODO (https://github.com/astriaorg/astria/issues/1583): rework assertions and remove attribute
    #[expect(
        clippy::nonminimal_bool,
        reason = "we want explicit assertions here to match the documented expected behavior"
    )]
=======
>>>>>>> b54ccb9b
    fn transaction_priority_comparisons_should_be_consistent_nonce_diff() {
        let instant = Instant::now();

        let high = TransactionPriority {
            group: ActionGroup::BundleableGeneral,
            nonce_diff: 0,
            time_first_seen: instant,
        };
        let low = TransactionPriority {
            group: ActionGroup::BundleableGeneral,
            nonce_diff: 1,
            time_first_seen: instant,
        };

        assert!(high.partial_cmp(&high) == Some(Ordering::Equal));
        assert!(high.partial_cmp(&low) == Some(Ordering::Greater));
        assert!(low.partial_cmp(&high) == Some(Ordering::Less));

        // 1. a == b if and only if partial_cmp(a, b) == Some(Equal)
        assert!(high == high); // Some(Equal)
        assert!(high != low); // Some(Greater)
        assert!(low != high); // Some(Less)

        // 2. a < b if and only if partial_cmp(a, b) == Some(Less)
        assert!(low < high); // Some(Less)
        assert!(high >= high); // Some(Equal)
        assert!(high >= low); // Some(Greater)

        // 3. a > b if and only if partial_cmp(a, b) == Some(Greater)
        assert!(high > low); // Some(Greater)
        assert!(high <= high); // Some(Equal)
        assert!(low <= high); // Some(Less)

        // 4. a <= b if and only if a < b || a == b
        assert!(low <= high); // a < b
        assert!(high <= high); // a == b
        assert!(high > low); // !(b <= a)

        // 5. a >= b if and only if a > b || a == b
        assert!(high >= low); // a > b
        assert!(high >= high); // a == b
        assert!(low < high); // !(b >= a)

        // 6. a != b if and only if !(a == b)
        assert!(high != low); // asserted !(high == low) above
        assert!(low != high); // asserted !(low == high) above
        assert!(high == high); // asserted high == high above
    }

    // From https://doc.rust-lang.org/std/cmp/trait.PartialOrd.html
    #[test]
    fn transaction_priority_comparisons_should_be_consistent_time_gap() {
        let high = TransactionPriority {
            group: ActionGroup::BundleableGeneral,
            nonce_diff: 0,
            time_first_seen: Instant::now(),
        };
        let low = TransactionPriority {
            group: ActionGroup::BundleableGeneral,
            nonce_diff: 0,
            time_first_seen: Instant::now() + Duration::from_micros(10),
        };

        assert!(high.partial_cmp(&high) == Some(Ordering::Equal));
        assert!(high.partial_cmp(&low) == Some(Ordering::Greater));
        assert!(low.partial_cmp(&high) == Some(Ordering::Less));

        // 1. a == b if and only if partial_cmp(a, b) == Some(Equal)
        assert!(high == high); // Some(Equal)
        assert!(high != low); // Some(Greater)
        assert!(low != high); // Some(Less)

        // 2. a < b if and only if partial_cmp(a, b) == Some(Less)
        assert!(low < high); // Some(Less)
        assert!(high >= high); // Some(Equal)
        assert!(high >= low); // Some(Greater)

        // 3. a > b if and only if partial_cmp(a, b) == Some(Greater)
        assert!(high > low); // Some(Greater)
        assert!(high <= high); // Some(Equal)
        assert!(low <= high); // Some(Less)

        // 4. a <= b if and only if a < b || a == b
        assert!(low <= high); // a < b
        assert!(high <= high); // a == b
        assert!(high > low); // !(b <= a)

        // 5. a >= b if and only if a > b || a == b
        assert!(high >= low); // a > b
        assert!(high >= high); // a == b
        assert!(low < high); // !(low >= high)

        // 6. a != b if and only if !(a == b)
        assert!(high != low); // asserted !(high == low) above
        assert!(low != high); // asserted !(low == high) above
        assert!(high == high); // asserted !(high != high) above
    }

    #[test]
    fn parked_transactions_for_account_add() {
        let mut parked_txs = ParkedTransactionsForAccount::<MAX_PARKED_TXS_PER_ACCOUNT>::new();

        // transactions to add
        let ttx_1 = MockTTXBuilder::new()
            .nonce(1)
            .cost_map(mock_tx_cost(10, 0, 0))
            .build();
        let ttx_3 = MockTTXBuilder::new()
            .nonce(3)
            .cost_map(mock_tx_cost(0, 10, 0))
            .build();
        let ttx_5 = MockTTXBuilder::new()
            .nonce(5)
            .cost_map(mock_tx_cost(0, 0, 100))
            .build();

        // note account doesn't have balance to cover any of them
        let account_balances = mock_balances(1, 1);

        let current_account_nonce = 2;
        parked_txs
            .add(ttx_3.clone(), current_account_nonce, &account_balances)
            .unwrap();
        assert!(parked_txs.contains_tx(&ttx_3.tx_hash));
        assert_eq!(
            parked_txs
                .add(ttx_3, current_account_nonce, &account_balances)
                .unwrap_err(),
            InsertionError::AlreadyPresent
        );

        // add gapped transaction
        parked_txs
            .add(ttx_5, current_account_nonce, &account_balances)
            .unwrap();

        // fail adding too low nonce
        assert_eq!(
            parked_txs
                .add(ttx_1, current_account_nonce, &account_balances)
                .unwrap_err(),
            InsertionError::NonceTooLow
        );
    }

    #[test]
    fn parked_transactions_for_account_size_limit() {
        let mut parked_txs = ParkedTransactionsForAccount::<2>::new();

        // transactions to add
        let ttx_1 = MockTTXBuilder::new().nonce(1).build();
        let ttx_3 = MockTTXBuilder::new().nonce(3).build();
        let ttx_5 = MockTTXBuilder::new().nonce(5).build();
        let account_balances = mock_balances(1, 1);

        let current_account_nonce = 0;
        parked_txs
            .add(ttx_3.clone(), current_account_nonce, &account_balances)
            .unwrap();
        parked_txs
            .add(ttx_5, current_account_nonce, &account_balances)
            .unwrap();

        // fail with size limit hit
        assert_eq!(
            parked_txs
                .add(ttx_1, current_account_nonce, &account_balances)
                .unwrap_err(),
            InsertionError::AccountSizeLimit
        );
    }

    #[test]
    fn pending_transactions_for_account_add() {
        let mut pending_txs = PendingTransactionsForAccount::new();

        // transactions to add, not testing balances in this unit test
        let ttx_0 = MockTTXBuilder::new().nonce(0).build();
        let ttx_1 = MockTTXBuilder::new().nonce(1).build();
        let ttx_2 = MockTTXBuilder::new().nonce(2).build();
        let ttx_3 = MockTTXBuilder::new().nonce(3).build();

        let account_balances = mock_balances(1, 1);

        let current_account_nonce = 1;

        // too low nonces not added
        assert_eq!(
            pending_txs
                .add(ttx_0, current_account_nonce, &account_balances)
                .unwrap_err(),
            InsertionError::NonceTooLow
        );
        assert!(pending_txs.txs().is_empty());

        // too high nonces with empty container not added
        assert_eq!(
            pending_txs
                .add(ttx_2.clone(), current_account_nonce, &account_balances)
                .unwrap_err(),
            InsertionError::NonceGap
        );
        assert!(pending_txs.txs().is_empty());

        // add ok
        pending_txs
            .add(ttx_1.clone(), current_account_nonce, &account_balances)
            .unwrap();
        assert_eq!(
            pending_txs
                .add(ttx_1, current_account_nonce, &account_balances)
                .unwrap_err(),
            InsertionError::AlreadyPresent
        );

        // gapped transaction not allowed
        assert_eq!(
            pending_txs
                .add(ttx_3, current_account_nonce, &account_balances)
                .unwrap_err(),
            InsertionError::NonceGap
        );

        // can add consecutive
        pending_txs
            .add(ttx_2, current_account_nonce, &account_balances)
            .unwrap();
    }

    #[test]
    fn pending_transactions_for_account_add_balances() {
        let mut pending_txs = PendingTransactionsForAccount::new();

        // transactions to add, testing balances
        let ttx_0_too_expensive_0 = MockTTXBuilder::new()
            .nonce(0)
            .cost_map(mock_tx_cost(11, 0, 0))
            .build();
        let ttx_0_too_expensive_1 = MockTTXBuilder::new()
            .nonce(0)
            .cost_map(mock_tx_cost(0, 0, 1))
            .build();
        let ttx_0 = MockTTXBuilder::new()
            .nonce(0)
            .cost_map(mock_tx_cost(10, 0, 0))
            .build();
        let ttx_1 = MockTTXBuilder::new()
            .nonce(1)
            .cost_map(mock_tx_cost(0, 10, 0))
            .build();
        let ttx_2 = MockTTXBuilder::new()
            .nonce(2)
            .cost_map(mock_tx_cost(0, 8, 0))
            .build();
        let ttx_3 = MockTTXBuilder::new()
            .nonce(3)
            .cost_map(mock_tx_cost(0, 2, 0))
            .build();
        let ttx_4 = MockTTXBuilder::new()
            .nonce(4)
            .cost_map(mock_tx_cost(0, 0, 1))
            .build();

        let account_balances = mock_balances(10, 20);
        let current_account_nonce = 0;

        // transaction exceeding account balances (asset present in balances) not allowed
        assert_eq!(
            pending_txs
                .add(
                    ttx_0_too_expensive_0,
                    current_account_nonce,
                    &account_balances
                )
                .unwrap_err(),
            InsertionError::AccountBalanceTooLow
        );
        assert!(pending_txs.txs().is_empty());

        // transaction exceeding account balances (asset NOT present in balances) not allowed
        assert_eq!(
            pending_txs
                .add(
                    ttx_0_too_expensive_1,
                    current_account_nonce,
                    &account_balances
                )
                .unwrap_err(),
            InsertionError::AccountBalanceTooLow
        );
        assert!(pending_txs.txs().is_empty());

        // transactions under account cost allowed
        pending_txs
            .add(ttx_0, current_account_nonce, &account_balances)
            .unwrap();
        pending_txs
            .add(ttx_1.clone(), current_account_nonce, &account_balances)
            .unwrap();
        pending_txs
            .add(ttx_2.clone(), current_account_nonce, &account_balances)
            .unwrap();
        pending_txs
            .add(ttx_3.clone(), current_account_nonce, &account_balances)
            .unwrap();

        assert_eq!(pending_txs.txs().len(), 4);

        // check that remaining balances are zero
        let mut remaining_balances = account_balances.clone();
        pending_txs.subtract_contained_costs(&mut remaining_balances);

        for (asset, balance) in remaining_balances {
            if asset != denom_3().to_ibc_prefixed() {
                assert_eq!(balance, 0, "balance should have been consumed");
            }
        }

        // cost exceeding when considering already contained transactions not allowed
        assert_eq!(
            pending_txs
                .add(ttx_4, current_account_nonce, &account_balances)
                .unwrap_err(),
            InsertionError::AccountBalanceTooLow
        );
    }

    #[test]
    fn transactions_for_account_remove() {
        let mut account_txs = PendingTransactionsForAccount::new();

        // transactions to add
        let ttx_0 = MockTTXBuilder::new().nonce(0).build();
        let ttx_1 = MockTTXBuilder::new().nonce(1).build();
        let ttx_2 = MockTTXBuilder::new().nonce(2).build();
        let ttx_3 = MockTTXBuilder::new().nonce(3).build();
        let account_balances = mock_balances(1, 1);

        account_txs
            .add(ttx_0.clone(), 0, &account_balances)
            .unwrap();
        account_txs
            .add(ttx_1.clone(), 0, &account_balances)
            .unwrap();
        account_txs
            .add(ttx_2.clone(), 0, &account_balances)
            .unwrap();
        account_txs
            .add(ttx_3.clone(), 0, &account_balances)
            .unwrap();

        // remove from end will only remove end
        assert_eq!(
            account_txs.remove(3),
            vec![ttx_3.tx_hash],
            "only one transaction should've been removed"
        );
        assert_eq!(account_txs.txs().len(), 3);

        // remove same again return nothing
        assert_eq!(
            account_txs.remove(3).len(),
            0,
            "no transaction should be removed"
        );
        assert_eq!(account_txs.txs().len(), 3);

        // remove from start will remove all
        assert_eq!(
            account_txs.remove(0),
            vec![ttx_0.tx_hash, ttx_1.tx_hash, ttx_2.tx_hash,],
            "three transactions should've been removed"
        );
        assert!(account_txs.txs().is_empty());
    }

    #[test]
    fn pending_transactions_for_account_highest_nonce() {
        let mut pending_txs = PendingTransactionsForAccount::new();

        // no transactions ok
        assert!(
            pending_txs.highest_nonce().is_none(),
            "no transactions will return None"
        );

        // transactions to add
        let ttx_0 = MockTTXBuilder::new().nonce(0).build();
        let ttx_1 = MockTTXBuilder::new().nonce(1).build();
        let ttx_2 = MockTTXBuilder::new().nonce(2).build();
        let account_balances = mock_balances(1, 1);

        pending_txs.add(ttx_0, 0, &account_balances).unwrap();
        pending_txs.add(ttx_1, 0, &account_balances).unwrap();
        pending_txs.add(ttx_2, 0, &account_balances).unwrap();

        // will return last transaction
        assert_eq!(
            pending_txs.highest_nonce(),
            Some(2),
            "highest nonce should be returned"
        );
    }

    #[test]
    fn transactions_container_add() {
        let mut pending_txs = PendingTransactions::new(TX_TTL);
        // transactions to add to accounts
        let ttx_s0_0_0 = MockTTXBuilder::new().nonce(0).build();
        // Same nonce and signer as `ttx_s0_0_0`, but different chain id.
        let ttx_s0_0_1 = MockTTXBuilder::new()
            .nonce(0)
            .chain_id("different-chain-id")
            .build();
        let ttx_s0_2_0 = MockTTXBuilder::new().nonce(2).build();
        let ttx_s1_0_0 = MockTTXBuilder::new()
            .nonce(0)
            .signer(get_bob_signing_key())
            .build();
        let account_balances = mock_balances(1, 1);

        // transactions to add for account 1

        // initially no accounts should exist
        assert!(
            pending_txs.txs.is_empty(),
            "no accounts should exist at first"
        );

        // adding too low nonce shouldn't create account
        assert_eq!(
            pending_txs
                .add(ttx_s0_0_0.clone(), 1, &account_balances)
                .unwrap_err(),
            InsertionError::NonceTooLow,
            "shouldn't be able to add nonce too low transaction"
        );
        assert!(
            pending_txs.txs.is_empty(),
            "failed adds to new accounts shouldn't create account"
        );

        // add one transaction
        pending_txs
            .add(ttx_s0_0_0.clone(), 0, &account_balances)
            .unwrap();
        assert_eq!(pending_txs.txs.len(), 1, "one account should exist");

        // re-adding transaction should fail
        assert_eq!(
            pending_txs
                .add(ttx_s0_0_0, 0, &account_balances)
                .unwrap_err(),
            InsertionError::AlreadyPresent,
            "re-adding same transaction should fail"
        );

        // nonce replacement fails
        assert_eq!(
            pending_txs
                .add(ttx_s0_0_1, 0, &account_balances)
                .unwrap_err(),
            InsertionError::NonceTaken,
            "nonce replacement not supported"
        );

        // nonce gaps not supported
        assert_eq!(
            pending_txs
                .add(ttx_s0_2_0, 0, &account_balances)
                .unwrap_err(),
            InsertionError::NonceGap,
            "gapped nonces in pending transactions not allowed"
        );

        // add transactions for account 2
        pending_txs.add(ttx_s1_0_0, 0, &account_balances).unwrap();

        // check internal structures
        assert_eq!(pending_txs.txs.len(), 2, "two accounts should exist");
        assert_eq!(
            pending_txs
                .txs
                .get(&astria_address_from_hex_string(ALICE_ADDRESS).bytes())
                .unwrap()
                .txs()
                .len(),
            1,
            "one transaction should be in the original account"
        );
        assert_eq!(
            pending_txs
                .txs
                .get(&astria_address_from_hex_string(BOB_ADDRESS).bytes())
                .unwrap()
                .txs()
                .len(),
            1,
            "one transaction should be in the second account"
        );
        assert_eq!(
            pending_txs.len(),
            2,
            "should only have two transactions tracked"
        );
    }

    #[test]
    fn transactions_container_remove() {
        let mut pending_txs = PendingTransactions::new(TX_TTL);

        // transactions to add to accounts
        let ttx_s0_0 = MockTTXBuilder::new().nonce(0).build();
        let ttx_s0_1 = MockTTXBuilder::new().nonce(1).build();
        let ttx_s1_0 = MockTTXBuilder::new()
            .nonce(0)
            .signer(get_bob_signing_key())
            .build();
        let ttx_s1_1 = MockTTXBuilder::new()
            .nonce(1)
            .signer(get_bob_signing_key())
            .build();
        let account_balances = mock_balances(1, 1);

        // remove on empty returns the tx in Err variant.
        assert!(
            pending_txs.remove(ttx_s0_0.signed_tx.clone()).is_err(),
            "zero transactions should be removed from non existing accounts"
        );

        // add transactions
        pending_txs
            .add(ttx_s0_0.clone(), 0, &account_balances)
            .unwrap();
        pending_txs
            .add(ttx_s0_1.clone(), 0, &account_balances)
            .unwrap();
        pending_txs
            .add(ttx_s1_0.clone(), 0, &account_balances)
            .unwrap();
        pending_txs
            .add(ttx_s1_1.clone(), 0, &account_balances)
            .unwrap();

        // remove should remove tx and higher
        assert_eq!(
            pending_txs.remove(ttx_s0_0.signed_tx.clone()).unwrap(),
            vec![ttx_s0_0.tx_hash, ttx_s0_1.tx_hash],
            "rest of transactions for account should be removed when targeting bottom nonce"
        );
        assert_eq!(pending_txs.txs.len(), 1, "empty account should be removed");
        assert_eq!(
            pending_txs.len(),
            2,
            "should only have two transactions tracked"
        );
        assert!(
            pending_txs.contains_tx(&ttx_s1_0.tx_hash),
            "other account should be untouched"
        );
        assert!(
            pending_txs.contains_tx(&ttx_s1_1.tx_hash),
            "other account should be untouched"
        );
    }

    #[test]
    fn transactions_container_clear_account() {
        let mut pending_txs = PendingTransactions::new(TX_TTL);

        // transactions to add to accounts
        let ttx_s0_0 = MockTTXBuilder::new().nonce(0).build();
        let ttx_s0_1 = MockTTXBuilder::new().nonce(1).build();
        let ttx_s1_0 = MockTTXBuilder::new()
            .nonce(0)
            .signer(get_bob_signing_key())
            .build();
        let account_balances = mock_balances(1, 1);

        // clear all on empty returns zero
        assert!(
            pending_txs
                .clear_account(&astria_address_from_hex_string(ALICE_ADDRESS).bytes())
                .is_empty(),
            "zero transactions should be removed from clearing non existing accounts"
        );

        // add transactions
        pending_txs
            .add(ttx_s0_0.clone(), 0, &account_balances)
            .unwrap();
        pending_txs
            .add(ttx_s0_1.clone(), 0, &account_balances)
            .unwrap();
        pending_txs
            .add(ttx_s1_0.clone(), 0, &account_balances)
            .unwrap();

        // clear should return all transactions
        assert_eq!(
            pending_txs.clear_account(&astria_address_from_hex_string(ALICE_ADDRESS).bytes()),
            vec![ttx_s0_0.tx_hash, ttx_s0_1.tx_hash],
            "all transactions should be returned from clearing account"
        );

        assert_eq!(pending_txs.txs.len(), 1, "empty account should be removed");
        assert_eq!(
            pending_txs.len(),
            1,
            "should only have one transaction tracked"
        );
        assert!(
            pending_txs.contains_tx(&ttx_s1_0.tx_hash),
            "other account should be untouched"
        );
    }

    #[tokio::test]
    async fn transactions_container_recost_transactions() {
        let mut pending_txs = PendingTransactions::new(TX_TTL);
        let account_balances = mock_balances(1, 1);

        // transaction to add to account
        let ttx = MockTTXBuilder::new().nonce(0).build();
        pending_txs.add(ttx.clone(), 0, &account_balances).unwrap();
        assert_eq!(
            pending_txs
                .txs
                .get(&astria_address_from_hex_string(ALICE_ADDRESS).bytes())
                .unwrap()
                .txs
                .get(&0)
                .unwrap()
                .cost()
                .get(&denom_0().to_ibc_prefixed())
                .unwrap(),
            &0,
            "cost initially should be zero"
        );

        // recost transactions with mock state's tx costs
        let state = mock_state_getter().await;
        pending_txs
            .recost_transactions(
                astria_address_from_hex_string(ALICE_ADDRESS).as_bytes(),
                &state,
            )
            .await;

        // transaction should have been recosted
        assert_eq!(
            pending_txs
                .txs
                .get(&astria_address_from_hex_string(ALICE_ADDRESS).bytes())
                .unwrap()
                .txs
                .get(&0)
                .unwrap()
                .cost()
                .get(&denom_0().to_ibc_prefixed())
                .unwrap(),
            &MOCK_SEQUENCE_FEE,
            "cost should be updated to MOCK_SEQUENCE_FEE"
        );
    }

    #[tokio::test]
    #[expect(clippy::too_many_lines, reason = "it's a test")]
    async fn transactions_container_clean_account_stale_expired() {
        let mut pending_txs = PendingTransactions::new(TX_TTL);

        // transactions to add to accounts
        let ttx_s0_0 = MockTTXBuilder::new().nonce(0).build();
        let ttx_s0_1 = MockTTXBuilder::new().nonce(1).build();
        let ttx_s0_2 = MockTTXBuilder::new().nonce(2).build();
        let ttx_s1_0 = MockTTXBuilder::new()
            .nonce(0)
            .signer(get_bob_signing_key())
            .build();
        let ttx_s1_1 = MockTTXBuilder::new()
            .nonce(1)
            .signer(get_bob_signing_key())
            .build();
        let ttx_s1_2 = MockTTXBuilder::new()
            .nonce(2)
            .signer(get_bob_signing_key())
            .build();
        let ttx_s2_0 = MockTTXBuilder::new()
            .nonce(0)
            .signer(get_carol_signing_key())
            .build();
        let ttx_s2_1 = MockTTXBuilder::new()
            .nonce(1)
            .signer(get_carol_signing_key())
            .build();
        let ttx_s2_2 = MockTTXBuilder::new()
            .nonce(2)
            .signer(get_carol_signing_key())
            .build();
        let account_balances = mock_balances(1, 1);

        // add transactions
        pending_txs
            .add(ttx_s0_0.clone(), 0, &account_balances)
            .unwrap();
        pending_txs
            .add(ttx_s0_1.clone(), 0, &account_balances)
            .unwrap();
        pending_txs
            .add(ttx_s0_2.clone(), 0, &account_balances)
            .unwrap();
        pending_txs
            .add(ttx_s1_0.clone(), 0, &account_balances)
            .unwrap();
        pending_txs
            .add(ttx_s1_1.clone(), 0, &account_balances)
            .unwrap();
        pending_txs
            .add(ttx_s1_2.clone(), 0, &account_balances)
            .unwrap();
        pending_txs
            .add(ttx_s2_0.clone(), 0, &account_balances)
            .unwrap();
        pending_txs
            .add(ttx_s2_1.clone(), 0, &account_balances)
            .unwrap();
        pending_txs
            .add(ttx_s2_2.clone(), 0, &account_balances)
            .unwrap();

        // clean accounts
        // should pop none from signing_address_0, one from signing_address_1, and all from
        // signing_address_2
        let mut removed_txs = pending_txs.clean_account_stale_expired(
            astria_address_from_hex_string(ALICE_ADDRESS).as_bytes(),
            0,
        );
        removed_txs.extend(pending_txs.clean_account_stale_expired(
            astria_address_from_hex_string(BOB_ADDRESS).as_bytes(),
            1,
        ));
        removed_txs.extend(pending_txs.clean_account_stale_expired(
            astria_address_from_hex_string(CAROL_ADDRESS).as_bytes(),
            4,
        ));

        assert_eq!(
            removed_txs.len(),
            4,
            "four transactions should've been popped"
        );
        assert_eq!(pending_txs.txs.len(), 2, "empty accounts should be removed");
        assert_eq!(
            pending_txs.len(),
            5,
            "5 transactions should be remaining from original 9"
        );
        assert!(pending_txs.contains_tx(&ttx_s0_0.tx_hash));
        assert!(pending_txs.contains_tx(&ttx_s0_1.tx_hash));
        assert!(pending_txs.contains_tx(&ttx_s0_2.tx_hash));
        assert!(pending_txs.contains_tx(&ttx_s1_1.tx_hash));
        assert!(pending_txs.contains_tx(&ttx_s1_2.tx_hash));

        assert_eq!(
            pending_txs
                .txs
                .get(&astria_address_from_hex_string(ALICE_ADDRESS).bytes())
                .unwrap()
                .txs()
                .len(),
            3
        );
        assert_eq!(
            pending_txs
                .txs
                .get(&astria_address_from_hex_string(BOB_ADDRESS).bytes())
                .unwrap()
                .txs()
                .len(),
            2
        );
        for (_, reason) in removed_txs {
            assert!(
                matches!(reason, RemovalReason::NonceStale),
                "removal reason should be stale nonce"
            );
        }
    }

    #[tokio::test(start_paused = true)]
    async fn transactions_container_clean_accounts_expired_transactions() {
        let mut pending_txs = PendingTransactions::new(TX_TTL);
        let account_balances = mock_balances(1, 1);

        // transactions to add to accounts
        let ttx_s0_0 = MockTTXBuilder::new().nonce(0).build();

        // pass time to make first transaction stale
        tokio::time::advance(TX_TTL.saturating_add(Duration::from_nanos(1))).await;

        let ttx_s0_1 = MockTTXBuilder::new().nonce(1).build();
        let ttx_s1_0 = MockTTXBuilder::new()
            .nonce(0)
            .signer(get_bob_signing_key())
            .build();

        // add transactions
        pending_txs
            .add(ttx_s0_0.clone(), 0, &account_balances)
            .unwrap();
        pending_txs
            .add(ttx_s0_1.clone(), 0, &account_balances)
            .unwrap();
        pending_txs
            .add(ttx_s1_0.clone(), 0, &account_balances)
            .unwrap();

        // clean accounts, all nonces should be valid
        let mut removed_txs = pending_txs.clean_account_stale_expired(
            astria_address_from_hex_string(ALICE_ADDRESS).as_bytes(),
            0,
        );
        removed_txs.extend(pending_txs.clean_account_stale_expired(
            astria_address_from_hex_string(BOB_ADDRESS).as_bytes(),
            0,
        ));

        assert_eq!(
            removed_txs.len(),
            2,
            "two transactions should've been popped"
        );
        assert_eq!(pending_txs.txs.len(), 1, "empty accounts should be removed");
        assert_eq!(
            pending_txs.len(),
            1,
            "1 transaction should be remaining from original 3"
        );
        assert!(
            pending_txs.contains_tx(&ttx_s1_0.tx_hash),
            "not expired account should be untouched"
        );

        // check removal reasons
        assert_eq!(
            removed_txs[0],
            (ttx_s0_0.tx_hash, RemovalReason::Expired),
            "first should be first pushed tx with removal reason as expired"
        );
        assert_eq!(
            removed_txs[1],
            (ttx_s0_1.tx_hash, RemovalReason::LowerNonceInvalidated),
            "second should be second added tx with removal reason as lower nonce invalidation"
        );
    }

    #[test]
    fn pending_transactions_pending_nonce() {
        let mut pending_txs = PendingTransactions::new(TX_TTL);
        let account_balances = mock_balances(1, 1);

        // transactions to add for account 0
        let ttx_s0_0 = MockTTXBuilder::new().nonce(0).build();
        let ttx_s0_1 = MockTTXBuilder::new().nonce(1).build();

        pending_txs.add(ttx_s0_0, 0, &account_balances).unwrap();
        pending_txs.add(ttx_s0_1, 0, &account_balances).unwrap();

        // empty account returns zero
        assert!(
            pending_txs
                .pending_nonce(astria_address_from_hex_string(BOB_ADDRESS).as_bytes())
                .is_none(),
            "empty account should return None"
        );

        // non empty account returns highest nonce
        assert_eq!(
            pending_txs.pending_nonce(astria_address_from_hex_string(ALICE_ADDRESS).as_bytes()),
            Some(1),
            "should return highest nonce"
        );
    }

    #[tokio::test]
    async fn pending_transactions_builder_queue() {
        let mut pending_txs = PendingTransactions::new(TX_TTL);

        // transactions to add to accounts
        let ttx_s0_1 = MockTTXBuilder::new().nonce(1).build();
        let ttx_s1_1 = MockTTXBuilder::new()
            .nonce(1)
            .signer(get_bob_signing_key())
            .build();
        let ttx_s1_2 = MockTTXBuilder::new()
            .nonce(2)
            .signer(get_bob_signing_key())
            .build();
        let ttx_s1_3 = MockTTXBuilder::new()
            .nonce(3)
            .signer(get_bob_signing_key())
            .build();
        let account_balances = mock_balances(1, 1);

        // add transactions
        pending_txs
            .add(ttx_s0_1.clone(), 1, &account_balances)
            .unwrap();
        pending_txs
            .add(ttx_s1_1.clone(), 1, &account_balances)
            .unwrap();
        pending_txs
            .add(ttx_s1_2.clone(), 1, &account_balances)
            .unwrap();
        pending_txs
            .add(ttx_s1_3.clone(), 1, &account_balances)
            .unwrap();

        // should return all transactions from Alice and last two from Bob
        let mut mock_state = mock_state_getter().await;
        mock_state_put_account_nonce(
            &mut mock_state,
            astria_address_from_hex_string(ALICE_ADDRESS).as_bytes(),
            1,
        );
        mock_state_put_account_nonce(
            &mut mock_state,
            astria_address_from_hex_string(BOB_ADDRESS).as_bytes(),
            2,
        );

        // get builder queue
        let builder_queue = pending_txs
            .builder_queue(&mock_state)
            .await
            .expect("building builders queue should work");
        assert_eq!(
            builder_queue.len(),
            3,
            "three transactions should've been popped"
        );

        // check that the transactions are in the expected order
        let (first_tx_hash, _) = builder_queue[0];
        assert_eq!(
            first_tx_hash, ttx_s0_1.tx_hash,
            "expected earliest transaction with lowest nonce difference (0) to be first"
        );
        let (second_tx_hash, _) = builder_queue[1];
        assert_eq!(
            second_tx_hash, ttx_s1_2.tx_hash,
            "expected other low nonce diff (0) to be second"
        );
        let (third_tx_hash, _) = builder_queue[2];
        assert_eq!(
            third_tx_hash, ttx_s1_3.tx_hash,
            "expected highest nonce diff to be last"
        );

        // ensure transactions not removed
        assert_eq!(
            pending_txs.len(),
            4,
            "no transactions should've been removed"
        );
    }

    #[tokio::test]
    async fn parked_transactions_find_promotables() {
        let mut parked_txs = ParkedTransactions::<MAX_PARKED_TXS_PER_ACCOUNT>::new(TX_TTL);

        // transactions to add to accounts
        let ttx_1 = MockTTXBuilder::new()
            .nonce(1)
            .cost_map(mock_tx_cost(10, 0, 0))
            .build();
        let ttx_2 = MockTTXBuilder::new()
            .nonce(2)
            .cost_map(mock_tx_cost(5, 2, 0))
            .build();
        let ttx_3 = MockTTXBuilder::new()
            .nonce(3)
            .cost_map(mock_tx_cost(1, 0, 0))
            .build();
        let remaining_balances = mock_balances(15, 2);

        // add transactions
        parked_txs
            .add(ttx_1.clone(), 0, &remaining_balances)
            .unwrap();
        parked_txs
            .add(ttx_2.clone(), 0, &remaining_balances)
            .unwrap();
        parked_txs
            .add(ttx_3.clone(), 0, &remaining_balances)
            .unwrap();

        // none should be returned on nonce gap
        let promotables = parked_txs.find_promotables(
            &astria_address_from_hex_string(ALICE_ADDRESS).bytes(),
            0,
            &remaining_balances,
        );
        assert_eq!(promotables.len(), 0);

        // only first two transactions should be returned
        let promotables = parked_txs.find_promotables(
            &astria_address_from_hex_string(ALICE_ADDRESS).bytes(),
            1,
            &remaining_balances,
        );
        assert_eq!(promotables.len(), 2);
        assert_eq!(promotables[0].nonce(), 1);
        assert_eq!(promotables[1].nonce(), 2);
        assert_eq!(
            parked_txs.len(),
            1,
            "promoted transactions should've been removed from container"
        );

        // empty account should be removed
        // remove last
        parked_txs.find_promotables(
            &astria_address_from_hex_string(ALICE_ADDRESS).bytes(),
            3,
            &remaining_balances,
        );
        assert_eq!(
            parked_txs.addresses().count(),
            0,
            "empty account should've been removed from container"
        );
    }

    #[tokio::test]
    async fn pending_transactions_find_demotables() {
        let mut pending_txs = PendingTransactions::new(TX_TTL);

        // transactions to add to account
        let ttx_1 = MockTTXBuilder::new()
            .nonce(1)
            .cost_map(mock_tx_cost(5, 0, 0))
            .build();
        let ttx_2 = MockTTXBuilder::new()
            .nonce(2)
            .cost_map(mock_tx_cost(0, 5, 0))
            .build();
        let ttx_3 = MockTTXBuilder::new()
            .nonce(3)
            .cost_map(mock_tx_cost(5, 0, 0))
            .build();
        let ttx_4 = MockTTXBuilder::new()
            .nonce(4)
            .cost_map(mock_tx_cost(0, 5, 0))
            .build();
        let account_balances_full = mock_balances(100, 100);

        // add transactions
        pending_txs
            .add(ttx_1.clone(), 1, &account_balances_full)
            .unwrap();
        pending_txs
            .add(ttx_2.clone(), 1, &account_balances_full)
            .unwrap();
        pending_txs
            .add(ttx_3.clone(), 1, &account_balances_full)
            .unwrap();
        pending_txs
            .add(ttx_4.clone(), 1, &account_balances_full)
            .unwrap();

        // demote none
        let demotables: Vec<TimemarkedTransaction> = pending_txs.find_demotables(
            astria_address_from_hex_string(ALICE_ADDRESS).as_bytes(),
            &account_balances_full,
        );
        assert_eq!(demotables.len(), 0);

        // demote last
        let account_balances_demotion = mock_balances(100, 9);
        let demotables = pending_txs.find_demotables(
            astria_address_from_hex_string(ALICE_ADDRESS).as_bytes(),
            &account_balances_demotion,
        );
        assert_eq!(demotables.len(), 1);
        assert_eq!(demotables[0].nonce(), 4);

        // demote multiple
        let account_balances_demotion = mock_balances(100, 4);
        let demotables = pending_txs.find_demotables(
            astria_address_from_hex_string(ALICE_ADDRESS).as_bytes(),
            &account_balances_demotion,
        );
        assert_eq!(demotables.len(), 2);
        assert_eq!(demotables[0].nonce(), 2);

        // demote rest
        let account_balances_demotion = mock_balances(0, 5);
        let demotables = pending_txs.find_demotables(
            astria_address_from_hex_string(ALICE_ADDRESS).as_bytes(),
            &account_balances_demotion,
        );
        assert_eq!(demotables.len(), 1);
        assert_eq!(demotables[0].nonce(), 1);

        // empty account removed
        assert_eq!(
            pending_txs.addresses().count(),
            0,
            "empty account should've been removed from container"
        );
    }

    #[tokio::test]
    async fn pending_transactions_remaining_account_balances() {
        let mut pending_txs = PendingTransactions::new(TX_TTL);

        // transactions to add to account
        let ttx_1 = MockTTXBuilder::new()
            .nonce(1)
            .cost_map(mock_tx_cost(6, 0, 0))
            .build();
        let ttx_2 = MockTTXBuilder::new()
            .nonce(2)
            .cost_map(mock_tx_cost(0, 5, 0))
            .build();
        let ttx_3 = MockTTXBuilder::new()
            .nonce(3)
            .cost_map(mock_tx_cost(6, 0, 0))
            .build();
        let ttx_4 = MockTTXBuilder::new()
            .nonce(4)
            .cost_map(mock_tx_cost(0, 5, 0))
            .build();
        let account_balances_full = mock_balances(100, 100);

        // add transactions
        pending_txs
            .add(ttx_1.clone(), 1, &account_balances_full)
            .unwrap();
        pending_txs
            .add(ttx_2.clone(), 1, &account_balances_full)
            .unwrap();
        pending_txs
            .add(ttx_3.clone(), 1, &account_balances_full)
            .unwrap();
        pending_txs
            .add(ttx_4.clone(), 1, &account_balances_full)
            .unwrap();

        // get balances
        let remaining_balances = pending_txs.subtract_contained_costs(
            astria_address_from_hex_string(ALICE_ADDRESS).as_bytes(),
            account_balances_full,
        );
        assert_eq!(
            remaining_balances
                .get(&denom_0().to_ibc_prefixed())
                .unwrap(),
            &88
        );
        assert_eq!(
            remaining_balances
                .get(&denom_1().to_ibc_prefixed())
                .unwrap(),
            &90
        );
    }

    #[tokio::test]
    async fn builder_queue_should_be_sorted_by_action_group_type() {
        let mut pending_txs = PendingTransactions::new(TX_TTL);
        let mock_state = mock_state_getter().await;

        // create transactions in reverse order
        let ttx_unbundleable_sudo = MockTTXBuilder::new()
            .nonce(0)
            .signer(get_judy_signing_key())
            .group(ActionGroup::UnbundleableSudo)
            .build();
        let ttx_bundleable_sudo = MockTTXBuilder::new()
            .nonce(0)
            .signer(get_carol_signing_key())
            .group(ActionGroup::BundleableSudo)
            .build();
        let ttx_unbundleable_general = MockTTXBuilder::new()
            .nonce(0)
            .signer(get_bob_signing_key())
            .group(ActionGroup::UnbundleableGeneral)
            .build();
        let ttx_bundleable_general = MockTTXBuilder::new()
            .nonce(0)
            .group(ActionGroup::BundleableGeneral)
            .build();
        let account_balances_full = mock_balances(100, 100);

        // add all transactions to the container
        pending_txs
            .add(ttx_bundleable_general.clone(), 0, &account_balances_full)
            .unwrap();
        pending_txs
            .add(ttx_unbundleable_general.clone(), 0, &account_balances_full)
            .unwrap();
        pending_txs
            .add(ttx_bundleable_sudo.clone(), 0, &account_balances_full)
            .unwrap();
        pending_txs
            .add(ttx_unbundleable_sudo.clone(), 0, &account_balances_full)
            .unwrap();

        // get the builder queue
        // note: the account nonces are set to zero when not initialized in the mock state
        let builder_queue = pending_txs
            .builder_queue(&mock_state)
            .await
            .expect("building builders queue should work");

        // check that the transactions are in the expected order
        let (first_tx_hash, _) = builder_queue[0];
        assert_eq!(
            first_tx_hash, ttx_bundleable_general.tx_hash,
            "expected bundleable general transaction to be first"
        );

        let (second_tx_hash, _) = builder_queue[1];
        assert_eq!(
            second_tx_hash, ttx_unbundleable_general.tx_hash,
            "expected unbundleable general transaction to be second"
        );

        let (third_tx_hash, _) = builder_queue[2];
        assert_eq!(
            third_tx_hash, ttx_bundleable_sudo.tx_hash,
            "expected bundleable sudo transaction to be third"
        );

        let (fourth_tx_hash, _) = builder_queue[3];
        assert_eq!(
            fourth_tx_hash, ttx_unbundleable_sudo.tx_hash,
            "expected unbundleable sudo transaction to be last"
        );
    }
}<|MERGE_RESOLUTION|>--- conflicted
+++ resolved
@@ -900,7 +900,6 @@
 
     // From https://doc.rust-lang.org/std/cmp/trait.PartialOrd.html
     #[test]
-<<<<<<< HEAD
     // TODO (https://github.com/astriaorg/astria/issues/1583): rework assertions and remove attribute
     #[expect(
         clippy::nonminimal_bool,
@@ -993,15 +992,6 @@
         assert!(bundleable_sudo != unbundleable_sudo);
     }
 
-    // From https://doc.rust-lang.org/std/cmp/trait.PartialOrd.html
-    #[test]
-    // TODO (https://github.com/astriaorg/astria/issues/1583): rework assertions and remove attribute
-    #[expect(
-        clippy::nonminimal_bool,
-        reason = "we want explicit assertions here to match the documented expected behavior"
-    )]
-=======
->>>>>>> b54ccb9b
     fn transaction_priority_comparisons_should_be_consistent_nonce_diff() {
         let instant = Instant::now();
 
