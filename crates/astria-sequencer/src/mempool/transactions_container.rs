--- conflicted
+++ resolved
@@ -2258,7 +2258,6 @@
     }
 
     #[tokio::test]
-<<<<<<< HEAD
     async fn builder_queue_should_be_sorted_by_action_group_type() {
         let mut pending_txs = PendingTransactions::new(TX_TTL);
         let mock_state = mock_state_getter().await;
@@ -2330,7 +2329,9 @@
             fourth_tx_hash, ttx_unbundleable_sudo.tx_hash,
             "expected unbundleable sudo transaction to be last"
         );
-=======
+    }
+  
+    #[tokio::test]
     async fn parked_transactions_size_limit_works() {
         let mut parked_txs = ParkedTransactions::<MAX_PARKED_TXS_PER_ACCOUNT>::new(TX_TTL, 1);
 
@@ -2357,6 +2358,5 @@
         parked_txs.remove(ttx_1.signed_tx).unwrap();
         // adding should now be okay
         parked_txs.add(ttx_2, 0, &account_balances_full).unwrap();
->>>>>>> bb6c435d
     }
 }