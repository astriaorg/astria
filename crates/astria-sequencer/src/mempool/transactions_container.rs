--- conflicted
+++ resolved
@@ -116,17 +116,12 @@
         self.checked_tx.nonce()
     }
 
-<<<<<<< HEAD
-    pub(super) fn id(&self) -> [u8; 32] {
-        self.tx_hash
-=======
     pub(super) fn address_bytes(&self) -> &[u8; ADDRESS_LENGTH] {
         self.checked_tx.address_bytes()
     }
 
     pub(super) fn costs(&self) -> &HashMap<IbcPrefixed, u128> {
         &self.costs
->>>>>>> a40ce6fa
     }
 }
 
@@ -264,29 +259,8 @@
 
         for (nonce, tx) in &self.txs {
             // ensure we have enough balance to cover inclusion
-<<<<<<< HEAD
             if tx.deduct_costs(&mut available_balances).is_err() {
                 break;
-=======
-            for (denom, cost) in tx.costs() {
-                if *cost == 0 {
-                    continue;
-                }
-                match available_balances.entry(*denom) {
-                    hash_map::Entry::Occupied(mut entry) => {
-                        // try to subtract cost, if not enough balance, do not include
-                        let current_balance = entry.get_mut();
-                        *current_balance = match current_balance.checked_sub(*cost) {
-                            None => break 'outer,
-                            Some(new_value) => new_value,
-                        };
-                    }
-                    hash_map::Entry::Vacant(_) => {
-                        // not enough balance, do not include
-                        break 'outer;
-                    }
-                }
->>>>>>> a40ce6fa
             }
             split_at = nonce.saturating_add(1);
         }
@@ -611,7 +585,7 @@
     fn check_total_tx_count(&self) -> Result<(), InsertionError>;
 
     /// Returns all of the currently tracked addresses.
-    fn addresses<'a>(&'a self) -> impl Iterator<Item = &'a [u8; ADDRESS_LENGTH]>
+    fn addresses<'a>(&'a self) -> impl Iterator<Item=&'a [u8; ADDRESS_LENGTH]>
     where
         T: 'a,
     {
@@ -1820,11 +1794,7 @@
                 .txs
                 .get(&0)
                 .unwrap()
-<<<<<<< HEAD
-                .cost
-=======
                 .costs()
->>>>>>> a40ce6fa
                 .get(&denom_0().to_ibc_prefixed())
                 .unwrap(),
             &0,
@@ -1863,11 +1833,7 @@
                 .txs
                 .get(&0)
                 .unwrap()
-<<<<<<< HEAD
-                .cost
-=======
                 .costs()
->>>>>>> a40ce6fa
                 .get(&denom_0().to_ibc_prefixed())
                 .unwrap(),
             &expected_cost,
