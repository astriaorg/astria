use std::{
    cmp::Ordering,
    collections::{
        hash_map,
        BTreeMap,
        HashMap,
        HashSet,
    },
    fmt,
    mem,
    sync::Arc,
};

use anyhow::{
    anyhow,
    Context,
};
use astria_core::{
    primitive::v1::asset::IbcPrefixed,
    protocol::transaction::v1alpha1::SignedTransaction,
};
use tokio::time::{
    Duration,
    Instant,
};
use tracing::{
    error,
    instrument,
};

use super::RemovalReason;
use crate::{
    accounts,
    transaction,
};

pub(super) type PendingTransactions = TransactionsContainer<PendingTransactionsForAccount>;
pub(super) type ParkedTransactions<const MAX_TX_COUNT: usize> =
    TransactionsContainer<ParkedTransactionsForAccount<MAX_TX_COUNT>>;

/// `TimemarkedTransaction` is a wrapper around a signed transaction used to keep track of when that
/// transaction was first seen in the mempool.
#[derive(Clone, Debug)]
pub(super) struct TimemarkedTransaction {
    signed_tx: Arc<SignedTransaction>,
    tx_hash: [u8; 32],
    time_first_seen: Instant,
    address: [u8; 20],
    cost: HashMap<IbcPrefixed, u128>,
}

impl TimemarkedTransaction {
    pub(super) fn new(signed_tx: Arc<SignedTransaction>, cost: HashMap<IbcPrefixed, u128>) -> Self {
        Self {
            tx_hash: signed_tx.id().get(),
            address: signed_tx.verification_key().address_bytes(),
            signed_tx,
            time_first_seen: Instant::now(),
            cost,
        }
    }

    fn priority(&self, current_account_nonce: u32) -> anyhow::Result<TransactionPriority> {
        let Some(nonce_diff) = self.signed_tx.nonce().checked_sub(current_account_nonce) else {
            return Err(anyhow::anyhow!(
                "transaction nonce {} is less than current account nonce {current_account_nonce}",
                self.signed_tx.nonce()
            ));
        };

        Ok(TransactionPriority {
            nonce_diff,
            time_first_seen: self.time_first_seen,
        })
    }

    pub(super) fn deduct_costs(
        &self,
        available_balances: &mut HashMap<IbcPrefixed, u128>,
    ) -> anyhow::Result<()> {
        self.cost.iter().try_for_each(|(denom, cost)| {
            if *cost == 0 {
                return Ok(());
            }
            let Some(current_balance) = available_balances.get_mut(denom) else {
                return Err(anyhow!("account missing balance for {denom}"));
            };
            let Some(new_balance) = current_balance.checked_sub(*cost) else {
                return Err(anyhow!("cost greater than account's balance for {denom}"));
            };
            *current_balance = new_balance;
            Ok(())
        })
    }

    fn set_cost_map(&mut self, cost_map: HashMap<IbcPrefixed, u128>) {
        self.cost = cost_map;
    }

    fn is_expired(&self, now: Instant, ttl: Duration) -> bool {
        now.saturating_duration_since(self.time_first_seen) > ttl
    }

    pub(super) fn nonce(&self) -> u32 {
        self.signed_tx.nonce()
    }

    pub(super) fn address(&self) -> &[u8; 20] {
        &self.address
    }

    pub(super) fn cost(&self) -> &HashMap<IbcPrefixed, u128> {
        &self.cost
    }
}

impl fmt::Display for TimemarkedTransaction {
    fn fmt(&self, f: &mut fmt::Formatter) -> fmt::Result {
        write!(
            f,
            "tx_hash: {}, address: {}, signer: {}, nonce: {}, chain ID: {}",
            telemetry::display::base64(&self.tx_hash),
            telemetry::display::base64(&self.address),
            self.signed_tx.verification_key(),
            self.signed_tx.nonce(),
            self.signed_tx.chain_id(),
        )
    }
}

#[derive(Clone, Copy, Debug)]
struct TransactionPriority {
    nonce_diff: u32,
    time_first_seen: Instant,
}

impl PartialEq for TransactionPriority {
    fn eq(&self, other: &Self) -> bool {
        self.nonce_diff == other.nonce_diff && self.time_first_seen == other.time_first_seen
    }
}

impl Eq for TransactionPriority {}

impl Ord for TransactionPriority {
    fn cmp(&self, other: &Self) -> Ordering {
        // we want to first order by nonce difference
        // lower nonce diff means higher priority
        let nonce_diff = self.nonce_diff.cmp(&other.nonce_diff).reverse();

        // then by timestamp if equal
        if nonce_diff == Ordering::Equal {
            // lower timestamp means higher priority
            return self.time_first_seen.cmp(&other.time_first_seen).reverse();
        }
        nonce_diff
    }
}

impl PartialOrd for TransactionPriority {
    fn partial_cmp(&self, other: &Self) -> Option<Ordering> {
        Some(self.cmp(other))
    }
}

#[derive(Debug, Eq, PartialEq, Clone)]
pub(crate) enum InsertionError {
    AlreadyPresent,
    NonceTooLow,
    NonceTaken,
    NonceGap,
    AccountSizeLimit,
    AccountBalanceTooLow,
}

impl fmt::Display for InsertionError {
    fn fmt(&self, f: &mut fmt::Formatter) -> fmt::Result {
        match self {
            InsertionError::AlreadyPresent => {
                write!(f, "transaction already exists in the mempool")
            }
            InsertionError::NonceTooLow => {
                write!(f, "given nonce has already been used previously")
            }
            InsertionError::NonceTaken => write!(f, "given nonce already exists in the mempool"),
            InsertionError::NonceGap => write!(f, "gap in the pending nonce sequence"),
            InsertionError::AccountSizeLimit => write!(
                f,
                "maximum number of pending transactions has been reached for the given account"
            ),
            InsertionError::AccountBalanceTooLow => {
                write!(f, "account does not have enough balance to cover costs")
            }
        }
    }
}

/// Transactions for a single account where the sequence of nonces must not have any gaps.
/// Contains logic to restrict total cost of contained transactions to inputted balances.
#[derive(Clone, Default, Debug)]
pub(super) struct PendingTransactionsForAccount {
    txs: BTreeMap<u32, TimemarkedTransaction>,
}

impl PendingTransactionsForAccount {
    fn highest_nonce(&self) -> Option<u32> {
        self.txs.last_key_value().map(|(nonce, _)| *nonce)
    }

    /// Removes and returns transactions that exceed the balances in `available_balances`.
    fn find_demotables(
        &mut self,
        mut available_balances: HashMap<IbcPrefixed, u128>,
    ) -> Vec<TimemarkedTransaction> {
        let mut split_at = 0;

        'outer: for (nonce, tx) in &self.txs {
            // ensure we have enough balance to cover inclusion
            for (denom, cost) in tx.cost() {
                if *cost == 0 {
                    continue;
                }
                match available_balances.entry(*denom) {
                    hash_map::Entry::Occupied(mut entry) => {
                        // try to subtract cost, if not enough balance, do not include
                        let current_balance = entry.get_mut();
                        *current_balance = match current_balance.checked_sub(*cost) {
                            None => break 'outer,
                            Some(new_value) => new_value,
                        };
                    }
                    hash_map::Entry::Vacant(_) => {
                        // not enough balance, do not include
                        break 'outer;
                    }
                }
            }

            split_at = nonce.saturating_add(1);
        }

        // return all keys higher than split target
        self.txs.split_off(&split_at).into_values().collect()
    }

    /// Returns remaining balances after accounting for costs of contained transactions.
    ///
    /// Note: assumes that the balances in `account_balances` are large enough
    /// to cover costs for contained transactions. Will log an error if this is not true
    /// but will not fail.
    fn subtract_contained_costs(&self, account_balances: &mut HashMap<IbcPrefixed, u128>) {
        // deduct costs from current account balances
        self.txs.values().for_each(|tx| {
            tx.cost.iter().for_each(|(denom, cost)| {
                if *cost == 0 {
                    return;
                }
                let Some(current_balance) = account_balances.get_mut(denom) else {
                    error!("pending transactions has cost not in account balances");
                    return;
                };
                let new_balance = current_balance.checked_sub(*cost).unwrap_or_else(|| {
                    error!("pending transaction cost greater than available account balance");
                    0
                });
                *current_balance = new_balance;
            });
        });
    }
}

impl TransactionsForAccount for PendingTransactionsForAccount {
    fn txs(&self) -> &BTreeMap<u32, TimemarkedTransaction> {
        &self.txs
    }

    fn txs_mut(&mut self) -> &mut BTreeMap<u32, TimemarkedTransaction> {
        &mut self.txs
    }

    fn is_at_tx_limit(&self) -> bool {
        false
    }

    fn is_sequential_nonce_precondition_met(
        &self,
        ttx: &TimemarkedTransaction,
        current_account_nonce: u32,
    ) -> bool {
        // If the `ttx` nonce is 0, precondition is met iff the current account nonce is also at
        // zero
        let Some(previous_nonce) = ttx.signed_tx.nonce().checked_sub(1) else {
            return current_account_nonce == 0;
        };

        // Precondition is met if the previous nonce is in the existing txs, or if the tx's nonce
        // is equal to the account nonce
        self.txs().contains_key(&previous_nonce) || ttx.signed_tx.nonce() == current_account_nonce
    }

    fn has_balance_to_cover(
        &self,
        ttx: &TimemarkedTransaction,
        current_account_balances: &HashMap<IbcPrefixed, u128>,
    ) -> bool {
        let mut current_account_balances = current_account_balances.clone();
        self.txs
            .values()
            .chain(std::iter::once(ttx))
            .try_for_each(|ttx| ttx.deduct_costs(&mut current_account_balances))
            .is_ok()
    }
}

/// Transactions for a single account where gaps are allowed in the sequence of nonces, and with an
/// upper bound on the number of transactions.
#[derive(Clone, Default, Debug)]
pub(super) struct ParkedTransactionsForAccount<const MAX_TX_COUNT: usize> {
    txs: BTreeMap<u32, TimemarkedTransaction>,
}

impl<const MAX_TX_COUNT: usize> ParkedTransactionsForAccount<MAX_TX_COUNT> {
    /// Returns contiguous transactions from front of queue starting from `target_nonce`, removing
    /// the transactions in the process. Will only return transactions if their cost is covered
    /// by the `available_balances`.
    ///
    /// `target_nonce` should be the next nonce that the pending queue could add.
    ///
    /// Note: this function only operates on the front of the queue. If the target nonce is not at
    /// the front, nothing will be returned.
    fn find_promotables(
        &mut self,
        mut target_nonce: u32,
        mut available_balances: HashMap<IbcPrefixed, u128>,
    ) -> impl Iterator<Item = TimemarkedTransaction> {
        let mut split_at: u32 = 0;
        for (nonce, ttx) in &self.txs {
            if *nonce != target_nonce || ttx.deduct_costs(&mut available_balances).is_err() {
                break;
            }
            let Some(next_target) = target_nonce.checked_add(1) else {
                // We've got contiguous nonces up to `u32::MAX`; return everything.
                return mem::take(&mut self.txs).into_values();
            };
            target_nonce = next_target;
            split_at = next_target;
        }

        let mut split_off = self.txs.split_off(&split_at);

        // The higher nonces are returned in `split_off`, but we want to keep these in `self.txs`,
        // so swap the two collections.
        mem::swap(&mut split_off, &mut self.txs);
        split_off.into_values()
    }
}

impl<const MAX_TX_COUNT: usize> TransactionsForAccount
    for ParkedTransactionsForAccount<MAX_TX_COUNT>
{
    fn txs(&self) -> &BTreeMap<u32, TimemarkedTransaction> {
        &self.txs
    }

    fn txs_mut(&mut self) -> &mut BTreeMap<u32, TimemarkedTransaction> {
        &mut self.txs
    }

    fn is_at_tx_limit(&self) -> bool {
        self.txs.len() >= MAX_TX_COUNT
    }

    fn is_sequential_nonce_precondition_met(&self, _: &TimemarkedTransaction, _: u32) -> bool {
        true
    }

    fn has_balance_to_cover(
        &self,
        _: &TimemarkedTransaction,
        _: &HashMap<IbcPrefixed, u128>,
    ) -> bool {
        true
    }
}

/// `TransactionsForAccount` is a trait for a collection of transactions belonging to a single
/// account.
pub(super) trait TransactionsForAccount: Default {
    fn new() -> Self
    where
        Self: Sized + Default,
    {
        Self::default()
    }

    fn txs(&self) -> &BTreeMap<u32, TimemarkedTransaction>;

    fn txs_mut(&mut self) -> &mut BTreeMap<u32, TimemarkedTransaction>;

    fn is_at_tx_limit(&self) -> bool;

    /// Returns `Ok` if adding `ttx` would not break the nonce precondition, i.e. sequential
    /// nonces with no gaps if in `SequentialNonces` mode.
    fn is_sequential_nonce_precondition_met(
        &self,
        ttx: &TimemarkedTransaction,
        current_account_nonce: u32,
    ) -> bool;

    /// Returns `Ok` if adding `ttx` would not break the balance precondition, i.e. enough
    /// balance to cover all transactions.
    /// Note: some implementations may clone the `current_account_balance` hashmap.
    fn has_balance_to_cover(
        &self,
        ttx: &TimemarkedTransaction,
        current_account_balance: &HashMap<IbcPrefixed, u128>,
    ) -> bool;

    /// Adds transaction to the container. Note: does NOT allow for nonce replacement.
    ///
    /// Will fail if in `SequentialNonces` mode and adding the transaction would create a nonce gap.
    /// Will fail if adding the transaction would exceed balance constraints.
    ///
    /// `current_account_nonce` should be the account's nonce in the latest chain state.
    /// `current_account_balance` should be the account's balances in the lastest chain state.
    ///
    /// Note: if the account `current_account_nonce` ever decreases, this is a logic error
    /// and could mess up the validity of `SequentialNonces` containers.
    fn add(
        &mut self,
        ttx: TimemarkedTransaction,
        current_account_nonce: u32,
        current_account_balances: &HashMap<IbcPrefixed, u128>,
    ) -> Result<(), InsertionError> {
        if self.is_at_tx_limit() {
            return Err(InsertionError::AccountSizeLimit);
        }

        if ttx.nonce() < current_account_nonce {
            return Err(InsertionError::NonceTooLow);
        }

        if let Some(existing_ttx) = self.txs().get(&ttx.signed_tx.nonce()) {
            return Err(if existing_ttx.tx_hash == ttx.tx_hash {
                InsertionError::AlreadyPresent
            } else {
                InsertionError::NonceTaken
            });
        }

        if !self.is_sequential_nonce_precondition_met(&ttx, current_account_nonce) {
            return Err(InsertionError::NonceGap);
        }

        if !self.has_balance_to_cover(&ttx, current_account_balances) {
            return Err(InsertionError::AccountBalanceTooLow);
        }

        self.txs_mut().insert(ttx.signed_tx.nonce(), ttx);

        Ok(())
    }

    /// Removes transactions with the given nonce and higher.
    ///
    /// Note: the given nonce is expected to be present. If it's absent, an error is logged and no
    /// transactions are removed.
    ///
    /// Returns the hashes of the removed transactions.
    fn remove(&mut self, nonce: u32) -> Vec<[u8; 32]> {
        if !self.txs().contains_key(&nonce) {
            error!(nonce, "transaction with given nonce not found");
            return Vec::new();
        }

        self.txs_mut()
            .split_off(&nonce)
            .values()
            .map(|ttx| ttx.tx_hash)
            .collect()
    }

    #[cfg(test)]
    fn contains_tx(&self, tx_hash: &[u8; 32]) -> bool {
        self.txs().values().any(|ttx| ttx.tx_hash == *tx_hash)
    }
}

/// `TransactionsContainer` is a container used for managing transactions for multiple accounts.
#[derive(Clone, Debug)]
pub(super) struct TransactionsContainer<T> {
    /// A map of collections of transactions, indexed by the account address.
    txs: HashMap<[u8; 20], T>,
    tx_ttl: Duration,
}

impl<T: TransactionsForAccount> TransactionsContainer<T> {
    pub(super) fn new(tx_ttl: Duration) -> Self {
        TransactionsContainer::<T> {
            txs: HashMap::new(),
            tx_ttl,
        }
    }

    /// Returns all of the currently tracked addresses.
    pub(super) fn addresses(&self) -> HashSet<[u8; 20]> {
        self.txs.keys().copied().collect()
    }

    /// Recosts transactions for an account.
    ///
    /// Logs an error if fails to recost a transaction.
    pub(super) async fn recost_transactions<S: accounts::StateReadExt>(
        &mut self,
        address: [u8; 20],
        state: &S,
    ) {
        let Some(account) = self.txs.get_mut(&address) else {
            return;
        };

        for tx in account.txs_mut().values_mut() {
            let new_cost = match transaction::get_total_transaction_cost(&tx.signed_tx, &state)
                .await
            {
                Ok(res) => res,
                Err(error) => {
                    error!(
                        address = %telemetry::display::base64(&address),
                        "failed to calculate new transaction cost when cleaning accounts: {error:#}"
                    );
                    continue;
                }
            };

            tx.set_cost_map(new_cost);
        }
    }

    /// Adds the transaction to the container.
    ///
    /// `current_account_nonce` should be the current nonce of the account associated with the
    /// transaction. If this ever decreases, the `TransactionsContainer` containers could become
    /// invalid.
    pub(super) fn add(
        &mut self,
        ttx: TimemarkedTransaction,
        current_account_nonce: u32,
        current_account_balances: &HashMap<IbcPrefixed, u128>,
    ) -> Result<(), InsertionError> {
        match self.txs.entry(*ttx.address()) {
            hash_map::Entry::Occupied(entry) => {
                entry
                    .into_mut()
                    .add(ttx, current_account_nonce, current_account_balances)?;
            }
            hash_map::Entry::Vacant(entry) => {
                let mut txs = T::new();
                txs.add(ttx, current_account_nonce, current_account_balances)?;
                entry.insert(txs);
            }
        }
        Ok(())
    }

    /// Removes the given transaction and any transactions with higher nonces for the relevant
    /// account.
    ///
    /// If `signed_tx` existed, returns `Ok` with the hashes of the removed transactions. If
    /// `signed_tx` was not in the collection, it is returned via `Err`.
    pub(super) fn remove(
        &mut self,
        signed_tx: Arc<SignedTransaction>,
    ) -> Result<Vec<[u8; 32]>, Arc<SignedTransaction>> {
        let address = signed_tx.verification_key().address_bytes();

        // Take the collection for this account out of `self` temporarily.
        let Some(mut account_txs) = self.txs.remove(&address) else {
            return Err(signed_tx);
        };

        let removed = account_txs.remove(signed_tx.nonce());

        // Re-add the collection to `self` if it's not empty.
        if !account_txs.txs().is_empty() {
            let _ = self.txs.insert(address, account_txs);
        }

        if removed.is_empty() {
            return Err(signed_tx);
        }

        Ok(removed)
    }

    /// Removes all of the transactions for the given account and returns the hashes of the removed
    /// transactions.
    pub(super) fn clear_account(&mut self, address: &[u8; 20]) -> Vec<[u8; 32]> {
        self.txs
            .remove(address)
            .map(|account_txs| account_txs.txs().values().map(|ttx| ttx.tx_hash).collect())
            .unwrap_or_default()
    }

<<<<<<< HEAD
    /// Cleans all of the accounts in the container. Removes any transactions with stale nonces and
    /// evicts all transactions from accounts whose lowest transaction has expired.
    ///
    /// Returns all transactions that have been removed with the reason why they have been removed.
    #[instrument(skip_all)]
    pub(super) async fn clean_accounts<F, O>(
=======
    /// Cleans the specified account of stale and expired transactions.
    pub(super) fn clean_account_stale_expired(
>>>>>>> b401e4fb
        &mut self,
        address: [u8; 20],
        current_account_nonce: u32,
    ) -> Vec<([u8; 32], RemovalReason)> {
        // Take the collection for this account out of `self` temporarily if it exists.
        let Some(mut account_txs) = self.txs.remove(&address) else {
            return Vec::new();
        };

        // clear out stale nonces
        let mut split_off = account_txs.txs_mut().split_off(&current_account_nonce);
        mem::swap(&mut split_off, account_txs.txs_mut());
        let mut removed_txs: Vec<([u8; 32], RemovalReason)> = split_off
            .into_values()
            .map(|ttx| (ttx.tx_hash, RemovalReason::NonceStale))
            .collect();

        // check for expired transactions
        if let Some(first_tx) = account_txs.txs_mut().first_entry() {
            if first_tx.get().is_expired(Instant::now(), self.tx_ttl) {
                removed_txs.push((first_tx.get().tx_hash, RemovalReason::Expired));
                removed_txs.extend(
                    account_txs
                        .txs()
                        .values()
                        .skip(1)
                        .map(|ttx| (ttx.tx_hash, RemovalReason::LowerNonceInvalidated)),
                );
                account_txs.txs_mut().clear();
            }
        }

        // Re-add the collection to `self` if it's not empty.
        if !account_txs.txs().is_empty() {
            let _ = self.txs.insert(address, account_txs);
        }

        removed_txs
    }

    /// Returns the number of transactions in the container.
    pub(super) fn len(&self) -> usize {
        self.txs
            .values()
            .map(|account_txs| account_txs.txs().len())
            .sum()
    }

    #[cfg(test)]
    fn contains_tx(&self, tx_hash: &[u8; 32]) -> bool {
        self.txs
            .values()
            .any(|account_txs| account_txs.contains_tx(tx_hash))
    }
}

impl TransactionsContainer<PendingTransactionsForAccount> {
    /// Remove and return transactions that should be moved from pending to parked
    /// based on the specified account's current balances.
    pub(super) fn find_demotables(
        &mut self,
        address: [u8; 20],
        current_balances: &HashMap<IbcPrefixed, u128>,
    ) -> Vec<TimemarkedTransaction> {
        // Take the collection for this account out of `self` temporarily if it exists.
        let Some(mut account) = self.txs.remove(&address) else {
            return Vec::new();
        };

        let demoted = account.find_demotables(current_balances.clone());

        // Re-add the collection to `self` if it's not empty.
        if !account.txs().is_empty() {
            let _ = self.txs.insert(address, account);
        }

        demoted
    }

    /// Returns remaining balances for an account after accounting for contained
    /// transactions' costs.
    pub(super) fn subtract_contained_costs(
        &self,
        address: [u8; 20],
        mut current_balances: HashMap<IbcPrefixed, u128>,
    ) -> HashMap<IbcPrefixed, u128> {
        if let Some(account) = self.txs.get(&address) {
            account.subtract_contained_costs(&mut current_balances);
        };
        current_balances
    }

    /// Returns the highest nonce for an account.
    pub(super) fn pending_nonce(&self, address: [u8; 20]) -> Option<u32> {
        self.txs
            .get(&address)
            .and_then(PendingTransactionsForAccount::highest_nonce)
    }

    /// Returns a copy of transactions and their hashes sorted by nonce difference and then time
    /// first seen.
<<<<<<< HEAD
    #[instrument(skip_all, err)]
    pub(super) async fn builder_queue<F, O>(
=======
    pub(super) async fn builder_queue<S: accounts::StateReadExt>(
>>>>>>> b401e4fb
        &self,
        state: &S,
    ) -> anyhow::Result<Vec<([u8; 32], Arc<SignedTransaction>)>> {
        // Used to hold the values in Vec for sorting.
        struct QueueEntry {
            tx: Arc<SignedTransaction>,
            tx_hash: [u8; 32],
            priority: TransactionPriority,
        }

        let mut queue = Vec::with_capacity(self.len());
        // Add all transactions to the queue.
        for (address, account_txs) in &self.txs {
            let current_account_nonce = state
                .get_account_nonce(*address)
                .await
                .context("failed to fetch account nonce for builder queue")?;
            for ttx in account_txs.txs.values() {
                let priority = match ttx.priority(current_account_nonce) {
                    Ok(priority) => priority,
                    Err(error) => {
                        // mempool could be off due to node connectivity issues
                        error!(
                            tx_hash = %telemetry::display::base64(&ttx.tx_hash),
                            "failed to add pending tx to builder queue: {error:#}"
                        );
                        continue;
                    }
                };
                queue.push(QueueEntry {
                    tx: ttx.signed_tx.clone(),
                    tx_hash: ttx.tx_hash,
                    priority,
                });
            }
        }

        // Sort the queue and return the relevant data. Note that the sorted queue will be ordered
        // from lowest to highest priority, so we need to reverse the order before returning.
        queue.sort_unstable_by_key(|entry| entry.priority);
        Ok(queue
            .into_iter()
            .rev()
            .map(|entry| (entry.tx_hash, entry.tx))
            .collect())
    }
}

impl<const MAX_TX_COUNT: usize> TransactionsContainer<ParkedTransactionsForAccount<MAX_TX_COUNT>> {
    /// Removes and returns the transactions that can be promoted from parked to pending for
    /// an account. Will only return sequential nonces from `target_nonce` whose costs are
    /// covered by the `available_balance`.
    pub(super) fn find_promotables(
        &mut self,
        account: &[u8; 20],
        target_nonce: u32,
        available_balance: &HashMap<IbcPrefixed, u128>,
    ) -> Vec<TimemarkedTransaction> {
        // Take the collection for this account out of `self` temporarily.
        let Some(mut account_txs) = self.txs.remove(account) else {
            return Vec::new();
        };

        let removed = account_txs.find_promotables(target_nonce, available_balance.clone());

        // Re-add the collection to `self` if it's not empty.
        if !account_txs.txs().is_empty() {
            let _ = self.txs.insert(*account, account_txs);
        }

<<<<<<< HEAD
    /// Removes and returns transactions along with their account's current nonce that are lower
    /// than or equal to that nonce. This is helpful when needing to promote transactions from
    /// parked to pending during mempool maintenance.
    #[instrument(skip_all)]
    pub(super) async fn find_promotables<F, O>(
        &mut self,
        current_account_nonce_getter: &F,
    ) -> Vec<(TimemarkedTransaction, u32)>
    where
        F: Fn([u8; 20]) -> O,
        O: Future<Output = anyhow::Result<u32>>,
    {
        let mut accounts_to_remove = Vec::new();
        let mut promoted_txs = Vec::new();

        for (address, account_txs) in &mut self.txs {
            let current_account_nonce = match current_account_nonce_getter(*address).await {
                Ok(nonce) => nonce,
                Err(error) => {
                    error!(
                        address = %telemetry::display::base64(address),
                        "failed to fetch nonce from state when finding promotables: {error:#}"
                    );
                    continue;
                }
            };

            // find transactions that can be promoted
            // note: can use current account nonce as target because this logic
            // is only handling the case where transactions we didn't have in our
            // local mempool were ran that would enable the parked transactions to
            // be valid
            promoted_txs.extend(
                account_txs
                    .pop_front_contiguous(current_account_nonce)
                    .map(|ttx| (ttx, current_account_nonce)),
            );

            if account_txs.txs.is_empty() {
                accounts_to_remove.push(*address);
            }
        }

        // remove empty accounts
        for account in accounts_to_remove {
            self.txs.remove(&account);
        }

        promoted_txs
=======
        removed.collect()
>>>>>>> b401e4fb
    }
}

#[cfg(test)]
mod test {
    use astria_core::crypto::SigningKey;

    use super::*;
    use crate::app::test_utils::{
        denom_0,
        denom_1,
        denom_3,
        mock_balances,
        mock_state_getter,
        mock_state_put_account_nonce,
        mock_tx,
        mock_tx_cost,
        MOCK_SEQUENCE_FEE,
    };

    const MAX_PARKED_TXS_PER_ACCOUNT: usize = 15;
    const TX_TTL: Duration = Duration::from_secs(2);

    fn mock_ttx(
        nonce: u32,
        signer: &SigningKey,
        denom_0_cost: u128,
        denom_1_cost: u128,
        denom_2_cost: u128,
    ) -> TimemarkedTransaction {
        TimemarkedTransaction::new(
            mock_tx(nonce, signer, "test"),
            mock_tx_cost(denom_0_cost, denom_1_cost, denom_2_cost),
        )
    }

    #[test]
    fn transaction_priority_should_error_if_invalid() {
        let ttx =
            TimemarkedTransaction::new(mock_tx(0, &[1; 32].into(), "test"), mock_tx_cost(0, 0, 0));
        let priority = ttx.priority(1);

        assert!(
            priority
                .unwrap_err()
                .to_string()
                .contains("less than current account nonce")
        );
    }

    // From https://doc.rust-lang.org/std/cmp/trait.PartialOrd.html
    #[test]
    // allow: we want explicit assertions here to match the documented expected behavior.
    #[allow(clippy::nonminimal_bool)]
    fn transaction_priority_comparisons_should_be_consistent_nonce_diff() {
        let instant = Instant::now();

        let high = TransactionPriority {
            nonce_diff: 0,
            time_first_seen: instant,
        };
        let low = TransactionPriority {
            nonce_diff: 1,
            time_first_seen: instant,
        };

        assert!(high.partial_cmp(&high) == Some(Ordering::Equal));
        assert!(high.partial_cmp(&low) == Some(Ordering::Greater));
        assert!(low.partial_cmp(&high) == Some(Ordering::Less));

        // 1. a == b if and only if partial_cmp(a, b) == Some(Equal)
        assert!(high == high); // Some(Equal)
        assert!(!(high == low)); // Some(Greater)
        assert!(!(low == high)); // Some(Less)

        // 2. a < b if and only if partial_cmp(a, b) == Some(Less)
        assert!(low < high); // Some(Less)
        assert!(!(high < high)); // Some(Equal)
        assert!(!(high < low)); // Some(Greater)

        // 3. a > b if and only if partial_cmp(a, b) == Some(Greater)
        assert!(high > low); // Some(Greater)
        assert!(!(high > high)); // Some(Equal)
        assert!(!(low > high)); // Some(Less)

        // 4. a <= b if and only if a < b || a == b
        assert!(low <= high); // a < b
        assert!(high <= high); // a == b
        assert!(!(high <= low)); // a > b

        // 5. a >= b if and only if a > b || a == b
        assert!(high >= low); // a > b
        assert!(high >= high); // a == b
        assert!(!(low >= high)); // a < b

        // 6. a != b if and only if !(a == b)
        assert!(high != low); // asserted !(high == low) above
        assert!(low != high); // asserted !(low == high) above
        assert!(!(high != high)); // asserted high == high above
    }

    // From https://doc.rust-lang.org/std/cmp/trait.PartialOrd.html
    #[test]
    // allow: we want explicit assertions here to match the documented expected behavior.
    #[allow(clippy::nonminimal_bool)]
    fn transaction_priority_comparisons_should_be_consistent_time_gap() {
        let high = TransactionPriority {
            nonce_diff: 0,
            time_first_seen: Instant::now(),
        };
        let low = TransactionPriority {
            nonce_diff: 0,
            time_first_seen: Instant::now() + Duration::from_micros(10),
        };

        assert!(high.partial_cmp(&high) == Some(Ordering::Equal));
        assert!(high.partial_cmp(&low) == Some(Ordering::Greater));
        assert!(low.partial_cmp(&high) == Some(Ordering::Less));

        // 1. a == b if and only if partial_cmp(a, b) == Some(Equal)
        assert!(high == high); // Some(Equal)
        assert!(!(high == low)); // Some(Greater)
        assert!(!(low == high)); // Some(Less)

        // 2. a < b if and only if partial_cmp(a, b) == Some(Less)
        assert!(low < high); // Some(Less)
        assert!(!(high < high)); // Some(Equal)
        assert!(!(high < low)); // Some(Greater)

        // 3. a > b if and only if partial_cmp(a, b) == Some(Greater)
        assert!(high > low); // Some(Greater)
        assert!(!(high > high)); // Some(Equal)
        assert!(!(low > high)); // Some(Less)

        // 4. a <= b if and only if a < b || a == b
        assert!(low <= high); // a < b
        assert!(high <= high); // a == b
        assert!(!(high <= low)); // a > b

        // 5. a >= b if and only if a > b || a == b
        assert!(high >= low); // a > b
        assert!(high >= high); // a == b
        assert!(!(low >= high)); // a < b

        // 6. a != b if and only if !(a == b)
        assert!(high != low); // asserted !(high == low) above
        assert!(low != high); // asserted !(low == high) above
        assert!(!(high != high)); // asserted high == high above
    }

    #[test]
    fn parked_transactions_for_account_add() {
        let mut parked_txs = ParkedTransactionsForAccount::<MAX_PARKED_TXS_PER_ACCOUNT>::new();

        // transactions to add
        let ttx_1 = mock_ttx(1, &[1; 32].into(), 10, 0, 0);
        let ttx_3 = mock_ttx(3, &[1; 32].into(), 0, 10, 0);
        let ttx_5 = mock_ttx(5, &[1; 32].into(), 0, 0, 100);

        // note account doesn't have balance to cover any of them
        let account_balances = mock_balances(1, 1);

        let current_account_nonce = 2;
        parked_txs
            .add(ttx_3.clone(), current_account_nonce, &account_balances)
            .unwrap();
        assert!(parked_txs.contains_tx(&ttx_3.tx_hash));
        assert_eq!(
            parked_txs
                .add(ttx_3, current_account_nonce, &account_balances)
                .unwrap_err(),
            InsertionError::AlreadyPresent
        );

        // add gapped transaction
        parked_txs
            .add(ttx_5, current_account_nonce, &account_balances)
            .unwrap();

        // fail adding too low nonce
        assert_eq!(
            parked_txs
                .add(ttx_1, current_account_nonce, &account_balances)
                .unwrap_err(),
            InsertionError::NonceTooLow
        );
    }

    #[test]
    fn parked_transactions_for_account_size_limit() {
        let mut parked_txs = ParkedTransactionsForAccount::<2>::new();

        // transactions to add
        let ttx_1 = mock_ttx(1, &[1; 32].into(), 0, 0, 0);
        let ttx_3 = mock_ttx(3, &[1; 32].into(), 0, 0, 0);
        let ttx_5 = mock_ttx(5, &[1; 32].into(), 0, 0, 0);
        let account_balances = mock_balances(1, 1);

        let current_account_nonce = 0;
        parked_txs
            .add(ttx_3.clone(), current_account_nonce, &account_balances)
            .unwrap();
        parked_txs
            .add(ttx_5, current_account_nonce, &account_balances)
            .unwrap();

        // fail with size limit hit
        assert_eq!(
            parked_txs
                .add(ttx_1, current_account_nonce, &account_balances)
                .unwrap_err(),
            InsertionError::AccountSizeLimit
        );
    }

    #[test]
    fn pending_transactions_for_account_add() {
        let mut pending_txs = PendingTransactionsForAccount::new();

        // transactions to add, not testing balances in this unit test
        let ttx_0 = mock_ttx(0, &[1; 32].into(), 0, 0, 0);
        let ttx_1 = mock_ttx(1, &[1; 32].into(), 0, 0, 0);
        let ttx_2 = mock_ttx(2, &[1; 32].into(), 0, 0, 0);
        let ttx_3 = mock_ttx(3, &[1; 32].into(), 0, 0, 0);

        let account_balances = mock_balances(1, 1);

        let current_account_nonce = 1;

        // too low nonces not added
        assert_eq!(
            pending_txs
                .add(ttx_0, current_account_nonce, &account_balances)
                .unwrap_err(),
            InsertionError::NonceTooLow
        );
        assert!(pending_txs.txs().is_empty());

        // too high nonces with empty container not added
        assert_eq!(
            pending_txs
                .add(ttx_2.clone(), current_account_nonce, &account_balances)
                .unwrap_err(),
            InsertionError::NonceGap
        );
        assert!(pending_txs.txs().is_empty());

        // add ok
        pending_txs
            .add(ttx_1.clone(), current_account_nonce, &account_balances)
            .unwrap();
        assert_eq!(
            pending_txs
                .add(ttx_1, current_account_nonce, &account_balances)
                .unwrap_err(),
            InsertionError::AlreadyPresent
        );

        // gapped transaction not allowed
        assert_eq!(
            pending_txs
                .add(ttx_3, current_account_nonce, &account_balances)
                .unwrap_err(),
            InsertionError::NonceGap
        );

        // can add consecutive
        pending_txs
            .add(ttx_2, current_account_nonce, &account_balances)
            .unwrap();
    }

    #[test]
    fn pending_transactions_for_account_add_balances() {
        let mut pending_txs = PendingTransactionsForAccount::new();

        // transactions to add, testing balances
        let ttx_0_too_expensive_0 = mock_ttx(0, &[1; 32].into(), 11, 0, 0);
        let ttx_0_too_expensive_1 = mock_ttx(0, &[1; 32].into(), 0, 0, 1);
        let ttx_0 = mock_ttx(0, &[1; 32].into(), 10, 0, 0);
        let ttx_1 = mock_ttx(1, &[1; 32].into(), 0, 10, 0);
        let ttx_2 = mock_ttx(2, &[1; 32].into(), 0, 8, 0);
        let ttx_3 = mock_ttx(3, &[1; 32].into(), 0, 2, 0);
        let ttx_4 = mock_ttx(4, &[1; 32].into(), 1, 0, 0);

        let account_balances = mock_balances(10, 20);
        let current_account_nonce = 0;

        // transaction exceeding account balances (asset present in balances) not allowed
        assert_eq!(
            pending_txs
                .add(
                    ttx_0_too_expensive_0,
                    current_account_nonce,
                    &account_balances
                )
                .unwrap_err(),
            InsertionError::AccountBalanceTooLow
        );
        assert!(pending_txs.txs().is_empty());

        // transaction exceeding account balances (asset NOT present in balances) not allowed
        assert_eq!(
            pending_txs
                .add(
                    ttx_0_too_expensive_1,
                    current_account_nonce,
                    &account_balances
                )
                .unwrap_err(),
            InsertionError::AccountBalanceTooLow
        );
        assert!(pending_txs.txs().is_empty());

        // transactions under account cost allowed
        pending_txs
            .add(ttx_0, current_account_nonce, &account_balances)
            .unwrap();
        pending_txs
            .add(ttx_1.clone(), current_account_nonce, &account_balances)
            .unwrap();
        pending_txs
            .add(ttx_2.clone(), current_account_nonce, &account_balances)
            .unwrap();
        pending_txs
            .add(ttx_3.clone(), current_account_nonce, &account_balances)
            .unwrap();

        assert_eq!(pending_txs.txs().len(), 4);

        // check that remaining balances are zero
        let mut remaining_balances = account_balances.clone();
        pending_txs.subtract_contained_costs(&mut remaining_balances);

        for (asset, balance) in remaining_balances {
            if asset != denom_3().to_ibc_prefixed() {
                assert_eq!(balance, 0, "balance should have been consumed");
            }
        }

        // cost exceeding when considering already contained transactions not allowed
        assert_eq!(
            pending_txs
                .add(ttx_4, current_account_nonce, &account_balances)
                .unwrap_err(),
            InsertionError::AccountBalanceTooLow
        );
    }

    #[test]
    fn transactions_for_account_remove() {
        let mut account_txs = PendingTransactionsForAccount::new();

        // transactions to add
        let ttx_0 = mock_ttx(0, &[1; 32].into(), 0, 0, 0);
        let ttx_1 = mock_ttx(1, &[1; 32].into(), 0, 0, 0);
        let ttx_2 = mock_ttx(2, &[1; 32].into(), 0, 0, 0);
        let ttx_3 = mock_ttx(3, &[1; 32].into(), 0, 0, 0);
        let account_balances = mock_balances(1, 1);

        account_txs
            .add(ttx_0.clone(), 0, &account_balances)
            .unwrap();
        account_txs
            .add(ttx_1.clone(), 0, &account_balances)
            .unwrap();
        account_txs
            .add(ttx_2.clone(), 0, &account_balances)
            .unwrap();
        account_txs
            .add(ttx_3.clone(), 0, &account_balances)
            .unwrap();

        // remove from end will only remove end
        assert_eq!(
            account_txs.remove(3),
            vec![ttx_3.tx_hash],
            "only one transaction should've been removed"
        );
        assert_eq!(account_txs.txs().len(), 3);

        // remove same again return nothing
        assert_eq!(
            account_txs.remove(3).len(),
            0,
            "no transaction should be removed"
        );
        assert_eq!(account_txs.txs().len(), 3);

        // remove from start will remove all
        assert_eq!(
            account_txs.remove(0),
            vec![ttx_0.tx_hash, ttx_1.tx_hash, ttx_2.tx_hash,],
            "three transactions should've been removed"
        );
        assert!(account_txs.txs().is_empty());
    }

    #[test]
    fn pending_transactions_for_account_highest_nonce() {
        let mut pending_txs = PendingTransactionsForAccount::new();

        // no transactions ok
        assert!(
            pending_txs.highest_nonce().is_none(),
            "no transactions will return None"
        );

        // transactions to add
        let ttx_0 = mock_ttx(0, &[1; 32].into(), 0, 0, 0);
        let ttx_1 = mock_ttx(1, &[1; 32].into(), 0, 0, 0);
        let ttx_2 = mock_ttx(2, &[1; 32].into(), 0, 0, 0);
        let account_balances = mock_balances(1, 1);

        pending_txs.add(ttx_0, 0, &account_balances).unwrap();
        pending_txs.add(ttx_1, 0, &account_balances).unwrap();
        pending_txs.add(ttx_2, 0, &account_balances).unwrap();

        // will return last transaction
        assert_eq!(
            pending_txs.highest_nonce(),
            Some(2),
            "highest nonce should be returned"
        );
    }

    #[test]
    fn transactions_container_add() {
        let mut pending_txs = PendingTransactions::new(TX_TTL);

        let signing_key_0 = SigningKey::from([1; 32]);
        let signing_address_0 = signing_key_0.address_bytes();

        let signing_key_1 = SigningKey::from([2; 32]);
        let signing_address_1 = signing_key_1.address_bytes();

        // transactions to add to accounts
        let ttx_s0_0_0 = mock_ttx(0, &signing_key_0, 0, 0, 0);
        // Same nonce and signer as `ttx_s0_0_0`, but different rollup name, hence different tx.
        let ttx_s0_0_1 =
            TimemarkedTransaction::new(mock_tx(0, &signing_key_0, "other"), mock_tx_cost(0, 0, 0));
        let ttx_s0_2_0 = mock_ttx(2, &signing_key_0, 0, 0, 0);
        let ttx_s1_0_0 = mock_ttx(0, &signing_key_1, 0, 0, 0);
        let account_balances = mock_balances(1, 1);

        // transactions to add for account 1

        // initially no accounts should exist
        assert!(
            pending_txs.txs.is_empty(),
            "no accounts should exist at first"
        );

        // adding too low nonce shouldn't create account
        assert_eq!(
            pending_txs
                .add(ttx_s0_0_0.clone(), 1, &account_balances)
                .unwrap_err(),
            InsertionError::NonceTooLow,
            "shouldn't be able to add nonce too low transaction"
        );
        assert!(
            pending_txs.txs.is_empty(),
            "failed adds to new accounts shouldn't create account"
        );

        // add one transaction
        pending_txs
            .add(ttx_s0_0_0.clone(), 0, &account_balances)
            .unwrap();
        assert_eq!(pending_txs.txs.len(), 1, "one account should exist");

        // re-adding transaction should fail
        assert_eq!(
            pending_txs
                .add(ttx_s0_0_0, 0, &account_balances)
                .unwrap_err(),
            InsertionError::AlreadyPresent,
            "re-adding same transaction should fail"
        );

        // nonce replacement fails
        assert_eq!(
            pending_txs
                .add(ttx_s0_0_1, 0, &account_balances)
                .unwrap_err(),
            InsertionError::NonceTaken,
            "nonce replacement not supported"
        );

        // nonce gaps not supported
        assert_eq!(
            pending_txs
                .add(ttx_s0_2_0, 0, &account_balances)
                .unwrap_err(),
            InsertionError::NonceGap,
            "gapped nonces in pending transactions not allowed"
        );

        // add transactions for account 2
        pending_txs.add(ttx_s1_0_0, 0, &account_balances).unwrap();

        // check internal structures
        assert_eq!(pending_txs.txs.len(), 2, "two accounts should exist");
        assert_eq!(
            pending_txs.txs.get(&signing_address_0).unwrap().txs().len(),
            1,
            "one transaction should be in the original account"
        );
        assert_eq!(
            pending_txs.txs.get(&signing_address_1).unwrap().txs().len(),
            1,
            "one transaction should be in the second account"
        );
        assert_eq!(
            pending_txs.len(),
            2,
            "should only have two transactions tracked"
        );
    }

    #[test]
    fn transactions_container_remove() {
        let mut pending_txs = PendingTransactions::new(TX_TTL);
        let signing_key_0 = SigningKey::from([1; 32]);
        let signing_key_1 = SigningKey::from([2; 32]);

        // transactions to add to accounts
        let ttx_s0_0 = mock_ttx(0, &signing_key_0, 0, 0, 0);
        let ttx_s0_1 = mock_ttx(1, &signing_key_0, 0, 0, 0);
        let ttx_s1_0 = mock_ttx(0, &signing_key_1, 0, 0, 0);
        let ttx_s1_1 = mock_ttx(1, &signing_key_1, 0, 0, 0);
        let account_balances = mock_balances(1, 1);

        // remove on empty returns the tx in Err variant.
        assert!(
            pending_txs.remove(ttx_s0_0.signed_tx.clone()).is_err(),
            "zero transactions should be removed from non existing accounts"
        );

        // add transactions
        pending_txs
            .add(ttx_s0_0.clone(), 0, &account_balances)
            .unwrap();
        pending_txs
            .add(ttx_s0_1.clone(), 0, &account_balances)
            .unwrap();
        pending_txs
            .add(ttx_s1_0.clone(), 0, &account_balances)
            .unwrap();
        pending_txs
            .add(ttx_s1_1.clone(), 0, &account_balances)
            .unwrap();

        // remove should remove tx and higher
        assert_eq!(
            pending_txs.remove(ttx_s0_0.signed_tx.clone()).unwrap(),
            vec![ttx_s0_0.tx_hash, ttx_s0_1.tx_hash],
            "rest of transactions for account should be removed when targeting bottom nonce"
        );
        assert_eq!(pending_txs.txs.len(), 1, "empty account should be removed");
        assert_eq!(
            pending_txs.len(),
            2,
            "should only have two transactions tracked"
        );
        assert!(
            pending_txs.contains_tx(&ttx_s1_0.tx_hash),
            "other account should be untouched"
        );
        assert!(
            pending_txs.contains_tx(&ttx_s1_1.tx_hash),
            "other account should be untouched"
        );
    }

    #[test]
    fn transactions_container_clear_account() {
        let mut pending_txs = PendingTransactions::new(TX_TTL);
        let signing_key_0 = SigningKey::from([1; 32]);
        let signing_address_0 = signing_key_0.address_bytes();

        let signing_key_1 = SigningKey::from([2; 32]);

        // transactions to add to accounts
        let ttx_s0_0 = mock_ttx(0, &signing_key_0, 0, 0, 0);
        let ttx_s0_1 = mock_ttx(1, &signing_key_0, 0, 0, 0);
        let ttx_s1_0 = mock_ttx(0, &signing_key_1, 0, 0, 0);
        let account_balances = mock_balances(1, 1);

        // clear all on empty returns zero
        assert!(
            pending_txs.clear_account(&signing_address_0).is_empty(),
            "zero transactions should be removed from clearing non existing accounts"
        );

        // add transactions
        pending_txs
            .add(ttx_s0_0.clone(), 0, &account_balances)
            .unwrap();
        pending_txs
            .add(ttx_s0_1.clone(), 0, &account_balances)
            .unwrap();
        pending_txs
            .add(ttx_s1_0.clone(), 0, &account_balances)
            .unwrap();

        // clear should return all transactions
        assert_eq!(
            pending_txs.clear_account(&signing_address_0),
            vec![ttx_s0_0.tx_hash, ttx_s0_1.tx_hash],
            "all transactions should be returned from clearing account"
        );

        assert_eq!(pending_txs.txs.len(), 1, "empty account should be removed");
        assert_eq!(
            pending_txs.len(),
            1,
            "should only have one transaction tracked"
        );
        assert!(
            pending_txs.contains_tx(&ttx_s1_0.tx_hash),
            "other account should be untouched"
        );
    }

    #[tokio::test]
    async fn transactions_container_recost_transactions() {
        let mut pending_txs = PendingTransactions::new(TX_TTL);
        let signing_key = SigningKey::from([1; 32]);
        let signing_address = signing_key.address_bytes();
        let account_balances = mock_balances(1, 1);

        // transaction to add to account
        let ttx = mock_ttx(0, &signing_key, 0, 0, 0);
        pending_txs.add(ttx.clone(), 0, &account_balances).unwrap();
        assert_eq!(
            pending_txs
                .txs
                .get(&signing_address)
                .unwrap()
                .txs
                .get(&0)
                .unwrap()
                .cost()
                .get(&denom_0().to_ibc_prefixed())
                .unwrap(),
            &0,
            "cost initially should be zero"
        );

        // recost transactions with mock state's tx costs
        let state = mock_state_getter().await;
        pending_txs
            .recost_transactions(signing_address, &state)
            .await;

        // transaction should have been recosted
        assert_eq!(
            pending_txs
                .txs
                .get(&signing_address)
                .unwrap()
                .txs
                .get(&0)
                .unwrap()
                .cost()
                .get(&denom_0().to_ibc_prefixed())
                .unwrap(),
            &MOCK_SEQUENCE_FEE,
            "cost should be updated to MOCK_SEQUENCE_FEE"
        );
    }

    #[tokio::test]
    async fn transactions_container_clean_account_stale_expired() {
        let mut pending_txs = PendingTransactions::new(TX_TTL);
        let signing_key_0 = SigningKey::from([1; 32]);
        let signing_address_0 = signing_key_0.address_bytes();
        let signing_key_1 = SigningKey::from([2; 32]);
        let signing_address_1 = signing_key_1.address_bytes();
        let signing_key_2 = SigningKey::from([3; 32]);
        let signing_address_2 = signing_key_2.address_bytes();

        // transactions to add to accounts
        let ttx_s0_0 = mock_ttx(0, &signing_key_0, 0, 0, 0);
        let ttx_s0_1 = mock_ttx(1, &signing_key_0, 0, 0, 0);
        let ttx_s0_2 = mock_ttx(2, &signing_key_0, 0, 0, 0);
        let ttx_s1_0 = mock_ttx(0, &signing_key_1, 0, 0, 0);
        let ttx_s1_1 = mock_ttx(1, &signing_key_1, 0, 0, 0);
        let ttx_s1_2 = mock_ttx(2, &signing_key_1, 0, 0, 0);
        let ttx_s2_0 = mock_ttx(0, &signing_key_2, 0, 0, 0);
        let ttx_s2_1 = mock_ttx(1, &signing_key_2, 0, 0, 0);
        let ttx_s2_2 = mock_ttx(2, &signing_key_2, 0, 0, 0);
        let account_balances = mock_balances(1, 1);

        // add transactions
        pending_txs
            .add(ttx_s0_0.clone(), 0, &account_balances)
            .unwrap();
        pending_txs
            .add(ttx_s0_1.clone(), 0, &account_balances)
            .unwrap();
        pending_txs
            .add(ttx_s0_2.clone(), 0, &account_balances)
            .unwrap();
        pending_txs
            .add(ttx_s1_0.clone(), 0, &account_balances)
            .unwrap();
        pending_txs
            .add(ttx_s1_1.clone(), 0, &account_balances)
            .unwrap();
        pending_txs
            .add(ttx_s1_2.clone(), 0, &account_balances)
            .unwrap();
        pending_txs
            .add(ttx_s2_0.clone(), 0, &account_balances)
            .unwrap();
        pending_txs
            .add(ttx_s2_1.clone(), 0, &account_balances)
            .unwrap();
        pending_txs
            .add(ttx_s2_2.clone(), 0, &account_balances)
            .unwrap();

        // clean accounts
        // should pop none from signing_address_0, one from signing_address_1, and all from
        // signing_address_2
        let mut removed_txs = pending_txs.clean_account_stale_expired(signing_address_0, 0);
        removed_txs.extend(pending_txs.clean_account_stale_expired(signing_address_1, 1));
        removed_txs.extend(pending_txs.clean_account_stale_expired(signing_address_2, 4));

        assert_eq!(
            removed_txs.len(),
            4,
            "four transactions should've been popped"
        );
        assert_eq!(pending_txs.txs.len(), 2, "empty accounts should be removed");
        assert_eq!(
            pending_txs.len(),
            5,
            "5 transactions should be remaining from original 9"
        );
        assert!(pending_txs.contains_tx(&ttx_s0_0.tx_hash));
        assert!(pending_txs.contains_tx(&ttx_s0_1.tx_hash));
        assert!(pending_txs.contains_tx(&ttx_s0_2.tx_hash));
        assert!(pending_txs.contains_tx(&ttx_s1_1.tx_hash));
        assert!(pending_txs.contains_tx(&ttx_s1_2.tx_hash));

        assert_eq!(
            pending_txs.txs.get(&signing_address_0).unwrap().txs().len(),
            3
        );
        assert_eq!(
            pending_txs.txs.get(&signing_address_1).unwrap().txs().len(),
            2
        );
        for (_, reason) in removed_txs {
            assert!(
                matches!(reason, RemovalReason::NonceStale),
                "removal reason should be stale nonce"
            );
        }
    }

    #[tokio::test(start_paused = true)]
    async fn transactions_container_clean_accounts_expired_transactions() {
        let mut pending_txs = PendingTransactions::new(TX_TTL);
        let signing_key_0 = SigningKey::from([1; 32]);
        let signing_address_0 = signing_key_0.address_bytes();
        let signing_key_1 = SigningKey::from([2; 32]);
        let signing_address_1 = signing_key_1.address_bytes();
        let account_balances = mock_balances(1, 1);

        // transactions to add to accounts
        let ttx_s0_0 = mock_ttx(0, &signing_key_0, 0, 0, 0);

        // pass time to make first transaction stale
        tokio::time::advance(TX_TTL.saturating_add(Duration::from_nanos(1))).await;

        let ttx_s0_1 = mock_ttx(1, &signing_key_0, 0, 0, 0);
        let ttx_s1_0 = mock_ttx(0, &signing_key_1, 0, 0, 0);

        // add transactions
        pending_txs
            .add(ttx_s0_0.clone(), 0, &account_balances)
            .unwrap();
        pending_txs
            .add(ttx_s0_1.clone(), 0, &account_balances)
            .unwrap();
        pending_txs
            .add(ttx_s1_0.clone(), 0, &account_balances)
            .unwrap();

        // clean accounts, all nonces should be valid
        let mut removed_txs = pending_txs.clean_account_stale_expired(signing_address_0, 0);
        removed_txs.extend(pending_txs.clean_account_stale_expired(signing_address_1, 0));

        assert_eq!(
            removed_txs.len(),
            2,
            "two transactions should've been popped"
        );
        assert_eq!(pending_txs.txs.len(), 1, "empty accounts should be removed");
        assert_eq!(
            pending_txs.len(),
            1,
            "1 transaction should be remaining from original 3"
        );
        assert!(
            pending_txs.contains_tx(&ttx_s1_0.tx_hash),
            "not expired account should be untouched"
        );

        // check removal reasons
        assert_eq!(
            removed_txs[0],
            (ttx_s0_0.tx_hash, RemovalReason::Expired),
            "first should be first pushed tx with removal reason as expired"
        );
        assert_eq!(
            removed_txs[1],
            (ttx_s0_1.tx_hash, RemovalReason::LowerNonceInvalidated),
            "second should be second added tx with removal reason as lower nonce invalidation"
        );
    }

    #[test]
    fn pending_transactions_pending_nonce() {
        let mut pending_txs = PendingTransactions::new(TX_TTL);
        let signing_key_0 = SigningKey::from([1; 32]);
        let signing_address_0 = signing_key_0.address_bytes();

        let signing_key_1 = SigningKey::from([2; 32]);
        let signing_address_1 = signing_key_1.address_bytes();
        let account_balances = mock_balances(1, 1);

        // transactions to add for account 0
        let ttx_s0_0 = mock_ttx(0, &signing_key_0, 0, 0, 0);
        let ttx_s0_1 = mock_ttx(1, &signing_key_0, 0, 0, 0);

        pending_txs.add(ttx_s0_0, 0, &account_balances).unwrap();
        pending_txs.add(ttx_s0_1, 0, &account_balances).unwrap();

        // empty account returns zero
        assert!(
            pending_txs.pending_nonce(signing_address_1).is_none(),
            "empty account should return None"
        );

        // non empty account returns highest nonce
        assert_eq!(
            pending_txs.pending_nonce(signing_address_0),
            Some(1),
            "should return highest nonce"
        );
    }

    #[tokio::test]
    async fn pending_transactions_builder_queue() {
        let mut pending_txs = PendingTransactions::new(TX_TTL);
        let signing_key_0 = SigningKey::from([1; 32]);
        let signing_address_0 = signing_key_0.address_bytes();
        let signing_key_1 = SigningKey::from([2; 32]);
        let signing_address_1 = signing_key_1.address_bytes();

        // transactions to add to accounts
        let ttx_s0_1 = mock_ttx(1, &signing_key_0, 0, 0, 0);
        let ttx_s1_1 = mock_ttx(1, &signing_key_1, 0, 0, 0);
        let ttx_s1_2 = mock_ttx(2, &signing_key_1, 0, 0, 0);
        let ttx_s1_3 = mock_ttx(3, &signing_key_1, 0, 0, 0);
        let account_balances = mock_balances(1, 1);

        // add transactions
        pending_txs
            .add(ttx_s0_1.clone(), 1, &account_balances)
            .unwrap();
        pending_txs
            .add(ttx_s1_1.clone(), 1, &account_balances)
            .unwrap();
        pending_txs
            .add(ttx_s1_2.clone(), 1, &account_balances)
            .unwrap();
        pending_txs
            .add(ttx_s1_3.clone(), 1, &account_balances)
            .unwrap();

        // should return all transactions from signing_key_0 and last two from signing_key_1
        let mut mock_state = mock_state_getter().await;
        mock_state_put_account_nonce(&mut mock_state, signing_address_0, 1);
        mock_state_put_account_nonce(&mut mock_state, signing_address_1, 2);

        // get builder queue
        let builder_queue = pending_txs
            .builder_queue(&mock_state)
            .await
            .expect("building builders queue should work");
        assert_eq!(
            builder_queue.len(),
            3,
            "three transactions should've been popped"
        );

        // check that the transactions are in the expected order
        let (first_tx_hash, _) = builder_queue[0];
        assert_eq!(
            first_tx_hash, ttx_s0_1.tx_hash,
            "expected earliest transaction with lowest nonce difference (0) to be first"
        );
        let (second_tx_hash, _) = builder_queue[1];
        assert_eq!(
            second_tx_hash, ttx_s1_2.tx_hash,
            "expected other low nonce diff (0) to be second"
        );
        let (third_tx_hash, _) = builder_queue[2];
        assert_eq!(
            third_tx_hash, ttx_s1_3.tx_hash,
            "expected highest nonce diff to be last"
        );

        // ensure transactions not removed
        assert_eq!(
            pending_txs.len(),
            4,
            "no transactions should've been removed"
        );
    }

    #[tokio::test]
    async fn parked_transactions_find_promotables() {
        let mut parked_txs = ParkedTransactions::<MAX_PARKED_TXS_PER_ACCOUNT>::new(TX_TTL);
        let signing_key = SigningKey::from([1; 32]);
        let signing_address = signing_key.address_bytes();

        // transactions to add to accounts
        let ttx_1 = mock_ttx(1, &signing_key, 10, 0, 0);
        let ttx_2 = mock_ttx(2, &signing_key, 5, 2, 0);
        let ttx_3 = mock_ttx(3, &signing_key, 1, 0, 0);
        let remaining_balances = mock_balances(15, 2);

        // add transactions
        parked_txs
            .add(ttx_1.clone(), 0, &remaining_balances)
            .unwrap();
        parked_txs
            .add(ttx_2.clone(), 0, &remaining_balances)
            .unwrap();
        parked_txs
            .add(ttx_3.clone(), 0, &remaining_balances)
            .unwrap();

        // none should be returned on nonce gap
        let promotables = parked_txs.find_promotables(&signing_address, 0, &remaining_balances);
        assert_eq!(promotables.len(), 0);

        // only first two transactions should be returned
        let promotables = parked_txs.find_promotables(&signing_address, 1, &remaining_balances);
        assert_eq!(promotables.len(), 2);
        assert_eq!(promotables[0].nonce(), 1);
        assert_eq!(promotables[1].nonce(), 2);
        assert_eq!(
            parked_txs.len(),
            1,
            "promoted transactions should've been removed from container"
        );

        // empty account should be removed
        // remove last
        parked_txs.find_promotables(&signing_address, 3, &remaining_balances);
        assert_eq!(
            parked_txs.addresses().len(),
            0,
            "empty account should've been removed from container"
        );
    }

    #[tokio::test]
    async fn pending_transactions_find_demotables() {
        let mut pending_txs = PendingTransactions::new(TX_TTL);
        let signing_key = SigningKey::from([1; 32]);
        let signing_address = signing_key.address_bytes();

        // transactions to add to account
        let ttx_1 = mock_ttx(1, &signing_key, 5, 0, 0);
        let ttx_2 = mock_ttx(2, &signing_key, 0, 5, 0);
        let ttx_3 = mock_ttx(3, &signing_key, 5, 0, 0);
        let ttx_4 = mock_ttx(4, &signing_key, 0, 5, 0);
        let account_balances_full = mock_balances(100, 100);

        // add transactions
        pending_txs
            .add(ttx_1.clone(), 1, &account_balances_full)
            .unwrap();
        pending_txs
            .add(ttx_2.clone(), 1, &account_balances_full)
            .unwrap();
        pending_txs
            .add(ttx_3.clone(), 1, &account_balances_full)
            .unwrap();
        pending_txs
            .add(ttx_4.clone(), 1, &account_balances_full)
            .unwrap();

        // demote none
        let demotables: Vec<TimemarkedTransaction> =
            pending_txs.find_demotables(signing_address, &account_balances_full);
        assert_eq!(demotables.len(), 0);

        // demote last
        let account_balances_demotion = mock_balances(100, 9);
        let demotables = pending_txs.find_demotables(signing_address, &account_balances_demotion);
        assert_eq!(demotables.len(), 1);
        assert_eq!(demotables[0].nonce(), 4);

        // demote multiple
        let account_balances_demotion = mock_balances(100, 4);
        let demotables = pending_txs.find_demotables(signing_address, &account_balances_demotion);
        assert_eq!(demotables.len(), 2);
        assert_eq!(demotables[0].nonce(), 2);

        // demote rest
        let account_balances_demotion = mock_balances(0, 5);
        let demotables = pending_txs.find_demotables(signing_address, &account_balances_demotion);
        assert_eq!(demotables.len(), 1);
        assert_eq!(demotables[0].nonce(), 1);

        // empty account removed
        assert_eq!(
            pending_txs.addresses().len(),
            0,
            "empty account should've been removed from container"
        );
    }

    #[tokio::test]
    async fn pending_transactions_remaining_account_balances() {
        let mut pending_txs = PendingTransactions::new(TX_TTL);
        let signing_key = SigningKey::from([1; 32]);
        let signing_address = signing_key.address_bytes();

        // transactions to add to account
        let ttx_1 = mock_ttx(1, &signing_key, 6, 0, 0);
        let ttx_2 = mock_ttx(2, &signing_key, 0, 5, 0);
        let ttx_3 = mock_ttx(3, &signing_key, 6, 0, 0);
        let ttx_4 = mock_ttx(4, &signing_key, 0, 5, 0);
        let account_balances_full = mock_balances(100, 100);

        // add transactions
        pending_txs
            .add(ttx_1.clone(), 1, &account_balances_full)
            .unwrap();
        pending_txs
            .add(ttx_2.clone(), 1, &account_balances_full)
            .unwrap();
        pending_txs
            .add(ttx_3.clone(), 1, &account_balances_full)
            .unwrap();
        pending_txs
            .add(ttx_4.clone(), 1, &account_balances_full)
            .unwrap();

        // get balances
        let remaining_balances =
            pending_txs.subtract_contained_costs(signing_address, account_balances_full);
        assert_eq!(
            remaining_balances
                .get(&denom_0().to_ibc_prefixed())
                .unwrap(),
            &88
        );
        assert_eq!(
            remaining_balances
                .get(&denom_1().to_ibc_prefixed())
                .unwrap(),
            &90
        );
    }
}<|MERGE_RESOLUTION|>--- conflicted
+++ resolved
@@ -602,17 +602,9 @@
             .unwrap_or_default()
     }
 
-<<<<<<< HEAD
-    /// Cleans all of the accounts in the container. Removes any transactions with stale nonces and
-    /// evicts all transactions from accounts whose lowest transaction has expired.
-    ///
-    /// Returns all transactions that have been removed with the reason why they have been removed.
+    /// Cleans the specified account of stale and expired transactions.
     #[instrument(skip_all)]
-    pub(super) async fn clean_accounts<F, O>(
-=======
-    /// Cleans the specified account of stale and expired transactions.
     pub(super) fn clean_account_stale_expired(
->>>>>>> b401e4fb
         &mut self,
         address: [u8; 20],
         current_account_nonce: u32,
@@ -714,12 +706,8 @@
 
     /// Returns a copy of transactions and their hashes sorted by nonce difference and then time
     /// first seen.
-<<<<<<< HEAD
     #[instrument(skip_all, err)]
-    pub(super) async fn builder_queue<F, O>(
-=======
     pub(super) async fn builder_queue<S: accounts::StateReadExt>(
->>>>>>> b401e4fb
         &self,
         state: &S,
     ) -> anyhow::Result<Vec<([u8; 32], Arc<SignedTransaction>)>> {
@@ -790,59 +778,7 @@
             let _ = self.txs.insert(*account, account_txs);
         }
 
-<<<<<<< HEAD
-    /// Removes and returns transactions along with their account's current nonce that are lower
-    /// than or equal to that nonce. This is helpful when needing to promote transactions from
-    /// parked to pending during mempool maintenance.
-    #[instrument(skip_all)]
-    pub(super) async fn find_promotables<F, O>(
-        &mut self,
-        current_account_nonce_getter: &F,
-    ) -> Vec<(TimemarkedTransaction, u32)>
-    where
-        F: Fn([u8; 20]) -> O,
-        O: Future<Output = anyhow::Result<u32>>,
-    {
-        let mut accounts_to_remove = Vec::new();
-        let mut promoted_txs = Vec::new();
-
-        for (address, account_txs) in &mut self.txs {
-            let current_account_nonce = match current_account_nonce_getter(*address).await {
-                Ok(nonce) => nonce,
-                Err(error) => {
-                    error!(
-                        address = %telemetry::display::base64(address),
-                        "failed to fetch nonce from state when finding promotables: {error:#}"
-                    );
-                    continue;
-                }
-            };
-
-            // find transactions that can be promoted
-            // note: can use current account nonce as target because this logic
-            // is only handling the case where transactions we didn't have in our
-            // local mempool were ran that would enable the parked transactions to
-            // be valid
-            promoted_txs.extend(
-                account_txs
-                    .pop_front_contiguous(current_account_nonce)
-                    .map(|ttx| (ttx, current_account_nonce)),
-            );
-
-            if account_txs.txs.is_empty() {
-                accounts_to_remove.push(*address);
-            }
-        }
-
-        // remove empty accounts
-        for account in accounts_to_remove {
-            self.txs.remove(&account);
-        }
-
-        promoted_txs
-=======
         removed.collect()
->>>>>>> b401e4fb
     }
 }
 
