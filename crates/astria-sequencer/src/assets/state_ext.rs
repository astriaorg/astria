--- conflicted
+++ resolved
@@ -1,12 +1,6 @@
-use std::{
-    borrow::Cow,
-    fmt::Display,
-};
-
-use astria_core::{
-    primitive::v1::asset,
-    Protobuf,
-};
+use std::borrow::Cow;
+
+use astria_core::primitive::v1::asset;
 use astria_eyre::{
     anyhow_to_eyre,
     eyre::{
@@ -27,43 +21,10 @@
     self,
     keys::{
         self,
-        extract_asset_from_block_fees_key,
         extract_asset_from_fee_asset_key,
     },
 };
 use crate::storage::StoredValue;
-
-<<<<<<< HEAD
-const FEE_ASSET_PREFIX: &str = "fee_asset/";
-const NATIVE_ASSET_KEY: &str = "nativeasset";
-
-fn asset_storage_key<'a, TAsset>(asset: &'a TAsset) -> String
-where
-    asset::IbcPrefixed: From<&'a TAsset>,
-{
-    format!("asset/{}", crate::storage_keys::hunks::Asset::from(asset))
-}
-
-fn fee_asset_key<'a, TAsset>(asset: &'a TAsset) -> String
-where
-    asset::IbcPrefixed: From<&'a TAsset>,
-{
-    format!(
-        "{FEE_ASSET_PREFIX}{}",
-        crate::storage_keys::hunks::Asset::from(asset)
-=======
-/// Creates `abci::Event` of kind `tx.fees` for sequencer fee reporting
-fn construct_tx_fee_event<P: Protobuf, T: Display>(asset: &T, fee_amount: u128) -> Event {
-    Event::new(
-        "tx.fees",
-        [
-            ("asset", asset.to_string()).index(),
-            ("feeAmount", fee_amount.to_string()).index(),
-            ("actionType", P::full_name()).index(),
-        ],
->>>>>>> 237d0c2e
-    )
-}
 
 #[async_trait]
 pub(crate) trait StateReadExt: StateRead {
@@ -120,29 +81,6 @@
     }
 
     #[instrument(skip_all)]
-<<<<<<< HEAD
-=======
-    async fn get_block_fees(&self) -> Result<Vec<(asset::IbcPrefixed, u128)>> {
-        let mut fees = Vec::new();
-
-        let mut stream =
-            std::pin::pin!(self.nonverifiable_prefix_raw(keys::BLOCK_FEES_PREFIX.as_bytes()));
-        while let Some(Ok((key, bytes))) = stream.next().await {
-            let asset =
-                extract_asset_from_block_fees_key(&key).wrap_err("failed to extract asset")?;
-
-            let fee = StoredValue::deserialize(&bytes)
-                .and_then(|value| storage::Fee::try_from(value).map(u128::from))
-                .context("invalid block fees bytes")?;
-
-            fees.push((asset, fee));
-        }
-
-        Ok(fees)
-    }
-
-    #[instrument(skip_all)]
->>>>>>> 237d0c2e
     async fn is_allowed_fee_asset<'a, TAsset>(&self, asset: &'a TAsset) -> Result<bool>
     where
         TAsset: Sync,
@@ -195,59 +133,6 @@
         Ok(())
     }
 
-<<<<<<< HEAD
-=======
-    /// Adds `amount` to the block fees for `asset`.
-    #[instrument(skip_all)]
-    async fn get_and_increase_block_fees<'a, P, TAsset>(
-        &mut self,
-        asset: &'a TAsset,
-        amount: u128,
-    ) -> Result<()>
-    where
-        TAsset: Sync + Display,
-        &'a TAsset: Into<Cow<'a, asset::IbcPrefixed>>,
-        P: Protobuf,
-    {
-        let tx_fee_event = construct_tx_fee_event::<P, _>(asset, amount);
-        let block_fees_key = keys::block_fees(asset);
-
-        let current_amount = self
-            .nonverifiable_get_raw(block_fees_key.as_bytes())
-            .await
-            .map_err(anyhow_to_eyre)
-            .wrap_err("failed to read raw block fees from state")?
-            .map(|bytes| {
-                StoredValue::deserialize(&bytes)
-                    .and_then(|value| storage::Fee::try_from(value).map(u128::from))
-                    .context("invalid block fees bytes")
-            })
-            .transpose()?
-            .unwrap_or_default();
-
-        let new_amount = current_amount
-            .checked_add(amount)
-            .ok_or_eyre("block fees overflowed u128")?;
-        let bytes = StoredValue::from(storage::Fee::from(new_amount))
-            .serialize()
-            .wrap_err("failed to serialize block fees")?;
-        self.nonverifiable_put_raw(block_fees_key.into_bytes(), bytes);
-
-        self.record(tx_fee_event);
-
-        Ok(())
-    }
-
-    #[instrument(skip_all)]
-    async fn clear_block_fees(&mut self) {
-        let mut stream =
-            std::pin::pin!(self.nonverifiable_prefix_raw(keys::BLOCK_FEES_PREFIX.as_bytes()));
-        while let Some(Ok((key, _))) = stream.next().await {
-            self.nonverifiable_delete(key);
-        }
-    }
-
->>>>>>> 237d0c2e
     #[instrument(skip_all)]
     fn delete_allowed_fee_asset<'a, TAsset>(&mut self, asset: &'a TAsset)
     where
@@ -275,19 +160,9 @@
 mod tests {
     use std::collections::HashSet;
 
-    use astria_core::protocol::transaction::v1alpha1::action::Transfer;
     use cnidarium::StateDelta;
 
-<<<<<<< HEAD
-    use super::{
-        asset_storage_key,
-        fee_asset_key,
-        StateReadExt as _,
-        StateWriteExt as _,
-    };
-=======
     use super::*;
->>>>>>> 237d0c2e
 
     fn asset() -> asset::Denom {
         "asset".parse().unwrap()
@@ -339,77 +214,6 @@
     }
 
     #[tokio::test]
-<<<<<<< HEAD
-=======
-    async fn block_fee_read_and_increase() {
-        let storage = cnidarium::TempStorage::new().await.unwrap();
-        let snapshot = storage.latest_snapshot();
-        let mut state = StateDelta::new(snapshot);
-
-        // doesn't exist at first
-        let fee_balances_orig = state.get_block_fees().await.unwrap();
-        assert!(fee_balances_orig.is_empty());
-
-        // can write
-        let asset = asset_0();
-        let amount = 100u128;
-        state
-            .get_and_increase_block_fees::<Transfer, _>(&asset, amount)
-            .await
-            .unwrap();
-
-        // holds expected
-        let fee_balances_updated = state.get_block_fees().await.unwrap();
-        assert_eq!(
-            fee_balances_updated[0],
-            (asset.to_ibc_prefixed(), amount),
-            "fee balances are not what they were expected to be"
-        );
-    }
-
-    #[tokio::test]
-    async fn block_fee_read_and_increase_can_delete() {
-        let storage = cnidarium::TempStorage::new().await.unwrap();
-        let snapshot = storage.latest_snapshot();
-        let mut state = StateDelta::new(snapshot);
-
-        // can write
-        let asset_first = asset_0();
-        let asset_second = asset_1();
-        let amount_first = 100u128;
-        let amount_second = 200u128;
-
-        state
-            .get_and_increase_block_fees::<Transfer, _>(&asset_first, amount_first)
-            .await
-            .unwrap();
-        state
-            .get_and_increase_block_fees::<Transfer, _>(&asset_second, amount_second)
-            .await
-            .unwrap();
-        // holds expected
-        let fee_balances = HashSet::<_>::from_iter(state.get_block_fees().await.unwrap());
-        assert_eq!(
-            fee_balances,
-            HashSet::from_iter(vec![
-                (asset_first.to_ibc_prefixed(), amount_first),
-                (asset_second.to_ibc_prefixed(), amount_second)
-            ]),
-            "returned fee balance vector not what was expected"
-        );
-
-        // can delete
-        state.clear_block_fees().await;
-
-        let fee_balances_updated = state.get_block_fees().await.unwrap();
-        assert!(
-            fee_balances_updated.is_empty(),
-            "fee balances were expected to be deleted but were not"
-        );
-    }
-
-    #[tokio::test]
->>>>>>> 237d0c2e
     async fn get_ibc_asset_non_existent() {
         let storage = cnidarium::TempStorage::new().await.unwrap();
         let snapshot = storage.latest_snapshot();
@@ -635,29 +439,4 @@
             "delete for allowed fee asset did not behave as expected"
         );
     }
-<<<<<<< HEAD
-
-    #[test]
-    fn storage_keys_are_unchanged() {
-        let asset = "an/asset/with/a/prefix"
-            .parse::<astria_core::primitive::v1::asset::Denom>()
-            .unwrap();
-        assert_eq!(
-            asset_storage_key(&asset),
-            asset_storage_key(&asset.to_ibc_prefixed()),
-        );
-        insta::assert_snapshot!(asset_storage_key(&asset));
-
-        let trace_prefixed = "a/denom/with/a/prefix"
-            .parse::<astria_core::primitive::v1::asset::Denom>()
-            .unwrap();
-
-        assert_eq!(
-            fee_asset_key(&trace_prefixed),
-            fee_asset_key(&trace_prefixed.to_ibc_prefixed()),
-        );
-        insta::assert_snapshot!(fee_asset_key(&trace_prefixed));
-    }
-=======
->>>>>>> 237d0c2e
 }