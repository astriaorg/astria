use astria_core::primitive::v1::{
    asset,
    TransactionId,
};
use astria_eyre::{
    anyhow_to_eyre,
    eyre::{
        bail,
        Result,
        WrapErr as _,
    },
};
use async_trait::async_trait;
use cnidarium::{
    StateRead,
    StateWrite,
};
use futures::StreamExt as _;
use tracing::instrument;

<<<<<<< HEAD
use crate::app::Fee;

/// Newtype wrapper to read and write a denomination trace from rocksdb.
#[derive(BorshSerialize, BorshDeserialize, Debug)]
struct DenominationTrace(String);
=======
use super::storage;
use crate::storage::StoredValue;
>>>>>>> 6d9eb288

const BLOCK_FEES_PREFIX: &str = "block_fees";
const FEE_ASSET_PREFIX: &str = "fee_asset/";
const NATIVE_ASSET_KEY: &str = "nativeasset";

fn asset_storage_key<'a, TAsset>(asset: &'a TAsset) -> String
where
    asset::IbcPrefixed: From<&'a TAsset>,
{
    format!("asset/{}", crate::storage_keys::hunks::Asset::from(asset))
}

<<<<<<< HEAD
fn fee_asset_key<TAsset: Into<asset::IbcPrefixed>>(asset: TAsset) -> String {
=======
fn block_fees_key<'a, TAsset>(asset: &'a TAsset) -> String
where
    asset::IbcPrefixed: From<&'a TAsset>,
{
    format!(
        "{BLOCK_FEES_PREFIX}{}",
        crate::storage_keys::hunks::Asset::from(asset)
    )
}

fn fee_asset_key<'a, TAsset>(asset: &'a TAsset) -> String
where
    asset::IbcPrefixed: From<&'a TAsset>,
{
>>>>>>> 6d9eb288
    format!(
        "{FEE_ASSET_PREFIX}{}",
        crate::storage_keys::hunks::Asset::from(asset)
    )
}

#[async_trait]
pub(crate) trait StateReadExt: StateRead {
    #[instrument(skip_all)]
    async fn get_native_asset(&self) -> Result<asset::TracePrefixed> {
        let Some(bytes) = self
            .get_raw(NATIVE_ASSET_KEY)
            .await
            .map_err(anyhow_to_eyre)
            .wrap_err("failed to read raw native asset from state")?
        else {
            bail!("native asset denom not found in state");
        };
        StoredValue::deserialize(&bytes)
            .and_then(|value| {
                storage::TracePrefixedDenom::try_from(value).map(asset::TracePrefixed::from)
            })
            .wrap_err("invalid native asset bytes")
    }

    #[instrument(skip_all)]
    async fn has_ibc_asset<'a, TAsset>(&self, asset: &'a TAsset) -> Result<bool>
    where
        TAsset: Sync,
        asset::IbcPrefixed: From<&'a TAsset>,
    {
        Ok(self
            .get_raw(&asset_storage_key(asset))
            .await
            .map_err(anyhow_to_eyre)
            .wrap_err("failed reading raw asset from state")?
            .is_some())
    }

    #[instrument(skip_all, fields(%asset), err)]
    async fn map_ibc_to_trace_prefixed_asset(
        &self,
        asset: &asset::IbcPrefixed,
    ) -> Result<Option<asset::TracePrefixed>> {
        let Some(bytes) = self
            .get_raw(&asset_storage_key(asset))
            .await
            .map_err(anyhow_to_eyre)
            .wrap_err("failed reading raw asset from state")?
        else {
            return Ok(None);
        };
        StoredValue::deserialize(&bytes)
            .and_then(|value| {
                storage::TracePrefixedDenom::try_from(value)
                    .map(|stored_denom| Some(asset::TracePrefixed::from(stored_denom)))
            })
            .wrap_err("invalid ibc asset bytes")
    }

    #[instrument(skip_all)]
<<<<<<< HEAD
    fn get_block_fees(&self) -> Result<Vec<Fee>> {
        let mut block_fees = self.object_get(BLOCK_FEES_PREFIX);
        match block_fees {
            Some(_) => {}
            None => {
                block_fees = Some(vec![]);
            }
=======
    async fn get_block_fees(&self) -> Result<Vec<(asset::IbcPrefixed, u128)>> {
        let mut fees = Vec::new();

        let mut stream =
            std::pin::pin!(self.nonverifiable_prefix_raw(BLOCK_FEES_PREFIX.as_bytes()));
        while let Some(Ok((key, bytes))) = stream.next().await {
            // if the key isn't of the form `block_fees/{asset_id}`, then we have a bug
            // in `put_block_fees`
            let suffix = key
                .strip_prefix(BLOCK_FEES_PREFIX.as_bytes())
                .expect("prefix must always be present");
            let asset = std::str::from_utf8(suffix)
                .wrap_err("key suffix was not utf8 encoded; this should not happen")?
                .parse::<crate::storage_keys::hunks::Asset>()
                .wrap_err("failed to parse storage key suffix as address hunk")?
                .get();

            let fee = StoredValue::deserialize(&bytes)
                .and_then(|value| storage::Fee::try_from(value).map(u128::from))
                .context("invalid block fees bytes")?;

            fees.push((asset, fee));
>>>>>>> 6d9eb288
        }
        Ok(block_fees.expect("block fees should not be `None` after populating"))
    }

    #[instrument(skip_all)]
    async fn is_allowed_fee_asset<'a, TAsset>(&self, asset: &'a TAsset) -> Result<bool>
    where
        TAsset: Sync,
        asset::IbcPrefixed: From<&'a TAsset>,
    {
        Ok(self
            .nonverifiable_get_raw(fee_asset_key(asset).as_bytes())
            .await
            .map_err(anyhow_to_eyre)
            .wrap_err("failed to read raw fee asset from state")?
            .is_some())
    }

    #[instrument(skip_all)]
    async fn get_allowed_fee_assets(&self) -> Result<Vec<asset::IbcPrefixed>> {
        let mut assets = Vec::new();

        let mut stream = std::pin::pin!(self.nonverifiable_prefix_raw(FEE_ASSET_PREFIX.as_bytes()));
        while let Some(Ok((key, _))) = stream.next().await {
            // if the key isn't of the form `fee_asset/{asset_id}`, then we have a bug
            // in `put_allowed_fee_asset`
            let suffix = key
                .strip_prefix(FEE_ASSET_PREFIX.as_bytes())
                .expect("prefix must always be present");
            let asset = std::str::from_utf8(suffix)
                .wrap_err("key suffix was not utf8 encoded; this should not happen")?
                .parse::<crate::storage_keys::hunks::Asset>()
                .wrap_err("failed to parse storage key suffix as address hunk")?
                .get();
            assets.push(asset);
        }

        Ok(assets)
    }
}

impl<T: ?Sized + StateRead> StateReadExt for T {}

#[async_trait]
pub(crate) trait StateWriteExt: StateWrite {
    #[instrument(skip_all)]
    fn put_native_asset(&mut self, asset: asset::TracePrefixed) -> Result<()> {
        let bytes = StoredValue::from(storage::TracePrefixedDenom::from(&asset))
            .serialize()
            .context("failed to serialize native asset")?;
        self.put_raw(NATIVE_ASSET_KEY.to_string(), bytes);
        Ok(())
    }

    #[instrument(skip_all)]
    fn put_ibc_asset(&mut self, asset: asset::TracePrefixed) -> Result<()> {
        let key = asset_storage_key(&asset);
        let bytes = StoredValue::from(storage::TracePrefixedDenom::from(&asset))
            .serialize()
            .wrap_err("failed to serialize ibc asset")?;
        self.put_raw(key, bytes);
        Ok(())
    }

    /// Constructs and adds `Fee` object to the block fees vec.
    #[instrument(skip_all)]
<<<<<<< HEAD
    fn add_fee_to_block_fees<TAsset>(
=======
    async fn get_and_increase_block_fees<'a, TAsset>(
>>>>>>> 6d9eb288
        &mut self,
        asset: &'a TAsset,
        amount: u128,
        source_transaction_id: TransactionId,
        source_action_index: u64,
    ) -> Result<()>
    where
<<<<<<< HEAD
        TAsset: Into<asset::Denom> + std::fmt::Display + Send,
    {
        let mut current_fees: Option<Vec<Fee>> = self.object_get(BLOCK_FEES_PREFIX);

        match current_fees {
            Some(_) => {}
            None => {
                current_fees = Some(vec![]);
            }
        }
=======
        TAsset: Sync + std::fmt::Display,
        asset::IbcPrefixed: From<&'a TAsset>,
    {
        let tx_fee_event = construct_tx_fee_event(asset, amount, action_type);
        let block_fees_key = block_fees_key(asset);

        let current_amount = self
            .nonverifiable_get_raw(block_fees_key.as_bytes())
            .await
            .map_err(anyhow_to_eyre)
            .wrap_err("failed to read raw block fees from state")?
            .map(|bytes| {
                StoredValue::deserialize(&bytes)
                    .and_then(|value| storage::Fee::try_from(value).map(u128::from))
                    .context("invalid block fees bytes")
            })
            .transpose()?
            .unwrap_or_default();

        let new_amount = current_amount
            .checked_add(amount)
            .ok_or_eyre("block fees overflowed u128")?;
        let bytes = StoredValue::from(storage::Fee::from(new_amount))
            .serialize()
            .wrap_err("failed to serialize block fees")?;
        self.nonverifiable_put_raw(block_fees_key.into(), bytes);
>>>>>>> 6d9eb288

        let mut current_fees =
            current_fees.expect("block fees should not be `None` after populating");
        current_fees.push(Fee {
            asset: asset.into(),
            amount,
            source_transaction_id,
            source_action_index,
        });

        self.object_put(BLOCK_FEES_PREFIX, current_fees);
        Ok(())
    }

    #[instrument(skip_all)]
    fn clear_block_fees(&mut self) {
        self.object_delete(BLOCK_FEES_PREFIX);
    }

    #[instrument(skip_all)]
    fn delete_allowed_fee_asset<'a, TAsset>(&mut self, asset: &'a TAsset)
    where
        asset::IbcPrefixed: From<&'a TAsset>,
    {
        self.nonverifiable_delete(fee_asset_key(asset).into());
    }

    #[instrument(skip_all)]
    fn put_allowed_fee_asset<'a, TAsset>(&mut self, asset: &'a TAsset) -> Result<()>
    where
        asset::IbcPrefixed: From<&'a TAsset>,
    {
        let bytes = StoredValue::Unit
            .serialize()
            .context("failed to serialize unit for allowed fee asset")?;
        self.nonverifiable_put_raw(fee_asset_key(asset).into(), bytes);
        Ok(())
    }
}

impl<T: StateWrite> StateWriteExt for T {}

#[cfg(test)]
mod tests {
    use std::collections::HashSet;

    use astria_core::primitive::v1::{
        asset,
        TransactionId,
    };
    use cnidarium::StateDelta;

    use super::{
        asset_storage_key,
        fee_asset_key,
        StateReadExt as _,
        StateWriteExt as _,
    };
    use crate::app::Fee;

    fn asset() -> asset::Denom {
        "asset".parse().unwrap()
    }

    fn asset_0() -> asset::Denom {
        "asset_0".parse().unwrap()
    }
    fn asset_1() -> asset::Denom {
        "asset_1".parse().unwrap()
    }
    fn asset_2() -> asset::Denom {
        "asset_2".parse().unwrap()
    }

    #[tokio::test]
    async fn native_asset() {
        let storage = cnidarium::TempStorage::new().await.unwrap();
        let snapshot = storage.latest_snapshot();
        let mut state = StateDelta::new(snapshot);

        // doesn't exist at first
        let _ = state
            .get_native_asset()
            .await
            .expect_err("no native asset denom should exist at first");

        // can write
        let denom_orig: asset::TracePrefixed = "denom_orig".parse().unwrap();
        state.put_native_asset(denom_orig.clone()).unwrap();
        assert_eq!(
            state.get_native_asset().await.expect(
                "a native asset denomination was written and must exist inside the database"
            ),
            denom_orig,
            "stored native asset denomination was not what was expected"
        );

        // can write new value
        let denom_update: asset::TracePrefixed = "denom_update".parse().unwrap();
        state.put_native_asset(denom_update.clone()).unwrap();
        assert_eq!(
            state.get_native_asset().await.expect(
                "a native asset denomination update was written and must exist inside the database"
            ),
            denom_update,
            "updated native asset denomination was not what was expected"
        );
    }

    #[tokio::test]
    async fn block_fee_read_and_increase() {
        let storage = cnidarium::TempStorage::new().await.unwrap();
        let snapshot = storage.latest_snapshot();
        let mut state = StateDelta::new(snapshot);

        // doesn't exist at first
        let fee_balances_orig = state.get_block_fees().unwrap();
        assert!(fee_balances_orig.is_empty());

        // can write
        let asset = asset_0();
        let amount = 100u128;
        state
            .add_fee_to_block_fees(asset.clone(), amount, TransactionId::new([0; 32]), 0)
            .unwrap();

        // holds expected
        let fee_balances_updated = state.get_block_fees().unwrap();
        assert_eq!(
            fee_balances_updated[0],
            Fee {
                asset,
                amount,
                source_transaction_id: TransactionId::new([0; 32]),
                source_action_index: 0
            },
            "fee balances are not what they were expected to be"
        );
    }

    #[tokio::test]
    async fn block_fee_read_and_increase_can_delete() {
        let storage = cnidarium::TempStorage::new().await.unwrap();
        let snapshot = storage.latest_snapshot();
        let mut state = StateDelta::new(snapshot);

        // can write
        let asset_first = asset_0();
        let asset_second = asset_1();
        let amount_first = 100u128;
        let amount_second = 200u128;

        state
            .add_fee_to_block_fees(
                asset_first.clone(),
                amount_first,
                TransactionId::new([0; 32]),
                0,
            )
            .unwrap();
        state
            .add_fee_to_block_fees(
                asset_second.clone(),
                amount_second,
                TransactionId::new([0; 32]),
                1,
            )
            .unwrap();
        // holds expected
        let fee_balances = HashSet::<_>::from_iter(state.get_block_fees().unwrap());
        assert_eq!(
            fee_balances,
            HashSet::from_iter(vec![
                Fee {
                    asset: asset_first,
                    amount: amount_first,
                    source_transaction_id: TransactionId::new([0; 32]),
                    source_action_index: 0
                },
                Fee {
                    asset: asset_second,
                    amount: amount_second,
                    source_transaction_id: TransactionId::new([0; 32]),
                    source_action_index: 1
                },
            ]),
            "returned fee balance vector not what was expected"
        );

        // can delete
        state.clear_block_fees();

        let fee_balances_updated = state.get_block_fees().unwrap();
        assert!(
            fee_balances_updated.is_empty(),
            "fee balances were expected to be deleted but were not"
        );
    }

    #[tokio::test]
    async fn get_ibc_asset_non_existent() {
        let storage = cnidarium::TempStorage::new().await.unwrap();
        let snapshot = storage.latest_snapshot();
        let state = StateDelta::new(snapshot);

        let asset = asset();

        // gets for non existing assets should return none
        assert_eq!(
            state
                .map_ibc_to_trace_prefixed_asset(&asset.to_ibc_prefixed())
                .await
                .expect("getting non existing asset should not fail"),
            None
        );
    }

    #[tokio::test]
    async fn has_ibc_asset() {
        let storage = cnidarium::TempStorage::new().await.unwrap();
        let snapshot = storage.latest_snapshot();
        let mut state = StateDelta::new(snapshot);

        let denom = asset();

        // non existing calls are ok for 'has'
        assert!(
            !state
                .has_ibc_asset(&denom)
                .await
                .expect("'has' for non existing ibc assets should be ok"),
            "query for non existing asset should return false"
        );

        state
            .put_ibc_asset(denom.clone().unwrap_trace_prefixed())
            .expect("putting ibc asset should not fail");

        // existing calls are ok for 'has'
        assert!(
            state
                .has_ibc_asset(&denom)
                .await
                .expect("'has' for existing ibc assets should be ok"),
            "query for existing asset should return true"
        );
    }

    #[tokio::test]
    async fn put_ibc_asset_simple() {
        let storage = cnidarium::TempStorage::new().await.unwrap();
        let snapshot = storage.latest_snapshot();
        let mut state = StateDelta::new(snapshot);

        // can write new
        let denom = asset();
        state
            .put_ibc_asset(denom.clone().unwrap_trace_prefixed())
            .expect("putting ibc asset should not fail");
        assert_eq!(
            state
                .map_ibc_to_trace_prefixed_asset(&denom.to_ibc_prefixed())
                .await
                .unwrap()
                .expect("an ibc asset was written and must exist inside the database"),
            denom.unwrap_trace_prefixed(),
            "stored ibc asset was not what was expected"
        );
    }

    #[tokio::test]
    async fn put_ibc_asset_complex() {
        let storage = cnidarium::TempStorage::new().await.unwrap();
        let snapshot = storage.latest_snapshot();
        let mut state = StateDelta::new(snapshot);

        // can write new
        let denom = asset_0();
        state
            .put_ibc_asset(denom.clone().unwrap_trace_prefixed())
            .expect("putting ibc asset should not fail");
        assert_eq!(
            state
                .map_ibc_to_trace_prefixed_asset(&denom.to_ibc_prefixed())
                .await
                .unwrap()
                .expect("an ibc asset was written and must exist inside the database"),
            denom.clone().unwrap_trace_prefixed(),
            "stored ibc asset was not what was expected"
        );

        // can write another without affecting original
        let denom_1 = asset_1();
        state
            .put_ibc_asset(denom_1.clone().unwrap_trace_prefixed())
            .expect("putting ibc asset should not fail");
        assert_eq!(
            state
                .map_ibc_to_trace_prefixed_asset(&denom_1.to_ibc_prefixed())
                .await
                .unwrap()
                .expect("an additional ibc asset was written and must exist inside the database"),
            denom_1.unwrap_trace_prefixed(),
            "additional ibc asset was not what was expected"
        );
        assert_eq!(
            state
                .map_ibc_to_trace_prefixed_asset(&denom.to_ibc_prefixed())
                .await
                .unwrap()
                .expect("an ibc asset was written and must exist inside the database"),
            denom.clone().unwrap_trace_prefixed(),
            "original ibc asset was not what was expected"
        );
    }

    #[tokio::test]
    async fn is_allowed_fee_asset() {
        let storage = cnidarium::TempStorage::new().await.unwrap();
        let snapshot = storage.latest_snapshot();
        let mut state = StateDelta::new(snapshot);

        // non-existent fees assets return false
        let asset = asset_0();
        assert!(
            !state
                .is_allowed_fee_asset(&asset)
                .await
                .expect("checking for allowed fee asset should not fail"),
            "fee asset was expected to return false"
        );

        // existent fee assets return true
        state.put_allowed_fee_asset(&asset).unwrap();
        assert!(
            state
                .is_allowed_fee_asset(&asset)
                .await
                .expect("checking for allowed fee asset should not fail"),
            "fee asset was expected to be allowed"
        );
    }

    #[tokio::test]
    async fn can_delete_allowed_fee_assets_simple() {
        let storage = cnidarium::TempStorage::new().await.unwrap();
        let snapshot = storage.latest_snapshot();
        let mut state = StateDelta::new(snapshot);

        // setup fee asset
        let asset = asset_0();
        state.put_allowed_fee_asset(&asset).unwrap();
        assert!(
            state
                .is_allowed_fee_asset(&asset)
                .await
                .expect("checking for allowed fee asset should not fail"),
            "fee asset was expected to be allowed"
        );

        // see can get fee asset
        let assets = state.get_allowed_fee_assets().await.unwrap();
        assert_eq!(
            assets,
            vec![asset.to_ibc_prefixed()],
            "expected returned allowed fee assets to match what was written in"
        );

        // can delete
        state.delete_allowed_fee_asset(&asset);

        // see is deleted
        let assets = state.get_allowed_fee_assets().await.unwrap();
        assert!(assets.is_empty(), "fee assets should be empty post delete");
    }

    #[tokio::test]
    async fn can_delete_allowed_fee_assets_complex() {
        let storage = cnidarium::TempStorage::new().await.unwrap();
        let snapshot = storage.latest_snapshot();
        let mut state = StateDelta::new(snapshot);

        // setup fee assets
        let asset_first = asset_0();
        state.put_allowed_fee_asset(&asset_first).unwrap();
        assert!(
            state
                .is_allowed_fee_asset(&asset_first)
                .await
                .expect("checking for allowed fee asset should not fail"),
            "fee asset was expected to be allowed"
        );
        let asset_second = asset_1();
        state.put_allowed_fee_asset(&asset_second).unwrap();
        assert!(
            state
                .is_allowed_fee_asset(&asset_second)
                .await
                .expect("checking for allowed fee asset should not fail"),
            "fee asset was expected to be allowed"
        );
        let asset_third = asset_2();
        state.put_allowed_fee_asset(&asset_third).unwrap();
        assert!(
            state
                .is_allowed_fee_asset(&asset_third)
                .await
                .expect("checking for allowed fee asset should not fail"),
            "fee asset was expected to be allowed"
        );

        // can delete
        state.delete_allowed_fee_asset(&asset_second);

        // see is deleted
        let assets = HashSet::<_>::from_iter(state.get_allowed_fee_assets().await.unwrap());
        assert_eq!(
            assets,
            HashSet::from_iter(vec![
                asset_first.to_ibc_prefixed(),
                asset_third.to_ibc_prefixed()
            ]),
            "delete for allowed fee asset did not behave as expected"
        );
    }

    #[test]
    fn storage_keys_are_unchanged() {
        let asset = "an/asset/with/a/prefix"
            .parse::<astria_core::primitive::v1::asset::Denom>()
            .unwrap();
        assert_eq!(
            asset_storage_key(&asset),
            asset_storage_key(&asset.to_ibc_prefixed()),
        );
        insta::assert_snapshot!(asset_storage_key(&asset));

        let trace_prefixed = "a/denom/with/a/prefix"
            .parse::<astria_core::primitive::v1::asset::Denom>()
            .unwrap();
<<<<<<< HEAD
=======
        assert_eq!(
            block_fees_key(&trace_prefixed),
            block_fees_key(&trace_prefixed.to_ibc_prefixed()),
        );
        insta::assert_snapshot!(block_fees_key(&trace_prefixed));
>>>>>>> 6d9eb288

        assert_eq!(
            fee_asset_key(&trace_prefixed),
            fee_asset_key(&trace_prefixed.to_ibc_prefixed()),
        );
        insta::assert_snapshot!(fee_asset_key(&trace_prefixed));
    }
}<|MERGE_RESOLUTION|>--- conflicted
+++ resolved
@@ -18,16 +18,11 @@
 use futures::StreamExt as _;
 use tracing::instrument;
 
-<<<<<<< HEAD
-use crate::app::Fee;
-
-/// Newtype wrapper to read and write a denomination trace from rocksdb.
-#[derive(BorshSerialize, BorshDeserialize, Debug)]
-struct DenominationTrace(String);
-=======
 use super::storage;
-use crate::storage::StoredValue;
->>>>>>> 6d9eb288
+use crate::{
+    app::Fee,
+    storage::StoredValue,
+};
 
 const BLOCK_FEES_PREFIX: &str = "block_fees";
 const FEE_ASSET_PREFIX: &str = "fee_asset/";
@@ -40,24 +35,10 @@
     format!("asset/{}", crate::storage_keys::hunks::Asset::from(asset))
 }
 
-<<<<<<< HEAD
-fn fee_asset_key<TAsset: Into<asset::IbcPrefixed>>(asset: TAsset) -> String {
-=======
-fn block_fees_key<'a, TAsset>(asset: &'a TAsset) -> String
-where
-    asset::IbcPrefixed: From<&'a TAsset>,
-{
-    format!(
-        "{BLOCK_FEES_PREFIX}{}",
-        crate::storage_keys::hunks::Asset::from(asset)
-    )
-}
-
 fn fee_asset_key<'a, TAsset>(asset: &'a TAsset) -> String
 where
     asset::IbcPrefixed: From<&'a TAsset>,
 {
->>>>>>> 6d9eb288
     format!(
         "{FEE_ASSET_PREFIX}{}",
         crate::storage_keys::hunks::Asset::from(asset)
@@ -119,7 +100,6 @@
     }
 
     #[instrument(skip_all)]
-<<<<<<< HEAD
     fn get_block_fees(&self) -> Result<Vec<Fee>> {
         let mut block_fees = self.object_get(BLOCK_FEES_PREFIX);
         match block_fees {
@@ -127,30 +107,6 @@
             None => {
                 block_fees = Some(vec![]);
             }
-=======
-    async fn get_block_fees(&self) -> Result<Vec<(asset::IbcPrefixed, u128)>> {
-        let mut fees = Vec::new();
-
-        let mut stream =
-            std::pin::pin!(self.nonverifiable_prefix_raw(BLOCK_FEES_PREFIX.as_bytes()));
-        while let Some(Ok((key, bytes))) = stream.next().await {
-            // if the key isn't of the form `block_fees/{asset_id}`, then we have a bug
-            // in `put_block_fees`
-            let suffix = key
-                .strip_prefix(BLOCK_FEES_PREFIX.as_bytes())
-                .expect("prefix must always be present");
-            let asset = std::str::from_utf8(suffix)
-                .wrap_err("key suffix was not utf8 encoded; this should not happen")?
-                .parse::<crate::storage_keys::hunks::Asset>()
-                .wrap_err("failed to parse storage key suffix as address hunk")?
-                .get();
-
-            let fee = StoredValue::deserialize(&bytes)
-                .and_then(|value| storage::Fee::try_from(value).map(u128::from))
-                .context("invalid block fees bytes")?;
-
-            fees.push((asset, fee));
->>>>>>> 6d9eb288
         }
         Ok(block_fees.expect("block fees should not be `None` after populating"))
     }
@@ -217,11 +173,7 @@
 
     /// Constructs and adds `Fee` object to the block fees vec.
     #[instrument(skip_all)]
-<<<<<<< HEAD
-    fn add_fee_to_block_fees<TAsset>(
-=======
-    async fn get_and_increase_block_fees<'a, TAsset>(
->>>>>>> 6d9eb288
+    fn add_fee_to_block_fees<'a, TAsset>(
         &mut self,
         asset: &'a TAsset,
         amount: u128,
@@ -229,8 +181,8 @@
         source_action_index: u64,
     ) -> Result<()>
     where
-<<<<<<< HEAD
-        TAsset: Into<asset::Denom> + std::fmt::Display + Send,
+        TAsset: Sync + std::fmt::Display,
+        asset::IbcPrefixed: From<&'a TAsset>,
     {
         let mut current_fees: Option<Vec<Fee>> = self.object_get(BLOCK_FEES_PREFIX);
 
@@ -240,39 +192,11 @@
                 current_fees = Some(vec![]);
             }
         }
-=======
-        TAsset: Sync + std::fmt::Display,
-        asset::IbcPrefixed: From<&'a TAsset>,
-    {
-        let tx_fee_event = construct_tx_fee_event(asset, amount, action_type);
-        let block_fees_key = block_fees_key(asset);
-
-        let current_amount = self
-            .nonverifiable_get_raw(block_fees_key.as_bytes())
-            .await
-            .map_err(anyhow_to_eyre)
-            .wrap_err("failed to read raw block fees from state")?
-            .map(|bytes| {
-                StoredValue::deserialize(&bytes)
-                    .and_then(|value| storage::Fee::try_from(value).map(u128::from))
-                    .context("invalid block fees bytes")
-            })
-            .transpose()?
-            .unwrap_or_default();
-
-        let new_amount = current_amount
-            .checked_add(amount)
-            .ok_or_eyre("block fees overflowed u128")?;
-        let bytes = StoredValue::from(storage::Fee::from(new_amount))
-            .serialize()
-            .wrap_err("failed to serialize block fees")?;
-        self.nonverifiable_put_raw(block_fees_key.into(), bytes);
->>>>>>> 6d9eb288
 
         let mut current_fees =
             current_fees.expect("block fees should not be `None` after populating");
         current_fees.push(Fee {
-            asset: asset.into(),
+            asset: asset::IbcPrefixed::from(asset).into(),
             amount,
             source_transaction_id,
             source_action_index,
@@ -391,7 +315,7 @@
         let asset = asset_0();
         let amount = 100u128;
         state
-            .add_fee_to_block_fees(asset.clone(), amount, TransactionId::new([0; 32]), 0)
+            .add_fee_to_block_fees(&asset, amount, TransactionId::new([0; 32]), 0)
             .unwrap();
 
         // holds expected
@@ -399,7 +323,7 @@
         assert_eq!(
             fee_balances_updated[0],
             Fee {
-                asset,
+                asset: asset.to_ibc_prefixed().into(),
                 amount,
                 source_transaction_id: TransactionId::new([0; 32]),
                 source_action_index: 0
@@ -421,20 +345,10 @@
         let amount_second = 200u128;
 
         state
-            .add_fee_to_block_fees(
-                asset_first.clone(),
-                amount_first,
-                TransactionId::new([0; 32]),
-                0,
-            )
+            .add_fee_to_block_fees(&asset_first, amount_first, TransactionId::new([0; 32]), 0)
             .unwrap();
         state
-            .add_fee_to_block_fees(
-                asset_second.clone(),
-                amount_second,
-                TransactionId::new([0; 32]),
-                1,
-            )
+            .add_fee_to_block_fees(&asset_second, amount_second, TransactionId::new([0; 32]), 1)
             .unwrap();
         // holds expected
         let fee_balances = HashSet::<_>::from_iter(state.get_block_fees().unwrap());
@@ -442,13 +356,13 @@
             fee_balances,
             HashSet::from_iter(vec![
                 Fee {
-                    asset: asset_first,
+                    asset: asset_first.to_ibc_prefixed().into(),
                     amount: amount_first,
                     source_transaction_id: TransactionId::new([0; 32]),
                     source_action_index: 0
                 },
                 Fee {
-                    asset: asset_second,
+                    asset: asset_second.to_ibc_prefixed().into(),
                     amount: amount_second,
                     source_transaction_id: TransactionId::new([0; 32]),
                     source_action_index: 1
@@ -708,14 +622,6 @@
         let trace_prefixed = "a/denom/with/a/prefix"
             .parse::<astria_core::primitive::v1::asset::Denom>()
             .unwrap();
-<<<<<<< HEAD
-=======
-        assert_eq!(
-            block_fees_key(&trace_prefixed),
-            block_fees_key(&trace_prefixed.to_ibc_prefixed()),
-        );
-        insta::assert_snapshot!(block_fees_key(&trace_prefixed));
->>>>>>> 6d9eb288
 
         assert_eq!(
             fee_asset_key(&trace_prefixed),
