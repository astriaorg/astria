--- conflicted
+++ resolved
@@ -1,10 +1,4 @@
 use astria_core::primitive::v1::asset;
-<<<<<<< HEAD
-use astria_eyre::eyre::{
-    bail,
-    Result,
-    WrapErr as _,
-=======
 use astria_eyre::{
     anyhow_to_eyre,
     eyre::{
@@ -13,7 +7,6 @@
         Result,
         WrapErr as _,
     },
->>>>>>> 83d0b2e2
 };
 use async_trait::async_trait;
 use borsh::{
