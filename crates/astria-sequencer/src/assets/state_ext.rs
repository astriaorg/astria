use astria_core::primitive::v1::asset;
use astria_eyre::{
    anyhow_to_eyre,
    eyre::{
        bail,
        OptionExt as _,
        Result,
        WrapErr as _,
    },
};
use async_trait::async_trait;
use cnidarium::{
    StateRead,
    StateWrite,
};
use futures::StreamExt as _;
use tendermint::abci::{
    Event,
    EventAttributeIndexExt as _,
};
use tracing::instrument;

use crate::storage::{
    self,
    StoredValue,
};

const BLOCK_FEES_PREFIX: &str = "block_fees/";
const FEE_ASSET_PREFIX: &str = "fee_asset/";
const NATIVE_ASSET_KEY: &[u8] = b"nativeasset";

fn asset_storage_key<'a, TAsset>(asset: &'a TAsset) -> String
where
    asset::IbcPrefixed: From<&'a TAsset>,
{
    format!("asset/{}", crate::storage_keys::hunks::Asset::from(asset))
}

fn block_fees_key<'a, TAsset>(asset: &'a TAsset) -> String
where
    asset::IbcPrefixed: From<&'a TAsset>,
{
    format!(
        "{BLOCK_FEES_PREFIX}{}",
        crate::storage_keys::hunks::Asset::from(asset)
    )
}

fn fee_asset_key<'a, TAsset>(asset: &'a TAsset) -> String
where
    asset::IbcPrefixed: From<&'a TAsset>,
{
    format!(
        "{FEE_ASSET_PREFIX}{}",
        crate::storage_keys::hunks::Asset::from(asset)
    )
}

/// Creates `abci::Event` of kind `tx.fees` for sequencer fee reporting
fn construct_tx_fee_event<T: std::fmt::Display>(
    asset: &T,
    fee_amount: u128,
    action_type: String,
) -> Event {
    Event::new(
        "tx.fees",
        [
            ("asset", asset.to_string()).index(),
            ("feeAmount", fee_amount.to_string()).index(),
            ("actionType", action_type).index(),
        ],
    )
}

#[async_trait]
pub(crate) trait StateReadExt: StateRead {
    #[instrument(skip_all)]
    async fn get_native_asset(&self) -> Result<asset::TracePrefixed> {
        let Some(bytes) = self
            .nonverifiable_get_raw(NATIVE_ASSET_KEY)
            .await
            .map_err(anyhow_to_eyre)
            .wrap_err("failed to read raw native asset from state")?
        else {
            bail!("native asset denom not found in state");
        };
<<<<<<< HEAD
        StoredValue::deserialize(&bytes)
            .and_then(|value| {
                storage::TracePrefixedDenom::try_from(value).map(asset::TracePrefixed::from)
            })
            .context("invalid native asset bytes")
=======

        let asset = std::str::from_utf8(&bytes)
            .wrap_err("bytes stored in state not utf8 encoded")?
            .parse::<asset::TracePrefixed>()
            .wrap_err("failed to parse bytes retrieved from state as trace prefixed IBC asset")?;
        Ok(asset)
>>>>>>> 8bc06f1e
    }

    #[instrument(skip_all)]
    async fn has_ibc_asset<'a, TAsset>(&self, asset: &'a TAsset) -> Result<bool>
    where
        TAsset: Sync,
        asset::IbcPrefixed: From<&'a TAsset>,
    {
        Ok(self
            .get_raw(&asset_storage_key(asset))
            .await
            .map_err(anyhow_to_eyre)
            .wrap_err("failed reading raw asset from state")?
            .is_some())
    }

    #[instrument(skip_all)]
    async fn map_ibc_to_trace_prefixed_asset(
        &self,
        asset: &asset::IbcPrefixed,
    ) -> Result<Option<asset::TracePrefixed>> {
        let Some(bytes) = self
            .get_raw(&asset_storage_key(asset))
            .await
            .map_err(anyhow_to_eyre)
            .wrap_err("failed reading raw asset from state")?
        else {
            return Ok(None);
        };
<<<<<<< HEAD
        StoredValue::deserialize(&bytes)
            .and_then(|value| {
                storage::TracePrefixedDenom::try_from(value)
                    .map(|stored_denom| Some(asset::TracePrefixed::from(stored_denom)))
            })
            .context("invalid ibc asset bytes")
=======

        let DenominationTrace(denom_str) =
            DenominationTrace::try_from_slice(&bytes).wrap_err("invalid asset bytes")?;
        let denom = denom_str
            .parse()
            .wrap_err("failed to parse retrieved denom string as a Denom")?;
        Ok(Some(denom))
>>>>>>> 8bc06f1e
    }

    #[instrument(skip_all)]
    async fn get_block_fees(&self) -> Result<Vec<(asset::IbcPrefixed, u128)>> {
        let mut fees = Vec::new();

        let mut stream =
            std::pin::pin!(self.nonverifiable_prefix_raw(BLOCK_FEES_PREFIX.as_bytes()));
        while let Some(Ok((key, bytes))) = stream.next().await {
            // if the key isn't of the form `block_fees/{asset_id}`, then we have a bug
            // in `put_block_fees`
            let suffix = key
                .strip_prefix(BLOCK_FEES_PREFIX.as_bytes())
                .expect("prefix must always be present");
            let asset = std::str::from_utf8(suffix)
                .wrap_err("key suffix was not utf8 encoded; this should not happen")?
                .parse::<crate::storage_keys::hunks::Asset>()
                .wrap_err("failed to parse storage key suffix as address hunk")?
                .get();

            let fee = StoredValue::deserialize(&bytes)
                .and_then(|value| storage::Fee::try_from(value).map(u128::from))
                .context("invalid block fees bytes")?;

            fees.push((asset, fee));
        }

        Ok(fees)
    }

    #[instrument(skip_all)]
    async fn is_allowed_fee_asset<'a, TAsset>(&self, asset: &'a TAsset) -> Result<bool>
    where
        TAsset: Sync,
        asset::IbcPrefixed: From<&'a TAsset>,
    {
        Ok(self
            .nonverifiable_get_raw(fee_asset_key(asset).as_bytes())
            .await
            .map_err(anyhow_to_eyre)
            .wrap_err("failed to read raw fee asset from state")?
            .is_some())
    }

    #[instrument(skip_all)]
    async fn get_allowed_fee_assets(&self) -> Result<Vec<asset::IbcPrefixed>> {
        let mut assets = Vec::new();

        let mut stream = std::pin::pin!(self.nonverifiable_prefix_raw(FEE_ASSET_PREFIX.as_bytes()));
        while let Some(Ok((key, _))) = stream.next().await {
            // if the key isn't of the form `fee_asset/{asset_id}`, then we have a bug
            // in `put_allowed_fee_asset`
            let suffix = key
                .strip_prefix(FEE_ASSET_PREFIX.as_bytes())
                .expect("prefix must always be present");
            let asset = std::str::from_utf8(suffix)
                .wrap_err("key suffix was not utf8 encoded; this should not happen")?
                .parse::<crate::storage_keys::hunks::Asset>()
                .wrap_err("failed to parse storage key suffix as address hunk")?
                .get();
            assets.push(asset);
        }

        Ok(assets)
    }
}

impl<T: ?Sized + StateRead> StateReadExt for T {}

#[async_trait]
pub(crate) trait StateWriteExt: StateWrite {
    #[instrument(skip_all)]
    fn put_native_asset(&mut self, asset: asset::TracePrefixed) -> Result<()> {
        let bytes = StoredValue::TracePrefixedDenom((&asset).into())
            .serialize()
            .context("failed to serialize native asset")?;
        self.nonverifiable_put_raw(NATIVE_ASSET_KEY.to_vec(), bytes);
        Ok(())
    }

    #[instrument(skip_all)]
<<<<<<< HEAD
    fn put_ibc_asset(&mut self, asset: asset::TracePrefixed) -> Result<()> {
        let key = asset_storage_key(&asset);
        let bytes = StoredValue::TracePrefixedDenom((&asset).into())
            .serialize()
            .context("failed to serialize ibc asset")?;
        self.put_raw(key, bytes);
=======
    fn put_ibc_asset(&mut self, asset: &asset::TracePrefixed) -> Result<()> {
        let bytes = borsh::to_vec(&DenominationTrace(asset.to_string()))
            .wrap_err("failed to serialize asset")?;
        self.put_raw(asset_storage_key(asset), bytes);
>>>>>>> 8bc06f1e
        Ok(())
    }

    /// Adds `amount` to the block fees for `asset`.
    #[instrument(skip_all)]
    async fn get_and_increase_block_fees<'a, TAsset>(
        &mut self,
        asset: &'a TAsset,
        amount: u128,
        action_type: String,
    ) -> Result<()>
    where
        TAsset: Sync + std::fmt::Display,
        asset::IbcPrefixed: From<&'a TAsset>,
    {
        let tx_fee_event = construct_tx_fee_event(asset, amount, action_type);
        let block_fees_key = block_fees_key(asset);

        let current_amount = self
            .nonverifiable_get_raw(block_fees_key.as_bytes())
            .await
            .map_err(anyhow_to_eyre)
            .wrap_err("failed to read raw block fees from state")?
            .map(|bytes| {
                StoredValue::deserialize(&bytes)
                    .and_then(|value| storage::Fee::try_from(value).map(u128::from))
                    .context("invalid block fees bytes")
            })
            .transpose()?
            .unwrap_or_default();

        let new_amount = current_amount
            .checked_add(amount)
<<<<<<< HEAD
            .context("block fees overflowed u128")?;
        let bytes = StoredValue::Fee(new_amount.into())
            .serialize()
            .context("failed to serialize block fees")?;
        self.nonverifiable_put_raw(block_fees_key.into(), bytes);
=======
            .ok_or_eyre("block fees overflowed u128")?;

        self.nonverifiable_put_raw(block_fees_key.into(), new_amount.to_be_bytes().to_vec());
>>>>>>> 8bc06f1e

        self.record(tx_fee_event);

        Ok(())
    }

    #[instrument(skip_all)]
    async fn clear_block_fees(&mut self) {
        let mut stream =
            std::pin::pin!(self.nonverifiable_prefix_raw(BLOCK_FEES_PREFIX.as_bytes()));
        while let Some(Ok((key, _))) = stream.next().await {
            self.nonverifiable_delete(key);
        }
    }

    #[instrument(skip_all)]
    fn delete_allowed_fee_asset<'a, TAsset>(&mut self, asset: &'a TAsset)
    where
        asset::IbcPrefixed: From<&'a TAsset>,
    {
        self.nonverifiable_delete(fee_asset_key(asset).into());
    }

    #[instrument(skip_all)]
    fn put_allowed_fee_asset<'a, TAsset>(&mut self, asset: &'a TAsset) -> Result<()>
    where
        asset::IbcPrefixed: From<&'a TAsset>,
    {
        let bytes = StoredValue::Unit
            .serialize()
            .context("failed to serialize unit for allowed fee asset")?;
        self.nonverifiable_put_raw(fee_asset_key(asset).into(), bytes);
        Ok(())
    }
}

impl<T: StateWrite> StateWriteExt for T {}

#[cfg(test)]
mod tests {
    use std::collections::HashSet;

    use astria_core::primitive::v1::asset;
    use cnidarium::StateDelta;

    use super::{
        asset_storage_key,
        block_fees_key,
        fee_asset_key,
        StateReadExt as _,
        StateWriteExt as _,
    };

    fn asset() -> asset::Denom {
        "asset".parse().unwrap()
    }

    fn asset_0() -> asset::Denom {
        "asset_0".parse().unwrap()
    }
    fn asset_1() -> asset::Denom {
        "asset_1".parse().unwrap()
    }
    fn asset_2() -> asset::Denom {
        "asset_2".parse().unwrap()
    }

    #[tokio::test]
    async fn native_asset() {
        let storage = cnidarium::TempStorage::new().await.unwrap();
        let snapshot = storage.latest_snapshot();
        let mut state = StateDelta::new(snapshot);

        // doesn't exist at first
        let _ = state
            .get_native_asset()
            .await
            .expect_err("no native asset denom should exist at first");

        // can write
        let denom_orig: asset::TracePrefixed = "denom_orig".parse().unwrap();
        state.put_native_asset(denom_orig.clone()).unwrap();
        assert_eq!(
            state.get_native_asset().await.expect(
                "a native asset denomination was written and must exist inside the database"
            ),
            denom_orig,
            "stored native asset denomination was not what was expected"
        );

        // can write new value
        let denom_update: asset::TracePrefixed = "denom_update".parse().unwrap();
        state.put_native_asset(denom_update.clone()).unwrap();
        assert_eq!(
            state.get_native_asset().await.expect(
                "a native asset denomination update was written and must exist inside the database"
            ),
            denom_update,
            "updated native asset denomination was not what was expected"
        );
    }

    #[tokio::test]
    async fn block_fee_read_and_increase() {
        let storage = cnidarium::TempStorage::new().await.unwrap();
        let snapshot = storage.latest_snapshot();
        let mut state = StateDelta::new(snapshot);

        // doesn't exist at first
        let fee_balances_orig = state.get_block_fees().await.unwrap();
        assert!(fee_balances_orig.is_empty());

        // can write
        let asset = asset_0();
        let amount = 100u128;
        state
            .get_and_increase_block_fees(&asset, amount, "test".into())
            .await
            .unwrap();

        // holds expected
        let fee_balances_updated = state.get_block_fees().await.unwrap();
        assert_eq!(
            fee_balances_updated[0],
            (asset.to_ibc_prefixed(), amount),
            "fee balances are not what they were expected to be"
        );
    }

    #[tokio::test]
    async fn block_fee_read_and_increase_can_delete() {
        let storage = cnidarium::TempStorage::new().await.unwrap();
        let snapshot = storage.latest_snapshot();
        let mut state = StateDelta::new(snapshot);

        // can write
        let asset_first = asset_0();
        let asset_second = asset_1();
        let amount_first = 100u128;
        let amount_second = 200u128;

        state
            .get_and_increase_block_fees(&asset_first, amount_first, "test".into())
            .await
            .unwrap();
        state
            .get_and_increase_block_fees(&asset_second, amount_second, "test".into())
            .await
            .unwrap();
        // holds expected
        let fee_balances = HashSet::<_>::from_iter(state.get_block_fees().await.unwrap());
        assert_eq!(
            fee_balances,
            HashSet::from_iter(vec![
                (asset_first.to_ibc_prefixed(), amount_first),
                (asset_second.to_ibc_prefixed(), amount_second)
            ]),
            "returned fee balance vector not what was expected"
        );

        // can delete
        state.clear_block_fees().await;

        let fee_balances_updated = state.get_block_fees().await.unwrap();
        assert!(
            fee_balances_updated.is_empty(),
            "fee balances were expected to be deleted but were not"
        );
    }

    #[tokio::test]
    async fn get_ibc_asset_non_existent() {
        let storage = cnidarium::TempStorage::new().await.unwrap();
        let snapshot = storage.latest_snapshot();
        let state = StateDelta::new(snapshot);

        let asset = asset();

        // gets for non existing assets should return none
        assert_eq!(
            state
                .map_ibc_to_trace_prefixed_asset(&asset.to_ibc_prefixed())
                .await
                .expect("getting non existing asset should not fail"),
            None
        );
    }

    #[tokio::test]
    async fn has_ibc_asset() {
        let storage = cnidarium::TempStorage::new().await.unwrap();
        let snapshot = storage.latest_snapshot();
        let mut state = StateDelta::new(snapshot);

        let denom = asset();

        // non existing calls are ok for 'has'
        assert!(
            !state
                .has_ibc_asset(&denom)
                .await
                .expect("'has' for non existing ibc assets should be ok"),
            "query for non existing asset should return false"
        );

        state
            .put_ibc_asset(denom.clone().unwrap_trace_prefixed())
            .expect("putting ibc asset should not fail");

        // existing calls are ok for 'has'
        assert!(
            state
                .has_ibc_asset(&denom)
                .await
                .expect("'has' for existing ibc assets should be ok"),
            "query for existing asset should return true"
        );
    }

    #[tokio::test]
    async fn put_ibc_asset_simple() {
        let storage = cnidarium::TempStorage::new().await.unwrap();
        let snapshot = storage.latest_snapshot();
        let mut state = StateDelta::new(snapshot);

        // can write new
        let denom = asset();
        state
            .put_ibc_asset(denom.clone().unwrap_trace_prefixed())
            .expect("putting ibc asset should not fail");
        assert_eq!(
            state
                .map_ibc_to_trace_prefixed_asset(&denom.to_ibc_prefixed())
                .await
                .unwrap()
                .expect("an ibc asset was written and must exist inside the database"),
            denom.unwrap_trace_prefixed(),
            "stored ibc asset was not what was expected"
        );
    }

    #[tokio::test]
    async fn put_ibc_asset_complex() {
        let storage = cnidarium::TempStorage::new().await.unwrap();
        let snapshot = storage.latest_snapshot();
        let mut state = StateDelta::new(snapshot);

        // can write new
        let denom = asset_0();
        state
            .put_ibc_asset(denom.clone().unwrap_trace_prefixed())
            .expect("putting ibc asset should not fail");
        assert_eq!(
            state
                .map_ibc_to_trace_prefixed_asset(&denom.to_ibc_prefixed())
                .await
                .unwrap()
                .expect("an ibc asset was written and must exist inside the database"),
            denom.clone().unwrap_trace_prefixed(),
            "stored ibc asset was not what was expected"
        );

        // can write another without affecting original
        let denom_1 = asset_1();
        state
            .put_ibc_asset(denom_1.clone().unwrap_trace_prefixed())
            .expect("putting ibc asset should not fail");
        assert_eq!(
            state
                .map_ibc_to_trace_prefixed_asset(&denom_1.to_ibc_prefixed())
                .await
                .unwrap()
                .expect("an additional ibc asset was written and must exist inside the database"),
            denom_1.unwrap_trace_prefixed(),
            "additional ibc asset was not what was expected"
        );
        assert_eq!(
            state
                .map_ibc_to_trace_prefixed_asset(&denom.to_ibc_prefixed())
                .await
                .unwrap()
                .expect("an ibc asset was written and must exist inside the database"),
            denom.clone().unwrap_trace_prefixed(),
            "original ibc asset was not what was expected"
        );
    }

    #[tokio::test]
    async fn is_allowed_fee_asset() {
        let storage = cnidarium::TempStorage::new().await.unwrap();
        let snapshot = storage.latest_snapshot();
        let mut state = StateDelta::new(snapshot);

        // non-existent fees assets return false
        let asset = asset_0();
        assert!(
            !state
                .is_allowed_fee_asset(&asset)
                .await
                .expect("checking for allowed fee asset should not fail"),
            "fee asset was expected to return false"
        );

        // existent fee assets return true
        state.put_allowed_fee_asset(&asset).unwrap();
        assert!(
            state
                .is_allowed_fee_asset(&asset)
                .await
                .expect("checking for allowed fee asset should not fail"),
            "fee asset was expected to be allowed"
        );
    }

    #[tokio::test]
    async fn can_delete_allowed_fee_assets_simple() {
        let storage = cnidarium::TempStorage::new().await.unwrap();
        let snapshot = storage.latest_snapshot();
        let mut state = StateDelta::new(snapshot);

        // setup fee asset
        let asset = asset_0();
        state.put_allowed_fee_asset(&asset).unwrap();
        assert!(
            state
                .is_allowed_fee_asset(&asset)
                .await
                .expect("checking for allowed fee asset should not fail"),
            "fee asset was expected to be allowed"
        );

        // see can get fee asset
        let assets = state.get_allowed_fee_assets().await.unwrap();
        assert_eq!(
            assets,
            vec![asset.to_ibc_prefixed()],
            "expected returned allowed fee assets to match what was written in"
        );

        // can delete
        state.delete_allowed_fee_asset(&asset);

        // see is deleted
        let assets = state.get_allowed_fee_assets().await.unwrap();
        assert!(assets.is_empty(), "fee assets should be empty post delete");
    }

    #[tokio::test]
    async fn can_delete_allowed_fee_assets_complex() {
        let storage = cnidarium::TempStorage::new().await.unwrap();
        let snapshot = storage.latest_snapshot();
        let mut state = StateDelta::new(snapshot);

        // setup fee assets
        let asset_first = asset_0();
        state.put_allowed_fee_asset(&asset_first).unwrap();
        assert!(
            state
                .is_allowed_fee_asset(&asset_first)
                .await
                .expect("checking for allowed fee asset should not fail"),
            "fee asset was expected to be allowed"
        );
        let asset_second = asset_1();
        state.put_allowed_fee_asset(&asset_second).unwrap();
        assert!(
            state
                .is_allowed_fee_asset(&asset_second)
                .await
                .expect("checking for allowed fee asset should not fail"),
            "fee asset was expected to be allowed"
        );
        let asset_third = asset_2();
        state.put_allowed_fee_asset(&asset_third).unwrap();
        assert!(
            state
                .is_allowed_fee_asset(&asset_third)
                .await
                .expect("checking for allowed fee asset should not fail"),
            "fee asset was expected to be allowed"
        );

        // can delete
        state.delete_allowed_fee_asset(&asset_second);

        // see is deleted
        let assets = HashSet::<_>::from_iter(state.get_allowed_fee_assets().await.unwrap());
        assert_eq!(
            assets,
            HashSet::from_iter(vec![
                asset_first.to_ibc_prefixed(),
                asset_third.to_ibc_prefixed()
            ]),
            "delete for allowed fee asset did not behave as expected"
        );
    }

    #[test]
    fn storage_keys_are_unchanged() {
        let asset = "an/asset/with/a/prefix"
            .parse::<astria_core::primitive::v1::asset::Denom>()
            .unwrap();
        assert_eq!(
            asset_storage_key(&asset),
            asset_storage_key(&asset.to_ibc_prefixed()),
        );
        insta::assert_snapshot!(asset_storage_key(&asset));

        let trace_prefixed = "a/denom/with/a/prefix"
            .parse::<astria_core::primitive::v1::asset::Denom>()
            .unwrap();
        assert_eq!(
            block_fees_key(&trace_prefixed),
            block_fees_key(&trace_prefixed.to_ibc_prefixed()),
        );
        insta::assert_snapshot!(block_fees_key(&trace_prefixed));

        assert_eq!(
            fee_asset_key(&trace_prefixed),
            fee_asset_key(&trace_prefixed.to_ibc_prefixed()),
        );
        insta::assert_snapshot!(fee_asset_key(&trace_prefixed));
    }
}<|MERGE_RESOLUTION|>--- conflicted
+++ resolved
@@ -84,20 +84,11 @@
         else {
             bail!("native asset denom not found in state");
         };
-<<<<<<< HEAD
         StoredValue::deserialize(&bytes)
             .and_then(|value| {
                 storage::TracePrefixedDenom::try_from(value).map(asset::TracePrefixed::from)
             })
-            .context("invalid native asset bytes")
-=======
-
-        let asset = std::str::from_utf8(&bytes)
-            .wrap_err("bytes stored in state not utf8 encoded")?
-            .parse::<asset::TracePrefixed>()
-            .wrap_err("failed to parse bytes retrieved from state as trace prefixed IBC asset")?;
-        Ok(asset)
->>>>>>> 8bc06f1e
+            .wrap_err("invalid native asset bytes")
     }
 
     #[instrument(skip_all)]
@@ -127,22 +118,12 @@
         else {
             return Ok(None);
         };
-<<<<<<< HEAD
         StoredValue::deserialize(&bytes)
             .and_then(|value| {
                 storage::TracePrefixedDenom::try_from(value)
                     .map(|stored_denom| Some(asset::TracePrefixed::from(stored_denom)))
             })
-            .context("invalid ibc asset bytes")
-=======
-
-        let DenominationTrace(denom_str) =
-            DenominationTrace::try_from_slice(&bytes).wrap_err("invalid asset bytes")?;
-        let denom = denom_str
-            .parse()
-            .wrap_err("failed to parse retrieved denom string as a Denom")?;
-        Ok(Some(denom))
->>>>>>> 8bc06f1e
+            .wrap_err("invalid ibc asset bytes")
     }
 
     #[instrument(skip_all)]
@@ -224,19 +205,12 @@
     }
 
     #[instrument(skip_all)]
-<<<<<<< HEAD
     fn put_ibc_asset(&mut self, asset: asset::TracePrefixed) -> Result<()> {
         let key = asset_storage_key(&asset);
         let bytes = StoredValue::TracePrefixedDenom((&asset).into())
             .serialize()
-            .context("failed to serialize ibc asset")?;
+            .wrap_err("failed to serialize ibc asset")?;
         self.put_raw(key, bytes);
-=======
-    fn put_ibc_asset(&mut self, asset: &asset::TracePrefixed) -> Result<()> {
-        let bytes = borsh::to_vec(&DenominationTrace(asset.to_string()))
-            .wrap_err("failed to serialize asset")?;
-        self.put_raw(asset_storage_key(asset), bytes);
->>>>>>> 8bc06f1e
         Ok(())
     }
 
@@ -270,17 +244,11 @@
 
         let new_amount = current_amount
             .checked_add(amount)
-<<<<<<< HEAD
-            .context("block fees overflowed u128")?;
+            .ok_or_eyre("block fees overflowed u128")?;
         let bytes = StoredValue::Fee(new_amount.into())
             .serialize()
-            .context("failed to serialize block fees")?;
+            .wrap_err("failed to serialize block fees")?;
         self.nonverifiable_put_raw(block_fees_key.into(), bytes);
-=======
-            .ok_or_eyre("block fees overflowed u128")?;
-
-        self.nonverifiable_put_raw(block_fees_key.into(), new_amount.to_be_bytes().to_vec());
->>>>>>> 8bc06f1e
 
         self.record(tx_fee_event);
 
