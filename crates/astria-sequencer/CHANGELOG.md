<!-- markdownlint-disable no-duplicate-heading -->

# Changelog

All notable changes to this project will be documented in this file.

The format is based on [Keep a Changelog](https://keepachangelog.com/en/1.1.0/),
and this project adheres to [Semantic Versioning](https://semver.org/spec/v2.0.0.html).

## [Unreleased]

<<<<<<< HEAD
### Added

- Add validator update action with name [#1679](https://github.com/astriaorg/astria/pull/1679)
=======
## Changed

- Index all event attributes [#1786](https://github.com/astriaorg/astria/pull/1786).
>>>>>>> 740d9e7d

## [1.0.0] - 2024-10-25

### Changed

- Bump penumbra dependencies [#1740](https://github.com/astriaorg/astria/pull/1740).
- Move fee event recording to transaction from block [#1718](https://github.com/astriaorg/astria/pull/1718).

## [1.0.0-rc.2] - 2024-10-23

### Changed

- Make ABCI response for account balances deterministic [#1574](https://github.com/astriaorg/astria/pull/1574).
- Move and improve transaction fee estimation [#1722](https://github.com/astriaorg/astria/pull/1722).
- Make fees optional at genesis [#1664](https://github.com/astriaorg/astria/pull/1664).
- Add test for rollup refund in [#1728](https://github.com/astriaorg/astria/pull/1728).
- Make native asset optional [#1703](https://github.com/astriaorg/astria/pull/1703).

### Removed

- Remove unused asset storage variant [#1704](https://github.com/astriaorg/astria/pull/1704).

### Fixed

- Fix fee estimation [#1701](https://github.com/astriaorg/astria/pull/1701).

## [1.0.0-rc.1] - 2024-10-17

### Added

- Add traceability to rollup deposits [#1410](https://github.com/astriaorg/astria/pull/1410).
- Report deposit events [#1447](https://github.com/astriaorg/astria/pull/1447).
- Add IBC sudo change action [#1509](https://github.com/astriaorg/astria/pull/1509).
- Transaction categories on `UnsignedTransaction` [#1512](https://github.com/astriaorg/astria/pull/1512).
- Provide astrotrek chart [#1513](https://github.com/astriaorg/astria/pull/1513).

### Changed

- Change test addresses to versions with known private keys [#1487](https://github.com/astriaorg/astria/pull/1487).
- Make mempool balance aware [#1408](https://github.com/astriaorg/astria/pull/1408).
- Migrate from `anyhow::Result` to `eyre::Result` [#1387](https://github.com/astriaorg/astria/pull/1387).
- Change `Deposit` byte length calculation [#1507](https://github.com/astriaorg/astria/pull/1507).
- Put blocks and deposits to non-verified storage (ENG-812) [#1525](https://github.com/astriaorg/astria/pull/1525).
- Replace `once_cell` with `LazyLock` [#1576](https://github.com/astriaorg/astria/pull/1576).
- Use builder pattern for transaction container tests [#1592](https://github.com/astriaorg/astria/pull/1592).
- Exclusively use Borsh encoding for stored data [#1492](https://github.com/astriaorg/astria/pull/1492).
- Genesis chart template to support latest changes [#1594](https://github.com/astriaorg/astria/pull/1594).
- Simplify boolean expressions in `transaction container` [#1595](https://github.com/astriaorg/astria/pull/1595).
- Make empty transactions invalid  [#1609](https://github.com/astriaorg/astria/pull/1609).
- Rewrite `check_tx` to be more efficient and fix regression [#1515](https://github.com/astriaorg/astria/pull/1515).
- Generate `SequencerBlock` after transaction execution in proposal phase [#1562](https://github.com/astriaorg/astria/pull/1562).
- Add limit to total amount of transactions in parked  [#1638](https://github.com/astriaorg/astria/pull/1638).
- Remove action suffix from all action types [#1630](https://github.com/astriaorg/astria/pull/1630).
- Update `futures-util` dependency based on cargo audit warning [#1644](https://github.com/astriaorg/astria/pull/1644).
- Update storage keys locations and values (ENG-898) [#1616](https://github.com/astriaorg/astria/pull/1616).
- Enforce block ordering by transaction group  [#1618](https://github.com/astriaorg/astria/pull/1618).
- Rework all fees [#1647](https://github.com/astriaorg/astria/pull/1647).
- Prefer `astria.primitive.v1.RollupId` over bytes [#1661](https://github.com/astriaorg/astria/pull/1661).
- Call transactions `Transaction`, contents `TransactionBody` [#1650](https://github.com/astriaorg/astria/pull/1650).
- Rename sequence action to rollup data submission [#1665](https://github.com/astriaorg/astria/pull/1665).
- Upgrade to proto `v1`s throughout [#1672](https://github.com/astriaorg/astria/pull/1672).

### Removed

- Remove unused enable mint env [#1673](https://github.com/astriaorg/astria/pull/1673).

### Fixed

- Add `end_block` to `app_execute_transaction_with_every_action_snapshot` [#1455](https://github.com/astriaorg/astria/pull/1455).
- Fix incorrect error message from `BridgeUnlock` actions [#1505](https://github.com/astriaorg/astria/pull/1505).
- Fix and refactor ics20 logic [#1495](https://github.com/astriaorg/astria/pull/1495).
- Install astria-eyre hook [#1552](https://github.com/astriaorg/astria/pull/1552).
- Provide context in `check_tx` response log [#1506](https://github.com/astriaorg/astria/pull/1506).
- Fix app hash in horcrux sentries [#1646](https://github.com/astriaorg/astria/pull/1646).
- Allow compat prefixed addresses when receiving ics20 transfers [#1655](https://github.com/astriaorg/astria/pull/1655).
- Remove enable mint entry from example env config [#1674](https://github.com/astriaorg/astria/pull/1674).

## [0.17.0] - 2024-09-06

### Changed

- BREAKING: Enforce withdrawals consumed [#1391](https://github.com/astriaorg/astria/pull/1391).
- BREAKING: Permit bech32 compatible addresses [#1425](https://github.com/astriaorg/astria/pull/1425).
- Memoize `address_bytes` of verification key [#1444](https://github.com/astriaorg/astria/pull/1444).

## [0.16.0] - 2024-08-22

### Added

- Add fee reporting [#1305](https://github.com/astriaorg/astria/pull/1305).

### Changed

- Update `bytemark` dependency based on cargo audit warning [#1350](https://github.com/astriaorg/astria/pull/1350).
- BREAKING: Take funds from bridge in ics20 withdrawals [#1344](https://github.com/astriaorg/astria/pull/1344).
- BREAKING: Require that bridge unlock address always be set [#1339](https://github.com/astriaorg/astria/pull/1339).
- Rewrite mempool to have per-account transaction storage and maintenance  [#1323](https://github.com/astriaorg/astria/pull/1323).

### Removed

- Remove global state [#1317](https://github.com/astriaorg/astria/pull/1317).

### Fixed

- Fix abci error code [#1280](https://github.com/astriaorg/astria/pull/1280).
- BREAKING: Fix TOCTOU issues by merging check and execution [#1332](https://github.com/astriaorg/astria/pull/1332).
- Fix block fee collection [#1343](https://github.com/astriaorg/astria/pull/1343).
- Bump penumbra dep to fix ibc state access bug [#1389](https://github.com/astriaorg/astria/pull/1389).

## [0.15.0] - 2024-07-26

### Added

- Implement transaction fee query [#1196](https://github.com/astriaorg/astria/pull/1196).
- Add metrics [#1248](https://github.com/astriaorg/astria/pull/1248).
- Add mempool benchmarks [#1238](https://github.com/astriaorg/astria/pull/1238).

### Changed

- Generate serde traits impls for all protocol protobufs [#1260](https://github.com/astriaorg/astria/pull/1260).
- Define bridge memos in proto [#1285](https://github.com/astriaorg/astria/pull/1285).

### Fixed

- Fix prepare proposal metrics [#1211](https://github.com/astriaorg/astria/pull/1211).
- Fix wrong metric and remove unused metric [#1240](https://github.com/astriaorg/astria/pull/1240).
- Store native asset ibc->trace mapping in `init_chain` [#1242](https://github.com/astriaorg/astria/pull/1242).
- Disambiguate return addresses [#1266](https://github.com/astriaorg/astria/pull/1266).
- Improve and fix instrumentation [#1255](https://github.com/astriaorg/astria/pull/1255).

## [0.14.1] - 2024-07-03

### Added

- Implement abci query for bridge account info [#1189](https://github.com/astriaorg/astria/pull/1189).

### Fixed

- Update asset query path [#1141](https://github.com/astriaorg/astria/pull/1141).

## [0.14.0] - 2024-06-27

### Added

- Add `allowed_fee_asset_ids` abci query and `sequencer_client` support [#1127](https://github.com/astriaorg/astria/pull/1127).
- Implement `bridge/account_last_tx_hash` abci query [#1158](https://github.com/astriaorg/astria/pull/1158).
- Add bech32m addresses [#1124](https://github.com/astriaorg/astria/pull/1124).
- Implement refund to rollup logic upon ics20 transfer refund [#1161](https://github.com/astriaorg/astria/pull/1161).
- Implement bridge sudo and withdrawer addresses [#1142](https://github.com/astriaorg/astria/pull/1142).
- Add ttl and invalid cache to app mempool [#1138](https://github.com/astriaorg/astria/pull/1138).
- Implement `Ics20TransferDepositMemo` format for incoming ics20 transfers to
bridge accounts [#1202](https://github.com/astriaorg/astria/pull/1202).
- Add ibc memo type snapshot tests [#1205](https://github.com/astriaorg/astria/pull/1205).
- Allow configuring base address prefix [#1201](https://github.com/astriaorg/astria/pull/1201).

### Changed

- Query full denomination from asset ID [#1067](https://github.com/astriaorg/astria/pull/1067).
- Add `clippy::arithmetic-side-effects` lint and fix resulting warnings [#1081](https://github.com/astriaorg/astria/pull/1081).
- Use macro to declare metric constants [#1129](https://github.com/astriaorg/astria/pull/1129).
- Bump penumbra deps [#1159](https://github.com/astriaorg/astria/pull/1159).
- Register all metrics during startup [#1144](https://github.com/astriaorg/astria/pull/1144).
- Parse ics20 denoms as ibc or trace prefixed variants [#1181](https://github.com/astriaorg/astria/pull/1181).
- Remove non-bech32m address bytes [#1186](https://github.com/astriaorg/astria/pull/1186).
- Bump penumbra deps [#1216](https://github.com/astriaorg/astria/pull/1216).
- Use full IBC ICS20 denoms instead of IDs [#1209](https://github.com/astriaorg/astria/pull/1209).

### Removed

- Remove mint module [#1134](https://github.com/astriaorg/astria/pull/1134).

### Fixed

- Prefix removal source non-refund ics20 packet [#1162](https://github.com/astriaorg/astria/pull/1162).

## [0.13.0] - 2024-05-23

### Added

- Implement `get_pending_nonce` for sequencer API [#1073](https://github.com/astriaorg/astria/pull/1073).

### Changed

- Fees go to sudo poa [#1104](https://github.com/astriaorg/astria/pull/1104).

## [0.12.0] - 2024-05-21

### Added

- Implement basic app side mempool with nonce ordering [#1000](https://github.com/astriaorg/astria/pull/1000).
- Add fees to genesis state [#1055](https://github.com/astriaorg/astria/pull/1055).
- Implement bridge unlock action and derestrict transfers [#1034](https://github.com/astriaorg/astria/pull/1034).
- Implement `FeeChangeAction` for the authority component [#1037](https://github.com/astriaorg/astria/pull/1037).

### Changed

- Store fees for actions in app state [#1017](https://github.com/astriaorg/astria/pull/1017).
- Update ics20 withdrawal to have a memo field [#1056](https://github.com/astriaorg/astria/pull/1056).
- Update `SignedTransaction` to contain `Any` for transaction [#1044](https://github.com/astriaorg/astria/pull/1044).

### Fixed

- Stateful check now ensures balance for total tx [#1009](https://github.com/astriaorg/astria/pull/1009).
- Set current app hash properly when creating app [#1025](https://github.com/astriaorg/astria/pull/1025).
- Panic sequencer instead of cometbft on erroring abci consensus requests [#1016](https://github.com/astriaorg/astria/pull/1016).
- Fix ibc prefix conversion [#1065](https://github.com/astriaorg/astria/pull/1065).

## [0.11.0] - 2024-04-26

### Added

- Add cargo audit to CI [#887](https://github.com/astriaorg/astria/pull/887).
- Add unit tests for state extension trait [#890](https://github.com/astriaorg/astria/pull/890).
- Create `sequencerblockapis` `v1alpha1` [#939](https://github.com/astriaorg/astria/pull/939).
- Add display for deposits in `end_block` [#864](https://github.com/astriaorg/astria/pull/864).
- Create wrapper types for `RollupId` and `Account` [#987](https://github.com/astriaorg/astria/pull/987).
- Add initial set of metrics to sequencer [#965](https://github.com/astriaorg/astria/pull/965).

### Changed

- Check for sufficient balance in `check_tx` [#869](https://github.com/astriaorg/astria/pull/869).
- Generate names for protobuf rust types [#904](https://github.com/astriaorg/astria/pull/904).
- Replace hex by base64 for display formatting, emitting tracing events [#908](https://github.com/astriaorg/astria/pull/908).
- Set revision number from chain id in `init_chain` [#935](https://github.com/astriaorg/astria/pull/935).
- Update `SequencerBlockHeader` and related proto types to not use cometbft
header [#830](https://github.com/astriaorg/astria/pull/830).
- Update to ABCI v0.38 [#831](https://github.com/astriaorg/astria/pull/831).
- Fully split `sequencerapis` and remove [#958](https://github.com/astriaorg/astria/pull/958).
- Require chain id in transactions [#973](https://github.com/astriaorg/astria/pull/973).
- Update justfile and testnet script [#985](https://github.com/astriaorg/astria/pull/985).
- Bridge account only takes a single asset [#988](https://github.com/astriaorg/astria/pull/988).

### Removed

- No telemetry for formatting db keys [#909](https://github.com/astriaorg/astria/pull/909).
- Remove `SequencerBlock::try_from_cometbft` [#1005](https://github.com/astriaorg/astria/pull/1005).

### Fixed

- Make `get_deposit_rollup_ids` not return duplicates [#916](https://github.com/astriaorg/astria/pull/916).
- `is_proposer` check now considers proposer's address [#936](https://github.com/astriaorg/astria/pull/936).
- Respect `max_tx_bytes` when preparing proposals [#911](https://github.com/astriaorg/astria/pull/911).
- Fix state setup to be consistent before transaction execution [#945](https://github.com/astriaorg/astria/pull/945).
- Don't store execution result of failed tx [#992](https://github.com/astriaorg/astria/pull/992).
- Don't allow sudo to cause consensus failures [#999](https://github.com/astriaorg/astria/pull/999).

## [0.10.1] - 2024-04-03

### Added

- Implement bridge deposits for incoming ICS20 transfers [#843](https://github.com/astriaorg/astria/pull/843).
- Add serialization to execution `v1alpha2` compliant with protobuf json
mapping [#857](https://github.com/astriaorg/astria/pull/857).
- Add unit tests for state extension traits
[#858](https://github.com/astriaorg/astria/pull/858),
[#871](https://github.com/astriaorg/astria/pull/871),
[#874](https://github.com/astriaorg/astria/pull/874),
[#875](https://github.com/astriaorg/astria/pull/875),
[#876](https://github.com/astriaorg/astria/pull/876) and
[#878](https://github.com/astriaorg/astria/pull/878).

### Changed

- Use `Arc<Self>` target in generated gRPC service traits [#853](https://github.com/astriaorg/astria/pull/853).
- Logging as human readable for account state [#898](https://github.com/astriaorg/astria/pull/898).

### Fixed

- Bump otel to resolve panics in layered span access [#820](https://github.com/astriaorg/astria/pull/820).
- Fix `is_source` prefix check [#844](https://github.com/astriaorg/astria/pull/844).
- Fix escrow channel check when receiving non-refund ics20 packet [#851](https://github.com/astriaorg/astria/pull/851).
- Fix rollup ids commitment for deposits [#863](https://github.com/astriaorg/astria/pull/863).

## [0.10.0] - 2024-03-19

### Added

- Add sequencer service proto [#701](https://github.com/astriaorg/astria/pull/701).
- Implement bridge accounts and related actions [#768](https://github.com/astriaorg/astria/pull/768).

### Changed

- Simplify emitting error fields with cause chains [#765](https://github.com/astriaorg/astria/pull/765).
- Update dependencies [#782](https://github.com/astriaorg/astria/pull/782).
- Store sequencer blocks in the sequencer state [#787](https://github.com/astriaorg/astria/pull/787).
- Include deposit data as part of rollup data [#802](https://github.com/astriaorg/astria/pull/802).
- Bump penumbra deps [#825](https://github.com/astriaorg/astria/pull/825).

### Fixed

- Filtered blocks success when no data expected [#819](https://github.com/astriaorg/astria/pull/819).
- Fix bug in `get_sequencer_block_by_hash` [#832](https://github.com/astriaorg/astria/pull/832).

## [0.9.0] - 2024-02-15

### Added

- Add `SignedTransaction::sha256_of_proto_encoding()` method [#687](https://github.com/astriaorg/astria/pull/687).
- Add `ibc_sudo_address` to genesis, only allow `IbcRelay` actions from this
address [#721](https://github.com/astriaorg/astria/pull/721).
- Use opentelemetry [#656](https://github.com/astriaorg/astria/pull/656).
- Allow specific assets for fee payment [#730](https://github.com/astriaorg/astria/pull/730).
- Metrics setup [#739](https://github.com/astriaorg/astria/pull/739) and [#750](https://github.com/astriaorg/astria/pull/750).
- Add `ibc_relayer_addresses` list and allow modifications via
`ibc_sudo_address` [#737](https://github.com/astriaorg/astria/pull/737).
- Add pretty-printing to stdout [#736](https://github.com/astriaorg/astria/pull/736).
- Implement ability to update fee assets using sudo key [#752](https://github.com/astriaorg/astria/pull/752).
- Print build info in all services [#753](https://github.com/astriaorg/astria/pull/753).

### Changed

- Transfer fees to block proposer instead of burning [#690](https://github.com/astriaorg/astria/pull/690).
- Update licenses [#706](https://github.com/astriaorg/astria/pull/706).
- Update balance queries to return every asset owned by account [#683](https://github.com/astriaorg/astria/pull/683).
- Use `IbcComponent` and penumbra `HostInterface` [#700](https://github.com/astriaorg/astria/pull/700).
- Move fee asset from `UnsignedTransaction` to `SequenceAction` and
`TransferAction` [#719](https://github.com/astriaorg/astria/pull/719).
- Relax size requirements of hash buffers [#709](https://github.com/astriaorg/astria/pull/709).
- Split protos into multiple buf repos [#732](https://github.com/astriaorg/astria/pull/732).
- Add fee for `Ics20Withdrawal` action [#733](https://github.com/astriaorg/astria/pull/733).
- Bump rust to 1.76, cargo-chef to 0.1.63 [#744](https://github.com/astriaorg/astria/pull/744).
- Upgrade to penumbra release 0.66 [#741](https://github.com/astriaorg/astria/pull/741).
- Move ibc-related code to its own module [#757](https://github.com/astriaorg/astria/pull/757).

### Fixed

- Fix `FungibleTokenPacketData` decoding [#686](https://github.com/astriaorg/astria/pull/686).
- Replace allocating display impl [#738](https://github.com/astriaorg/astria/pull/738).
- Fix docker builds [#756](https://github.com/astriaorg/astria/pull/756).

## [0.8.0] - 2024-01-10

### Added

- Add proto formatting, cleanup justfile [#637](https://github.com/astriaorg/astria/pull/637).
- Implement ICS20 withdrawals [#609](https://github.com/astriaorg/astria/pull/609).
- Add IBC gRPC server to sequencer app [#631](https://github.com/astriaorg/astria/pull/631).
- Lint debug fields in tracing events [#664](https://github.com/astriaorg/astria/pull/664).

### Changed

- Move protobuf specs to repository top level [#629](https://github.com/astriaorg/astria/pull/629).
- Bump all checkout actions in CI to v3 [#641](https://github.com/astriaorg/astria/pull/641).
- Unify construction of cometbft blocks in tests [#640](https://github.com/astriaorg/astria/pull/640).
- Store mapping of IBC asset ID to full denomination trace [#614](https://github.com/astriaorg/astria/pull/614).
- Switch tagging format in CI [#639](https://github.com/astriaorg/astria/pull/639).
- Bump penumbra deps [#655](https://github.com/astriaorg/astria/pull/655).
- Rename `astria-proto` to `astria-core` [#644](https://github.com/astriaorg/astria/pull/644).
- Break up `v1alpha1` module [#646](https://github.com/astriaorg/astria/pull/646).
- Don't deny unknown config fields [#657](https://github.com/astriaorg/astria/pull/657).
- Call abort on ABCI server on signal [#670](https://github.com/astriaorg/astria/pull/670).
- Define abci error codes in protobuf [#647](https://github.com/astriaorg/astria/pull/647).
- Use display formatting instead of debug formatting in tracing events [#671](https://github.com/astriaorg/astria/pull/671).
- Update instrumentation for all consensus & app functions [#677](https://github.com/astriaorg/astria/pull/677).
- Add max sequencer bytes per block limit [#676](https://github.com/astriaorg/astria/pull/676).

### Removed

- Remove `AppHash` [#655](https://github.com/astriaorg/astria/pull/655).

### Fixed

- Adjust input to proto breaking change linter after refactor [#635](https://github.com/astriaorg/astria/pull/635).
- Fix ABCI event handling [#666](https://github.com/astriaorg/astria/pull/666).
- Clear processed tx count in `begin_block` [#659](https://github.com/astriaorg/astria/pull/659).
- Amend Cargo.toml when building images [#672](https://github.com/astriaorg/astria/pull/672).
- Update app state to latest committed before starting round [#673](https://github.com/astriaorg/astria/pull/673).
- Allow blocksync to complete successfully [#675](https://github.com/astriaorg/astria/pull/675).

## [0.7.0] - 2023-11-30

### Added

- Implement support for arbitrary assets [#568](https://github.com/astriaorg/astria/pull/568).
- Support `IbcAction`s and implement ICS20 incoming transfer application logic [#579](https://github.com/astriaorg/astria/pull/579).

### Changed

- Replace `buf-generate` by `tonic_build` [#581](https://github.com/astriaorg/astria/pull/581).
- Bump all dependencies (mainly penumbra, celestia, tendermint) [#582](https://github.com/astriaorg/astria/pull/582).
- Enforce sequencer blob invariants [#576](https://github.com/astriaorg/astria/pull/576).
- Require `chain_id` be 32 bytes [#436](https://github.com/astriaorg/astria/pull/436).
- Update penumbra-ibc features [#615](https://github.com/astriaorg/astria/pull/615).

### Fixed

- Fix instrument logging not to log every tx [#595](https://github.com/astriaorg/astria/pull/595).
- Cap tx size at 250kB [#601](https://github.com/astriaorg/astria/pull/601).

## [0.6.0] - 2023-11-18

### Added

- Add an RFC-6962 compliant Merkle tree with flat memory representation [#554](https://github.com/astriaorg/astria/pull/554).

## [0.5.0] - 2023-11-07

### Added

- Implement sudo key changes [#431](https://github.com/astriaorg/astria/pull/431).
- Implement minting module [#435](https://github.com/astriaorg/astria/pull/435).

### Changed

- Remove byzantine validators in `begin_block` [#429](https://github.com/astriaorg/astria/pull/429).
- Bump penumbra, tendermint; prune workspace cargo of unused deps [#468](https://github.com/astriaorg/astria/pull/468).
- Bump rust to 1.72 in CI [#477](https://github.com/astriaorg/astria/pull/477).
- Use fork of tendermint with backported `reqwest` client [#498](https://github.com/astriaorg/astria/pull/498).
- Move transaction execution to prepare/process proposal [#480](https://github.com/astriaorg/astria/pull/480).

### Fixed

- Fix tests without `--all-features` [#481](https://github.com/astriaorg/astria/pull/481).
- Fix typos [#541](https://github.com/astriaorg/astria/pull/541).
- Implement `chain_ids_commitment` inclusion proof generation and verification [#548](https://github.com/astriaorg/astria/pull/548).
- Fix authority component `ValidatorSet` non determinism [#557](https://github.com/astriaorg/astria/pull/557).
- Run only `prepare_proposal` if proposer [#558](https://github.com/astriaorg/astria/pull/558).

## [0.4.1] - 2023-09-27

### Added

- Implement basic validator set updates [#359](https://github.com/astriaorg/astria/pull/359).

### Fixed

- Fix mempool nonce check [#434](https://github.com/astriaorg/astria/pull/434).

## 0.4.0 - 2023-09-22

### Added

- Initial release.

[unreleased]: https://github.com/astriaorg/astria/compare/sequencer-v1.0.0...HEAD
[1.0.0]: https://github.com/astriaorg/astria/compare/sequencer-v1.0.0-rc.2...sequencer-v1.0.0
[1.0.0-rc.2]: https://github.com/astriaorg/astria/compare/sequencer-v1.0.0-rc.1...sequencer-v1.0.0-rc.2
[1.0.0-rc.1]: https://github.com/astriaorg/astria/compare/sequencer-v0.17.0...sequencer-v1.0.0-rc.1
[0.17.0]: https://github.com/astriaorg/astria/compare/cli-v0.4.0...sequencer-v0.17.0
[0.16.0]: https://github.com/astriaorg/astria/compare/sequencer-v0.15.0...sequencer-v0.16.0
[0.15.0]: https://github.com/astriaorg/astria/compare/sequencer-v0.14.1...sequencer-v0.15.0
[0.14.1]: https://github.com/astriaorg/astria/compare/sequencer-v0.14.0...sequencer-v0.14.1
[0.14.0]: https://github.com/astriaorg/astria/compare/sequencer-v0.13.0...sequencer-v0.14.0
[0.13.0]: https://github.com/astriaorg/astria/compare/sequencer-v0.12.0...sequencer-v0.13.0
[0.12.0]: https://github.com/astriaorg/astria/compare/sequencer-v0.11.0...sequencer-v0.12.0
[0.11.0]: https://github.com/astriaorg/astria/compare/sequencer-v0.10.1...sequencer-v0.11.0
[0.10.1]: https://github.com/astriaorg/astria/compare/sequencer-v0.10.0...sequencer-v0.10.1
[0.10.0]: https://github.com/astriaorg/astria/compare/sequencer-v0.9.0...sequencer-v0.10.0
[0.9.0]: https://github.com/astriaorg/astria/compare/sequencer-v0.8.0...sequencer-v0.9.0
[0.8.0]: https://github.com/astriaorg/astria/compare/sequencer-v0.7.0...sequencer-v0.8.0
[0.7.0]: https://github.com/astriaorg/astria/compare/v0.6.0--sequencer...v0.7.0--sequencer
[0.6.0]: https://github.com/astriaorg/astria/compare/v0.5.0--sequencer...v0.6.0--sequencer
[0.5.0]: https://github.com/astriaorg/astria/compare/v0.4.1--sequencer...v0.5.0--sequencer
[0.4.1]: https://github.com/astriaorg/astria/compare/v0.4.0--sequencer...v0.4.1--sequencer<|MERGE_RESOLUTION|>--- conflicted
+++ resolved
@@ -9,15 +9,13 @@
 
 ## [Unreleased]
 
-<<<<<<< HEAD
 ### Added
 
 - Add validator update action with name [#1679](https://github.com/astriaorg/astria/pull/1679)
-=======
-## Changed
+
+### Changed
 
 - Index all event attributes [#1786](https://github.com/astriaorg/astria/pull/1786).
->>>>>>> 740d9e7d
 
 ## [1.0.0] - 2024-10-25
 
