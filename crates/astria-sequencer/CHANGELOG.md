<!-- markdownlint-disable no-duplicate-heading -->

# Changelog

All notable changes to this project will be documented in this file.

The format is based on [Keep a Changelog](https://keepachangelog.com/en/1.1.0/),
and this project adheres to [Semantic Versioning](https://semver.org/spec/v2.0.0.html).

## [Unreleased]

<<<<<<< HEAD
### Changed

- Allow inclusion of `IbcRelay` actions which fail execution [#2201](https://github.com/astriaorg/astria/pull/2201).
=======
### Added

- Add cache of recent execution results to mempool [#2163](https://github.com/astriaorg/astria/pull/2163).
- Add tx result to `Executed` transaction status [#2159](https://github.com/astriaorg/astria/pull/2159).
>>>>>>> 580861c7

## [3.0.0] - 2025-05-21

### Added

- Provide support for upgrading the sequencer network [#2085](https://github.com/astriaorg/astria/pull/2085).
- Implement first sequencer upgrade, named `Aspen` [#2085](https://github.com/astriaorg/astria/pull/2085).
- Add endpoint to sequencer gRPC service at `/v1/sequencer/upgrades` which
  responds with a summary of applied and scheduled upgrades [#2085](https://github.com/astriaorg/astria/pull/2085).
- Include price feed data in blocks provided by Connect oracle sidecar once
  `Aspen` upgrade has activated [#2085](https://github.com/astriaorg/astria/pull/2085).
- Include names in `ValidatorUpdate` actions once `Aspen` upgrade has been activated
  [#2089](https://github.com/astriaorg/astria/pull/2089).
- Add `ASTRIA_SEQUENCER_UPGRADES_FILEPATH` config variable to specify the path
  to the now required `upgrades.json` file [#2085](https://github.com/astriaorg/astria/pull/2085).
- Add `ASTRIA_SEQUENCER_COMETBFT_RPC_ADDR` config variable to specify the
  address of the CometBFT RPC endpoint for this sequencer [#2085](https://github.com/astriaorg/astria/pull/2085).
- Add `ASTRIA_SEQUENCER_NO_PRICE_FEED` config variable to disable providing
  price feed data in the consensus vote extensions, avoiding the need to run
  the price feed oracle sidecar [#2085](https://github.com/astriaorg/astria/pull/2085).
- Add `ASTRIA_SEQUENCER_PRICE_FEED_GRPC_ADDR` config variable to specify the
  gRPC endpoint for the price feed oracle sidecar [#2085](https://github.com/astriaorg/astria/pull/2085).
- Add `ASTRIA_SEQUENCER_PRICE_FEED_CLIENT_TIMEOUT_MILLISECONDS` config variable
  to specify the timeout for responses from the price feed oracle sidecar [#2085](https://github.com/astriaorg/astria/pull/2085).
- Add the following metrics relating to price feed data:
  `astria_sequencer_extended_commit_info_bytes`,
  `astria_sequencer_extend_vote_duration_seconds`,
  `astria_sequencer_extend_vote_failure_count` and
  `astria_sequencer_verify_vote_extension_failure_count` [#2085](https://github.com/astriaorg/astria/pull/2085).
- Add mempool gRPC service [#2133](https://github.com/astriaorg/astria/pull/2133).
- Add metrics:
  - `ASTRIA_SEQUENCER_CHECK_TX_FAILED_ACTION_CHECKS`
  - `ASTRIA_SEQUENCER_CHECK_TX_DURATION_SECONDS_CHECK_ACTIONS`
  - `ASTRIA_SEQUENCER_CHECK_TX_DURATION_SECONDS_RECHECK`
    [#2142](https://github.com/astriaorg/astria/pull/2142)
- Add transaction fee gRPC query [#2160](https://github.com/astriaorg/astria/pull/2160).

### Changed

- Changed to use `CheckedTransaction`, `CheckedAction` and `Checked...` wrappers
  for all action types [#2142](https://github.com/astriaorg/astria/pull/2142).
- Rename metric `ASTRIA_SEQUENCER_CHECK_TX_REMOVED_TOO_LARGE` to
  `ASTRIA_SEQUENCER_CHECK_TX_FAILED_TX_TOO_LARGE` [#2142](https://github.com/astriaorg/astria/pull/2142)
- Changed `CurrencyPairsChange::Addition` action to fail if any currency pair to
  be added is already stored [#2171](https://github.com/astriaorg/astria/pull/2171).
- Changed `CurrencyPairsChange::Removal` action to fail if any currency pair to
  be removed is not currently stored [#2171](https://github.com/astriaorg/astria/pull/2171).
- Changed `FeeAssetChange::Addition` action to fail if the fee asset to be added
  is already stored [#2171](https://github.com/astriaorg/astria/pull/2171).
- Changed `FeeAssetChange::Removal` action to fail if the fee asset to be
  removed is not currently stored [#2171](https://github.com/astriaorg/astria/pull/2171).
- Changed `IbcRelayerChange::Addition` action to fail if the address to be added
  is already stored [#2171](https://github.com/astriaorg/astria/pull/2171).
- Changed `IbcRelayerChange::Removal` action to fail if the address to be
  removed is not currently stored [#2171](https://github.com/astriaorg/astria/pull/2171).
- Changed `MarketsChange::Removal` action to fail if any market to be removed is
  not currently stored [#2171](https://github.com/astriaorg/astria/pull/2171).

### Removed

- Delete metrics:
  - `ASTRIA_SEQUENCER_CHECK_TX_REMOVED_FAILED_STATELESS`
  - `ASTRIA_SEQUENCER_CHECK_TX_DURATION_SECONDS_PARSE_TX`
  - `ASTRIA_SEQUENCER_CHECK_TX_DURATION_SECONDS_CHECK_STATELESS`
  - `ASTRIA_SEQUENCER_CHECK_TX_DURATION_SECONDS_CHECK_TRACKED`
  - `ASTRIA_SEQUENCER_CHECK_TX_DURATION_SECONDS_CHECK_CHAIN_ID`
  - `ASTRIA_SEQUENCER_CHECK_TX_DURATION_SECONDS_CHECK_REMOVED`
  - `ASTRIA_SEQUENCER_CHECK_TX_DURATION_SECONDS_CONVERT_ADDRESS`
    [#2142](https://github.com/astriaorg/astria/pull/2142)

### Fixed

- Remove failed promotable instead of inserted transaction during mempool insertion
  [#2135](https://github.com/astriaorg/astria/pull/2135).
- Fix issue where proposer includes unexecuted rollup data bytes [#2190](https://github.com/astriaorg/astria/pull/2190).

## [3.0.0-rc.2]

### Added

- Add metrics:
  - `ASTRIA_SEQUENCER_CHECK_TX_FAILED_ACTION_CHECKS`
  - `ASTRIA_SEQUENCER_CHECK_TX_DURATION_SECONDS_CHECK_ACTIONS`
  - `ASTRIA_SEQUENCER_CHECK_TX_DURATION_SECONDS_RECHECK`
  [#2142](https://github.com/astriaorg/astria/pull/2142)

### Changed

- Changed to use `CheckedTransaction`, `CheckedAction` and `Checked...` wrappers
  for all action types [#2142](https://github.com/astriaorg/astria/pull/2142).
- Rename metric `ASTRIA_SEQUENCER_CHECK_TX_REMOVED_TOO_LARGE` to
  `ASTRIA_SEQUENCER_CHECK_TX_FAILED_TX_TOO_LARGE` [#2142](https://github.com/astriaorg/astria/pull/2142)
- Changed `CurrencyPairsChange::Addition` action to fail if any currency pair to
  be added is already stored [#2171](https://github.com/astriaorg/astria/pull/2171).
- Changed `CurrencyPairsChange::Removal` action to fail if any currency pair to
  be removed is not currently stored [#2171](https://github.com/astriaorg/astria/pull/2171).
- Changed `FeeAssetChange::Addition` action to fail if the fee asset to be added
  is already stored [#2171](https://github.com/astriaorg/astria/pull/2171).
- Changed `FeeAssetChange::Removal` action to fail if the fee asset to be
  removed is not currently stored [#2171](https://github.com/astriaorg/astria/pull/2171).
- Changed `IbcRelayerChange::Addition` action to fail if the address to be added
  is already stored [#2171](https://github.com/astriaorg/astria/pull/2171).
- Changed `IbcRelayerChange::Removal` action to fail if the address to be
  removed is not currently stored [#2171](https://github.com/astriaorg/astria/pull/2171).
- Changed `MarketsChange::Removal` action to fail if any market to be removed is
  not currently stored [#2171](https://github.com/astriaorg/astria/pull/2171).

### Removed

- Delete metrics:
  - `ASTRIA_SEQUENCER_CHECK_TX_REMOVED_FAILED_STATELESS`
  - `ASTRIA_SEQUENCER_CHECK_TX_DURATION_SECONDS_PARSE_TX`
  - `ASTRIA_SEQUENCER_CHECK_TX_DURATION_SECONDS_CHECK_STATELESS`
  - `ASTRIA_SEQUENCER_CHECK_TX_DURATION_SECONDS_CHECK_TRACKED`
  - `ASTRIA_SEQUENCER_CHECK_TX_DURATION_SECONDS_CHECK_CHAIN_ID`
  - `ASTRIA_SEQUENCER_CHECK_TX_DURATION_SECONDS_CHECK_REMOVED`
  - `ASTRIA_SEQUENCER_CHECK_TX_DURATION_SECONDS_CONVERT_ADDRESS`
  [#2142](https://github.com/astriaorg/astria/pull/2142)

### Fixed

- Remove failed promotable instead of inserted transaction during mempool insertion
  [#2135](https://github.com/astriaorg/astria/pull/2135).

## [3.0.0-rc.1]

### Added

- Provide support for upgrading the sequencer network [#2085](https://github.com/astriaorg/astria/pull/2085).
- Implement first sequencer upgrade, named `Aspen` [#2085](https://github.com/astriaorg/astria/pull/2085).
- Add endpoint to sequencer gRPC service at `/v1/sequencer/upgrades` which
  responds with a summary of applied and scheduled upgrades [#2085](https://github.com/astriaorg/astria/pull/2085).
- Include price feed data in blocks provided by Connect oracle sidecar once
  `Aspen` upgrade has activated [#2085](https://github.com/astriaorg/astria/pull/2085).
- Include names in `ValidatorUpdate` actions once `Aspen` upgrade has been activated
  [#2089](https://github.com/astriaorg/astria/pull/2089).
- Add `ASTRIA_SEQUENCER_UPGRADES_FILEPATH` config variable to specify the path
  to the now required `upgrades.json` file [#2085](https://github.com/astriaorg/astria/pull/2085).
- Add `ASTRIA_SEQUENCER_COMETBFT_RPC_ADDR` config variable to specify the
  address of the CometBFT RPC endpoint for this sequencer [#2085](https://github.com/astriaorg/astria/pull/2085).
- Add `ASTRIA_SEQUENCER_NO_PRICE_FEED` config variable to disable providing
  price feed data in the consensus vote extensions, avoiding the need to run
  the price feed oracle sidecar [#2085](https://github.com/astriaorg/astria/pull/2085).
- Add `ASTRIA_SEQUENCER_PRICE_FEED_GRPC_ADDR` config variable to specify the
  gRPC endpoint for the price feed oracle sidecar [#2085](https://github.com/astriaorg/astria/pull/2085).
- Add `ASTRIA_SEQUENCER_PRICE_FEED_CLIENT_TIMEOUT_MILLISECONDS` config variable
  to specify the timeout for responses from the price feed oracle sidecar [#2085](https://github.com/astriaorg/astria/pull/2085).
- Add the following metrics relating to price feed data:
  `astria_sequencer_extended_commit_info_bytes`,
  `astria_sequencer_extend_vote_duration_seconds`,
  `astria_sequencer_extend_vote_failure_count` and
  `astria_sequencer_verify_vote_extension_failure_count` [#2085](https://github.com/astriaorg/astria/pull/2085).
- Add mempool gRPC service [#2133](https://github.com/astriaorg/astria/pull/2133).

## [2.0.1]

### Security

- Update to tendermint 0.40.3 for security patch to ISA-2025-003 [#2099](https://github.com/astriaorg/astria/pull/2099)

## [2.0.0]

### Added

- Implement `astria.sequencerblock.optimistic.v1alpha1.OptimisticBlockService` [#1839](https://github.com/astriaorg/astria/pull/1839).
- Add `ASTRIA_SEQUENCER_ABCI_LISTEN_URL` config variable [#1877](https://github.com/astriaorg/astria/pull/1877)

### Changed

- Bump MSRV to 1.83.0 [#1857](https://github.com/astriaorg/astria/pull/1857).
- Index all event attributes [#1786](https://github.com/astriaorg/astria/pull/1786).
- Consolidate action handling to single module [#1759](https://github.com/astriaorg/astria/pull/1759).
- Ensure all deposit assets are trace prefixed [#1807](https://github.com/astriaorg/astria/pull/1807).
- Update `idna` dependency to resolve cargo audit warning [#1869](https://github.com/astriaorg/astria/pull/1869).
- Remove events reporting on state storage creation [#1892](https://github.com/astriaorg/astria/pull/1892).
- Use bridge address to determine asset in bridge unlock cost estimation instead
  of signer [#1905](https://github.com/astriaorg/astria/pull/1905).
- Add more thorough unit tests for all actions [#1916](https://github.com/astriaorg/astria/pull/1916).
- Implement `BridgeTransfer` action [#1934](https://github.com/astriaorg/astria/pull/1934).
- Implement `RecoverIbcClient` action [#2008](https://github.com/astriaorg/astria/pull/2008).

### Removed

- Remove ASTRIA_SEQUENCER_LISTEN_ADDR config variable [#1877](https://github.com/astriaorg/astria/pull/1877)

### Fixed

- Increase mempool removal cache size to be greater than default CometBFT
  mempool size [#1969](https://github.com/astriaorg/astria/pull/1969).
- Support distributed signers as validators [#2024](https://github.com/astriaorg/astria/pull/2024)
- Direct fetching of consensus state in `RecoverIbcClient` action [#2037](https://github.com/astriaorg/astria/pull/2037)
- Ensure getPendingNonce gRPC returns the correct nonce [#2012](https://github.com/astriaorg/astria/pull/2012).

## [2.0.0-rc.2]

### Fixed

- Support distributed signers as validators [#2024](https://github.com/astriaorg/astria/pull/2024)
- Direct fetching of consensus state in `RecoverIbcClient` action [#2037](https://github.com/astriaorg/astria/pull/2037)

## [2.0.0-rc.1] - 2025-03-06

### Added

- Implement `astria.sequencerblock.optimistic.v1alpha1.OptimisticBlockService` [#1839](https://github.com/astriaorg/astria/pull/1839).
- Add ASTRIA_SEQUENCER_ABCI_LISTEN_URL config variable [#1877](https://github.com/astriaorg/astria/pull/1877)

### Changed

- Bump MSRV to 1.83.0 [#1857](https://github.com/astriaorg/astria/pull/1857).
- Index all event attributes [#1786](https://github.com/astriaorg/astria/pull/1786).
- Consolidate action handling to single module [#1759](https://github.com/astriaorg/astria/pull/1759).
- Ensure all deposit assets are trace prefixed [#1807](https://github.com/astriaorg/astria/pull/1807).
- Update `idna` dependency to resolve cargo audit warning [#1869](https://github.com/astriaorg/astria/pull/1869).
- Remove events reporting on state storage creation [#1892](https://github.com/astriaorg/astria/pull/1892).
- Use bridge address to determine asset in bridge unlock cost estimation instead
of signer [#1905](https://github.com/astriaorg/astria/pull/1905).
- Add more thorough unit tests for all actions [#1916](https://github.com/astriaorg/astria/pull/1916).
- Implement `BridgeTransfer` action [#1934](https://github.com/astriaorg/astria/pull/1934).
- Implement `RecoverIbcClient` action [#2008](https://github.com/astriaorg/astria/pull/2008).

### Removed

- Remove ASTRIA_SEQUENCER_LISTEN_ADDR config variable [#1877](https://github.com/astriaorg/astria/pull/1877)

### Fixed

- Ensure getPendingNonce gRPC returns the correct nonce [#2012](https://github.com/astriaorg/astria/pull/2012).

## [1.0.0] - 2024-10-25

### Changed

- Bump penumbra dependencies [#1740](https://github.com/astriaorg/astria/pull/1740).
- Move fee event recording to transaction from block [#1718](https://github.com/astriaorg/astria/pull/1718).

## [1.0.0-rc.2] - 2024-10-23

### Changed

- Make ABCI response for account balances deterministic [#1574](https://github.com/astriaorg/astria/pull/1574).
- Move and improve transaction fee estimation [#1722](https://github.com/astriaorg/astria/pull/1722).
- Make fees optional at genesis [#1664](https://github.com/astriaorg/astria/pull/1664).
- Add test for rollup refund in [#1728](https://github.com/astriaorg/astria/pull/1728).
- Make native asset optional [#1703](https://github.com/astriaorg/astria/pull/1703).

### Removed

- Remove unused asset storage variant [#1704](https://github.com/astriaorg/astria/pull/1704).

### Fixed

- Fix fee estimation [#1701](https://github.com/astriaorg/astria/pull/1701).

## [1.0.0-rc.1] - 2024-10-17

### Added

- Add traceability to rollup deposits [#1410](https://github.com/astriaorg/astria/pull/1410).
- Report deposit events [#1447](https://github.com/astriaorg/astria/pull/1447).
- Add IBC sudo change action [#1509](https://github.com/astriaorg/astria/pull/1509).
- Transaction categories on `UnsignedTransaction` [#1512](https://github.com/astriaorg/astria/pull/1512).
- Provide astrotrek chart [#1513](https://github.com/astriaorg/astria/pull/1513).

### Changed

- Change test addresses to versions with known private keys [#1487](https://github.com/astriaorg/astria/pull/1487).
- Make mempool balance aware [#1408](https://github.com/astriaorg/astria/pull/1408).
- Migrate from `anyhow::Result` to `eyre::Result` [#1387](https://github.com/astriaorg/astria/pull/1387).
- Change `Deposit` byte length calculation [#1507](https://github.com/astriaorg/astria/pull/1507).
- Put blocks and deposits to non-verified storage (ENG-812) [#1525](https://github.com/astriaorg/astria/pull/1525).
- Replace `once_cell` with `LazyLock` [#1576](https://github.com/astriaorg/astria/pull/1576).
- Use builder pattern for transaction container tests [#1592](https://github.com/astriaorg/astria/pull/1592).
- Exclusively use Borsh encoding for stored data [#1492](https://github.com/astriaorg/astria/pull/1492).
- Genesis chart template to support latest changes [#1594](https://github.com/astriaorg/astria/pull/1594).
- Simplify boolean expressions in `transaction container` [#1595](https://github.com/astriaorg/astria/pull/1595).
- Make empty transactions invalid  [#1609](https://github.com/astriaorg/astria/pull/1609).
- Rewrite `check_tx` to be more efficient and fix regression [#1515](https://github.com/astriaorg/astria/pull/1515).
- Generate `SequencerBlock` after transaction execution in proposal phase [#1562](https://github.com/astriaorg/astria/pull/1562).
- Add limit to total amount of transactions in parked  [#1638](https://github.com/astriaorg/astria/pull/1638).
- Remove action suffix from all action types [#1630](https://github.com/astriaorg/astria/pull/1630).
- Update `futures-util` dependency based on cargo audit warning [#1644](https://github.com/astriaorg/astria/pull/1644).
- Update storage keys locations and values (ENG-898) [#1616](https://github.com/astriaorg/astria/pull/1616).
- Enforce block ordering by transaction group  [#1618](https://github.com/astriaorg/astria/pull/1618).
- Rework all fees [#1647](https://github.com/astriaorg/astria/pull/1647).
- Prefer `astria.primitive.v1.RollupId` over bytes [#1661](https://github.com/astriaorg/astria/pull/1661).
- Call transactions `Transaction`, contents `TransactionBody` [#1650](https://github.com/astriaorg/astria/pull/1650).
- Rename sequence action to rollup data submission [#1665](https://github.com/astriaorg/astria/pull/1665).
- Upgrade to proto `v1`s throughout [#1672](https://github.com/astriaorg/astria/pull/1672).

### Removed

- Remove unused enable mint env [#1673](https://github.com/astriaorg/astria/pull/1673).

### Fixed

- Add `end_block` to `app_execute_transaction_with_every_action_snapshot` [#1455](https://github.com/astriaorg/astria/pull/1455).
- Fix incorrect error message from `BridgeUnlock` actions [#1505](https://github.com/astriaorg/astria/pull/1505).
- Fix and refactor ics20 logic [#1495](https://github.com/astriaorg/astria/pull/1495).
- Install astria-eyre hook [#1552](https://github.com/astriaorg/astria/pull/1552).
- Provide context in `check_tx` response log [#1506](https://github.com/astriaorg/astria/pull/1506).
- Fix app hash in horcrux sentries [#1646](https://github.com/astriaorg/astria/pull/1646).
- Allow compat prefixed addresses when receiving ics20 transfers [#1655](https://github.com/astriaorg/astria/pull/1655).
- Remove enable mint entry from example env config [#1674](https://github.com/astriaorg/astria/pull/1674).

## [0.17.0] - 2024-09-06

### Changed

- BREAKING: Enforce withdrawals consumed [#1391](https://github.com/astriaorg/astria/pull/1391).
- BREAKING: Permit bech32 compatible addresses [#1425](https://github.com/astriaorg/astria/pull/1425).
- Memoize `address_bytes` of verification key [#1444](https://github.com/astriaorg/astria/pull/1444).

## [0.16.0] - 2024-08-22

### Added

- Add fee reporting [#1305](https://github.com/astriaorg/astria/pull/1305).

### Changed

- Update `bytemark` dependency based on cargo audit warning [#1350](https://github.com/astriaorg/astria/pull/1350).
- BREAKING: Take funds from bridge in ics20 withdrawals [#1344](https://github.com/astriaorg/astria/pull/1344).
- BREAKING: Require that bridge unlock address always be set [#1339](https://github.com/astriaorg/astria/pull/1339).
- Rewrite mempool to have per-account transaction storage and maintenance  [#1323](https://github.com/astriaorg/astria/pull/1323).

### Removed

- Remove global state [#1317](https://github.com/astriaorg/astria/pull/1317).

### Fixed

- Fix abci error code [#1280](https://github.com/astriaorg/astria/pull/1280).
- BREAKING: Fix TOCTOU issues by merging check and execution [#1332](https://github.com/astriaorg/astria/pull/1332).
- Fix block fee collection [#1343](https://github.com/astriaorg/astria/pull/1343).
- Bump penumbra dep to fix ibc state access bug [#1389](https://github.com/astriaorg/astria/pull/1389).

## [0.15.0] - 2024-07-26

### Added

- Implement transaction fee query [#1196](https://github.com/astriaorg/astria/pull/1196).
- Add metrics [#1248](https://github.com/astriaorg/astria/pull/1248).
- Add mempool benchmarks [#1238](https://github.com/astriaorg/astria/pull/1238).

### Changed

- Generate serde traits impls for all protocol protobufs [#1260](https://github.com/astriaorg/astria/pull/1260).
- Define bridge memos in proto [#1285](https://github.com/astriaorg/astria/pull/1285).

### Fixed

- Fix prepare proposal metrics [#1211](https://github.com/astriaorg/astria/pull/1211).
- Fix wrong metric and remove unused metric [#1240](https://github.com/astriaorg/astria/pull/1240).
- Store native asset ibc->trace mapping in `init_chain` [#1242](https://github.com/astriaorg/astria/pull/1242).
- Disambiguate return addresses [#1266](https://github.com/astriaorg/astria/pull/1266).
- Improve and fix instrumentation [#1255](https://github.com/astriaorg/astria/pull/1255).

## [0.14.1] - 2024-07-03

### Added

- Implement abci query for bridge account info [#1189](https://github.com/astriaorg/astria/pull/1189).

### Fixed

- Update asset query path [#1141](https://github.com/astriaorg/astria/pull/1141).

## [0.14.0] - 2024-06-27

### Added

- Add `allowed_fee_asset_ids` abci query and `sequencer_client` support [#1127](https://github.com/astriaorg/astria/pull/1127).
- Implement `bridge/account_last_tx_hash` abci query [#1158](https://github.com/astriaorg/astria/pull/1158).
- Add bech32m addresses [#1124](https://github.com/astriaorg/astria/pull/1124).
- Implement refund to rollup logic upon ics20 transfer refund [#1161](https://github.com/astriaorg/astria/pull/1161).
- Implement bridge sudo and withdrawer addresses [#1142](https://github.com/astriaorg/astria/pull/1142).
- Add ttl and invalid cache to app mempool [#1138](https://github.com/astriaorg/astria/pull/1138).
- Implement `Ics20TransferDepositMemo` format for incoming ics20 transfers to
bridge accounts [#1202](https://github.com/astriaorg/astria/pull/1202).
- Add ibc memo type snapshot tests [#1205](https://github.com/astriaorg/astria/pull/1205).
- Allow configuring base address prefix [#1201](https://github.com/astriaorg/astria/pull/1201).

### Changed

- Query full denomination from asset ID [#1067](https://github.com/astriaorg/astria/pull/1067).
- Add `clippy::arithmetic-side-effects` lint and fix resulting warnings [#1081](https://github.com/astriaorg/astria/pull/1081).
- Use macro to declare metric constants [#1129](https://github.com/astriaorg/astria/pull/1129).
- Bump penumbra deps [#1159](https://github.com/astriaorg/astria/pull/1159).
- Register all metrics during startup [#1144](https://github.com/astriaorg/astria/pull/1144).
- Parse ics20 denoms as ibc or trace prefixed variants [#1181](https://github.com/astriaorg/astria/pull/1181).
- Remove non-bech32m address bytes [#1186](https://github.com/astriaorg/astria/pull/1186).
- Bump penumbra deps [#1216](https://github.com/astriaorg/astria/pull/1216).
- Use full IBC ICS20 denoms instead of IDs [#1209](https://github.com/astriaorg/astria/pull/1209).

### Removed

- Remove mint module [#1134](https://github.com/astriaorg/astria/pull/1134).

### Fixed

- Prefix removal source non-refund ics20 packet [#1162](https://github.com/astriaorg/astria/pull/1162).

## [0.13.0] - 2024-05-23

### Added

- Implement `get_pending_nonce` for sequencer API [#1073](https://github.com/astriaorg/astria/pull/1073).

### Changed

- Fees go to sudo poa [#1104](https://github.com/astriaorg/astria/pull/1104).

## [0.12.0] - 2024-05-21

### Added

- Implement basic app side mempool with nonce ordering [#1000](https://github.com/astriaorg/astria/pull/1000).
- Add fees to genesis state [#1055](https://github.com/astriaorg/astria/pull/1055).
- Implement bridge unlock action and derestrict transfers [#1034](https://github.com/astriaorg/astria/pull/1034).
- Implement `FeeChangeAction` for the authority component [#1037](https://github.com/astriaorg/astria/pull/1037).

### Changed

- Store fees for actions in app state [#1017](https://github.com/astriaorg/astria/pull/1017).
- Update ics20 withdrawal to have a memo field [#1056](https://github.com/astriaorg/astria/pull/1056).
- Update `SignedTransaction` to contain `Any` for transaction [#1044](https://github.com/astriaorg/astria/pull/1044).

### Fixed

- Stateful check now ensures balance for total tx [#1009](https://github.com/astriaorg/astria/pull/1009).
- Set current app hash properly when creating app [#1025](https://github.com/astriaorg/astria/pull/1025).
- Panic sequencer instead of cometbft on erroring abci consensus requests [#1016](https://github.com/astriaorg/astria/pull/1016).
- Fix ibc prefix conversion [#1065](https://github.com/astriaorg/astria/pull/1065).

## [0.11.0] - 2024-04-26

### Added

- Add cargo audit to CI [#887](https://github.com/astriaorg/astria/pull/887).
- Add unit tests for state extension trait [#890](https://github.com/astriaorg/astria/pull/890).
- Create `sequencerblockapis` `v1alpha1` [#939](https://github.com/astriaorg/astria/pull/939).
- Add display for deposits in `end_block` [#864](https://github.com/astriaorg/astria/pull/864).
- Create wrapper types for `RollupId` and `Account` [#987](https://github.com/astriaorg/astria/pull/987).
- Add initial set of metrics to sequencer [#965](https://github.com/astriaorg/astria/pull/965).

### Changed

- Check for sufficient balance in `check_tx` [#869](https://github.com/astriaorg/astria/pull/869).
- Generate names for protobuf rust types [#904](https://github.com/astriaorg/astria/pull/904).
- Replace hex by base64 for display formatting, emitting tracing events [#908](https://github.com/astriaorg/astria/pull/908).
- Set revision number from chain id in `init_chain` [#935](https://github.com/astriaorg/astria/pull/935).
- Update `SequencerBlockHeader` and related proto types to not use cometbft
header [#830](https://github.com/astriaorg/astria/pull/830).
- Update to ABCI v0.38 [#831](https://github.com/astriaorg/astria/pull/831).
- Fully split `sequencerapis` and remove [#958](https://github.com/astriaorg/astria/pull/958).
- Require chain id in transactions [#973](https://github.com/astriaorg/astria/pull/973).
- Update justfile and testnet script [#985](https://github.com/astriaorg/astria/pull/985).
- Bridge account only takes a single asset [#988](https://github.com/astriaorg/astria/pull/988).

### Removed

- No telemetry for formatting db keys [#909](https://github.com/astriaorg/astria/pull/909).
- Remove `SequencerBlock::try_from_cometbft` [#1005](https://github.com/astriaorg/astria/pull/1005).

### Fixed

- Make `get_deposit_rollup_ids` not return duplicates [#916](https://github.com/astriaorg/astria/pull/916).
- `is_proposer` check now considers proposer's address [#936](https://github.com/astriaorg/astria/pull/936).
- Respect `max_tx_bytes` when preparing proposals [#911](https://github.com/astriaorg/astria/pull/911).
- Fix state setup to be consistent before transaction execution [#945](https://github.com/astriaorg/astria/pull/945).
- Don't store execution result of failed tx [#992](https://github.com/astriaorg/astria/pull/992).
- Don't allow sudo to cause consensus failures [#999](https://github.com/astriaorg/astria/pull/999).

## [0.10.1] - 2024-04-03

### Added

- Implement bridge deposits for incoming ICS20 transfers [#843](https://github.com/astriaorg/astria/pull/843).
- Add serialization to execution `v1alpha2` compliant with protobuf json
mapping [#857](https://github.com/astriaorg/astria/pull/857).
- Add unit tests for state extension traits
[#858](https://github.com/astriaorg/astria/pull/858),
[#871](https://github.com/astriaorg/astria/pull/871),
[#874](https://github.com/astriaorg/astria/pull/874),
[#875](https://github.com/astriaorg/astria/pull/875),
[#876](https://github.com/astriaorg/astria/pull/876) and
[#878](https://github.com/astriaorg/astria/pull/878).

### Changed

- Use `Arc<Self>` target in generated gRPC service traits [#853](https://github.com/astriaorg/astria/pull/853).
- Logging as human readable for account state [#898](https://github.com/astriaorg/astria/pull/898).

### Fixed

- Bump otel to resolve panics in layered span access [#820](https://github.com/astriaorg/astria/pull/820).
- Fix `is_source` prefix check [#844](https://github.com/astriaorg/astria/pull/844).
- Fix escrow channel check when receiving non-refund ics20 packet [#851](https://github.com/astriaorg/astria/pull/851).
- Fix rollup ids commitment for deposits [#863](https://github.com/astriaorg/astria/pull/863).

## [0.10.0] - 2024-03-19

### Added

- Add sequencer service proto [#701](https://github.com/astriaorg/astria/pull/701).
- Implement bridge accounts and related actions [#768](https://github.com/astriaorg/astria/pull/768).

### Changed

- Simplify emitting error fields with cause chains [#765](https://github.com/astriaorg/astria/pull/765).
- Update dependencies [#782](https://github.com/astriaorg/astria/pull/782).
- Store sequencer blocks in the sequencer state [#787](https://github.com/astriaorg/astria/pull/787).
- Include deposit data as part of rollup data [#802](https://github.com/astriaorg/astria/pull/802).
- Bump penumbra deps [#825](https://github.com/astriaorg/astria/pull/825).

### Fixed

- Filtered blocks success when no data expected [#819](https://github.com/astriaorg/astria/pull/819).
- Fix bug in `get_sequencer_block_by_hash` [#832](https://github.com/astriaorg/astria/pull/832).

## [0.9.0] - 2024-02-15

### Added

- Add `SignedTransaction::sha256_of_proto_encoding()` method [#687](https://github.com/astriaorg/astria/pull/687).
- Add `ibc_sudo_address` to genesis, only allow `IbcRelay` actions from this
address [#721](https://github.com/astriaorg/astria/pull/721).
- Use opentelemetry [#656](https://github.com/astriaorg/astria/pull/656).
- Allow specific assets for fee payment [#730](https://github.com/astriaorg/astria/pull/730).
- Metrics setup [#739](https://github.com/astriaorg/astria/pull/739) and [#750](https://github.com/astriaorg/astria/pull/750).
- Add `ibc_relayer_addresses` list and allow modifications via
`ibc_sudo_address` [#737](https://github.com/astriaorg/astria/pull/737).
- Add pretty-printing to stdout [#736](https://github.com/astriaorg/astria/pull/736).
- Implement ability to update fee assets using sudo key [#752](https://github.com/astriaorg/astria/pull/752).
- Print build info in all services [#753](https://github.com/astriaorg/astria/pull/753).

### Changed

- Transfer fees to block proposer instead of burning [#690](https://github.com/astriaorg/astria/pull/690).
- Update licenses [#706](https://github.com/astriaorg/astria/pull/706).
- Update balance queries to return every asset owned by account [#683](https://github.com/astriaorg/astria/pull/683).
- Use `IbcComponent` and penumbra `HostInterface` [#700](https://github.com/astriaorg/astria/pull/700).
- Move fee asset from `UnsignedTransaction` to `SequenceAction` and
`TransferAction` [#719](https://github.com/astriaorg/astria/pull/719).
- Relax size requirements of hash buffers [#709](https://github.com/astriaorg/astria/pull/709).
- Split protos into multiple buf repos [#732](https://github.com/astriaorg/astria/pull/732).
- Add fee for `Ics20Withdrawal` action [#733](https://github.com/astriaorg/astria/pull/733).
- Bump rust to 1.76, cargo-chef to 0.1.63 [#744](https://github.com/astriaorg/astria/pull/744).
- Upgrade to penumbra release 0.66 [#741](https://github.com/astriaorg/astria/pull/741).
- Move ibc-related code to its own module [#757](https://github.com/astriaorg/astria/pull/757).

### Fixed

- Fix `FungibleTokenPacketData` decoding [#686](https://github.com/astriaorg/astria/pull/686).
- Replace allocating display impl [#738](https://github.com/astriaorg/astria/pull/738).
- Fix docker builds [#756](https://github.com/astriaorg/astria/pull/756).

## [0.8.0] - 2024-01-10

### Added

- Add proto formatting, cleanup justfile [#637](https://github.com/astriaorg/astria/pull/637).
- Implement ICS20 withdrawals [#609](https://github.com/astriaorg/astria/pull/609).
- Add IBC gRPC server to sequencer app [#631](https://github.com/astriaorg/astria/pull/631).
- Lint debug fields in tracing events [#664](https://github.com/astriaorg/astria/pull/664).

### Changed

- Move protobuf specs to repository top level [#629](https://github.com/astriaorg/astria/pull/629).
- Bump all checkout actions in CI to v3 [#641](https://github.com/astriaorg/astria/pull/641).
- Unify construction of cometbft blocks in tests [#640](https://github.com/astriaorg/astria/pull/640).
- Store mapping of IBC asset ID to full denomination trace [#614](https://github.com/astriaorg/astria/pull/614).
- Switch tagging format in CI [#639](https://github.com/astriaorg/astria/pull/639).
- Bump penumbra deps [#655](https://github.com/astriaorg/astria/pull/655).
- Rename `astria-proto` to `astria-core` [#644](https://github.com/astriaorg/astria/pull/644).
- Break up `v1alpha1` module [#646](https://github.com/astriaorg/astria/pull/646).
- Don't deny unknown config fields [#657](https://github.com/astriaorg/astria/pull/657).
- Call abort on ABCI server on signal [#670](https://github.com/astriaorg/astria/pull/670).
- Define abci error codes in protobuf [#647](https://github.com/astriaorg/astria/pull/647).
- Use display formatting instead of debug formatting in tracing events [#671](https://github.com/astriaorg/astria/pull/671).
- Update instrumentation for all consensus & app functions [#677](https://github.com/astriaorg/astria/pull/677).
- Add max sequencer bytes per block limit [#676](https://github.com/astriaorg/astria/pull/676).

### Removed

- Remove `AppHash` [#655](https://github.com/astriaorg/astria/pull/655).

### Fixed

- Adjust input to proto breaking change linter after refactor [#635](https://github.com/astriaorg/astria/pull/635).
- Fix ABCI event handling [#666](https://github.com/astriaorg/astria/pull/666).
- Clear processed tx count in `begin_block` [#659](https://github.com/astriaorg/astria/pull/659).
- Amend Cargo.toml when building images [#672](https://github.com/astriaorg/astria/pull/672).
- Update app state to latest committed before starting round [#673](https://github.com/astriaorg/astria/pull/673).
- Allow blocksync to complete successfully [#675](https://github.com/astriaorg/astria/pull/675).

## [0.7.0] - 2023-11-30

### Added

- Implement support for arbitrary assets [#568](https://github.com/astriaorg/astria/pull/568).
- Support `IbcAction`s and implement ICS20 incoming transfer application logic [#579](https://github.com/astriaorg/astria/pull/579).

### Changed

- Replace `buf-generate` by `tonic_build` [#581](https://github.com/astriaorg/astria/pull/581).
- Bump all dependencies (mainly penumbra, celestia, tendermint) [#582](https://github.com/astriaorg/astria/pull/582).
- Enforce sequencer blob invariants [#576](https://github.com/astriaorg/astria/pull/576).
- Require `chain_id` be 32 bytes [#436](https://github.com/astriaorg/astria/pull/436).
- Update penumbra-ibc features [#615](https://github.com/astriaorg/astria/pull/615).

### Fixed

- Fix instrument logging not to log every tx [#595](https://github.com/astriaorg/astria/pull/595).
- Cap tx size at 250kB [#601](https://github.com/astriaorg/astria/pull/601).

## [0.6.0] - 2023-11-18

### Added

- Add an RFC-6962 compliant Merkle tree with flat memory representation [#554](https://github.com/astriaorg/astria/pull/554).

## [0.5.0] - 2023-11-07

### Added

- Implement sudo key changes [#431](https://github.com/astriaorg/astria/pull/431).
- Implement minting module [#435](https://github.com/astriaorg/astria/pull/435).

### Changed

- Remove byzantine validators in `begin_block` [#429](https://github.com/astriaorg/astria/pull/429).
- Bump penumbra, tendermint; prune workspace cargo of unused deps [#468](https://github.com/astriaorg/astria/pull/468).
- Bump rust to 1.72 in CI [#477](https://github.com/astriaorg/astria/pull/477).
- Use fork of tendermint with backported `reqwest` client [#498](https://github.com/astriaorg/astria/pull/498).
- Move transaction execution to prepare/process proposal [#480](https://github.com/astriaorg/astria/pull/480).

### Fixed

- Fix tests without `--all-features` [#481](https://github.com/astriaorg/astria/pull/481).
- Fix typos [#541](https://github.com/astriaorg/astria/pull/541).
- Implement `chain_ids_commitment` inclusion proof generation and verification [#548](https://github.com/astriaorg/astria/pull/548).
- Fix authority component `ValidatorSet` non determinism [#557](https://github.com/astriaorg/astria/pull/557).
- Run only `prepare_proposal` if proposer [#558](https://github.com/astriaorg/astria/pull/558).

## [0.4.1] - 2023-09-27

### Added

- Implement basic validator set updates [#359](https://github.com/astriaorg/astria/pull/359).

### Fixed

- Fix mempool nonce check [#434](https://github.com/astriaorg/astria/pull/434).

## 0.4.0 - 2023-09-22

### Added

- Initial release.

[unreleased]: https://github.com/astriaorg/astria/compare/sequencer-v3.0.0...HEAD
[3.0.0]: https://github.com/astriaorg/astria/compare/sequencer-v2.0.1...sequencer-v3.0.0
[3.0.0-rc.2]: https://github.com/astriaorg/astria/compare/sequencer-v3.0.0-rc.1...sequencer-v3.0.0-rc.2
[3.0.0-rc.1]: https://github.com/astriaorg/astria/compare/sequencer-v2.0.1...sequencer-v3.0.0-rc.1
[2.0.1]: https://github.com/astriaorg/astria/compare/sequencer-v2.0.0...sequencer-v2.0.1
[2.0.0]: https://github.com/astriaorg/astria/compare/sequencer-v1.0.0...sequencer-v2.0.0
[2.0.0-rc.2]: https://github.com/astriaorg/astria/compare/sequencer-v2.0.0-rc.1...sequencer-v2.0.0-rc.2
[2.0.0-rc.1]: https://github.com/astriaorg/astria/compare/sequencer-v1.0.0...sequencer-v2.0.0-rc.1
[1.0.0]: https://github.com/astriaorg/astria/compare/sequencer-v1.0.0-rc.2...sequencer-v1.0.0
[1.0.0-rc.2]: https://github.com/astriaorg/astria/compare/sequencer-v1.0.0-rc.1...sequencer-v1.0.0-rc.2
[1.0.0-rc.1]: https://github.com/astriaorg/astria/compare/sequencer-v0.17.0...sequencer-v1.0.0-rc.1
[0.17.0]: https://github.com/astriaorg/astria/compare/cli-v0.4.0...sequencer-v0.17.0
[0.16.0]: https://github.com/astriaorg/astria/compare/sequencer-v0.15.0...sequencer-v0.16.0
[0.15.0]: https://github.com/astriaorg/astria/compare/sequencer-v0.14.1...sequencer-v0.15.0
[0.14.1]: https://github.com/astriaorg/astria/compare/sequencer-v0.14.0...sequencer-v0.14.1
[0.14.0]: https://github.com/astriaorg/astria/compare/sequencer-v0.13.0...sequencer-v0.14.0
[0.13.0]: https://github.com/astriaorg/astria/compare/sequencer-v0.12.0...sequencer-v0.13.0
[0.12.0]: https://github.com/astriaorg/astria/compare/sequencer-v0.11.0...sequencer-v0.12.0
[0.11.0]: https://github.com/astriaorg/astria/compare/sequencer-v0.10.1...sequencer-v0.11.0
[0.10.1]: https://github.com/astriaorg/astria/compare/sequencer-v0.10.0...sequencer-v0.10.1
[0.10.0]: https://github.com/astriaorg/astria/compare/sequencer-v0.9.0...sequencer-v0.10.0
[0.9.0]: https://github.com/astriaorg/astria/compare/sequencer-v0.8.0...sequencer-v0.9.0
[0.8.0]: https://github.com/astriaorg/astria/compare/sequencer-v0.7.0...sequencer-v0.8.0
[0.7.0]: https://github.com/astriaorg/astria/compare/v0.6.0--sequencer...v0.7.0--sequencer
[0.6.0]: https://github.com/astriaorg/astria/compare/v0.5.0--sequencer...v0.6.0--sequencer
[0.5.0]: https://github.com/astriaorg/astria/compare/v0.4.1--sequencer...v0.5.0--sequencer
[0.4.1]: https://github.com/astriaorg/astria/compare/v0.4.0--sequencer...v0.4.1--sequencer<|MERGE_RESOLUTION|>--- conflicted
+++ resolved
@@ -9,16 +9,11 @@
 
 ## [Unreleased]
 
-<<<<<<< HEAD
-### Changed
-
-- Allow inclusion of `IbcRelay` actions which fail execution [#2201](https://github.com/astriaorg/astria/pull/2201).
-=======
-### Added
+### Changed
 
 - Add cache of recent execution results to mempool [#2163](https://github.com/astriaorg/astria/pull/2163).
 - Add tx result to `Executed` transaction status [#2159](https://github.com/astriaorg/astria/pull/2159).
->>>>>>> 580861c7
+- Allow inclusion of `IbcRelay` actions which fail execution [#2201](https://github.com/astriaorg/astria/pull/2201).
 
 ## [3.0.0] - 2025-05-21
 
