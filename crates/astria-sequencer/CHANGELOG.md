<!-- markdownlint-disable no-duplicate-heading -->

# Changelog

All notable changes to this project will be documented in this file.

The format is based on [Keep a Changelog](https://keepachangelog.com/en/1.1.0/),
and this project adheres to [Semantic Versioning](https://semver.org/spec/v2.0.0.html).

## [Unreleased]

<<<<<<< HEAD
### Added
=======
## [2.0.1]

### Security

- Update to tendermint 0.40.3 for security patch to ISA-2025-003 [#2099](https://github.com/astriaorg/astria/pull/2099)

## [2.0.0]
>>>>>>> b66e193b

- Provide support for upgrading the sequencer network [#2085](https://github.com/astriaorg/astria/pull/2085).
- Implement first sequencer upgrade, named `Aspen` [#2085](https://github.com/astriaorg/astria/pull/2085).
- Add endpoint to sequencer gRPC service at `/v1/sequencer/upgrades` which
  responds with a summary of applied and scheduled upgrades [#2085](https://github.com/astriaorg/astria/pull/2085).
- Include price feed data in blocks provided by Connect oracle sidecar once
  `Aspen` upgrade has activated [#2085](https://github.com/astriaorg/astria/pull/2085).
- Add `ASTRIA_SEQUENCER_UPGRADES_FILEPATH` config variable to specify the path
  to the now required `upgrades.json` file [#2085](https://github.com/astriaorg/astria/pull/2085).
- Add `ASTRIA_SEQUENCER_COMETBFT_RPC_ADDR` config variable to specify the
  address of the CometBFT RPC endpoint for this sequencer [#2085](https://github.com/astriaorg/astria/pull/2085).
- Add `ASTRIA_SEQUENCER_NO_PRICE_FEED` config variable to disable providing
  price feed data in the consensus vote extensions, avoiding the need to run
  the price feed oracle sidecar [#2085](https://github.com/astriaorg/astria/pull/2085).
- Add `ASTRIA_SEQUENCER_PRICE_FEED_GRPC_ADDR` config variable to specify the
  gRPC endpoint for the price feed oracle sidecar [#2085](https://github.com/astriaorg/astria/pull/2085).
- Add `ASTRIA_SEQUENCER_PRICE_FEED_CLIENT_TIMEOUT_MILLISECONDS` config variable
  to specify the timeout for responses from the price feed oracle sidecar [#2085](https://github.com/astriaorg/astria/pull/2085).
- Add the following metrics relating to price feed data:
  `astria_sequencer_extended_commit_info_bytes`,
  `astria_sequencer_extend_vote_duration_seconds`,
  `astria_sequencer_extend_vote_failure_count` and
  `astria_sequencer_verify_vote_extension_failure_count` [#2085](https://github.com/astriaorg/astria/pull/2085).

## [2.0.0]

### Added

- Implement `astria.sequencerblock.optimistic.v1alpha1.OptimisticBlockService` [#1839](https://github.com/astriaorg/astria/pull/1839).
- Add `ASTRIA_SEQUENCER_ABCI_LISTEN_URL` config variable [#1877](https://github.com/astriaorg/astria/pull/1877)

### Changed

- Bump MSRV to 1.83.0 [#1857](https://github.com/astriaorg/astria/pull/1857).
- Index all event attributes [#1786](https://github.com/astriaorg/astria/pull/1786).
- Consolidate action handling to single module [#1759](https://github.com/astriaorg/astria/pull/1759).
- Ensure all deposit assets are trace prefixed [#1807](https://github.com/astriaorg/astria/pull/1807).
- Update `idna` dependency to resolve cargo audit warning [#1869](https://github.com/astriaorg/astria/pull/1869).
- Remove events reporting on state storage creation [#1892](https://github.com/astriaorg/astria/pull/1892).
- Use bridge address to determine asset in bridge unlock cost estimation instead
  of signer [#1905](https://github.com/astriaorg/astria/pull/1905).
- Add more thorough unit tests for all actions [#1916](https://github.com/astriaorg/astria/pull/1916).
- Implement `BridgeTransfer` action [#1934](https://github.com/astriaorg/astria/pull/1934).
- Implement `RecoverIbcClient` action [#2008](https://github.com/astriaorg/astria/pull/2008).

### Removed

- Remove ASTRIA_SEQUENCER_LISTEN_ADDR config variable [#1877](https://github.com/astriaorg/astria/pull/1877)

### Fixed

- Increase mempool removal cache size to be greater than default CometBFT
  mempool size [#1969](https://github.com/astriaorg/astria/pull/1969).
- Support distributed signers as validators [#2024](https://github.com/astriaorg/astria/pull/2024)
- Direct fetching of consensus state in `RecoverIbcClient` action [#2037](https://github.com/astriaorg/astria/pull/2037)
- Ensure getPendingNonce gRPC returns the correct nonce [#2012](https://github.com/astriaorg/astria/pull/2012).

## [2.0.0-rc.2]

### Fixed

- Support distributed signers as validators [#2024](https://github.com/astriaorg/astria/pull/2024)
- Direct fetching of consensus state in `RecoverIbcClient` action [#2037](https://github.com/astriaorg/astria/pull/2037)

## [2.0.0-rc.1] - 2025-03-06

### Added

- Implement `astria.sequencerblock.optimistic.v1alpha1.OptimisticBlockService` [#1839](https://github.com/astriaorg/astria/pull/1839).
- Add ASTRIA_SEQUENCER_ABCI_LISTEN_URL config variable [#1877](https://github.com/astriaorg/astria/pull/1877)

### Changed

- Bump MSRV to 1.83.0 [#1857](https://github.com/astriaorg/astria/pull/1857).
- Index all event attributes [#1786](https://github.com/astriaorg/astria/pull/1786).
- Consolidate action handling to single module [#1759](https://github.com/astriaorg/astria/pull/1759).
- Ensure all deposit assets are trace prefixed [#1807](https://github.com/astriaorg/astria/pull/1807).
- Update `idna` dependency to resolve cargo audit warning [#1869](https://github.com/astriaorg/astria/pull/1869).
- Remove events reporting on state storage creation [#1892](https://github.com/astriaorg/astria/pull/1892).
- Use bridge address to determine asset in bridge unlock cost estimation instead
of signer [#1905](https://github.com/astriaorg/astria/pull/1905).
- Add more thorough unit tests for all actions [#1916](https://github.com/astriaorg/astria/pull/1916).
- Implement `BridgeTransfer` action [#1934](https://github.com/astriaorg/astria/pull/1934).
- Implement `RecoverIbcClient` action [#2008](https://github.com/astriaorg/astria/pull/2008).

### Removed

- Remove ASTRIA_SEQUENCER_LISTEN_ADDR config variable [#1877](https://github.com/astriaorg/astria/pull/1877)

### Fixed

- Ensure getPendingNonce gRPC returns the correct nonce [#2012](https://github.com/astriaorg/astria/pull/2012).

## [1.0.0] - 2024-10-25

### Changed

- Bump penumbra dependencies [#1740](https://github.com/astriaorg/astria/pull/1740).
- Move fee event recording to transaction from block [#1718](https://github.com/astriaorg/astria/pull/1718).

## [1.0.0-rc.2] - 2024-10-23

### Changed

- Make ABCI response for account balances deterministic [#1574](https://github.com/astriaorg/astria/pull/1574).
- Move and improve transaction fee estimation [#1722](https://github.com/astriaorg/astria/pull/1722).
- Make fees optional at genesis [#1664](https://github.com/astriaorg/astria/pull/1664).
- Add test for rollup refund in [#1728](https://github.com/astriaorg/astria/pull/1728).
- Make native asset optional [#1703](https://github.com/astriaorg/astria/pull/1703).

### Removed

- Remove unused asset storage variant [#1704](https://github.com/astriaorg/astria/pull/1704).

### Fixed

- Fix fee estimation [#1701](https://github.com/astriaorg/astria/pull/1701).

## [1.0.0-rc.1] - 2024-10-17

### Added

- Add traceability to rollup deposits [#1410](https://github.com/astriaorg/astria/pull/1410).
- Report deposit events [#1447](https://github.com/astriaorg/astria/pull/1447).
- Add IBC sudo change action [#1509](https://github.com/astriaorg/astria/pull/1509).
- Transaction categories on `UnsignedTransaction` [#1512](https://github.com/astriaorg/astria/pull/1512).
- Provide astrotrek chart [#1513](https://github.com/astriaorg/astria/pull/1513).

### Changed

- Change test addresses to versions with known private keys [#1487](https://github.com/astriaorg/astria/pull/1487).
- Make mempool balance aware [#1408](https://github.com/astriaorg/astria/pull/1408).
- Migrate from `anyhow::Result` to `eyre::Result` [#1387](https://github.com/astriaorg/astria/pull/1387).
- Change `Deposit` byte length calculation [#1507](https://github.com/astriaorg/astria/pull/1507).
- Put blocks and deposits to non-verified storage (ENG-812) [#1525](https://github.com/astriaorg/astria/pull/1525).
- Replace `once_cell` with `LazyLock` [#1576](https://github.com/astriaorg/astria/pull/1576).
- Use builder pattern for transaction container tests [#1592](https://github.com/astriaorg/astria/pull/1592).
- Exclusively use Borsh encoding for stored data [#1492](https://github.com/astriaorg/astria/pull/1492).
- Genesis chart template to support latest changes [#1594](https://github.com/astriaorg/astria/pull/1594).
- Simplify boolean expressions in `transaction container` [#1595](https://github.com/astriaorg/astria/pull/1595).
- Make empty transactions invalid  [#1609](https://github.com/astriaorg/astria/pull/1609).
- Rewrite `check_tx` to be more efficient and fix regression [#1515](https://github.com/astriaorg/astria/pull/1515).
- Generate `SequencerBlock` after transaction execution in proposal phase [#1562](https://github.com/astriaorg/astria/pull/1562).
- Add limit to total amount of transactions in parked  [#1638](https://github.com/astriaorg/astria/pull/1638).
- Remove action suffix from all action types [#1630](https://github.com/astriaorg/astria/pull/1630).
- Update `futures-util` dependency based on cargo audit warning [#1644](https://github.com/astriaorg/astria/pull/1644).
- Update storage keys locations and values (ENG-898) [#1616](https://github.com/astriaorg/astria/pull/1616).
- Enforce block ordering by transaction group  [#1618](https://github.com/astriaorg/astria/pull/1618).
- Rework all fees [#1647](https://github.com/astriaorg/astria/pull/1647).
- Prefer `astria.primitive.v1.RollupId` over bytes [#1661](https://github.com/astriaorg/astria/pull/1661).
- Call transactions `Transaction`, contents `TransactionBody` [#1650](https://github.com/astriaorg/astria/pull/1650).
- Rename sequence action to rollup data submission [#1665](https://github.com/astriaorg/astria/pull/1665).
- Upgrade to proto `v1`s throughout [#1672](https://github.com/astriaorg/astria/pull/1672).

### Removed

- Remove unused enable mint env [#1673](https://github.com/astriaorg/astria/pull/1673).

### Fixed

- Add `end_block` to `app_execute_transaction_with_every_action_snapshot` [#1455](https://github.com/astriaorg/astria/pull/1455).
- Fix incorrect error message from `BridgeUnlock` actions [#1505](https://github.com/astriaorg/astria/pull/1505).
- Fix and refactor ics20 logic [#1495](https://github.com/astriaorg/astria/pull/1495).
- Install astria-eyre hook [#1552](https://github.com/astriaorg/astria/pull/1552).
- Provide context in `check_tx` response log [#1506](https://github.com/astriaorg/astria/pull/1506).
- Fix app hash in horcrux sentries [#1646](https://github.com/astriaorg/astria/pull/1646).
- Allow compat prefixed addresses when receiving ics20 transfers [#1655](https://github.com/astriaorg/astria/pull/1655).
- Remove enable mint entry from example env config [#1674](https://github.com/astriaorg/astria/pull/1674).

## [0.17.0] - 2024-09-06

### Changed

- BREAKING: Enforce withdrawals consumed [#1391](https://github.com/astriaorg/astria/pull/1391).
- BREAKING: Permit bech32 compatible addresses [#1425](https://github.com/astriaorg/astria/pull/1425).
- Memoize `address_bytes` of verification key [#1444](https://github.com/astriaorg/astria/pull/1444).

## [0.16.0] - 2024-08-22

### Added

- Add fee reporting [#1305](https://github.com/astriaorg/astria/pull/1305).

### Changed

- Update `bytemark` dependency based on cargo audit warning [#1350](https://github.com/astriaorg/astria/pull/1350).
- BREAKING: Take funds from bridge in ics20 withdrawals [#1344](https://github.com/astriaorg/astria/pull/1344).
- BREAKING: Require that bridge unlock address always be set [#1339](https://github.com/astriaorg/astria/pull/1339).
- Rewrite mempool to have per-account transaction storage and maintenance  [#1323](https://github.com/astriaorg/astria/pull/1323).

### Removed

- Remove global state [#1317](https://github.com/astriaorg/astria/pull/1317).

### Fixed

- Fix abci error code [#1280](https://github.com/astriaorg/astria/pull/1280).
- BREAKING: Fix TOCTOU issues by merging check and execution [#1332](https://github.com/astriaorg/astria/pull/1332).
- Fix block fee collection [#1343](https://github.com/astriaorg/astria/pull/1343).
- Bump penumbra dep to fix ibc state access bug [#1389](https://github.com/astriaorg/astria/pull/1389).

## [0.15.0] - 2024-07-26

### Added

- Implement transaction fee query [#1196](https://github.com/astriaorg/astria/pull/1196).
- Add metrics [#1248](https://github.com/astriaorg/astria/pull/1248).
- Add mempool benchmarks [#1238](https://github.com/astriaorg/astria/pull/1238).

### Changed

- Generate serde traits impls for all protocol protobufs [#1260](https://github.com/astriaorg/astria/pull/1260).
- Define bridge memos in proto [#1285](https://github.com/astriaorg/astria/pull/1285).

### Fixed

- Fix prepare proposal metrics [#1211](https://github.com/astriaorg/astria/pull/1211).
- Fix wrong metric and remove unused metric [#1240](https://github.com/astriaorg/astria/pull/1240).
- Store native asset ibc->trace mapping in `init_chain` [#1242](https://github.com/astriaorg/astria/pull/1242).
- Disambiguate return addresses [#1266](https://github.com/astriaorg/astria/pull/1266).
- Improve and fix instrumentation [#1255](https://github.com/astriaorg/astria/pull/1255).

## [0.14.1] - 2024-07-03

### Added

- Implement abci query for bridge account info [#1189](https://github.com/astriaorg/astria/pull/1189).

### Fixed

- Update asset query path [#1141](https://github.com/astriaorg/astria/pull/1141).

## [0.14.0] - 2024-06-27

### Added

- Add `allowed_fee_asset_ids` abci query and `sequencer_client` support [#1127](https://github.com/astriaorg/astria/pull/1127).
- Implement `bridge/account_last_tx_hash` abci query [#1158](https://github.com/astriaorg/astria/pull/1158).
- Add bech32m addresses [#1124](https://github.com/astriaorg/astria/pull/1124).
- Implement refund to rollup logic upon ics20 transfer refund [#1161](https://github.com/astriaorg/astria/pull/1161).
- Implement bridge sudo and withdrawer addresses [#1142](https://github.com/astriaorg/astria/pull/1142).
- Add ttl and invalid cache to app mempool [#1138](https://github.com/astriaorg/astria/pull/1138).
- Implement `Ics20TransferDepositMemo` format for incoming ics20 transfers to
bridge accounts [#1202](https://github.com/astriaorg/astria/pull/1202).
- Add ibc memo type snapshot tests [#1205](https://github.com/astriaorg/astria/pull/1205).
- Allow configuring base address prefix [#1201](https://github.com/astriaorg/astria/pull/1201).

### Changed

- Query full denomination from asset ID [#1067](https://github.com/astriaorg/astria/pull/1067).
- Add `clippy::arithmetic-side-effects` lint and fix resulting warnings [#1081](https://github.com/astriaorg/astria/pull/1081).
- Use macro to declare metric constants [#1129](https://github.com/astriaorg/astria/pull/1129).
- Bump penumbra deps [#1159](https://github.com/astriaorg/astria/pull/1159).
- Register all metrics during startup [#1144](https://github.com/astriaorg/astria/pull/1144).
- Parse ics20 denoms as ibc or trace prefixed variants [#1181](https://github.com/astriaorg/astria/pull/1181).
- Remove non-bech32m address bytes [#1186](https://github.com/astriaorg/astria/pull/1186).
- Bump penumbra deps [#1216](https://github.com/astriaorg/astria/pull/1216).
- Use full IBC ICS20 denoms instead of IDs [#1209](https://github.com/astriaorg/astria/pull/1209).

### Removed

- Remove mint module [#1134](https://github.com/astriaorg/astria/pull/1134).

### Fixed

- Prefix removal source non-refund ics20 packet [#1162](https://github.com/astriaorg/astria/pull/1162).

## [0.13.0] - 2024-05-23

### Added

- Implement `get_pending_nonce` for sequencer API [#1073](https://github.com/astriaorg/astria/pull/1073).

### Changed

- Fees go to sudo poa [#1104](https://github.com/astriaorg/astria/pull/1104).

## [0.12.0] - 2024-05-21

### Added

- Implement basic app side mempool with nonce ordering [#1000](https://github.com/astriaorg/astria/pull/1000).
- Add fees to genesis state [#1055](https://github.com/astriaorg/astria/pull/1055).
- Implement bridge unlock action and derestrict transfers [#1034](https://github.com/astriaorg/astria/pull/1034).
- Implement `FeeChangeAction` for the authority component [#1037](https://github.com/astriaorg/astria/pull/1037).

### Changed

- Store fees for actions in app state [#1017](https://github.com/astriaorg/astria/pull/1017).
- Update ics20 withdrawal to have a memo field [#1056](https://github.com/astriaorg/astria/pull/1056).
- Update `SignedTransaction` to contain `Any` for transaction [#1044](https://github.com/astriaorg/astria/pull/1044).

### Fixed

- Stateful check now ensures balance for total tx [#1009](https://github.com/astriaorg/astria/pull/1009).
- Set current app hash properly when creating app [#1025](https://github.com/astriaorg/astria/pull/1025).
- Panic sequencer instead of cometbft on erroring abci consensus requests [#1016](https://github.com/astriaorg/astria/pull/1016).
- Fix ibc prefix conversion [#1065](https://github.com/astriaorg/astria/pull/1065).

## [0.11.0] - 2024-04-26

### Added

- Add cargo audit to CI [#887](https://github.com/astriaorg/astria/pull/887).
- Add unit tests for state extension trait [#890](https://github.com/astriaorg/astria/pull/890).
- Create `sequencerblockapis` `v1alpha1` [#939](https://github.com/astriaorg/astria/pull/939).
- Add display for deposits in `end_block` [#864](https://github.com/astriaorg/astria/pull/864).
- Create wrapper types for `RollupId` and `Account` [#987](https://github.com/astriaorg/astria/pull/987).
- Add initial set of metrics to sequencer [#965](https://github.com/astriaorg/astria/pull/965).

### Changed

- Check for sufficient balance in `check_tx` [#869](https://github.com/astriaorg/astria/pull/869).
- Generate names for protobuf rust types [#904](https://github.com/astriaorg/astria/pull/904).
- Replace hex by base64 for display formatting, emitting tracing events [#908](https://github.com/astriaorg/astria/pull/908).
- Set revision number from chain id in `init_chain` [#935](https://github.com/astriaorg/astria/pull/935).
- Update `SequencerBlockHeader` and related proto types to not use cometbft
header [#830](https://github.com/astriaorg/astria/pull/830).
- Update to ABCI v0.38 [#831](https://github.com/astriaorg/astria/pull/831).
- Fully split `sequencerapis` and remove [#958](https://github.com/astriaorg/astria/pull/958).
- Require chain id in transactions [#973](https://github.com/astriaorg/astria/pull/973).
- Update justfile and testnet script [#985](https://github.com/astriaorg/astria/pull/985).
- Bridge account only takes a single asset [#988](https://github.com/astriaorg/astria/pull/988).

### Removed

- No telemetry for formatting db keys [#909](https://github.com/astriaorg/astria/pull/909).
- Remove `SequencerBlock::try_from_cometbft` [#1005](https://github.com/astriaorg/astria/pull/1005).

### Fixed

- Make `get_deposit_rollup_ids` not return duplicates [#916](https://github.com/astriaorg/astria/pull/916).
- `is_proposer` check now considers proposer's address [#936](https://github.com/astriaorg/astria/pull/936).
- Respect `max_tx_bytes` when preparing proposals [#911](https://github.com/astriaorg/astria/pull/911).
- Fix state setup to be consistent before transaction execution [#945](https://github.com/astriaorg/astria/pull/945).
- Don't store execution result of failed tx [#992](https://github.com/astriaorg/astria/pull/992).
- Don't allow sudo to cause consensus failures [#999](https://github.com/astriaorg/astria/pull/999).

## [0.10.1] - 2024-04-03

### Added

- Implement bridge deposits for incoming ICS20 transfers [#843](https://github.com/astriaorg/astria/pull/843).
- Add serialization to execution `v1alpha2` compliant with protobuf json
mapping [#857](https://github.com/astriaorg/astria/pull/857).
- Add unit tests for state extension traits
[#858](https://github.com/astriaorg/astria/pull/858),
[#871](https://github.com/astriaorg/astria/pull/871),
[#874](https://github.com/astriaorg/astria/pull/874),
[#875](https://github.com/astriaorg/astria/pull/875),
[#876](https://github.com/astriaorg/astria/pull/876) and
[#878](https://github.com/astriaorg/astria/pull/878).

### Changed

- Use `Arc<Self>` target in generated gRPC service traits [#853](https://github.com/astriaorg/astria/pull/853).
- Logging as human readable for account state [#898](https://github.com/astriaorg/astria/pull/898).

### Fixed

- Bump otel to resolve panics in layered span access [#820](https://github.com/astriaorg/astria/pull/820).
- Fix `is_source` prefix check [#844](https://github.com/astriaorg/astria/pull/844).
- Fix escrow channel check when receiving non-refund ics20 packet [#851](https://github.com/astriaorg/astria/pull/851).
- Fix rollup ids commitment for deposits [#863](https://github.com/astriaorg/astria/pull/863).

## [0.10.0] - 2024-03-19

### Added

- Add sequencer service proto [#701](https://github.com/astriaorg/astria/pull/701).
- Implement bridge accounts and related actions [#768](https://github.com/astriaorg/astria/pull/768).

### Changed

- Simplify emitting error fields with cause chains [#765](https://github.com/astriaorg/astria/pull/765).
- Update dependencies [#782](https://github.com/astriaorg/astria/pull/782).
- Store sequencer blocks in the sequencer state [#787](https://github.com/astriaorg/astria/pull/787).
- Include deposit data as part of rollup data [#802](https://github.com/astriaorg/astria/pull/802).
- Bump penumbra deps [#825](https://github.com/astriaorg/astria/pull/825).

### Fixed

- Filtered blocks success when no data expected [#819](https://github.com/astriaorg/astria/pull/819).
- Fix bug in `get_sequencer_block_by_hash` [#832](https://github.com/astriaorg/astria/pull/832).

## [0.9.0] - 2024-02-15

### Added

- Add `SignedTransaction::sha256_of_proto_encoding()` method [#687](https://github.com/astriaorg/astria/pull/687).
- Add `ibc_sudo_address` to genesis, only allow `IbcRelay` actions from this
address [#721](https://github.com/astriaorg/astria/pull/721).
- Use opentelemetry [#656](https://github.com/astriaorg/astria/pull/656).
- Allow specific assets for fee payment [#730](https://github.com/astriaorg/astria/pull/730).
- Metrics setup [#739](https://github.com/astriaorg/astria/pull/739) and [#750](https://github.com/astriaorg/astria/pull/750).
- Add `ibc_relayer_addresses` list and allow modifications via
`ibc_sudo_address` [#737](https://github.com/astriaorg/astria/pull/737).
- Add pretty-printing to stdout [#736](https://github.com/astriaorg/astria/pull/736).
- Implement ability to update fee assets using sudo key [#752](https://github.com/astriaorg/astria/pull/752).
- Print build info in all services [#753](https://github.com/astriaorg/astria/pull/753).

### Changed

- Transfer fees to block proposer instead of burning [#690](https://github.com/astriaorg/astria/pull/690).
- Update licenses [#706](https://github.com/astriaorg/astria/pull/706).
- Update balance queries to return every asset owned by account [#683](https://github.com/astriaorg/astria/pull/683).
- Use `IbcComponent` and penumbra `HostInterface` [#700](https://github.com/astriaorg/astria/pull/700).
- Move fee asset from `UnsignedTransaction` to `SequenceAction` and
`TransferAction` [#719](https://github.com/astriaorg/astria/pull/719).
- Relax size requirements of hash buffers [#709](https://github.com/astriaorg/astria/pull/709).
- Split protos into multiple buf repos [#732](https://github.com/astriaorg/astria/pull/732).
- Add fee for `Ics20Withdrawal` action [#733](https://github.com/astriaorg/astria/pull/733).
- Bump rust to 1.76, cargo-chef to 0.1.63 [#744](https://github.com/astriaorg/astria/pull/744).
- Upgrade to penumbra release 0.66 [#741](https://github.com/astriaorg/astria/pull/741).
- Move ibc-related code to its own module [#757](https://github.com/astriaorg/astria/pull/757).

### Fixed

- Fix `FungibleTokenPacketData` decoding [#686](https://github.com/astriaorg/astria/pull/686).
- Replace allocating display impl [#738](https://github.com/astriaorg/astria/pull/738).
- Fix docker builds [#756](https://github.com/astriaorg/astria/pull/756).

## [0.8.0] - 2024-01-10

### Added

- Add proto formatting, cleanup justfile [#637](https://github.com/astriaorg/astria/pull/637).
- Implement ICS20 withdrawals [#609](https://github.com/astriaorg/astria/pull/609).
- Add IBC gRPC server to sequencer app [#631](https://github.com/astriaorg/astria/pull/631).
- Lint debug fields in tracing events [#664](https://github.com/astriaorg/astria/pull/664).

### Changed

- Move protobuf specs to repository top level [#629](https://github.com/astriaorg/astria/pull/629).
- Bump all checkout actions in CI to v3 [#641](https://github.com/astriaorg/astria/pull/641).
- Unify construction of cometbft blocks in tests [#640](https://github.com/astriaorg/astria/pull/640).
- Store mapping of IBC asset ID to full denomination trace [#614](https://github.com/astriaorg/astria/pull/614).
- Switch tagging format in CI [#639](https://github.com/astriaorg/astria/pull/639).
- Bump penumbra deps [#655](https://github.com/astriaorg/astria/pull/655).
- Rename `astria-proto` to `astria-core` [#644](https://github.com/astriaorg/astria/pull/644).
- Break up `v1alpha1` module [#646](https://github.com/astriaorg/astria/pull/646).
- Don't deny unknown config fields [#657](https://github.com/astriaorg/astria/pull/657).
- Call abort on ABCI server on signal [#670](https://github.com/astriaorg/astria/pull/670).
- Define abci error codes in protobuf [#647](https://github.com/astriaorg/astria/pull/647).
- Use display formatting instead of debug formatting in tracing events [#671](https://github.com/astriaorg/astria/pull/671).
- Update instrumentation for all consensus & app functions [#677](https://github.com/astriaorg/astria/pull/677).
- Add max sequencer bytes per block limit [#676](https://github.com/astriaorg/astria/pull/676).

### Removed

- Remove `AppHash` [#655](https://github.com/astriaorg/astria/pull/655).

### Fixed

- Adjust input to proto breaking change linter after refactor [#635](https://github.com/astriaorg/astria/pull/635).
- Fix ABCI event handling [#666](https://github.com/astriaorg/astria/pull/666).
- Clear processed tx count in `begin_block` [#659](https://github.com/astriaorg/astria/pull/659).
- Amend Cargo.toml when building images [#672](https://github.com/astriaorg/astria/pull/672).
- Update app state to latest committed before starting round [#673](https://github.com/astriaorg/astria/pull/673).
- Allow blocksync to complete successfully [#675](https://github.com/astriaorg/astria/pull/675).

## [0.7.0] - 2023-11-30

### Added

- Implement support for arbitrary assets [#568](https://github.com/astriaorg/astria/pull/568).
- Support `IbcAction`s and implement ICS20 incoming transfer application logic [#579](https://github.com/astriaorg/astria/pull/579).

### Changed

- Replace `buf-generate` by `tonic_build` [#581](https://github.com/astriaorg/astria/pull/581).
- Bump all dependencies (mainly penumbra, celestia, tendermint) [#582](https://github.com/astriaorg/astria/pull/582).
- Enforce sequencer blob invariants [#576](https://github.com/astriaorg/astria/pull/576).
- Require `chain_id` be 32 bytes [#436](https://github.com/astriaorg/astria/pull/436).
- Update penumbra-ibc features [#615](https://github.com/astriaorg/astria/pull/615).

### Fixed

- Fix instrument logging not to log every tx [#595](https://github.com/astriaorg/astria/pull/595).
- Cap tx size at 250kB [#601](https://github.com/astriaorg/astria/pull/601).

## [0.6.0] - 2023-11-18

### Added

- Add an RFC-6962 compliant Merkle tree with flat memory representation [#554](https://github.com/astriaorg/astria/pull/554).

## [0.5.0] - 2023-11-07

### Added

- Implement sudo key changes [#431](https://github.com/astriaorg/astria/pull/431).
- Implement minting module [#435](https://github.com/astriaorg/astria/pull/435).

### Changed

- Remove byzantine validators in `begin_block` [#429](https://github.com/astriaorg/astria/pull/429).
- Bump penumbra, tendermint; prune workspace cargo of unused deps [#468](https://github.com/astriaorg/astria/pull/468).
- Bump rust to 1.72 in CI [#477](https://github.com/astriaorg/astria/pull/477).
- Use fork of tendermint with backported `reqwest` client [#498](https://github.com/astriaorg/astria/pull/498).
- Move transaction execution to prepare/process proposal [#480](https://github.com/astriaorg/astria/pull/480).

### Fixed

- Fix tests without `--all-features` [#481](https://github.com/astriaorg/astria/pull/481).
- Fix typos [#541](https://github.com/astriaorg/astria/pull/541).
- Implement `chain_ids_commitment` inclusion proof generation and verification [#548](https://github.com/astriaorg/astria/pull/548).
- Fix authority component `ValidatorSet` non determinism [#557](https://github.com/astriaorg/astria/pull/557).
- Run only `prepare_proposal` if proposer [#558](https://github.com/astriaorg/astria/pull/558).

## [0.4.1] - 2023-09-27

### Added

- Implement basic validator set updates [#359](https://github.com/astriaorg/astria/pull/359).

### Fixed

- Fix mempool nonce check [#434](https://github.com/astriaorg/astria/pull/434).

## 0.4.0 - 2023-09-22

### Added

- Initial release.

[unreleased]: https://github.com/astriaorg/astria/compare/sequencer-v2.0.1...HEAD
[2.0.1]: https://github.com/astriaorg/astria/compare/sequencer-v2.0.0...sequencer-v2.0.1
[2.0.0]: https://github.com/astriaorg/astria/compare/sequencer-v1.0.0...sequencer-v2.0.0
[2.0.0-rc.2]: https://github.com/astriaorg/astria/compare/sequencer-v2.0.0-rc.1...sequencer-v2.0.0-rc.2
[2.0.0-rc.1]: https://github.com/astriaorg/astria/compare/sequencer-v1.0.0...sequencer-v2.0.0-rc.1
[1.0.0]: https://github.com/astriaorg/astria/compare/sequencer-v1.0.0-rc.2...sequencer-v1.0.0
[1.0.0-rc.2]: https://github.com/astriaorg/astria/compare/sequencer-v1.0.0-rc.1...sequencer-v1.0.0-rc.2
[1.0.0-rc.1]: https://github.com/astriaorg/astria/compare/sequencer-v0.17.0...sequencer-v1.0.0-rc.1
[0.17.0]: https://github.com/astriaorg/astria/compare/cli-v0.4.0...sequencer-v0.17.0
[0.16.0]: https://github.com/astriaorg/astria/compare/sequencer-v0.15.0...sequencer-v0.16.0
[0.15.0]: https://github.com/astriaorg/astria/compare/sequencer-v0.14.1...sequencer-v0.15.0
[0.14.1]: https://github.com/astriaorg/astria/compare/sequencer-v0.14.0...sequencer-v0.14.1
[0.14.0]: https://github.com/astriaorg/astria/compare/sequencer-v0.13.0...sequencer-v0.14.0
[0.13.0]: https://github.com/astriaorg/astria/compare/sequencer-v0.12.0...sequencer-v0.13.0
[0.12.0]: https://github.com/astriaorg/astria/compare/sequencer-v0.11.0...sequencer-v0.12.0
[0.11.0]: https://github.com/astriaorg/astria/compare/sequencer-v0.10.1...sequencer-v0.11.0
[0.10.1]: https://github.com/astriaorg/astria/compare/sequencer-v0.10.0...sequencer-v0.10.1
[0.10.0]: https://github.com/astriaorg/astria/compare/sequencer-v0.9.0...sequencer-v0.10.0
[0.9.0]: https://github.com/astriaorg/astria/compare/sequencer-v0.8.0...sequencer-v0.9.0
[0.8.0]: https://github.com/astriaorg/astria/compare/sequencer-v0.7.0...sequencer-v0.8.0
[0.7.0]: https://github.com/astriaorg/astria/compare/v0.6.0--sequencer...v0.7.0--sequencer
[0.6.0]: https://github.com/astriaorg/astria/compare/v0.5.0--sequencer...v0.6.0--sequencer
[0.5.0]: https://github.com/astriaorg/astria/compare/v0.4.1--sequencer...v0.5.0--sequencer
[0.4.1]: https://github.com/astriaorg/astria/compare/v0.4.0--sequencer...v0.4.1--sequencer<|MERGE_RESOLUTION|>--- conflicted
+++ resolved
@@ -9,17 +9,7 @@
 
 ## [Unreleased]
 
-<<<<<<< HEAD
-### Added
-=======
-## [2.0.1]
-
-### Security
-
-- Update to tendermint 0.40.3 for security patch to ISA-2025-003 [#2099](https://github.com/astriaorg/astria/pull/2099)
-
-## [2.0.0]
->>>>>>> b66e193b
+### Added
 
 - Provide support for upgrading the sequencer network [#2085](https://github.com/astriaorg/astria/pull/2085).
 - Implement first sequencer upgrade, named `Aspen` [#2085](https://github.com/astriaorg/astria/pull/2085).
@@ -43,6 +33,12 @@
   `astria_sequencer_extend_vote_duration_seconds`,
   `astria_sequencer_extend_vote_failure_count` and
   `astria_sequencer_verify_vote_extension_failure_count` [#2085](https://github.com/astriaorg/astria/pull/2085).
+
+## [2.0.1]
+
+### Security
+
+- Update to tendermint 0.40.3 for security patch to ISA-2025-003 [#2099](https://github.com/astriaorg/astria/pull/2099)
 
 ## [2.0.0]
 
