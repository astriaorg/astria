{
  "accounts": [
    {
      "address": "1c0c490f1b5528d8173c5de46d131160e4b2c0c3",
      "balance": 1000000000000000000
    },
    {
      "address": "34fec43c7fcab9aef3b3cf8aba855e41ee69ca3a",
      "balance": 1000000000000000000
    },
    {
      "address": "60709e2d391864b732b4f0f51e387abb76743871",
      "balance": 1000000000000000000
    }
  ],
  "authority_sudo_address": "1c0c490f1b5528d8173c5de46d131160e4b2c0c3",
  "ibc_sudo_address": "1c0c490f1b5528d8173c5de46d131160e4b2c0c3",
  "native_asset_base_denomination": "nria",
<<<<<<< HEAD
  "ibc_params": {
    "ibc_enabled": true,
    "inbound_ics20_transfers_enabled": true,
    "outbound_ics20_transfers_enabled": true
  }
=======
  "allowed_fee_assets": ["nria"]
>>>>>>> ea4652bc
}<|MERGE_RESOLUTION|>--- conflicted
+++ resolved
@@ -16,13 +16,10 @@
   "authority_sudo_address": "1c0c490f1b5528d8173c5de46d131160e4b2c0c3",
   "ibc_sudo_address": "1c0c490f1b5528d8173c5de46d131160e4b2c0c3",
   "native_asset_base_denomination": "nria",
-<<<<<<< HEAD
   "ibc_params": {
     "ibc_enabled": true,
     "inbound_ics20_transfers_enabled": true,
     "outbound_ics20_transfers_enabled": true
-  }
-=======
+  },
   "allowed_fee_assets": ["nria"]
->>>>>>> ea4652bc
 }