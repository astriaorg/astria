[package]
name = "astria-sequencer"
version = "0.4.1"
edition = "2021"
rust-version = "1.70.0"

[dependencies]
proto = { package = "astria-proto", path = "../astria-proto" }
config = { package = "astria-config", path = "../astria-config", features = ["attribute"] }
sequencer-validation = { package = "astria-sequencer-validation", path = "../astria-sequencer-validation" }
telemetry = { package = "astria-telemetry", path = "../astria-telemetry" }
sequencer_types = { package = "astria-sequencer-types", path = "../astria-sequencer-types" }

anyhow = "1"
borsh = "0.10.3"
matchit = "0.7.2"
penumbra-storage = { git = "https://github.com/penumbra-zone/penumbra.git", tag = "v0.61.0" }
penumbra-tower-trace = { git = "https://github.com/penumbra-zone/penumbra.git", tag = "v0.61.0" }
tower = "0.4"
tower-abci = "0.10.0"
tower-actor = "0.1.0"

async-trait = { workspace = true }
bytes = { workspace = true }
ed25519-consensus = { workspace = true }
futures = { workspace = true }
hex = { workspace = true, features = ["serde"] }
prost = { workspace = true }
rand = { workspace = true }
serde = { workspace = true, features = ["derive"] }
serde_json = { workspace = true }
sha2 = { workspace = true }
tendermint-proto = { workspace = true }
tendermint = { workspace = true }
tokio = { workspace = true, features = ["rt", "tracing"] }
tracing = { workspace = true }
figment = { workspace = true, features = ["env"] }

[dev-dependencies]
once_cell = { workspace = true }
figment = { workspace = true, features = ["test"] }
regex = { workspace = true }
<<<<<<< HEAD
config = { package = "astria-config", path = "../astria-config", features = ["config-tests"] }
=======

[features]
default = []
mint = []
>>>>>>> 910b7291
<|MERGE_RESOLUTION|>--- conflicted
+++ resolved
@@ -6,7 +6,9 @@
 
 [dependencies]
 proto = { package = "astria-proto", path = "../astria-proto" }
-config = { package = "astria-config", path = "../astria-config", features = ["attribute"] }
+config = { package = "astria-config", path = "../astria-config", features = [
+  "attribute",
+] }
 sequencer-validation = { package = "astria-sequencer-validation", path = "../astria-sequencer-validation" }
 telemetry = { package = "astria-telemetry", path = "../astria-telemetry" }
 sequencer_types = { package = "astria-sequencer-types", path = "../astria-sequencer-types" }
@@ -40,11 +42,10 @@
 once_cell = { workspace = true }
 figment = { workspace = true, features = ["test"] }
 regex = { workspace = true }
-<<<<<<< HEAD
-config = { package = "astria-config", path = "../astria-config", features = ["config-tests"] }
-=======
+config = { package = "astria-config", path = "../astria-config", features = [
+  "config-tests",
+] }
 
 [features]
 default = []
-mint = []
->>>>>>> 910b7291
+mint = []