[package]
name = "astria-sequencer"
version = "0.2.0"
edition = "2021"
rust-version = "1.70.0"

[dependencies]
astria-proto = { path = "../astria-proto" }
<<<<<<< HEAD
astria-sequencer-validation = { path = "../astria-sequencer-validation" }
=======
telemetry = { package = "astria-telemetry", path = "../astria-telemetry" }
>>>>>>> 4e27c50b

anyhow = "1"
digest = "0.10"
matchit = "0.7.2"
penumbra-storage = { git = "https://github.com/penumbra-zone/penumbra.git", tag = "v0.56.0" }
penumbra-tower-trace = { git = "https://github.com/penumbra-zone/penumbra.git", tag = "v0.56.0" }
tower = "0.4"
tower-abci = "0.8.0"
tower-actor = "0.1.0"

async-trait = { workspace = true }
borsh = { workspace = true }
bytes = { workspace = true }
clap = { workspace = true, features = ["derive"] }
ed25519-consensus = { workspace = true }
futures = { workspace = true }
hex = { workspace = true, features = ["serde"] }
prost = { workspace = true }
rand = { workspace = true }
serde = { workspace = true, features = ["derive"] }
serde_json = { workspace = true }
sha2 = { workspace = true }
tendermint-proto = { workspace = true }
tendermint = { workspace = true }
tokio = { workspace = true, features = ["rt", "tracing"] }
tracing = { workspace = true }<|MERGE_RESOLUTION|>--- conflicted
+++ resolved
@@ -6,11 +6,8 @@
 
 [dependencies]
 astria-proto = { path = "../astria-proto" }
-<<<<<<< HEAD
 astria-sequencer-validation = { path = "../astria-sequencer-validation" }
-=======
 telemetry = { package = "astria-telemetry", path = "../astria-telemetry" }
->>>>>>> 4e27c50b
 
 anyhow = "1"
 digest = "0.10"
