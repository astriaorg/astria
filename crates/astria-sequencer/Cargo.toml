[package]
name = "astria-sequencer"
version = "0.17.0"
edition = "2021"
license = "MIT OR Apache-2.0"
rust-version = "1.81.0"
readme = "README.md"
repository = "https://github.com/astriaorg/astria"
homepage = "https://astria.org"

[[bin]]
name = "astria-sequencer"

[features]
benchmark = ["divan"]

[dependencies]
astria-core = { path = "../astria-core", features = [
  "server",
<<<<<<< HEAD
  "client",
  "serde",
=======
  "serde",
  "unchecked-constructors",
>>>>>>> cb13bffb
] }
astria-build-info = { path = "../astria-build-info", features = ["runtime"] }

# The "anyhow" feature is only included because it is necessary for the implementation of
# `penumbra_ibc::component::HostInterface` in `crates/astria-sequencer/src/ibc/host_interface.rs`.
# Avoid using "anyhow" results anywhere else.
astria-eyre = { path = "../astria-eyre", features = ["anyhow"] }

config = { package = "astria-config", path = "../astria-config" }
merkle = { package = "astria-merkle", path = "../astria-merkle", features = [
  "unchecked-constructors",
] }
telemetry = { package = "astria-telemetry", path = "../astria-telemetry", features = [
  "display",
] }

borsh = { version = "1.5.1", features = ["bytes", "derive"] }
cnidarium = { git = "https://github.com/penumbra-zone/penumbra.git", rev = "87adc8d6b15f6081c1adf169daed4ca8873bd9f6", features = [
  "metrics",
] }
ibc-proto = { version = "0.41.0", features = ["server"] }
# `is_sorted_by` is available in rust 1.81.0, but we haven't updated our msrv yet
is_sorted = "0.1.1"
matchit = "0.7.2"
tower = "0.4"
tower-abci = "0.12.0"
tower-actor = "0.1.0"
tower-http = { version = "0.4", features = ["cors"] }

async-trait = { workspace = true }
bytes = { workspace = true }
divan = { workspace = true, optional = true }
futures = { workspace = true }
hex = { workspace = true, features = ["serde"] }
ibc-types = { workspace = true, features = ["with_serde"] }
indexmap = { workspace = true }
penumbra-ibc = { workspace = true, features = ["component", "rpc"] }
penumbra-proto = { workspace = true }
penumbra-tower-trace = { workspace = true }
pin-project-lite = { workspace = true }
prost = { workspace = true }
rand = { workspace = true }
regex = { workspace = true }
serde = { workspace = true, features = ["derive"] }
serde_json = { workspace = true }
sha2 = { workspace = true }
tendermint-proto = { workspace = true }
tendermint = { workspace = true }
thiserror = { workspace = true }
tokio = { workspace = true, features = ["rt", "tracing"] }
tonic = { workspace = true }
tracing = { workspace = true }

[dev-dependencies]
astria-core = { path = "../astria-core", features = [
  "server",
  "serde",
  "test-utils",
] }
config = { package = "astria-config", path = "../astria-config", features = [
  "tests",
] }
insta = { workspace = true, features = ["json"] }
rand_chacha = "0.3.1"
tokio = { workspace = true, features = ["test-util"] }

[build-dependencies]
astria-build-info = { path = "../astria-build-info", features = ["build"] }

[[bench]]
name = "benchmark"
harness = false
required-features = ["benchmark"]<|MERGE_RESOLUTION|>--- conflicted
+++ resolved
@@ -17,13 +17,9 @@
 [dependencies]
 astria-core = { path = "../astria-core", features = [
   "server",
-<<<<<<< HEAD
   "client",
   "serde",
-=======
-  "serde",
   "unchecked-constructors",
->>>>>>> cb13bffb
 ] }
 astria-build-info = { path = "../astria-build-info", features = ["runtime"] }
 
