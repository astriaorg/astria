[package]
name = "astria-sequencer"
version = "1.0.0"
edition = "2021"
license = "MIT OR Apache-2.0"
rust-version = "1.83.0"
readme = "README.md"
repository = "https://github.com/astriaorg/astria"
homepage = "https://astria.org"

[features]
benchmark = ["divan"]

[dependencies]
astria-core = { path = "../astria-core", features = [
  "server",
  "client",
  "serde",
  "unchecked-constructors",
] }
astria-build-info = { path = "../astria-build-info", features = ["runtime"] }

# The "anyhow" feature is only included because it is necessary for the implementation of
# `penumbra_ibc::component::HostInterface` in `crates/astria-sequencer/src/ibc/host_interface.rs`.
# Avoid using "anyhow" results anywhere else.
astria-eyre = { path = "../astria-eyre", features = ["anyhow"] }

config = { package = "astria-config", path = "../astria-config" }
merkle = { package = "astria-merkle", path = "../astria-merkle", features = [
  "unchecked-constructors",
] }
telemetry = { package = "astria-telemetry", path = "../astria-telemetry", features = [
  "display",
] }

borsh = { version = "1.5.1", features = ["bytes", "derive"] }
cnidarium = { git = "https://github.com/penumbra-zone/penumbra.git", rev = "686fa5b53e8ad306736d2de61d1ffb6d11722e2b", features = [
  "metrics",
] }
ibc-proto = { version = "0.41.0", features = ["server"] }
matchit = "0.7.2"
tower = "0.4"
tower-abci = "0.12.0"
tower-actor = "0.1.0"
tower-http = { version = "0.4", features = ["cors"] }
url = "2.5.4"

async-trait = { workspace = true }
base64 = { workspace = true }
bytes = { workspace = true }
divan = { workspace = true, optional = true }
futures = { workspace = true }
hex = { workspace = true, features = ["serde"] }
humantime = { workspace = true }
ibc-types = { workspace = true, features = ["with_serde"] }
<<<<<<< HEAD
indexmap = { workspace = true }
=======
>>>>>>> dd99bf9f
itertools = { workspace = true }
penumbra-ibc = { workspace = true, features = ["component", "rpc"] }
penumbra-proto = { workspace = true }
penumbra-tower-trace = { workspace = true }
pin-project-lite = { workspace = true }
prost = { workspace = true }
rand = { workspace = true }
regex = { workspace = true }
serde = { workspace = true, features = ["derive"] }
serde_json = { workspace = true }
sha2 = { workspace = true }
tendermint-proto = { workspace = true }
tendermint = { workspace = true }
thiserror = { workspace = true }
tokio = { workspace = true, features = ["rt", "tracing"] }
tokio-util = { workspace = true, features = ["rt"] }
tonic = { workspace = true }
tracing = { workspace = true }
tryhard = { workspace = true }

[dev-dependencies]
astria-core = { path = "../astria-core", features = [
  "server",
  "serde",
  "test-utils",
] }
config = { package = "astria-config", path = "../astria-config", features = [
  "tests",
] }
insta = { workspace = true, features = ["json"] }
maplit = "1.0.2"
rand_chacha = "0.3.1"
tokio = { workspace = true, features = ["test-util"] }
assert-json-diff = "2.0.2"

[build-dependencies]
astria-build-info = { path = "../astria-build-info", features = ["build"] }

[[bench]]
name = "benchmark"
harness = false
required-features = ["benchmark"]<|MERGE_RESOLUTION|>--- conflicted
+++ resolved
@@ -53,10 +53,7 @@
 hex = { workspace = true, features = ["serde"] }
 humantime = { workspace = true }
 ibc-types = { workspace = true, features = ["with_serde"] }
-<<<<<<< HEAD
 indexmap = { workspace = true }
-=======
->>>>>>> dd99bf9f
 itertools = { workspace = true }
 penumbra-ibc = { workspace = true, features = ["component", "rpc"] }
 penumbra-proto = { workspace = true }
