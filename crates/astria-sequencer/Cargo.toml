--- conflicted
+++ resolved
@@ -29,16 +29,13 @@
 
 anyhow = "1"
 borsh = { version = "1", features = ["derive"] }
-<<<<<<< HEAD
-# `is_sorted_by` is available in rust 1.81.0, but we haven't updated our msrv yet
-is_sorted = "0.1.1"
-=======
 cnidarium = { git = "https://github.com/penumbra-zone/penumbra.git", tag = "v0.78.0", features = [
   "metrics",
 ] }
 cnidarium-component = { git = "https://github.com/penumbra-zone/penumbra.git", tag = "v0.78.0" }
 ibc-proto = { version = "0.41.0", features = ["server"] }
->>>>>>> a1432ba5
+# `is_sorted_by` is available in rust 1.81.0, but we haven't updated our msrv yet
+is_sorted = "0.1.1"
 matchit = "0.7.2"
 priority-queue = "2.0.2"
 tower = "0.4"
