--- conflicted
+++ resolved
@@ -17,11 +17,7 @@
 [dependencies]
 astria-core = { path = "../astria-core", features = ["server", "serde"] }
 astria-build-info = { path = "../astria-build-info", features = ["runtime"] }
-<<<<<<< HEAD
-astria-eyre = { path = "../astria-eyre" }
-=======
 astria-eyre = { path = "../astria-eyre", features = ["anyhow_support"] }
->>>>>>> 0cf793fa
 
 config = { package = "astria-config", path = "../astria-config" }
 merkle = { package = "astria-merkle", path = "../astria-merkle" }
