[package]
name = "astria-sequencer"
version = "0.17.0"
edition = "2021"
license = "MIT OR Apache-2.0"
rust-version = "1.76"
readme = "README.md"
repository = "https://github.com/astriaorg/astria"
homepage = "https://astria.org"

[[bin]]
name = "astria-sequencer"

[features]
benchmark = ["divan"]

[dependencies]
astria-core = { path = "../astria-core", features = ["server", "serde"] }
astria-build-info = { path = "../astria-build-info", features = ["runtime"] }

# The "anyhow" feature is only included because it is necessary for the implementation of 
# `penumbra_ibc::component::HostInterface` in `crates/astria-sequencer/src/ibc/host_interface.rs`.
# Avoid using "anyhow" results anywhere else.
astria-eyre = { path = "../astria-eyre", features = ["anyhow"] }

config = { package = "astria-config", path = "../astria-config" }
merkle = { package = "astria-merkle", path = "../astria-merkle" }
telemetry = { package = "astria-telemetry", path = "../astria-telemetry", features = [
  "display",
] }
<<<<<<< HEAD

anyhow = "1"
borsh = { version = "1.5.1", features = ["bytes", "derive"] }
=======
borsh = { version = "1", features = ["derive"] }
>>>>>>> 8bc06f1e
cnidarium = { git = "https://github.com/penumbra-zone/penumbra.git", rev = "87adc8d6b15f6081c1adf169daed4ca8873bd9f6", features = [
  "metrics",
] }
ibc-proto = { version = "0.41.0", features = ["server"] }
matchit = "0.7.2"
tower = "0.4"
tower-abci = "0.12.0"
tower-actor = "0.1.0"
tower-http = { version = "0.4", features = ["cors"] }

async-trait = { workspace = true }
bytes = { workspace = true }
divan = { workspace = true, optional = true }
futures = { workspace = true }
hex = { workspace = true, features = ["serde"] }
ibc-types = { workspace = true, features = ["with_serde"] }
itertools = { workspace = true }
penumbra-ibc = { workspace = true, features = ["component", "rpc"] }
penumbra-proto = { workspace = true }
penumbra-tower-trace = { workspace = true }
pin-project-lite = { workspace = true }
prost = { workspace = true }
rand = { workspace = true }
regex = { workspace = true }
serde = { workspace = true, features = ["derive"] }
serde_json = { workspace = true }
sha2 = { workspace = true }
tendermint-proto = { workspace = true }
tendermint = { workspace = true }
thiserror = { workspace = true }
tokio = { workspace = true, features = ["rt", "tracing"] }
tonic = { workspace = true }
tracing = { workspace = true }

[dev-dependencies]
astria-core = { path = "../astria-core", features = [
  "server",
  "serde",
  "test-utils",
] }
config = { package = "astria-config", path = "../astria-config", features = [
  "tests",
] }
insta = { workspace = true, features = ["json"] }
rand_chacha = "0.3.1"
tokio = { workspace = true, features = ["test-util"] }

[build-dependencies]
astria-build-info = { path = "../astria-build-info", features = ["build"] }

[[bench]]
name = "benchmark"
harness = false
required-features = ["benchmark"]<|MERGE_RESOLUTION|>--- conflicted
+++ resolved
@@ -18,7 +18,7 @@
 astria-core = { path = "../astria-core", features = ["server", "serde"] }
 astria-build-info = { path = "../astria-build-info", features = ["runtime"] }
 
-# The "anyhow" feature is only included because it is necessary for the implementation of 
+# The "anyhow" feature is only included because it is necessary for the implementation of
 # `penumbra_ibc::component::HostInterface` in `crates/astria-sequencer/src/ibc/host_interface.rs`.
 # Avoid using "anyhow" results anywhere else.
 astria-eyre = { path = "../astria-eyre", features = ["anyhow"] }
@@ -28,13 +28,8 @@
 telemetry = { package = "astria-telemetry", path = "../astria-telemetry", features = [
   "display",
 ] }
-<<<<<<< HEAD
 
-anyhow = "1"
 borsh = { version = "1.5.1", features = ["bytes", "derive"] }
-=======
-borsh = { version = "1", features = ["derive"] }
->>>>>>> 8bc06f1e
 cnidarium = { git = "https://github.com/penumbra-zone/penumbra.git", rev = "87adc8d6b15f6081c1adf169daed4ca8873bd9f6", features = [
   "metrics",
 ] }
