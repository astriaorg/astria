use ed25519_consensus::SigningKey;
use sequencer::{
    accounts::{
        query,
        Transfer,
    },
    transaction,
};
use serde_json::json;
use tendermint::Hash;
use tendermint_rpc::{
    endpoint::broadcast::tx_commit::DialectResponse,
    response::Wrapper,
    HttpClient,
    Id,
};
use wiremock::{
    matchers::{
        body_partial_json,
        body_string_contains,
    },
    Mock,
    MockServer,
    ResponseTemplate,
};

use crate::{
    tx_sync,
    Address,
    Balance,
    Height,
    Nonce,
<<<<<<< HEAD
    SequencerClientExt,
=======
    SequencerClientExt as _,
>>>>>>> a142a945
};

// see astria-sequencer/src/crypto.rs for how these keys/addresses were generated
const ALICE_ADDRESS: &str = "1c0c490f1b5528d8173c5de46d131160e4b2c0c3";
const BOB_ADDRESS: &str = "34fec43c7fcab9aef3b3cf8aba855e41ee69ca3a";

/// A mock tendermint server for testing.
struct MockTendermintServer {
    mock_server: MockServer,
}

impl MockTendermintServer {
    async fn new() -> Self {
        let mock_server = MockServer::start().await;
        MockTendermintServer {
            mock_server,
        }
    }

    fn address(&self) -> String {
        format!("http://{}", self.mock_server.address())
    }

    async fn register_abci_query_response(&self, query_path: &str, response: &query::Response) {
        use borsh::BorshSerialize as _;
        let expected_body = json!({
            "method": "abci_query"
        });
        let response = tendermint_rpc::endpoint::abci_query::Response {
            response: tendermint_rpc::endpoint::abci_query::AbciQuery {
                value: response.try_to_vec().unwrap(),
                ..Default::default()
            },
        };
        let wrapper = Wrapper::new_with_id(Id::Num(1), Some(response), None);
        Mock::given(body_partial_json(&expected_body))
            .and(body_string_contains(query_path))
            .respond_with(
                ResponseTemplate::new(200)
                    .set_body_json(&wrapper)
                    .append_header("Content-Type", "application/json"),
            )
            .mount(&self.mock_server)
            .await;
    }

    async fn register_broadcast_tx_sync_response(&self, response: tx_sync::Response) {
        let expected_body = json!({
            "method": "broadcast_tx_sync"
        });
        let wrapper = Wrapper::new_with_id(Id::Num(1), Some(response), None);
        Mock::given(body_partial_json(&expected_body))
            .respond_with(
                ResponseTemplate::new(200)
                    .set_body_json(&wrapper)
                    .append_header("Content-Type", "application/json"),
            )
            .mount(&self.mock_server)
            .await;
    }

    async fn register_broadcast_tx_commit_response(
        &self,
        response: DialectResponse<tendermint_rpc::dialect::v0_37::Event>,
    ) {
        let expected_body = json!({
            "method": "broadcast_tx_commit"
        });
        let wrapper = Wrapper::new_with_id(Id::Num(1), Some(response), None);
        Mock::given(body_partial_json(&expected_body))
            .respond_with(
                ResponseTemplate::new(200)
                    .set_body_json(&wrapper)
                    .append_header("Content-Type", "application/json"),
            )
            .mount(&self.mock_server)
            .await;
    }
}

fn create_signed_transaction() -> transaction::Signed {
    let alice_secret_bytes: [u8; 32] =
        hex::decode("2bd806c97f0e00af1a1fc3328fa763a9269723c8db8fac4f93af71db186d6e90")
            .unwrap()
            .try_into()
            .unwrap();
    let alice_keypair = SigningKey::from(alice_secret_bytes);

    let actions = vec![transaction::Action::TransferAction(Transfer::new(
        Address::try_from_str(BOB_ADDRESS).unwrap(),
        Balance::from(333_333),
    ))];
    let tx = transaction::Unsigned::new_with_actions(Nonce::from(1), actions);
    tx.into_signed(&alice_keypair)
}

#[tokio::test]
async fn get_nonce_and_balance() {
    let server = MockTendermintServer::new().await;

    let nonce_response = Nonce::from(0);
    server
        .register_abci_query_response(
            "accounts/nonce",
            &query::Response::NonceResponse(nonce_response),
        )
        .await;

    let balance_response = Balance::from(10_u128.pow(18));
    server
        .register_abci_query_response(
            "accounts/balance",
            &query::Response::BalanceResponse(balance_response),
        )
        .await;

    let client = HttpClient::new(server.address().as_str()).unwrap();
    let address = Address::try_from_str(ALICE_ADDRESS).unwrap();
    let nonce = client.get_nonce(&address, None).await.unwrap();
    assert_eq!(nonce, nonce_response);
    let balance = client.get_balance(&address, None).await.unwrap();
    assert_eq!(balance, balance_response);
}

#[tokio::test]
async fn submit_tx_sync() {
    let server = MockTendermintServer::new().await;

    let server_response = tx_sync::Response {
        code: 0.into(),
        data: vec![].into(),
        log: String::new(),
        hash: Hash::Sha256([0; 32]),
    };
    server
        .register_broadcast_tx_sync_response(server_response.clone())
        .await;
    let signed_tx = create_signed_transaction();

    let client = HttpClient::new(server.address().as_str()).unwrap();
    let response = client.submit_transaction_sync(signed_tx).await.unwrap();
    assert_eq!(response.code, server_response.code);
    assert_eq!(response.data, server_response.data);
    assert_eq!(response.log, server_response.log);
    assert_eq!(response.hash, server_response.hash);
}

#[tokio::test]
async fn submit_tx_commit() {
    use tendermint_rpc::dialect;

    let server = MockTendermintServer::new().await;

    let server_response = DialectResponse::<tendermint_rpc::dialect::v0_37::Event> {
        check_tx: dialect::CheckTx::default(),
        deliver_tx: dialect::DeliverTx::default(),
        hash: Hash::Sha256([0; 32]),
        height: Height::from(1u32),
    };
    server
        .register_broadcast_tx_commit_response(server_response)
        .await;

    let signed_tx = create_signed_transaction();

    let client = HttpClient::new(server.address().as_str()).unwrap();
    let response = client.submit_transaction_commit(signed_tx).await.unwrap();
    assert_eq!(response.check_tx.code, 0.into());
    assert_eq!(response.deliver_tx.code, 0.into());
}<|MERGE_RESOLUTION|>--- conflicted
+++ resolved
@@ -30,11 +30,7 @@
     Balance,
     Height,
     Nonce,
-<<<<<<< HEAD
-    SequencerClientExt,
-=======
     SequencerClientExt as _,
->>>>>>> a142a945
 };
 
 // see astria-sequencer/src/crypto.rs for how these keys/addresses were generated
