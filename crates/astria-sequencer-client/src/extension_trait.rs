--- conflicted
+++ resolved
@@ -35,16 +35,13 @@
 
 use astria_core::protocol::{
     asset::v1alpha1::AllowedFeeAssetsResponse,
-<<<<<<< HEAD
-    bridge::v1alpha1::BridgeAccountLastTxHashResponse,
+    bridge::v1alpha1::{
+        BridgeAccountInfoResponse,
+        BridgeAccountLastTxHashResponse,
+    },
     transaction::v1alpha1::{
         TransactionFeeResponse,
         UnsignedTransaction,
-=======
-    bridge::v1alpha1::{
-        BridgeAccountInfoResponse,
-        BridgeAccountLastTxHashResponse,
->>>>>>> 9c969a33
     },
 };
 pub use astria_core::{
