[package]
name = "astria-conductor"
version = "0.6.0"
edition = "2021"
rust-version = "1.70.0"

[dependencies]
sync_wrapper = "0.1.2"
async-trait = "0.1.73"
base64 = { workspace = true }
color-eyre = { workspace = true }
deadpool = { version = "0.10.0", default-features = false, features = [
  "managed",
] }
ed25519-consensus = { workspace = true }
figment = { workspace = true, features = ["env"] }
futures = { workspace = true }
hex = { workspace = true }
prost = { workspace = true }
prost-types = { workspace = true }
rand = { workspace = true }
reqwest = { workspace = true, features = ["json"] }
serde = { workspace = true }
serde_json = { workspace = true }
sha2 = { workspace = true }
tendermint = { workspace = true }
tendermint-proto = { workspace = true }
thiserror = { workspace = true }
tokio = { workspace = true, features = ["macros", "rt-multi-thread", "signal"] }
tokio-util = { workspace = true, features = ["rt"] }
tonic = { workspace = true }
tracing = { workspace = true }

<<<<<<< HEAD
astria-utils = { path = "../astria-utils", features = [
  "config",
  "derive",
] }
astria-proto = { path = "../astria-proto", features = ["client"] }
=======
astria-sequencer-relayer = { path = "../astria-sequencer-relayer" }
astria-sequencer-types = { path = "../astria-sequencer-types" }
proto = { package = "astria-proto", path = "../astria-proto", features = [
  "client",
] }
>>>>>>> 5d7f6fd9
sequencer-client = { package = "astria-sequencer-client", path = "../astria-sequencer-client", features = [
  "websocket",
] }
sequencer-validation = { package = "astria-sequencer-validation", path = "../astria-sequencer-validation" }
telemetry = { package = "astria-telemetry", path = "../astria-telemetry" }

[dev-dependencies]
<<<<<<< HEAD
astria-utils = { path = "../astria-utils", features = [ "config-tests" ]}
base64 = { workspace = true }
=======
>>>>>>> 5d7f6fd9
once_cell = { workspace = true }
figment = { workspace = true, features = ["test"] }
regex = { workspace = true }

proto = { package = "astria-proto", path = "../astria-proto", features = [
  "server",
] }
tokio-stream = { version = "0.1.14", features = ["net"] }<|MERGE_RESOLUTION|>--- conflicted
+++ resolved
@@ -31,31 +31,26 @@
 tonic = { workspace = true }
 tracing = { workspace = true }
 
-<<<<<<< HEAD
 astria-utils = { path = "../astria-utils", features = [
   "config",
   "derive",
 ] }
-astria-proto = { path = "../astria-proto", features = ["client"] }
-=======
+sequencer-client = { package = "astria-sequencer-client", path = "../astria-sequencer-client", features = [
+  "http",
+  "websocket",
+] }
 astria-sequencer-relayer = { path = "../astria-sequencer-relayer" }
 astria-sequencer-types = { path = "../astria-sequencer-types" }
 proto = { package = "astria-proto", path = "../astria-proto", features = [
   "client",
 ] }
->>>>>>> 5d7f6fd9
-sequencer-client = { package = "astria-sequencer-client", path = "../astria-sequencer-client", features = [
-  "websocket",
-] }
+
 sequencer-validation = { package = "astria-sequencer-validation", path = "../astria-sequencer-validation" }
 telemetry = { package = "astria-telemetry", path = "../astria-telemetry" }
 
 [dev-dependencies]
-<<<<<<< HEAD
 astria-utils = { path = "../astria-utils", features = [ "config-tests" ]}
 base64 = { workspace = true }
-=======
->>>>>>> 5d7f6fd9
 once_cell = { workspace = true }
 figment = { workspace = true, features = ["test"] }
 regex = { workspace = true }
