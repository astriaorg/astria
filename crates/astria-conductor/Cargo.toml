--- conflicted
+++ resolved
@@ -32,11 +32,7 @@
 astria-proto = { path = "../astria-proto", features = ["client"] }
 astria-gossipnet = { path = "../astria-gossipnet" }
 astria-sequencer-client = { path = "../astria-sequencer-client", features = [
-<<<<<<< HEAD
-    "http",
-=======
   "http",
->>>>>>> 28e1edef
 ] }
 astria-sequencer-relayer = { path = "../astria-sequencer-relayer" }
 astria-sequencer-types = { path = "../astria-sequencer-types" }
