[package]
name = "astria-conductor"
version = "0.7.0"
edition = "2021"
rust-version = "1.70.0"

[dependencies]
async-trait = "0.1.73"

base64 = { workspace = true }
color-eyre = { workspace = true }
deadpool = { version = "0.10.0", default-features = false, features = [
  "managed",
] }
ed25519-consensus = { workspace = true }
<<<<<<< HEAD
ethers = { version = "2.0", features = ["optimism", "ws"] }
figment = { workspace = true, features = ["env"] }
=======
>>>>>>> a1a7a59c
futures = { workspace = true }
hex = { workspace = true }
humantime = { workspace = true }
prost = { workspace = true }
prost-types = { workspace = true }
rand = { workspace = true }
reqwest = { workspace = true, features = ["json"] }
serde = { workspace = true }
serde_json = { workspace = true }
sha2 = { workspace = true }
tendermint = { workspace = true }
tendermint-proto = { workspace = true }
thiserror = { workspace = true }
tokio = { workspace = true, features = ["macros", "rt-multi-thread", "signal"] }
tokio-util = { workspace = true, features = ["rt"] }
tonic = { workspace = true }
tracing = { workspace = true }
tryhard = { workspace = true }

celestia-client = { package = "astria-celestia-client", path = "../astria-celestia-client" }
<<<<<<< HEAD
astria-sequencer-types = { path = "../astria-sequencer-types" }
optimism = { package = "astria-optimism", path = "../astria-optimism" }
=======
config = { package = "astria-config", path = "../astria-config" }
>>>>>>> a1a7a59c
proto = { package = "astria-proto", path = "../astria-proto", features = [
  "client",
] }
sequencer-client = { package = "astria-sequencer-client", path = "../astria-sequencer-client", features = [
  "websocket",
] }
sequencer-validation = { package = "astria-sequencer-validation", path = "../astria-sequencer-validation" }
telemetry = { package = "astria-telemetry", path = "../astria-telemetry" }

[dev-dependencies]
jsonrpsee = { workspace = true, features = ["server"] }

astria-sequencer-types = { path = "../astria-sequencer-types", features = [
  "test-utils",
] }
config = { package = "astria-config", path = "../astria-config", features = [
  "tests",
] }
proto = { package = "astria-proto", path = "../astria-proto", features = [
  "server",
] }
tokio-stream = { version = "0.1.14", features = ["net"] }

[features]
default = []
optimism = []<|MERGE_RESOLUTION|>--- conflicted
+++ resolved
@@ -13,11 +13,7 @@
   "managed",
 ] }
 ed25519-consensus = { workspace = true }
-<<<<<<< HEAD
 ethers = { version = "2.0", features = ["optimism", "ws"] }
-figment = { workspace = true, features = ["env"] }
-=======
->>>>>>> a1a7a59c
 futures = { workspace = true }
 hex = { workspace = true }
 humantime = { workspace = true }
@@ -38,12 +34,9 @@
 tryhard = { workspace = true }
 
 celestia-client = { package = "astria-celestia-client", path = "../astria-celestia-client" }
-<<<<<<< HEAD
 astria-sequencer-types = { path = "../astria-sequencer-types" }
 optimism = { package = "astria-optimism", path = "../astria-optimism" }
-=======
 config = { package = "astria-config", path = "../astria-config" }
->>>>>>> a1a7a59c
 proto = { package = "astria-proto", path = "../astria-proto", features = [
   "client",
 ] }
