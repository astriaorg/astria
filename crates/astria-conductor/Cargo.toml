[package]
name = "astria-conductor"
version = "0.1.0"
edition = "2021"

[dependencies]
figment = { version = "0.10.8", features = ["toml", "env"] }
<<<<<<< HEAD
flexi_logger = "0.24.2"
futures = "0.3"
hex = "0.4"
log = "0.4.17"
prost-types = "0.11.8"
reqwest = { version = "0.11", default-features = false, features = ["json", "rustls-tls"] }
serde = "1.0.152"
serde_json = "1.0"
thiserror = "1.0.38"
tendermint = "0.30"
tendermint-proto = "0.30.0"
tokio = { version = "1.28", features = ["macros", "rt-multi-thread", "signal"] }
tonic = "0.8.3"
tracing = "0.1.37"
tracing-subscriber = "0.3.16"
=======
is-terminal = "0.4.7"

bech32 = { workspace = true }
clap = { workspace = true, features = ["derive"] }
color-eyre = { workspace = true }
ed25519-dalek = { workspace = true }
futures = { workspace = true }
hex = { workspace = true }
prost-types = { workspace = true }
reqwest = { workspace = true, features = ["json"] }
serde = { workspace = true }
serde_json = { workspace = true }
tendermint = { workspace = true }
tendermint-proto = { workspace = true }
tokio = { workspace = true, features = ["macros", "rt-multi-thread", "signal"] }
tonic = { workspace = true }
tracing = { workspace = true }
tracing-subscriber = { workspace = true, features = ["ansi", "json"] }
>>>>>>> ba66dcd4

astria-proto = { path = "../astria-proto" }
astria-gossipnet = { path = "../astria-gossipnet" }
astria-rs-cnc = { path = "../astria-rs-cnc" }
astria-sequencer-relayer = { path = "../astria-sequencer-relayer" }

[dev-dependencies]
astria-conductor-test = { path = "../astria-conductor-test" }
once_cell = { workspace = true }<|MERGE_RESOLUTION|>--- conflicted
+++ resolved
@@ -5,23 +5,6 @@
 
 [dependencies]
 figment = { version = "0.10.8", features = ["toml", "env"] }
-<<<<<<< HEAD
-flexi_logger = "0.24.2"
-futures = "0.3"
-hex = "0.4"
-log = "0.4.17"
-prost-types = "0.11.8"
-reqwest = { version = "0.11", default-features = false, features = ["json", "rustls-tls"] }
-serde = "1.0.152"
-serde_json = "1.0"
-thiserror = "1.0.38"
-tendermint = "0.30"
-tendermint-proto = "0.30.0"
-tokio = { version = "1.28", features = ["macros", "rt-multi-thread", "signal"] }
-tonic = "0.8.3"
-tracing = "0.1.37"
-tracing-subscriber = "0.3.16"
-=======
 is-terminal = "0.4.7"
 
 bech32 = { workspace = true }
@@ -40,7 +23,6 @@
 tonic = { workspace = true }
 tracing = { workspace = true }
 tracing-subscriber = { workspace = true, features = ["ansi", "json"] }
->>>>>>> ba66dcd4
 
 astria-proto = { path = "../astria-proto" }
 astria-gossipnet = { path = "../astria-gossipnet" }
