--- conflicted
+++ resolved
@@ -34,20 +34,15 @@
 tonic = { workspace = true }
 tracing = { workspace = true }
 
-<<<<<<< HEAD
-celestia_client = { package = "astria-celestia-client", path = "../astria-celestia-client" }
+celestia-client = { package = "astria-celestia-client", path = "../astria-celestia-client" }
 astria-sequencer-types = { path = "../astria-sequencer-types" }
 optimism = { package = "astria-optimism", path = "../astria-optimism" }
-=======
-celestia-client = { package = "astria-celestia-client", path = "../astria-celestia-client" }
->>>>>>> 9d0a1d17
 proto = { package = "astria-proto", path = "../astria-proto", features = [
   "client",
 ] }
 sequencer-client = { package = "astria-sequencer-client", path = "../astria-sequencer-client", features = [
   "websocket",
 ] }
-astria-sequencer-types = { path = "../astria-sequencer-types" }
 sequencer-validation = { package = "astria-sequencer-validation", path = "../astria-sequencer-validation" }
 telemetry = { package = "astria-telemetry", path = "../astria-telemetry" }
 
