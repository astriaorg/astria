--- conflicted
+++ resolved
@@ -30,11 +30,7 @@
 
 astria-proto = { path = "../astria-proto" }
 astria-gossipnet = { path = "../astria-gossipnet" }
-<<<<<<< HEAD
-astria-rs-cnc = { path = "../astria-rs-cnc" }
 astria-sequencer-client = { path = "../astria-sequencer-client" }
-=======
->>>>>>> afb5e936
 astria-sequencer-relayer = { path = "../astria-sequencer-relayer" }
 
 [dev-dependencies]
