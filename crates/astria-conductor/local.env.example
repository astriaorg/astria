--- conflicted
+++ resolved
@@ -24,15 +24,10 @@
 # disable block finalization
 ASTRIA_CONDUCTOR_DISABLE_FINALIZATION=false
 
-<<<<<<< HEAD
-# libp2p Port
-ASTRIA_CONDUCTOR_LIBP2P_PORT=2451
-
-# choose whether or not to execute empty blocks
-ASTRIA_CONDUCTOR_DISABLE_EMPTY_BLOCK_EXECUTION=false
-=======
 # The URL to a fully trusted CometBFT/Sequencer to subscribe to new blocks
 # over websocket using cometbft's RPC.
 # 127.0.0.1:26657 is the default socket address in comebft's `rpc.laddr` setting.
 ASTRIA_CONDUCTOR_SEQUENCER_URL="ws://127.0.0.1:26657"
->>>>>>> 83fab40b
+
+# choose whether or not to execute empty blocks
+ASTRIA_CONDUCTOR_DISABLE_EMPTY_BLOCK_EXECUTION=false