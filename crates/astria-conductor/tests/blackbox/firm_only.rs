use std::time::Duration;

use astria_conductor::{
    config::CommitLevel,
    Conductor,
    Config,
};
use astria_core::generated::astria::execution::v2::CreateExecutionSessionRequest;
use futures::future::{
    join,
    join4,
};
use serde_json::json;
use telemetry::metrics;
use tokio::time::timeout;
use wiremock::{
    matchers::{
        body_partial_json,
        header,
    },
    Mock,
    ResponseTemplate,
};

use crate::{
    celestia_network_head,
    execution_session,
    helpers::{
        make_config,
        spawn_conductor,
        MockGrpc,
        CELESTIA_BEARER_TOKEN,
        CELESTIA_CHAIN_ID,
        SEQUENCER_CHAIN_ID,
    },
    mount_celestia_blobs,
    mount_celestia_header_network_head,
<<<<<<< HEAD
    mount_executed_block,
    mount_firm_update_commitment_state,
    mount_get_commitment_state,
    mount_get_genesis_info,
=======
    mount_create_execution_session,
    mount_execute_block,
>>>>>>> 78f2110e
    mount_sequencer_commit,
    mount_sequencer_genesis,
    mount_sequencer_validator_set,
};

#[tokio::test(flavor = "multi_thread", worker_threads = 1)]
async fn simple() {
    let mut test_conductor = spawn_conductor(CommitLevel::FirmOnly).await;

    mount_create_execution_session!(
        test_conductor,
<<<<<<< HEAD
        firm_number: 1,
        soft_number: 1,
        base_celestia_height: 1,
=======
        execution_session_parameters: (
            rollup_start_block_number: 2,
            rollup_end_block_number: 9,
            sequencer_start_block_height: 3,
            celestia_max_look_ahead: 10,
        ),
        commitment_state: (
            firm: (
                number: 1,
                hash: "1",
                parent: "0",
            ),
            soft: (
                number: 1,
                hash: "1",
                parent: "0",
            ),
            lowest_celestia_search_height: 1,
        )
>>>>>>> 78f2110e
    );

    mount_sequencer_genesis!(test_conductor);

    mount_celestia_header_network_head!(
        test_conductor,
        height: 1u32,
    );

    mount_celestia_blobs!(
        test_conductor,
        celestia_height: 1,
        sequencer_heights: [3],
    );

    mount_sequencer_commit!(
        test_conductor,
        height: 3u32,
    );

    mount_sequencer_validator_set!(test_conductor, height: 2u32);

    let execute_block = mount_execute_block!(
        test_conductor,
        number: 2,
<<<<<<< HEAD
=======
        hash: "2",
        parent: "1",
>>>>>>> 78f2110e
    );

    let update_commitment_state = mount_firm_update_commitment_state!(
        test_conductor,
<<<<<<< HEAD
        number: 2,
        base_celestia_height: 1,
=======
        firm: (
            number: 2,
            hash: "2",
            parent: "1",
        ),
        soft: (
            number: 2,
            hash: "2",
            parent: "1",
        ),
        lowest_celestia_search_height: 1,
>>>>>>> 78f2110e
    );

    timeout(
        Duration::from_millis(2000),
        join(
            execute_block.wait_until_satisfied(),
            update_commitment_state.wait_until_satisfied(),
        ),
    )
    .await
    .expect(
        "conductor should have executed the firm block and updated the firm commitment state \
         within 1000ms",
    );
}

#[tokio::test(flavor = "multi_thread", worker_threads = 1)]
async fn submits_two_heights_in_succession() {
    let mut test_conductor = spawn_conductor(CommitLevel::FirmOnly).await;

    mount_create_execution_session!(
        test_conductor,
<<<<<<< HEAD
        firm_number: 1,
        soft_number: 1,
        base_celestia_height: 1,
=======
        execution_session_parameters: (
            rollup_start_block_number: 2,
            rollup_end_block_number: 9,
            sequencer_start_block_height: 3,
            celestia_max_look_ahead: 10,
        ),
        commitment_state: (
            firm: (
                number: 1,
                hash: "1",
                parent: "0",
            ),
            soft: (
                number: 1,
                hash: "1",
                parent: "0",
            ),
            lowest_celestia_search_height: 1,
        ),
>>>>>>> 78f2110e
    );

    mount_sequencer_genesis!(test_conductor);

    mount_celestia_header_network_head!(
        test_conductor,
        height: 2u32,
    );

    mount_celestia_blobs!(
        test_conductor,
        celestia_height: 1,
        sequencer_heights: [3, 4],
    );

    mount_sequencer_commit!(
        test_conductor,
        height: 3u32,
    );

    mount_sequencer_validator_set!(test_conductor, height: 2u32);

    mount_sequencer_commit!(
        test_conductor,
        height: 4u32,
    );

    mount_sequencer_validator_set!(test_conductor, height: 3u32);

    let execute_block_number_2 = mount_execute_block!(
        test_conductor,
        number: 2,
<<<<<<< HEAD
=======
        hash: "2",
        parent: "1",
>>>>>>> 78f2110e
    );

    let update_commitment_state_number_2 = mount_firm_update_commitment_state!(
        test_conductor,
<<<<<<< HEAD
        number: 2,
        base_celestia_height: 1,
=======
        firm: (
            number: 2,
            hash: "2",
            parent: "1",
        ),
        soft: (
            number: 2,
            hash: "2",
            parent: "1",
        ),
        lowest_celestia_search_height: 1,
>>>>>>> 78f2110e
    );

    let execute_block_number_3 = mount_execute_block!(
        test_conductor,
        number: 3,
<<<<<<< HEAD
=======
        hash: "3",
        parent: "2",
>>>>>>> 78f2110e
    );

    let update_commitment_state_number_3 = mount_firm_update_commitment_state!(
        test_conductor,
<<<<<<< HEAD
        number: 3,
        base_celestia_height: 1,
=======
        firm: (
            number: 3,
            hash: "3",
            parent: "2",
        ),
        soft: (
            number: 3,
            hash: "3",
            parent: "2",
        ),
        lowest_celestia_search_height: 1,
>>>>>>> 78f2110e
    );

    timeout(
        Duration::from_millis(2000),
        join4(
            execute_block_number_2.wait_until_satisfied(),
            update_commitment_state_number_2.wait_until_satisfied(),
            execute_block_number_3.wait_until_satisfied(),
            update_commitment_state_number_3.wait_until_satisfied(),
        ),
    )
    .await
    .expect(
        "conductor should have executed the firm block and updated the firm commitment state \
         within 2000ms",
    );
}

#[tokio::test(flavor = "multi_thread", worker_threads = 1)]
async fn skips_already_executed_heights() {
    let mut test_conductor = spawn_conductor(CommitLevel::FirmOnly).await;

    mount_create_execution_session!(
        test_conductor,
<<<<<<< HEAD
        sequencer_genesis_block_height: 1,
        celestia_block_variance: 10,
    );

    mount_get_commitment_state!(
        test_conductor,
        firm_number: 5,
        soft_number: 5,
        base_celestia_height: 1,
=======
        execution_session_parameters: (
            rollup_start_block_number: 2,
            rollup_end_block_number: 9,
            sequencer_start_block_height: 3,
            celestia_max_look_ahead: 10,
        ),
        commitment_state: (
            firm: (
                number: 5,
                hash: "1",
                parent: "0",
            ),
            soft: (
                number: 5,
                hash: "1",
                parent: "0",
            ),
            lowest_celestia_search_height: 1,
        ),
>>>>>>> 78f2110e
    );

    mount_sequencer_genesis!(test_conductor);

    mount_celestia_header_network_head!(
        test_conductor,
        height: 2u32,
    );

    // The blob contains sequencer heights 6 and 7, but no commits or validator sets are mounted.
    // XXX: A non-fetch cannot be tested for programmatically right now. Running the test with
    // tracing enabled should show that the sequencer metadata at height 6 is explicitly
    // skipped.
    mount_celestia_blobs!(
        test_conductor,
        celestia_height: 1,
        sequencer_heights: [6, 7],
    );

    mount_sequencer_commit!(
        test_conductor,
        height: 7u32,
    );

    mount_sequencer_validator_set!(test_conductor, height: 6u32);

    let execute_block = mount_execute_block!(
        test_conductor,
        number: 6,
<<<<<<< HEAD
=======
        hash: "2",
        parent: "1",
>>>>>>> 78f2110e
    );

    let update_commitment_state = mount_firm_update_commitment_state!(
        test_conductor,
<<<<<<< HEAD
        number: 6,
        base_celestia_height: 1,
=======
        firm: (
            number: 6,
            hash: "2",
            parent: "1",
        ),
        soft: (
            number: 6,
            hash: "2",
            parent: "1",
        ),
        lowest_celestia_search_height: 1,
>>>>>>> 78f2110e
    );

    timeout(
        Duration::from_millis(1000),
        join(
            execute_block.wait_until_satisfied(),
            update_commitment_state.wait_until_satisfied(),
        ),
    )
    .await
    .expect(
        "conductor should have executed the firm block and updated the firm commitment state \
         within 1000ms",
    );
}

#[tokio::test(flavor = "multi_thread", worker_threads = 1)]
async fn fetch_from_later_celestia_height() {
    let mut test_conductor = spawn_conductor(CommitLevel::FirmOnly).await;

    mount_create_execution_session!(
        test_conductor,
<<<<<<< HEAD
        sequencer_genesis_block_height: 1,
        celestia_block_variance: 10,
    );

    mount_get_commitment_state!(
        test_conductor,
        firm_number: 1,
        soft_number: 1,
        base_celestia_height: 4,
=======
        execution_session_parameters: (
            rollup_start_block_number: 2,
            rollup_end_block_number: 9,
            sequencer_start_block_height: 3,
            celestia_max_look_ahead: 10,
        ),
        commitment_state: (
            firm: (
                number: 1,
                hash: "1",
                parent: "0",
            ),
            soft: (
                number: 1,
                hash: "1",
                parent: "0",
            ),
            lowest_celestia_search_height: 4,
        ),
>>>>>>> 78f2110e
    );

    mount_sequencer_genesis!(test_conductor);

    mount_celestia_header_network_head!(
        test_conductor,
        height: 5u32,
    );

    mount_celestia_blobs!(
        test_conductor,
        celestia_height: 4,
        sequencer_heights: [3],
    );

    mount_sequencer_commit!(
        test_conductor,
        height: 3u32,
    );

    mount_sequencer_validator_set!(test_conductor, height: 2u32);

    let execute_block = mount_execute_block!(
        test_conductor,
        number: 2,
<<<<<<< HEAD
=======
        hash: "2",
        parent: "1",
>>>>>>> 78f2110e
    );

    let update_commitment_state = mount_firm_update_commitment_state!(
        test_conductor,
<<<<<<< HEAD
        number: 2,
        base_celestia_height: 4,
=======
        firm: (
            number: 2,
            hash: "2",
            parent: "1",
        ),
        soft: (
            number: 2,
            hash: "2",
            parent: "1",
        ),
        lowest_celestia_search_height: 4,
>>>>>>> 78f2110e
    );

    timeout(
        Duration::from_millis(2000),
        join(
            execute_block.wait_until_satisfied(),
            update_commitment_state.wait_until_satisfied(),
        ),
    )
    .await
    .expect(
        "conductor should have executed the firm block and updated the firm commitment state \
         within 1000ms",
    );
}

#[tokio::test(flavor = "multi_thread", worker_threads = 1)]
async fn exits_on_celestia_chain_id_mismatch() {
    use astria_grpc_mock::{
        matcher,
        response as GrpcResponse,
        Mock as GrpcMock,
    };

    // FIXME (https://github.com/astriaorg/astria/issues/1602)
    // We have to create our own test conductor and perform mounts manually because `TestConductor`
    // implements the `Drop` trait, which disallows us from taking ownership of its tasks and
    // awaiting their completion.

    let mock_grpc = MockGrpc::spawn().await;
    let mock_http = wiremock::MockServer::start().await;

    let config = Config {
        celestia_node_http_url: mock_http.uri(),
        execution_rpc_url: format!("http://{}", mock_grpc.local_addr),
        sequencer_cometbft_url: mock_http.uri(),
        sequencer_grpc_url: format!("http://{}", mock_grpc.local_addr),
        execution_commit_level: CommitLevel::FirmOnly,
        ..make_config()
    };

    let (metrics, _) = metrics::ConfigBuilder::new()
        .set_global_recorder(false)
        .build(&())
        .unwrap();
    let metrics = Box::leak(Box::new(metrics));

    let conductor = {
        let conductor = Conductor::new(config, metrics).unwrap();
        conductor.spawn()
    };

    GrpcMock::for_rpc_given(
        "create_execution_session",
        matcher::message_type::<CreateExecutionSessionRequest>(),
    )
    .respond_with(GrpcResponse::constant_response(execution_session!(
        execution_session_parameters: (
            rollup_start_block_number: 2,
            rollup_end_block_number: 9,
            sequencer_start_block_height: 3,
            celestia_max_look_ahead: 10,
        ),
        commitment_state: (
            firm: (
                number: 1,
                hash: "1",
                parent: "0",
            ),
            soft: (
                number: 1,
                hash: "1",
                parent: "0",
            ),
            lowest_celestia_search_height: 1,
        )
    )))
    .expect(0..)
    .mount(&mock_grpc.mock_server)
    .await;

    let bad_chain_id = "bad_chain_id";

    Mock::given(body_partial_json(
        json!({"jsonrpc": "2.0", "method": "header.NetworkHead"}),
    ))
    .and(header(
        "authorization",
        &*format!("Bearer {CELESTIA_BEARER_TOKEN}"),
    ))
    .respond_with(ResponseTemplate::new(200).set_body_json(json!({
        "jsonrpc": "2.0",
        "id": 0,
        "result": celestia_network_head!(height: 1u32, chain_id: bad_chain_id),
    })))
    .expect(1..)
    .mount(&mock_http)
    .await;

    let res = conductor.await;
    match res {
        Ok(()) => panic!("conductor should have exited with an error, no error received"),
        Err(e) => {
            let mut source = e.source();
            while source.is_some() {
                let err = source.unwrap();
                if err.to_string().contains(
                    format!(
                        "expected Celestia chain id `{CELESTIA_CHAIN_ID}` does not match actual: \
                         `{bad_chain_id}`"
                    )
                    .as_str(),
                ) {
                    return;
                }
                source = err.source();
            }
            panic!("expected exit due to chain ID mismatch, but got a different error: {e:?}")
        }
    }
}

/// Tests that the conductor correctly stops at the stop block height and executes the firm block
/// for that height before restarting and continuing after requesting new execution session.
///
/// It consists of the following steps:
/// 1. Mount execution session with a stop number of 2 for the first height (sequencer height 3),
///    only responding up to 1 time so that the same info is not provided after conductor restart.
/// 2. Mount sequencer genesis and celestia header network head.
/// 3. Mount firm blocks for heights 3 and 4.
/// 4. Mount `execute_block` and `update_commitment_state` for firm block 3, expecting only one call
///    since they should not be called after restarting.
/// 5. Wait ample time for conductor to restart before performing the next set of mounts.
/// 6. Mount new execution session with rollup start block number of 3 to reflect that the first
///    block has already been executed.
/// 7. Mount `execute_block` and `update_commitment_state` for firm block 4, awaiting their
///    satisfaction.
#[expect(clippy::too_many_lines, reason = "All lines reasonably necessary")]
#[tokio::test(flavor = "multi_thread", worker_threads = 1)]
async fn restarts_after_reaching_stop_block_height() {
    let test_conductor = spawn_conductor(CommitLevel::FirmOnly).await;

    mount_create_execution_session!(
        test_conductor,
        execution_session_parameters: (
            rollup_start_block_number: 2,
            rollup_end_block_number: 2,
            sequencer_start_block_height: 3,
            celestia_max_look_ahead: 10,
        ),
        commitment_state: (
            firm: (
                number: 1,
                hash: "1",
                parent: "0",
            ),
            soft: (
                number: 1,
                hash: "1",
                parent: "0",
            ),
            lowest_celestia_search_height: 1,
        ),
        up_to_n_times: 1, // Only respond once, since a new execution session is needed after restart.
    );

    mount_sequencer_genesis!(test_conductor);
    mount_celestia_header_network_head!(
        test_conductor,
        height: 2u32,
    );

    mount_celestia_blobs!(
        test_conductor,
        celestia_height: 1,
        sequencer_heights: [3, 4],
    );
    mount_sequencer_commit!(
        test_conductor,
        height: 3u32,
    );
    mount_sequencer_commit!(
        test_conductor,
        height: 4u32,
    );
    mount_sequencer_validator_set!(test_conductor, height: 2u32);
    mount_sequencer_validator_set!(test_conductor, height: 3u32);

    let execute_block_1 = mount_execute_block!(
        test_conductor,
        mock_name: "execute_block_1",
        number: 2,
        hash: "2",
        parent: "1",
        expected_calls: 1, // should not be called again upon restart
    );

    let update_commitment_state_1 = mount_update_commitment_state!(
        test_conductor,
        mock_name: "update_commitment_state_1",
        firm: (
            number: 2,
            hash: "2",
            parent: "1",
        ),
        soft: (
            number: 2,
            hash: "2",
            parent: "1",
        ),
        lowest_celestia_search_height: 1,
        expected_calls: 1, // should not be called again upon restart
    );

    timeout(
        Duration::from_millis(1000),
        join(
            execute_block_1.wait_until_satisfied(),
            update_commitment_state_1.wait_until_satisfied(),
        ),
    )
    .await
    .expect(
        "conductor should have executed the first firm block and updated the first firm \
         commitment state twice within 1000ms",
    );

    // Mount new execution session with updated heights and commitment state.
    mount_create_execution_session!(
        test_conductor,
        execution_session_parameters: (
            rollup_start_block_number: 3,
            rollup_end_block_number: 9,
            sequencer_start_block_height: 4,
            celestia_max_look_ahead: 10,
        ),
        commitment_state: (
            firm: (
                number: 2,
                hash: "2",
                parent: "1",
            ),
            soft: (
                number: 2,
                hash: "2",
                parent: "1",
            ),
            lowest_celestia_search_height: 1,
        ),
    );

    let execute_block_2 = mount_execute_block!(
        test_conductor,
        mock_name: "execute_block_2",
        number: 3,
        hash: "3",
        parent: "2",
        expected_calls: 1,
    );

    let update_commitment_state_2 = mount_update_commitment_state!(
        test_conductor,
        mock_name: "update_commitment_state_2",
        firm: (
            number: 3,
            hash: "3",
            parent: "2",
        ),
        soft: (
            number: 3,
            hash: "3",
            parent: "2",
        ),
        lowest_celestia_search_height: 1,
        expected_calls: 1,
    );

    timeout(
        Duration::from_millis(2000),
        join(
            execute_block_2.wait_until_satisfied(),
            update_commitment_state_2.wait_until_satisfied(),
        ),
    )
    .await
    .expect(
        "conductor should have executed the second firm block and updated the second firm \
         commitment state twice within 2000ms",
    );
}<|MERGE_RESOLUTION|>--- conflicted
+++ resolved
@@ -35,15 +35,9 @@
     },
     mount_celestia_blobs,
     mount_celestia_header_network_head,
-<<<<<<< HEAD
-    mount_executed_block,
-    mount_firm_update_commitment_state,
-    mount_get_commitment_state,
-    mount_get_genesis_info,
-=======
     mount_create_execution_session,
     mount_execute_block,
->>>>>>> 78f2110e
+    mount_firm_update_commitment_state,
     mount_sequencer_commit,
     mount_sequencer_genesis,
     mount_sequencer_validator_set,
@@ -55,11 +49,6 @@
 
     mount_create_execution_session!(
         test_conductor,
-<<<<<<< HEAD
-        firm_number: 1,
-        soft_number: 1,
-        base_celestia_height: 1,
-=======
         execution_session_parameters: (
             rollup_start_block_number: 2,
             rollup_end_block_number: 9,
@@ -79,7 +68,6 @@
             ),
             lowest_celestia_search_height: 1,
         )
->>>>>>> 78f2110e
     );
 
     mount_sequencer_genesis!(test_conductor);
@@ -105,19 +93,12 @@
     let execute_block = mount_execute_block!(
         test_conductor,
         number: 2,
-<<<<<<< HEAD
-=======
         hash: "2",
         parent: "1",
->>>>>>> 78f2110e
     );
 
     let update_commitment_state = mount_firm_update_commitment_state!(
         test_conductor,
-<<<<<<< HEAD
-        number: 2,
-        base_celestia_height: 1,
-=======
         firm: (
             number: 2,
             hash: "2",
@@ -129,7 +110,6 @@
             parent: "1",
         ),
         lowest_celestia_search_height: 1,
->>>>>>> 78f2110e
     );
 
     timeout(
@@ -152,11 +132,6 @@
 
     mount_create_execution_session!(
         test_conductor,
-<<<<<<< HEAD
-        firm_number: 1,
-        soft_number: 1,
-        base_celestia_height: 1,
-=======
         execution_session_parameters: (
             rollup_start_block_number: 2,
             rollup_end_block_number: 9,
@@ -176,7 +151,6 @@
             ),
             lowest_celestia_search_height: 1,
         ),
->>>>>>> 78f2110e
     );
 
     mount_sequencer_genesis!(test_conductor);
@@ -209,19 +183,12 @@
     let execute_block_number_2 = mount_execute_block!(
         test_conductor,
         number: 2,
-<<<<<<< HEAD
-=======
         hash: "2",
         parent: "1",
->>>>>>> 78f2110e
     );
 
     let update_commitment_state_number_2 = mount_firm_update_commitment_state!(
         test_conductor,
-<<<<<<< HEAD
-        number: 2,
-        base_celestia_height: 1,
-=======
         firm: (
             number: 2,
             hash: "2",
@@ -233,25 +200,17 @@
             parent: "1",
         ),
         lowest_celestia_search_height: 1,
->>>>>>> 78f2110e
     );
 
     let execute_block_number_3 = mount_execute_block!(
         test_conductor,
         number: 3,
-<<<<<<< HEAD
-=======
         hash: "3",
         parent: "2",
->>>>>>> 78f2110e
     );
 
     let update_commitment_state_number_3 = mount_firm_update_commitment_state!(
         test_conductor,
-<<<<<<< HEAD
-        number: 3,
-        base_celestia_height: 1,
-=======
         firm: (
             number: 3,
             hash: "3",
@@ -263,7 +222,6 @@
             parent: "2",
         ),
         lowest_celestia_search_height: 1,
->>>>>>> 78f2110e
     );
 
     timeout(
@@ -288,17 +246,6 @@
 
     mount_create_execution_session!(
         test_conductor,
-<<<<<<< HEAD
-        sequencer_genesis_block_height: 1,
-        celestia_block_variance: 10,
-    );
-
-    mount_get_commitment_state!(
-        test_conductor,
-        firm_number: 5,
-        soft_number: 5,
-        base_celestia_height: 1,
-=======
         execution_session_parameters: (
             rollup_start_block_number: 2,
             rollup_end_block_number: 9,
@@ -318,7 +265,6 @@
             ),
             lowest_celestia_search_height: 1,
         ),
->>>>>>> 78f2110e
     );
 
     mount_sequencer_genesis!(test_conductor);
@@ -348,19 +294,12 @@
     let execute_block = mount_execute_block!(
         test_conductor,
         number: 6,
-<<<<<<< HEAD
-=======
         hash: "2",
         parent: "1",
->>>>>>> 78f2110e
     );
 
     let update_commitment_state = mount_firm_update_commitment_state!(
         test_conductor,
-<<<<<<< HEAD
-        number: 6,
-        base_celestia_height: 1,
-=======
         firm: (
             number: 6,
             hash: "2",
@@ -372,7 +311,6 @@
             parent: "1",
         ),
         lowest_celestia_search_height: 1,
->>>>>>> 78f2110e
     );
 
     timeout(
@@ -395,17 +333,6 @@
 
     mount_create_execution_session!(
         test_conductor,
-<<<<<<< HEAD
-        sequencer_genesis_block_height: 1,
-        celestia_block_variance: 10,
-    );
-
-    mount_get_commitment_state!(
-        test_conductor,
-        firm_number: 1,
-        soft_number: 1,
-        base_celestia_height: 4,
-=======
         execution_session_parameters: (
             rollup_start_block_number: 2,
             rollup_end_block_number: 9,
@@ -425,7 +352,6 @@
             ),
             lowest_celestia_search_height: 4,
         ),
->>>>>>> 78f2110e
     );
 
     mount_sequencer_genesis!(test_conductor);
@@ -451,19 +377,12 @@
     let execute_block = mount_execute_block!(
         test_conductor,
         number: 2,
-<<<<<<< HEAD
-=======
         hash: "2",
         parent: "1",
->>>>>>> 78f2110e
     );
 
     let update_commitment_state = mount_firm_update_commitment_state!(
         test_conductor,
-<<<<<<< HEAD
-        number: 2,
-        base_celestia_height: 4,
-=======
         firm: (
             number: 2,
             hash: "2",
@@ -475,7 +394,6 @@
             parent: "1",
         ),
         lowest_celestia_search_height: 4,
->>>>>>> 78f2110e
     );
 
     timeout(
