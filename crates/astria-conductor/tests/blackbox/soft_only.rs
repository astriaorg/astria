--- conflicted
+++ resolved
@@ -1,9 +1,7 @@
-<<<<<<< HEAD
 use std::{
     mem::ManuallyDrop,
     time::Duration,
-=======
-use std::time::Duration;
+};
 
 use astria_conductor::{
     config::CommitLevel,
@@ -13,10 +11,7 @@
 use astria_core::generated::astria::execution::v1::{
     GetCommitmentStateRequest,
     GetGenesisInfoRequest,
->>>>>>> eac2759e
 };
-
-use astria_conductor::config::CommitLevel;
 use futures::future::{
     join,
     join4,
