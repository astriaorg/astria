--- conflicted
+++ resolved
@@ -134,12 +134,7 @@
             let err_msg =
                 match tokio::time::timeout(Duration::from_secs(2), self.conductor.shutdown()).await
                 {
-<<<<<<< HEAD
-                    Ok(Ok(Ok(()))) => None,
-                    Ok(Ok(Err(e))) => Some(format!("conductor shut down with an error: {e:?}")),
-=======
                     Ok(Ok(_)) => None,
->>>>>>> f11f9000
                     Ok(Err(conductor_err)) => Some(format!(
                         "conductor failed during shutdown:\n{conductor_err:?}"
                     )),
@@ -451,69 +446,7 @@
     }
 }
 
-pub async fn mount_genesis(mock_http: &MockServer, chain_id: &str) {
-    use tendermint::{
-        consensus::{
-            params::{
-                AbciParams,
-                ValidatorParams,
-            },
-            Params,
-        },
-        genesis::Genesis,
-        time::Time,
-    };
-    use wiremock::{
-        matchers::body_partial_json,
-        Mock,
-        ResponseTemplate,
-    };
-    Mock::given(body_partial_json(
-        json!({"jsonrpc": "2.0", "method": "genesis", "params": null}),
-    ))
-    .respond_with(ResponseTemplate::new(200).set_body_json(
-        tendermint_rpc::response::Wrapper::new_with_id(
-            tendermint_rpc::Id::uuid_v4(),
-            Some(
-                tendermint_rpc::endpoint::genesis::Response::<serde_json::Value> {
-                    genesis: Genesis {
-                        genesis_time: Time::from_unix_timestamp(1, 1).unwrap(),
-                        chain_id: chain_id.try_into().unwrap(),
-                        initial_height: 1,
-                        consensus_params: Params {
-                            block: tendermint::block::Size {
-                                max_bytes: 1024,
-                                max_gas: 1024,
-                                time_iota_ms: 1000,
-                            },
-                            evidence: tendermint::evidence::Params {
-                                max_age_num_blocks: 1000,
-                                max_age_duration: tendermint::evidence::Duration(
-                                    Duration::from_secs(3600),
-                                ),
-                                max_bytes: 1_048_576,
-                            },
-                            validator: ValidatorParams {
-                                pub_key_types: vec![tendermint::public_key::Algorithm::Ed25519],
-                            },
-                            version: None,
-                            abci: AbciParams::default(),
-                        },
-                        validators: vec![],
-                        app_hash: tendermint::hash::AppHash::default(),
-                        app_state: serde_json::Value::Null,
-                    },
-                },
-            ),
-            None,
-        ),
-    ))
-    .expect(1..)
-    .mount(mock_http)
-    .await;
-}
-
-pub(crate) fn make_config() -> Config {
+fn make_config() -> Config {
     Config {
         celestia_block_time_ms: 12000,
         celestia_node_http_url: "http://127.0.0.1:26658".into(),
