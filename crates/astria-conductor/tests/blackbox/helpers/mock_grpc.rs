--- conflicted
+++ resolved
@@ -28,12 +28,8 @@
         FilteredSequencerBlock,
         GetFilteredSequencerBlockRequest,
         GetPendingNonceRequest,
-<<<<<<< HEAD
-=======
         GetPendingNonceResponse,
->>>>>>> 691888bc
         GetSequencerBlockRequest,
-        PendingNonce,
         SequencerBlock,
     },
 };
@@ -120,11 +116,7 @@
     async fn get_pending_nonce(
         self: Arc<Self>,
         _request: Request<GetPendingNonceRequest>,
-<<<<<<< HEAD
-    ) -> tonic::Result<Response<PendingNonce>> {
-=======
     ) -> tonic::Result<Response<GetPendingNonceResponse>> {
->>>>>>> 691888bc
         unimplemented!()
     }
 }
