--- conflicted
+++ resolved
@@ -121,7 +121,6 @@
             .await
     }
 
-<<<<<<< HEAD
     async fn get_chain_id(
         self: Arc<Self>,
         _request: Request<GetChainIdRequest>,
@@ -147,12 +146,13 @@
         self: Arc<Self>,
         _request: Request<GetAbciInfoRequest>,
     ) -> tonic::Result<Response<ResponseInfo>> {
-=======
+        unimplemented!()
+    }
+
     async fn get_pending_nonce(
         self: Arc<Self>,
         _request: Request<GetPendingNonceRequest>,
     ) -> tonic::Result<Response<GetPendingNonceResponse>> {
->>>>>>> 494bebd5
         unimplemented!()
     }
 }
