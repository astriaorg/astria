--- conflicted
+++ resolved
@@ -3,38 +3,20 @@
     sync::Arc,
 };
 
-<<<<<<< HEAD
-use astria_core::generated::astria::{
-    execution::v2::{
-        execution_service_server::{
-            ExecutionService,
-            ExecutionServiceServer,
-        },
-        CommitmentState,
-        CreateExecutionSessionRequest,
-        ExecuteBlockRequest,
-        ExecuteBlockResponse,
-        ExecutedBlockMetadata,
-        ExecutionSession,
-        GetExecutedBlockMetadataRequest,
-        UpdateCommitmentStateRequest,
-=======
 use astria_core::generated::{
     astria::{
-        execution::v1::{
+        execution::v2::{
             execution_service_server::{
                 ExecutionService,
                 ExecutionServiceServer,
             },
-            BatchGetBlocksRequest,
-            BatchGetBlocksResponse,
-            Block,
             CommitmentState,
+            CreateExecutionSessionRequest,
             ExecuteBlockRequest,
-            GenesisInfo,
-            GetBlockRequest,
-            GetCommitmentStateRequest,
-            GetGenesisInfoRequest,
+            ExecuteBlockResponse,
+            ExecutedBlockMetadata,
+            ExecutionSession,
+            GetExecutedBlockMetadataRequest,
             UpdateCommitmentStateRequest,
         },
         sequencerblock::v1::{
@@ -49,7 +31,6 @@
             GetSequencerBlockRequest,
             SequencerBlock,
         },
->>>>>>> d45ff858
     },
     sequencerblock::v1::{
         GetUpgradesInfoRequest,
