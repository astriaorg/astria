use std::time::Duration;

use astria_conductor::config::CommitLevel;
use futures::future::{
    join,
    join3,
};
use tokio::time::timeout;

use crate::{
    helpers::spawn_conductor,
    mount_abci_info,
    mount_celestia_blobs,
    mount_celestia_header_network_head,
    mount_create_execution_session,
    mount_execute_block,
    mount_execute_block_tonic_code,
<<<<<<< HEAD
    mount_executed_block,
    mount_firm_update_commitment_state,
    mount_get_block,
    mount_get_commitment_state,
=======
    mount_get_executed_block_metadata,
>>>>>>> 78f2110e
    mount_get_filtered_sequencer_block,
    mount_sequencer_commit,
    mount_sequencer_genesis,
    mount_sequencer_validator_set,
    mount_soft_update_commitment_state,
    SEQUENCER_CHAIN_ID,
};

/// Tests if a single block is executed and the rollup's state updated (first soft, then firm).
///
/// The following steps are most important:
/// 1. a block at rollup number 1, sequencer height 2 is fetched from Sequencer
/// 2. the block is executed against the rollup
/// 3. the rollup's soft commitment state is updated to reflect the last execution
/// 4. block information for rollup number 1, sequencer height 2 is reconstructed from Celestia
///    height 1
/// 5. the rollup's firm commitment state is updated (but without executing the block)
#[tokio::test(flavor = "multi_thread", worker_threads = 1)]
async fn executes_soft_first_then_updates_firm() {
    let mut test_conductor = spawn_conductor(CommitLevel::SoftAndFirm).await;

    mount_create_execution_session!(
        test_conductor,
<<<<<<< HEAD
        sequencer_genesis_block_height: 1,
        celestia_block_variance: 10,
    );

    mount_get_commitment_state!(
        test_conductor,
        firm_number: 1,
        soft_number: 1,
        base_celestia_height: 1,
=======
        execution_session_parameters: (
            rollup_start_block_number: 2,
            rollup_end_block_number: 9,
            sequencer_start_block_height: 3,
            celestia_max_look_ahead: 10,
        ),
        commitment_state: (
            firm: (
                number: 1,
                hash: "1",
                parent: "0",
            ),
            soft: (
                number: 1,
                hash: "1",
                parent: "0",
            ),
            lowest_celestia_search_height: 1,
        )
>>>>>>> 78f2110e
    );

    mount_abci_info!(
        test_conductor,
        latest_sequencer_height: 3,
    );

    mount_sequencer_genesis!(test_conductor);

    mount_celestia_header_network_head!(
        test_conductor,
        height: 1u32,
    );

    mount_get_filtered_sequencer_block!(
        test_conductor,
        sequencer_height: 3,
    );

    let execute_block = mount_execute_block!(
        test_conductor,
        number: 2,
<<<<<<< HEAD
=======
        hash: "2",
        parent: "1",
>>>>>>> 78f2110e
    );

    let update_commitment_state_soft = mount_soft_update_commitment_state!(
        test_conductor,
<<<<<<< HEAD
        number: 2,
        base_celestia_height: 1,
=======
        firm: (
            number: 1,
            hash: "1",
            parent: "0",
        ),
        soft: (
            number: 2,
            hash: "2",
            parent: "1",
        ),
        lowest_celestia_search_height: 1,
>>>>>>> 78f2110e
    );

    timeout(
        Duration::from_millis(1000),
        join(
            execute_block.wait_until_satisfied(),
            update_commitment_state_soft.wait_until_satisfied(),
        ),
    )
    .await
    .expect(
        "Conductor should have executed the block and updated the soft commitment state within \
         1000ms",
    );

    mount_celestia_blobs!(
        test_conductor,
        celestia_height: 1,
        sequencer_heights: [3],
        delay: Some(Duration::from_millis(500))
    );

    mount_sequencer_commit!(
        test_conductor,
        height: 3u32,
    );

    mount_sequencer_validator_set!(test_conductor, height: 2u32);

    let update_commitment_state_firm = mount_firm_update_commitment_state!(
        test_conductor,
<<<<<<< HEAD
        number: 2,
        base_celestia_height: 1,
=======
        firm: (
            number: 2,
            hash: "2",
            parent: "1",
        ),
        soft: (
            number: 2,
            hash: "2",
            parent: "1",
        ),
        lowest_celestia_search_height: 1,
>>>>>>> 78f2110e
    );

    timeout(
        Duration::from_millis(1000),
        update_commitment_state_firm.wait_until_satisfied(),
    )
    .await
    .expect("conductor should have updated the firm commitment state within 1000ms");
}

/// Tests if a single block is executed and the rollup's state updated after first receiving a firm
/// block, ensuring that update commitment state is not called upon receiving a tardy soft block.
/// Then, ensures the conductor updates the state for the soft block at the next height.
///
/// The following steps occur:
/// 1. Firm and soft blocks at the current height are mounted, the soft block with a 500ms delay to
///    allow for the firm block to be received first.
/// 2. The soft block for the next height is mounted with a 1000ms delay, so that execution and
///    state update of the current height happen before receipt of the next block.
/// 3. Mounts are made for firm and soft update commitment state calls, with the soft mount
///    expecting exactly 0 calls.
/// 4. 1000ms is allotted for the conductor to execute the block and update the firm commitment
///    state, noting that this allows time to test for an erroneously updated soft commitment state
///    before the conductor receives the next block.
/// 5. 2000ms is allotted for the conductor to execute the next block and update the soft commitment
///    state at the next height.
#[tokio::test(flavor = "multi_thread", worker_threads = 1)]
async fn executes_firm_then_soft_at_next_height() {
    let mut test_conductor = spawn_conductor(CommitLevel::SoftAndFirm).await;

    mount_create_execution_session!(
        test_conductor,
<<<<<<< HEAD
        firm_number: 1,
        soft_number: 1,
        base_celestia_height: 1,
=======
        execution_session_parameters: (
            rollup_start_block_number: 2,
            rollup_end_block_number: 9,
            sequencer_start_block_height: 3,
            celestia_max_look_ahead: 10,
        ),
        commitment_state: (
            firm: (
                number: 1,
                hash: "1",
                parent: "0",
            ),
            soft: (
                number: 1,
                hash: "1",
                parent: "0",
            ),
            lowest_celestia_search_height: 1,
        )
>>>>>>> 78f2110e
    );

    mount_abci_info!(
        test_conductor,
        latest_sequencer_height: 4,
    );

    mount_sequencer_genesis!(test_conductor);

    mount_celestia_header_network_head!(
        test_conductor,
        height: 1u32,
    );

    mount_celestia_blobs!(
        test_conductor,
        celestia_height: 1,
        sequencer_heights: [3],
    );

    mount_sequencer_commit!(
        test_conductor,
        height: 3u32,
    );

    mount_sequencer_validator_set!(test_conductor, height: 2u32);

    let execute_block = mount_execute_block!(
        test_conductor,
        number: 2,
<<<<<<< HEAD
=======
        hash: "2",
        parent: "1",
>>>>>>> 78f2110e
    );

    // Mount soft block at current height with a slight delay
    mount_get_filtered_sequencer_block!(
        test_conductor,
        sequencer_height: 3,
        delay: Duration::from_millis(500),
    );

    // Mount soft block at next height with substantial delay
    mount_get_filtered_sequencer_block!(
        test_conductor,
        sequencer_height: 4,
        delay: Duration::from_millis(1000),
    );

    let update_commitment_state_firm = mount_firm_update_commitment_state!(
        test_conductor,
<<<<<<< HEAD
        number: 2,
        base_celestia_height: 1,
=======
        firm: (
            number: 2,
            hash: "2",
            parent: "1",
        ),
        soft: (
            number: 2,
            hash: "2",
            parent: "1",
        ),
        lowest_celestia_search_height: 1,
>>>>>>> 78f2110e
    );

    // This guard's conditions will be checked when it is dropped, ensuring that there have been 0
    // calls to update the commitment state for the stale soft block. This is done instead of
    // waiting for the guard to be satisfied because if we call `wait_until_satisfied` on it, it
    // will succeed immediately and future erroneous calls will not be checked. It would be most
    // ideal to mount this logic directly to the server, but this workaround functions with the
    // current setup of the blackbox test helpers.
    let _stale_update_soft_commitment_state = mount_soft_update_commitment_state!(
        test_conductor,
        mock_name: "should_be_ignored_update_commitment_state_soft",
<<<<<<< HEAD
        number: 2,
        base_celestia_height: 1,
=======
        firm: (
            number: 1,
            hash: "1",
            parent: "0",
        ),
        soft: (
            number: 2,
            hash: "2",
            parent: "1",
        ),
        lowest_celestia_search_height: 1,
>>>>>>> 78f2110e
        expected_calls: 0,
    );

    timeout(
        Duration::from_millis(1000),
        join(
            execute_block.wait_until_satisfied(),
            update_commitment_state_firm.wait_until_satisfied(),
        ),
    )
    .await
    .expect(
        "Conductor should have executed the block and updated the firm commitment state within \
         1000ms",
    );

    let execute_block = mount_execute_block!(
        test_conductor,
        number: 3,
<<<<<<< HEAD
=======
        hash: "3",
        parent: "2",
>>>>>>> 78f2110e
    );

    let update_commitment_state_soft = mount_soft_update_commitment_state!(
        test_conductor,
<<<<<<< HEAD
        number: 3,
        base_celestia_height: 1,
=======
        firm: (
            number: 2,
            hash: "2",
            parent: "1",
        ),
        soft: (
            number: 3,
            hash: "3",
            parent: "2",
        ),
        lowest_celestia_search_height: 1,
>>>>>>> 78f2110e
    );

    timeout(
        Duration::from_millis(2000),
        join(
            execute_block.wait_until_satisfied(),
            update_commitment_state_soft.wait_until_satisfied(),
        ),
    )
    .await
    .expect(
        "conductor should have executed the block and updated the soft commitment state within \
         2000ms",
    );
}

#[tokio::test(flavor = "multi_thread", worker_threads = 1)]
async fn missing_block_is_fetched_for_updating_firm_commitment() {
    let mut test_conductor = spawn_conductor(CommitLevel::SoftAndFirm).await;

<<<<<<< HEAD
    mount_get_genesis_info!(
        test_conductor,
        sequencer_genesis_block_height: 1,
        celestia_block_variance: 10,
    );

    test_conductor.put_rollup_state_hash_initializers(1, 2);
    mount_get_commitment_state!(
        test_conductor,
        firm_number: 1,
        soft_number: 2,
        base_celestia_height: 1,
=======
    mount_create_execution_session!(
        test_conductor,
        execution_session_parameters: (
            rollup_start_block_number: 2,
            rollup_end_block_number: 9,
            sequencer_start_block_height: 3,
            celestia_max_look_ahead: 10,
        ),
        commitment_state: (
            firm: (
                number: 1,
                hash: "1",
                parent: "0",
            ),
            soft: (
                number: 2,
                hash: "2",
                parent: "1",
            ),
            lowest_celestia_search_height: 1,
        )
>>>>>>> 78f2110e
    );

    mount_abci_info!(
        test_conductor,
        latest_sequencer_height: 4,
    );

    mount_sequencer_genesis!(test_conductor);

    mount_get_executed_block_metadata!(
        test_conductor,
        number: 2,
<<<<<<< HEAD
=======
        hash: "2",
        parent: "1",
>>>>>>> 78f2110e
    );

    mount_celestia_header_network_head!(
        test_conductor,
        height: 1u32,
    );

    mount_celestia_blobs!(
        test_conductor,
        celestia_height: 1,
        sequencer_heights: [3],
    );

    mount_sequencer_commit!(
        test_conductor,
        height: 3u32,
    );

    mount_sequencer_validator_set!(test_conductor, height: 2u32);

    let update_commitment_state_firm = mount_firm_update_commitment_state!(
        test_conductor,
<<<<<<< HEAD
        number: 2,
        base_celestia_height: 1,
=======
        firm: (
            number: 2,
            hash: "2",
            parent: "1",
        ),
        soft: (
            number: 2,
            hash: "2",
            parent: "1",
        ),
        lowest_celestia_search_height: 1,
>>>>>>> 78f2110e
    );

    timeout(
        Duration::from_millis(1000),
        update_commitment_state_firm.wait_until_satisfied(),
    )
    .await
    .expect("conductor should have confirmed the pending block within 1000ms");

    mount_get_filtered_sequencer_block!(
        test_conductor,
        sequencer_height: 4,
    );

    let execute_block_soft = mount_execute_block!(
        test_conductor,
        number: 3,
<<<<<<< HEAD
=======
        hash: "3",
        parent: "2",
>>>>>>> 78f2110e
    );

    let update_commitment_state_soft = mount_soft_update_commitment_state!(
        test_conductor,
<<<<<<< HEAD
        number: 3,
        base_celestia_height: 1,
=======
        firm: (
            number: 2,
            hash: "2",
            parent: "1",
        ),
        soft: (
            number: 3,
            hash: "3",
            parent: "2",
        ),
        lowest_celestia_search_height: 1,
>>>>>>> 78f2110e
    );

    timeout(
        Duration::from_millis(1000),
        join(
            execute_block_soft.wait_until_satisfied(),
            update_commitment_state_soft.wait_until_satisfied(),
        ),
    )
    .await
    .expect(
        "conductor should have executed the soft block and updated the soft commitment state \
         within 1000ms",
    );
}

/// Tests if conductor restarts internal services if rollup shows signs of a restart.
///
/// Astria Geth will return a `PermissionDenied` error if the `execute_block` RPC is called
/// before `get_genesis_info` and `get_commitment_state` are called, which would happen in the
/// case of a restart. This response is mounted to cause the conductor to restart.
#[tokio::test(flavor = "multi_thread", worker_threads = 1)]
<<<<<<< HEAD
async fn conductor_restarts_on_permission_denied() {
    let mut test_conductor = spawn_conductor(CommitLevel::SoftAndFirm).await;
=======
async fn restarts_on_permission_denied() {
    let test_conductor = spawn_conductor(CommitLevel::SoftAndFirm).await;
>>>>>>> 78f2110e

    mount_create_execution_session!(
        test_conductor,
<<<<<<< HEAD
        firm_number: 1,
        soft_number: 1,
        base_celestia_height: 1,
=======
        execution_session_parameters: (
            rollup_start_block_number: 2,
            rollup_end_block_number: 9,
            sequencer_start_block_height: 3,
            celestia_max_look_ahead: 10,
        ),
        commitment_state: (
            firm: (
                number: 1,
                hash: "1",
                parent: "0",
            ),
            soft: (
                number: 1,
                hash: "1",
                parent: "0",
            ),
            lowest_celestia_search_height: 1,
        ),
        expected_calls: 2,
        up_to_n_times: 2,
>>>>>>> 78f2110e
    );

    mount_sequencer_genesis!(test_conductor);

    mount_celestia_header_network_head!(
        test_conductor,
        height: 1u32,
    );

    mount_celestia_blobs!(
        test_conductor,
        celestia_height: 1,
        sequencer_heights: [3],
        delay: Some(Duration::from_millis(250))
    );

    mount_sequencer_commit!(
        test_conductor,
        height: 3u32,
    );

    mount_sequencer_validator_set!(test_conductor, height: 2u32);

    mount_abci_info!(
        test_conductor,
        latest_sequencer_height: 3,
    );

    mount_get_filtered_sequencer_block!(
        test_conductor,
        sequencer_height: 3,
    );

    // mount tonic `PermissionDenied` error to cause the conductor to restart.
    // This mock can only be called up to 1 time, allowing a normal `execute_block` call after.
    let execute_block_tonic_code = mount_execute_block_tonic_code!(
        test_conductor,
        parent: "1",
        status_code: tonic::Code::PermissionDenied,
    );

    timeout(
        Duration::from_millis(1000),
        execute_block_tonic_code.wait_until_satisfied(),
    )
    .await
    .expect("conductor should have restarted after a permission denied error within 1000ms");

    let execute_block = mount_execute_block!(
        test_conductor,
        number: 2,
<<<<<<< HEAD
=======
        hash: "2",
        parent: "1",
>>>>>>> 78f2110e
    );

    let update_commitment_state_soft = mount_soft_update_commitment_state!(
        test_conductor,
<<<<<<< HEAD
        number: 2,
        base_celestia_height: 1,
=======
        firm: (
            number: 1,
            hash: "1",
            parent: "0",
        ),
        soft: (
            number: 2,
            hash: "2",
            parent: "1",
        ),
        lowest_celestia_search_height: 1,
>>>>>>> 78f2110e
    );

    let update_commitment_state_firm = mount_firm_update_commitment_state!(
        test_conductor,
<<<<<<< HEAD
        number: 2,
        base_celestia_height: 1,
=======
        firm: (
            number: 2,
            hash: "2",
            parent: "1",
        ),
        soft: (
            number: 2,
            hash: "2",
            parent: "1",
        ),
        lowest_celestia_search_height: 1,
>>>>>>> 78f2110e
    );

    timeout(
        Duration::from_millis(1000),
        join3(
            execute_block.wait_until_satisfied(),
            update_commitment_state_soft.wait_until_satisfied(),
            update_commitment_state_firm.wait_until_satisfied(),
        ),
    )
    .await
    .expect(
        "conductor should have executed the block and updated the soft and firm commitment states \
         within 1000ms",
    );
}

/// Tests if the conductor correctly stops and procedes to restart after soft block height reaches
/// sequencer stop height (from genesis info provided by rollup). In `SoftAndFirm` mode executor
/// should execute both the soft and firm blocks at the stop height and then perform a restart.
///
/// This test consists of the following steps:
/// 1. Mount execution session with a rollup stop number of 2 (sequencer height 3), only responding
///    up to 1 time so that Conductor will not receive the same response after restart.
/// 2. Mount Celestia network head and sequencer genesis.
/// 3. Mount ABCI info and sequencer blocks (soft blocks) for heights 3 and 4.
/// 4. Mount firm blocks at heights 3 and 4 with a slight delay to ensure that the soft blocks
///    arrive first.
/// 5. Mount `execute_block` and `update_commitment_state` for both soft and firm blocks at height 3
/// 6. Await satisfaction of the `execute_block` and `update_commitment_state` for the soft and firm
///    blocks at height 3 with a timeout of 1000ms.
/// 7. Mount new execution session with a rollup stop number of 9 and a start block number of 2,
///    reflecting that block 1 has already been executed and the commitment state updated.
/// 8. Mount `execute_block` and `update_commitment_state` for both soft and firm blocks at height 4
///    and await their satisfaction.
#[expect(
    clippy::too_many_lines,
    reason = "All lines reasonably necessary for the thoroughness of this test"
)]
#[tokio::test(flavor = "multi_thread", worker_threads = 1)]
async fn restarts_after_reaching_soft_stop_height_first() {
    let test_conductor = spawn_conductor(CommitLevel::SoftAndFirm).await;

    mount_create_execution_session!(
        test_conductor,
        execution_session_parameters: (
            rollup_start_block_number: 2,
            rollup_end_block_number: 2,
            sequencer_start_block_height: 3,
            celestia_max_look_ahead: 10,
        ),
        commitment_state: (
            firm: (
                number: 1,
                hash: "1",
                parent: "0",
            ),
            soft: (
                number: 1,
                hash: "1",
                parent: "0",
            ),
            lowest_celestia_search_height: 1,
        ),
        up_to_n_times: 1, // We only respond once since a new execution session is needed after restart
    );

    mount_sequencer_genesis!(test_conductor);
    mount_celestia_header_network_head!(
        test_conductor,
        height: 1u32,
    );
    mount_abci_info!(
        test_conductor,
        latest_sequencer_height: 4,
    );

    // Mount soft blocks for heights 3 and 4
    mount_get_filtered_sequencer_block!(
        test_conductor,
        sequencer_height: 3,
    );
    mount_get_filtered_sequencer_block!(
        test_conductor,
        sequencer_height: 4,
    );

    // Mount firm blocks for heights 3 and 4
    mount_celestia_blobs!(
        test_conductor,
        celestia_height: 1,
        sequencer_heights: [3, 4],
        delay: Some(Duration::from_millis(200)) // short delay to ensure soft block at height 4 gets executed first after restart
    );
    mount_sequencer_commit!(
        test_conductor,
        height: 3u32,
    );
    mount_sequencer_commit!(
        test_conductor,
        height: 4u32,
    );
    mount_sequencer_validator_set!(test_conductor, height: 2u32);
    mount_sequencer_validator_set!(test_conductor, height: 3u32);

    let execute_block_1 = mount_execute_block!(
        test_conductor,
        mock_name: "execute_block_1",
        number: 2,
        hash: "2",
        parent: "1",
        expected_calls: 1, // This should not be called again after restart
    );

    let update_commitment_state_soft_1 = mount_update_commitment_state!(
        test_conductor,
        mock_name: "update_commitment_state_soft_1",
        firm: (
            number: 1,
            hash: "1",
            parent: "0",
        ),
        soft: (
            number: 2,
            hash: "2",
            parent: "1",
        ),
        lowest_celestia_search_height: 1,
        expected_calls: 1,
    );

    let update_commitment_state_firm_1 = mount_update_commitment_state!(
        test_conductor,
        mock_name: "update_commitment_state_firm_1",
        firm: (
            number: 2,
            hash: "2",
            parent: "1",
        ),
        soft: (
            number: 2,
            hash: "2",
            parent: "1",
        ),
        lowest_celestia_search_height: 1,
        expected_calls: 1, // Should not be called again after restart
    );

    timeout(
        Duration::from_millis(1000),
        join3(
            execute_block_1.wait_until_satisfied(),
            update_commitment_state_firm_1.wait_until_satisfied(),
            update_commitment_state_soft_1.wait_until_satisfied(),
        ),
    )
    .await
    .expect("conductor should have updated the firm commitment state within 1000ms");

    mount_create_execution_session!(
        test_conductor,
        execution_session_parameters: (
            rollup_start_block_number: 3,
            rollup_end_block_number: 9,
            sequencer_start_block_height: 4,
            celestia_max_look_ahead: 10,
        ),
        commitment_state: (
            firm: (
                number: 2,
                hash: "2",
                parent: "1",
            ),
            soft: (
                number: 2,
                hash: "2",
                parent: "1",
            ),
            lowest_celestia_search_height: 1,
        ),
    );

    let execute_block_2 = mount_execute_block!(
        test_conductor,
        mock_name: "execute_block_2",
        number: 3,
        hash: "3",
        parent: "2",
        expected_calls: 1,
    );

    // This condition should be satisfied, since there is a delay on the firm block response
    let update_commitment_state_soft_2 = mount_update_commitment_state!(
        test_conductor,
        mock_name: "update_commitment_state_soft_2",
        firm: (
            number: 2,
            hash: "2",
            parent: "1",
        ),
        soft: (
            number: 3,
            hash: "3",
            parent: "2",
        ),
        lowest_celestia_search_height: 1,
        expected_calls: 1,
    );

    let update_commitment_state_firm_2 = mount_update_commitment_state!(
        test_conductor,
        mock_name: "update_commitment_state_firm_2",
        firm: (
            number: 3,
            hash: "3",
            parent: "2",
        ),
        soft: (
            number: 3,
            hash: "3",
            parent: "2",
        ),
        lowest_celestia_search_height: 1,
        expected_calls: 1,
    );

    timeout(
        Duration::from_millis(1000),
        join3(
            execute_block_2.wait_until_satisfied(),
            update_commitment_state_firm_2.wait_until_satisfied(),
            update_commitment_state_soft_2.wait_until_satisfied(),
        ),
    )
    .await
    .expect("conductor should have updated the firm commitment state within 1000ms");
}

/// Tests if the conductor correctly stops and procedes to restart after firm height reaches
/// sequencer stop height, *without* updating soft commitment state, since the firm was received
/// first.
///
/// This test consists of the following steps:
/// 1. Mount execution session with a rollup stop number of 2 (sequencer height 3), only responding
///    up to 1 time so that Conductor will not receive the same response after restart.
/// 2. Mount Celestia network head and sequencer genesis.
/// 3. Mount ABCI info and sequencer blocks (soft blocks) for heights 3 and 4 with a slight delay,
///    to ensure the firm blocks arrive first.
/// 4. Mount firm blocks at heights 3 and 4.
/// 5. Mount `update_commitment_state` for the soft block at height 3, expecting 0 calls since the
///    firm block will be received first.
/// 5. Mount `execute_block` and `update_commitment_state` for firm block at height 3.
/// 6. Await satisfaction of the `execute_block` and `update_commitment_state` for the firm block at
///    height 3 with a timeout of 1000ms.
/// 7. Mount new genesis info with a rollup stop number of 9 and a start block number of 2,
///    reflecting that block 1 has already been executed and the commitment state updated.
/// 8. Mount `execute_block` and `update_commitment_state` for both soft and firm blocks at height 4
///    and await their satisfaction (the soft mount need not be satisfied in the case that the firm
///    block is received first; we are just looking to see that the conductor restarted properly).
#[expect(
    clippy::too_many_lines,
    reason = "All lines reasonably necessary for the thoroughness of this test"
)]
#[tokio::test(flavor = "multi_thread", worker_threads = 1)]
async fn restarts_after_reaching_firm_stop_height_first() {
    let test_conductor = spawn_conductor(CommitLevel::SoftAndFirm).await;

    mount_create_execution_session!(
        test_conductor,
        execution_session_parameters: (
            rollup_start_block_number: 2,
            rollup_end_block_number: 2,
            sequencer_start_block_height: 3,
            celestia_max_look_ahead: 10,
        ),
        commitment_state: (
            firm: (
                number: 1,
                hash: "1",
                parent: "0",
            ),
            soft: (
                number: 1,
                hash: "1",
                parent: "0",
            ),
            lowest_celestia_search_height: 1,
        ),
        up_to_n_times: 1, // We only respond once since a new execution session is needed after restart
    );

    mount_sequencer_genesis!(test_conductor);
    mount_celestia_header_network_head!(
        test_conductor,
        height: 1u32,
    );
    mount_abci_info!(
        test_conductor,
        latest_sequencer_height: 4,
    );

    // Mount soft blocks for heights 3 and 4
    mount_get_filtered_sequencer_block!(
        test_conductor,
        sequencer_height: 3,
        delay: Duration::from_millis(200),
    );
    mount_get_filtered_sequencer_block!(
        test_conductor,
        sequencer_height: 4,
    );

    // Mount firm blocks for heights 3 and 4
    mount_celestia_blobs!(
        test_conductor,
        celestia_height: 1,
        sequencer_heights: [3, 4],
    );
    mount_sequencer_commit!(
        test_conductor,
        height: 3u32,
    );
    mount_sequencer_commit!(
        test_conductor,
        height: 4u32,
    );
    mount_sequencer_validator_set!(test_conductor, height: 2u32);
    mount_sequencer_validator_set!(test_conductor, height: 3u32);

    let execute_block_1 = mount_execute_block!(
        test_conductor,
        mock_name: "execute_block_1",
        number: 2,
        hash: "2",
        parent: "1",
        expected_calls: 1, // This should not be called again after restart
    );

    // Should not be called since the firm block will be received first
    let _update_commitment_state_soft_1 = mount_update_commitment_state!(
        test_conductor,
        mock_name: "update_commitment_state_soft_1",
        firm: (
            number: 1,
            hash: "1",
            parent: "0",
        ),
        soft: (
            number: 2,
            hash: "2",
            parent: "1",
        ),
        lowest_celestia_search_height: 1,
        expected_calls: 0,
    );

    let update_commitment_state_firm_1 = mount_update_commitment_state!(
        test_conductor,
        mock_name: "update_commitment_state_firm_1",
        firm: (
            number: 2,
            hash: "2",
            parent: "1",
        ),
        soft: (
            number: 2,
            hash: "2",
            parent: "1",
        ),
        lowest_celestia_search_height: 1,
        expected_calls: 1, // Should not be called again after restart
    );

    timeout(
        Duration::from_millis(1000),
        join(
            execute_block_1.wait_until_satisfied(),
            update_commitment_state_firm_1.wait_until_satisfied(),
        ),
    )
    .await
    .expect("conductor should have updated the firm commitment state within 1000ms");

    mount_create_execution_session!(
        test_conductor,
        execution_session_parameters: (
            rollup_start_block_number: 3,
            rollup_end_block_number: 9,
            sequencer_start_block_height: 4,
            celestia_max_look_ahead: 10,
        ),
        commitment_state: (
            firm: (
                number: 2,
                hash: "2",
                parent: "1",
            ),
            soft: (
                number: 2,
                hash: "2",
                parent: "1",
            ),
            lowest_celestia_search_height: 1,
        ),
    );

    let execute_block_2 = mount_execute_block!(
        test_conductor,
        mock_name: "execute_block_2",
        number: 3,
        hash: "3",
        parent: "2",
        expected_calls: 1,
    );

    // This condition does not need to be satisfied, since firm block may fire first after restart
    let _update_commitment_state_soft_2 = mount_update_commitment_state!(
        test_conductor,
        mock_name: "update_commitment_state_soft_2",
        firm: (
            number: 2,
            hash: "2",
            parent: "1",
        ),
        soft: (
            number: 3,
            hash: "3",
            parent: "2",
        ),
        lowest_celestia_search_height: 1,
        expected_calls: 0..=1,
    );

    let update_commitment_state_firm_2 = mount_update_commitment_state!(
        test_conductor,
        mock_name: "update_commitment_state_firm_2",
        firm: (
            number: 3,
            hash: "3",
            parent: "2",
        ),
        soft: (
            number: 3,
            hash: "3",
            parent: "2",
        ),
        lowest_celestia_search_height: 1,
        expected_calls: 1,
    );

    timeout(
        Duration::from_millis(1000),
        join(
            execute_block_2.wait_until_satisfied(),
            update_commitment_state_firm_2.wait_until_satisfied(),
        ),
    )
    .await
    .expect("conductor should have updated the firm commitment state within 1000ms");
}<|MERGE_RESOLUTION|>--- conflicted
+++ resolved
@@ -15,14 +15,7 @@
     mount_create_execution_session,
     mount_execute_block,
     mount_execute_block_tonic_code,
-<<<<<<< HEAD
-    mount_executed_block,
-    mount_firm_update_commitment_state,
-    mount_get_block,
-    mount_get_commitment_state,
-=======
     mount_get_executed_block_metadata,
->>>>>>> 78f2110e
     mount_get_filtered_sequencer_block,
     mount_sequencer_commit,
     mount_sequencer_genesis,
@@ -46,17 +39,6 @@
 
     mount_create_execution_session!(
         test_conductor,
-<<<<<<< HEAD
-        sequencer_genesis_block_height: 1,
-        celestia_block_variance: 10,
-    );
-
-    mount_get_commitment_state!(
-        test_conductor,
-        firm_number: 1,
-        soft_number: 1,
-        base_celestia_height: 1,
-=======
         execution_session_parameters: (
             rollup_start_block_number: 2,
             rollup_end_block_number: 9,
@@ -76,7 +58,6 @@
             ),
             lowest_celestia_search_height: 1,
         )
->>>>>>> 78f2110e
     );
 
     mount_abci_info!(
@@ -99,19 +80,12 @@
     let execute_block = mount_execute_block!(
         test_conductor,
         number: 2,
-<<<<<<< HEAD
-=======
         hash: "2",
         parent: "1",
->>>>>>> 78f2110e
     );
 
     let update_commitment_state_soft = mount_soft_update_commitment_state!(
         test_conductor,
-<<<<<<< HEAD
-        number: 2,
-        base_celestia_height: 1,
-=======
         firm: (
             number: 1,
             hash: "1",
@@ -123,7 +97,6 @@
             parent: "1",
         ),
         lowest_celestia_search_height: 1,
->>>>>>> 78f2110e
     );
 
     timeout(
@@ -155,22 +128,17 @@
 
     let update_commitment_state_firm = mount_firm_update_commitment_state!(
         test_conductor,
-<<<<<<< HEAD
-        number: 2,
-        base_celestia_height: 1,
-=======
-        firm: (
-            number: 2,
-            hash: "2",
-            parent: "1",
-        ),
-        soft: (
-            number: 2,
-            hash: "2",
-            parent: "1",
-        ),
-        lowest_celestia_search_height: 1,
->>>>>>> 78f2110e
+        firm: (
+            number: 2,
+            hash: "2",
+            parent: "1",
+        ),
+        soft: (
+            number: 2,
+            hash: "2",
+            parent: "1",
+        ),
+        lowest_celestia_search_height: 1,
     );
 
     timeout(
@@ -203,11 +171,6 @@
 
     mount_create_execution_session!(
         test_conductor,
-<<<<<<< HEAD
-        firm_number: 1,
-        soft_number: 1,
-        base_celestia_height: 1,
-=======
         execution_session_parameters: (
             rollup_start_block_number: 2,
             rollup_end_block_number: 9,
@@ -227,7 +190,6 @@
             ),
             lowest_celestia_search_height: 1,
         )
->>>>>>> 78f2110e
     );
 
     mount_abci_info!(
@@ -258,11 +220,8 @@
     let execute_block = mount_execute_block!(
         test_conductor,
         number: 2,
-<<<<<<< HEAD
-=======
         hash: "2",
         parent: "1",
->>>>>>> 78f2110e
     );
 
     // Mount soft block at current height with a slight delay
@@ -281,22 +240,17 @@
 
     let update_commitment_state_firm = mount_firm_update_commitment_state!(
         test_conductor,
-<<<<<<< HEAD
-        number: 2,
-        base_celestia_height: 1,
-=======
-        firm: (
-            number: 2,
-            hash: "2",
-            parent: "1",
-        ),
-        soft: (
-            number: 2,
-            hash: "2",
-            parent: "1",
-        ),
-        lowest_celestia_search_height: 1,
->>>>>>> 78f2110e
+        firm: (
+            number: 2,
+            hash: "2",
+            parent: "1",
+        ),
+        soft: (
+            number: 2,
+            hash: "2",
+            parent: "1",
+        ),
+        lowest_celestia_search_height: 1,
     );
 
     // This guard's conditions will be checked when it is dropped, ensuring that there have been 0
@@ -308,10 +262,6 @@
     let _stale_update_soft_commitment_state = mount_soft_update_commitment_state!(
         test_conductor,
         mock_name: "should_be_ignored_update_commitment_state_soft",
-<<<<<<< HEAD
-        number: 2,
-        base_celestia_height: 1,
-=======
         firm: (
             number: 1,
             hash: "1",
@@ -323,7 +273,6 @@
             parent: "1",
         ),
         lowest_celestia_search_height: 1,
->>>>>>> 78f2110e
         expected_calls: 0,
     );
 
@@ -343,19 +292,12 @@
     let execute_block = mount_execute_block!(
         test_conductor,
         number: 3,
-<<<<<<< HEAD
-=======
         hash: "3",
         parent: "2",
->>>>>>> 78f2110e
     );
 
     let update_commitment_state_soft = mount_soft_update_commitment_state!(
         test_conductor,
-<<<<<<< HEAD
-        number: 3,
-        base_celestia_height: 1,
-=======
         firm: (
             number: 2,
             hash: "2",
@@ -367,7 +309,6 @@
             parent: "2",
         ),
         lowest_celestia_search_height: 1,
->>>>>>> 78f2110e
     );
 
     timeout(
@@ -388,20 +329,6 @@
 async fn missing_block_is_fetched_for_updating_firm_commitment() {
     let mut test_conductor = spawn_conductor(CommitLevel::SoftAndFirm).await;
 
-<<<<<<< HEAD
-    mount_get_genesis_info!(
-        test_conductor,
-        sequencer_genesis_block_height: 1,
-        celestia_block_variance: 10,
-    );
-
-    test_conductor.put_rollup_state_hash_initializers(1, 2);
-    mount_get_commitment_state!(
-        test_conductor,
-        firm_number: 1,
-        soft_number: 2,
-        base_celestia_height: 1,
-=======
     mount_create_execution_session!(
         test_conductor,
         execution_session_parameters: (
@@ -423,7 +350,6 @@
             ),
             lowest_celestia_search_height: 1,
         )
->>>>>>> 78f2110e
     );
 
     mount_abci_info!(
@@ -436,11 +362,8 @@
     mount_get_executed_block_metadata!(
         test_conductor,
         number: 2,
-<<<<<<< HEAD
-=======
         hash: "2",
         parent: "1",
->>>>>>> 78f2110e
     );
 
     mount_celestia_header_network_head!(
@@ -463,22 +386,17 @@
 
     let update_commitment_state_firm = mount_firm_update_commitment_state!(
         test_conductor,
-<<<<<<< HEAD
-        number: 2,
-        base_celestia_height: 1,
-=======
-        firm: (
-            number: 2,
-            hash: "2",
-            parent: "1",
-        ),
-        soft: (
-            number: 2,
-            hash: "2",
-            parent: "1",
-        ),
-        lowest_celestia_search_height: 1,
->>>>>>> 78f2110e
+        firm: (
+            number: 2,
+            hash: "2",
+            parent: "1",
+        ),
+        soft: (
+            number: 2,
+            hash: "2",
+            parent: "1",
+        ),
+        lowest_celestia_search_height: 1,
     );
 
     timeout(
@@ -496,19 +414,12 @@
     let execute_block_soft = mount_execute_block!(
         test_conductor,
         number: 3,
-<<<<<<< HEAD
-=======
         hash: "3",
         parent: "2",
->>>>>>> 78f2110e
     );
 
     let update_commitment_state_soft = mount_soft_update_commitment_state!(
         test_conductor,
-<<<<<<< HEAD
-        number: 3,
-        base_celestia_height: 1,
-=======
         firm: (
             number: 2,
             hash: "2",
@@ -520,7 +431,6 @@
             parent: "2",
         ),
         lowest_celestia_search_height: 1,
->>>>>>> 78f2110e
     );
 
     timeout(
@@ -543,21 +453,11 @@
 /// before `get_genesis_info` and `get_commitment_state` are called, which would happen in the
 /// case of a restart. This response is mounted to cause the conductor to restart.
 #[tokio::test(flavor = "multi_thread", worker_threads = 1)]
-<<<<<<< HEAD
-async fn conductor_restarts_on_permission_denied() {
-    let mut test_conductor = spawn_conductor(CommitLevel::SoftAndFirm).await;
-=======
 async fn restarts_on_permission_denied() {
     let test_conductor = spawn_conductor(CommitLevel::SoftAndFirm).await;
->>>>>>> 78f2110e
 
     mount_create_execution_session!(
         test_conductor,
-<<<<<<< HEAD
-        firm_number: 1,
-        soft_number: 1,
-        base_celestia_height: 1,
-=======
         execution_session_parameters: (
             rollup_start_block_number: 2,
             rollup_end_block_number: 9,
@@ -579,7 +479,6 @@
         ),
         expected_calls: 2,
         up_to_n_times: 2,
->>>>>>> 78f2110e
     );
 
     mount_sequencer_genesis!(test_conductor);
@@ -631,19 +530,12 @@
     let execute_block = mount_execute_block!(
         test_conductor,
         number: 2,
-<<<<<<< HEAD
-=======
         hash: "2",
         parent: "1",
->>>>>>> 78f2110e
     );
 
     let update_commitment_state_soft = mount_soft_update_commitment_state!(
         test_conductor,
-<<<<<<< HEAD
-        number: 2,
-        base_celestia_height: 1,
-=======
         firm: (
             number: 1,
             hash: "1",
@@ -655,27 +547,21 @@
             parent: "1",
         ),
         lowest_celestia_search_height: 1,
->>>>>>> 78f2110e
     );
 
     let update_commitment_state_firm = mount_firm_update_commitment_state!(
         test_conductor,
-<<<<<<< HEAD
-        number: 2,
-        base_celestia_height: 1,
-=======
-        firm: (
-            number: 2,
-            hash: "2",
-            parent: "1",
-        ),
-        soft: (
-            number: 2,
-            hash: "2",
-            parent: "1",
-        ),
-        lowest_celestia_search_height: 1,
->>>>>>> 78f2110e
+        firm: (
+            number: 2,
+            hash: "2",
+            parent: "1",
+        ),
+        soft: (
+            number: 2,
+            hash: "2",
+            parent: "1",
+        ),
+        lowest_celestia_search_height: 1,
     );
 
     timeout(
