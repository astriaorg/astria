--- conflicted
+++ resolved
@@ -1,29 +1,12 @@
-<<<<<<< HEAD
 use astria_utils::astria_config;
-=======
-//! The conductor configuration.
-
-use figment::{
-    providers::Env,
-    Figment,
-};
->>>>>>> 5d7f6fd9
 use serde::{
     Deserialize,
     Serialize,
 };
 
-<<<<<<< HEAD
 /// The global configuration for the driver and its components.
 #[astria_config(ASTRIA_CONDUCTOR_)]
 #[derive(Debug, Deserialize, Serialize)]
-=======
-pub fn get() -> Result<Config, figment::Error> {
-    Config::from_environment("ASTRIA_CONDUCTOR_")
-}
-
-#[derive(Serialize, Deserialize)]
->>>>>>> 5d7f6fd9
 #[serde(deny_unknown_fields)]
 pub struct Config {
     /// URL of the Celestia Node
