use std::process::ExitCode;

use astria_conductor::{
    metrics_init,
    Conductor,
    Config,
    BUILD_INFO,
};
use astria_eyre::eyre::WrapErr as _;
use tokio::{
    select,
    signal::unix::{
        signal,
        SignalKind,
    },
};
use tracing::{
    error,
    info,
    warn,
};

// Following the BSD convention for failing to read config
// See here: https://freedesktop.org/software/systemd/man/systemd.exec.html#Process%20Exit%20Codes
const EX_CONFIG: u8 = 78;

#[tokio::main]
async fn main() -> ExitCode {
    astria_eyre::install().expect("astria eyre hook must be the first hook installed");

    eprintln!(
        "{}",
        serde_json::to_string(&BUILD_INFO)
            .expect("build info is serializable because it contains only unicode fields")
    );

    let cfg: Config = match config::get().wrap_err("failed reading config") {
        Err(e) => {
            eprintln!("failed to start conductor:\n{e}");
            // FIXME (https://github.com/astriaorg/astria/issues/368):
            //       might have to bubble up exit codes, since we might need
            //       to exit with other exit codes if something else fails
            return ExitCode::from(EX_CONFIG);
        }
        Ok(cfg) => cfg,
    };

    let mut telemetry_conf = telemetry::configure()
        .set_no_otel(cfg.no_otel)
        .set_force_stdout(cfg.force_stdout)
        .set_pretty_print(cfg.pretty_print)
        .filter_directives(&cfg.log);

    if !cfg.no_metrics {
        telemetry_conf = telemetry_conf
            .metrics_addr(&cfg.metrics_http_listener_addr)
            .service_name(env!("CARGO_PKG_NAME"))
            .register_metrics(metrics_init::register);
    }
<<<<<<< HEAD
    if let Err(e) = telemetry_conf
=======

    let _telemetry_guard = match telemetry_conf
>>>>>>> 74f992ea
        .try_init()
        .wrap_err("failed to setup telemetry")
    {
        Err(e) => {
            eprintln!("initializing conductor failed:\n{e:?}");
            return ExitCode::FAILURE;
        }
        Ok(guard) => guard,
    };

    info!(
        config = serde_json::to_string(&cfg).expect("serializing to a string cannot fail"),
        "initializing conductor"
    );

    let conductor = match Conductor::new(cfg) {
        Err(error) => {
            error!(%error, "failed initializing conductor");
            return ExitCode::FAILURE;
        }
        Ok(conductor) => conductor,
    };

    let mut sigterm = signal(SignalKind::terminate())
        .expect("setting a SIGTERM listener should always work on unix; is this running on unix?");
    let mut handle = conductor.spawn();

    select!(
        _ = sigterm.recv() => {
            info!("received SIGTERM; shutting down Conductor");
            if let Err(error) = handle.shutdown().await {
                warn!(%error, "encountered an error while shutting down");
            }
            info!("conductor stopped");
            ExitCode::SUCCESS
        }

        res = &mut handle => {
            error!(
                error = res.err().map(tracing::field::display),
                "conductor task exited unexpectedly",
            );
            ExitCode::FAILURE
        }
    )
}<|MERGE_RESOLUTION|>--- conflicted
+++ resolved
@@ -57,12 +57,8 @@
             .service_name(env!("CARGO_PKG_NAME"))
             .register_metrics(metrics_init::register);
     }
-<<<<<<< HEAD
-    if let Err(e) = telemetry_conf
-=======
 
     let _telemetry_guard = match telemetry_conf
->>>>>>> 74f992ea
         .try_init()
         .wrap_err("failed to setup telemetry")
     {
