--- conflicted
+++ resolved
@@ -128,12 +128,8 @@
         parent_hash: String,
         transactions: Vec<Bytes>,
         timestamp: Timestamp,
-<<<<<<< HEAD
+        sequencer_block_hash: Bytes,
     ) -> eyre::Result<ExecutedBlockMetadata> {
-=======
-        sequencer_block_hash: Bytes,
-    ) -> eyre::Result<Block> {
->>>>>>> 4aadc67d
         use prost::Message;
 
         let transactions = transactions
