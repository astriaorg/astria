--- conflicted
+++ resolved
@@ -5,29 +5,7 @@
         CommitmentState,
         GenesisInfo,
     },
-<<<<<<< HEAD
-    generated::{
-        execution::v1alpha2::{
-            self as raw,
-            execution_service_server::{
-                ExecutionService,
-                ExecutionServiceServer,
-            },
-            BatchGetBlocksRequest,
-            BatchGetBlocksResponse,
-            ExecuteBlockRequest,
-            GetBlockRequest,
-            GetCommitmentStateRequest,
-            GetGenesisInfoRequest,
-            UpdateCommitmentStateRequest,
-        },
-        sequencerblock::v1alpha1::RollupData as RawRollupData,
-    },
-    protocol::test_utils::ConfigureSequencerBlock,
-    sequencerblock::v1alpha1::block::RollupData,
-=======
     generated::execution::v1alpha2 as raw,
->>>>>>> 20d547b0
     Protobuf as _,
 };
 use bytes::Bytes;
@@ -42,488 +20,6 @@
 
 const ROLLUP_ID: RollupId = RollupId::new([42u8; 32]);
 
-<<<<<<< HEAD
-#[derive(Debug)]
-struct MockExecutionServer {
-    _server_handle: JoinHandle<()>,
-    local_addr: SocketAddr,
-}
-
-impl MockExecutionServer {
-    async fn spawn() -> Self {
-        use tokio_stream::wrappers::TcpListenerStream;
-
-        let listener = tokio::net::TcpListener::bind("127.0.0.1:0").await.unwrap();
-        let local_addr = listener.local_addr().unwrap();
-
-        let server_handle = tokio::spawn(async move {
-            let _ = Server::builder()
-                .add_service(ExecutionServiceServer::new(ExecutionServiceImpl::new()))
-                .serve_with_incoming(TcpListenerStream::new(listener))
-                .await;
-        });
-        Self {
-            _server_handle: server_handle,
-            local_addr,
-        }
-    }
-
-    fn local_addr(&self) -> SocketAddr {
-        self.local_addr
-    }
-}
-
-fn make_genesis_block() -> raw::Block {
-    raw::Block {
-        number: 0,
-        hash: GENESIS_HASH,
-        parent_block_hash: GENESIS_HASH,
-        timestamp: Some(chrono::Utc::now().into()),
-    }
-}
-
-struct ExecutionServiceImpl {
-    hash_to_number: Mutex<HashMap<Bytes, u32>>,
-    commitment_state: Mutex<raw::CommitmentState>,
-    genesis_info: Mutex<raw::GenesisInfo>,
-}
-
-impl ExecutionServiceImpl {
-    fn new() -> Self {
-        let mut hash_to_number = HashMap::new();
-        // insert a genesis number/block here
-        hash_to_number.insert(GENESIS_HASH, 0);
-        Self {
-            hash_to_number: hash_to_number.into(),
-            commitment_state: raw::CommitmentState {
-                soft: Some(make_genesis_block()),
-                firm: Some(make_genesis_block()),
-            }
-            .into(),
-            genesis_info: raw::GenesisInfo {
-                rollup_id: vec![42u8; 32].into(),
-                sequencer_genesis_block_height: 100,
-                celestia_base_block_height: 1,
-                celestia_block_variance: 1,
-            }
-            .into(),
-        }
-    }
-}
-
-#[tonic::async_trait]
-impl ExecutionService for ExecutionServiceImpl {
-    async fn get_block(
-        self: Arc<Self>,
-        _request: tonic::Request<GetBlockRequest>,
-    ) -> std::result::Result<tonic::Response<raw::Block>, tonic::Status> {
-        unimplemented!("get_block")
-    }
-
-    async fn get_genesis_info(
-        self: Arc<Self>,
-        _request: tonic::Request<GetGenesisInfoRequest>,
-    ) -> std::result::Result<tonic::Response<raw::GenesisInfo>, tonic::Status> {
-        Ok(tonic::Response::new(
-            self.genesis_info.lock().unwrap().clone(),
-        ))
-    }
-
-    async fn batch_get_blocks(
-        self: Arc<Self>,
-        _request: tonic::Request<BatchGetBlocksRequest>,
-    ) -> std::result::Result<tonic::Response<BatchGetBlocksResponse>, tonic::Status> {
-        unimplemented!("batch_get_blocks")
-    }
-
-    async fn execute_block(
-        self: Arc<Self>,
-        request: tonic::Request<ExecuteBlockRequest>,
-    ) -> std::result::Result<tonic::Response<raw::Block>, tonic::Status> {
-        let request = request.into_inner();
-        let parent_block_hash: Bytes = request.prev_block_hash.clone();
-        let hash = get_expected_execution_hash(&parent_block_hash, request.transactions);
-        let new_number = {
-            let mut guard = self.hash_to_number.lock().unwrap();
-            let new_number = guard.get(&parent_block_hash).unwrap() + 1;
-            guard.insert(hash.clone(), new_number);
-            new_number
-        };
-
-        let timestamp = request.timestamp.unwrap_or_default();
-        Ok(tonic::Response::new(raw::Block {
-            number: new_number,
-            hash,
-            parent_block_hash,
-            timestamp: Some(timestamp),
-        }))
-    }
-
-    async fn get_commitment_state(
-        self: Arc<Self>,
-        _request: tonic::Request<GetCommitmentStateRequest>,
-    ) -> std::result::Result<tonic::Response<raw::CommitmentState>, tonic::Status> {
-        Ok(tonic::Response::new(
-            self.commitment_state.lock().unwrap().clone(),
-        ))
-    }
-
-    async fn update_commitment_state(
-        self: Arc<Self>,
-        request: tonic::Request<UpdateCommitmentStateRequest>,
-    ) -> std::result::Result<tonic::Response<raw::CommitmentState>, tonic::Status> {
-        let new_state = {
-            let mut guard = self.commitment_state.lock().unwrap();
-            *guard = request.into_inner().commitment_state.unwrap();
-            guard.clone()
-        };
-        Ok(tonic::Response::new(new_state))
-    }
-}
-
-fn get_expected_execution_hash(
-    parent_block_hash: &Bytes,
-    transactions: Vec<RawRollupData>,
-) -> Bytes {
-    use prost::Message as _;
-    use sha2::Digest as _;
-
-    let mut hasher = sha2::Sha256::new();
-    hasher.update(parent_block_hash);
-    for tx in transactions {
-        hasher.update(tx.encode_to_vec());
-    }
-    Bytes::copy_from_slice(&hasher.finalize())
-}
-
-fn make_reconstructed_block(height: u32) -> ReconstructedBlock {
-    let block = ConfigureSequencerBlock {
-        height,
-        ..Default::default()
-    }
-    .make();
-
-    ReconstructedBlock {
-        block_hash: block.block_hash(),
-        header: block.header().clone(),
-        transactions: vec![],
-        celestia_height: 1,
-    }
-}
-
-struct MockEnvironment {
-    _server: MockExecutionServer,
-    _shutdown: CancellationToken,
-    executor: Executor,
-    client: Client,
-}
-
-async fn start_mock() -> MockEnvironment {
-    let server = MockExecutionServer::spawn().await;
-    let server_url = format!("http://{}", server.local_addr());
-
-    let shutdown_token = CancellationToken::new();
-    let (executor, _) = crate::executor::Builder {
-        consider_commitment_spread: false,
-        rollup_address: server_url,
-        shutdown: shutdown_token.clone(),
-    }
-    .build()
-    .unwrap();
-
-    let client = Client::connect(executor.rollup_address.clone())
-        .await
-        .unwrap();
-
-    executor
-        .set_initial_node_state(client.clone())
-        .await
-        .unwrap();
-
-    MockEnvironment {
-        _server: server,
-        _shutdown: shutdown_token,
-        executor,
-        client,
-    }
-}
-
-fn make_rollup_data(data: &str) -> RawRollupData {
-    RollupData::SequencedData(data.as_bytes().to_vec()).into_raw()
-}
-
-#[tokio::test]
-async fn firm_blocks_at_expected_heights_are_executed() {
-    let mut mock = start_mock().await;
-
-    let height = 100;
-
-    let mut block = make_reconstructed_block(height);
-    let rollup_data = make_rollup_data("test_transaction");
-    block.transactions.push(rollup_data.encode_to_vec());
-
-    let expected_exection_hash = get_expected_execution_hash(
-        mock.executor.state.borrow().firm().hash(),
-        vec![rollup_data.clone()],
-    );
-
-    mock.executor
-        .execute_firm(mock.client.clone(), block)
-        .await
-        .unwrap();
-    assert_eq!(
-        expected_exection_hash,
-        mock.executor.state.borrow().firm().hash(),
-    );
-
-    let mut block = make_reconstructed_block(height + 1);
-    block.transactions.push(rollup_data.encode_to_vec());
-    let expected_exection_hash = get_expected_execution_hash(
-        mock.executor.state.borrow().firm().hash(),
-        vec![rollup_data],
-    );
-
-    mock.executor
-        .execute_firm(mock.client.clone(), block)
-        .await
-        .unwrap();
-    assert_eq!(
-        expected_exection_hash,
-        mock.executor.state.borrow().firm().hash(),
-    );
-}
-
-#[tokio::test]
-async fn soft_blocks_at_expected_heights_are_executed() {
-    let mut mock = start_mock().await;
-
-    let block = ConfigureSequencerBlock {
-        height: 100,
-        ..Default::default()
-    }
-    .make();
-    let block = block.into_filtered_block([ROLLUP_ID]);
-    assert!(
-        mock.executor
-            .execute_soft(mock.client.clone(), block)
-            .await
-            .is_ok()
-    );
-
-    let block = ConfigureSequencerBlock {
-        height: 101,
-        ..Default::default()
-    }
-    .make();
-    let block = block.into_filtered_block([ROLLUP_ID]);
-    mock.executor
-        .execute_soft(mock.client.clone(), block)
-        .await
-        .unwrap();
-    assert_eq!(
-        SequencerHeight::from(102u32),
-        mock.executor.state.borrow().next_soft_sequencer_height()
-    );
-}
-
-#[tokio::test]
-async fn first_firm_then_soft_leads_to_soft_being_dropped() {
-    let mut mock = start_mock().await;
-
-    let block = ConfigureSequencerBlock {
-        height: 100,
-        sequence_data: vec![(ROLLUP_ID, b"hello_world".to_vec())],
-        ..Default::default()
-    }
-    .make();
-    let soft_block = block.into_filtered_block([ROLLUP_ID]);
-
-    let block_hash = soft_block.block_hash();
-
-    let firm_block = ReconstructedBlock {
-        block_hash: soft_block.block_hash(),
-        header: soft_block.header().clone(),
-        transactions: soft_block
-            .rollup_transactions()
-            .get(&ROLLUP_ID)
-            .cloned()
-            .unwrap()
-            .transactions()
-            .to_vec(),
-        celestia_height: 1,
-    };
-    mock.executor
-        .execute_firm(mock.client.clone(), firm_block)
-        .await
-        .unwrap();
-    assert_eq!(1, mock.executor.state.borrow().firm().number());
-    assert_eq!(1, mock.executor.state.borrow().soft().number());
-    assert!(
-        !mock
-            .executor
-            .blocks_pending_finalization
-            .contains_key(&block_hash)
-    );
-
-    mock.executor
-        .execute_soft(mock.client.clone(), soft_block)
-        .await
-        .unwrap();
-    assert!(
-        !mock
-            .executor
-            .blocks_pending_finalization
-            .contains_key(&block_hash)
-    );
-    assert_eq!(1, mock.executor.state.borrow().firm().number());
-    assert_eq!(1, mock.executor.state.borrow().soft().number());
-}
-
-#[tokio::test]
-async fn first_soft_then_firm_update_state_correctly() {
-    let mut mock = start_mock().await;
-
-    let block = ConfigureSequencerBlock {
-        height: 100,
-        sequence_data: vec![(ROLLUP_ID, b"hello_world".to_vec())],
-        ..Default::default()
-    }
-    .make();
-    let soft_block = block.into_filtered_block([ROLLUP_ID]);
-
-    let block_hash = soft_block.block_hash();
-
-    let firm_block = ReconstructedBlock {
-        block_hash: soft_block.block_hash(),
-        header: soft_block.header().clone(),
-        transactions: soft_block
-            .rollup_transactions()
-            .get(&ROLLUP_ID)
-            .cloned()
-            .unwrap()
-            .transactions()
-            .to_vec(),
-        celestia_height: 1,
-    };
-    mock.executor
-        .execute_soft(mock.client.clone(), soft_block)
-        .await
-        .unwrap();
-    assert!(
-        mock.executor
-            .blocks_pending_finalization
-            .contains_key(&block_hash)
-    );
-    assert_eq!(0, mock.executor.state.borrow().firm().number());
-    assert_eq!(1, mock.executor.state.borrow().soft().number());
-    mock.executor
-        .execute_firm(mock.client.clone(), firm_block)
-        .await
-        .unwrap();
-    assert_eq!(1, mock.executor.state.borrow().firm().number());
-    assert_eq!(1, mock.executor.state.borrow().soft().number());
-    assert!(
-        !mock
-            .executor
-            .blocks_pending_finalization
-            .contains_key(&block_hash)
-    );
-}
-
-#[tokio::test]
-async fn old_soft_blocks_are_ignored() {
-    let mut mock = start_mock().await;
-    let block = ConfigureSequencerBlock {
-        height: 99,
-        sequence_data: vec![(ROLLUP_ID, b"hello_world".to_vec())],
-        ..Default::default()
-    }
-    .make();
-    let sequencer_block = block.into_filtered_block([ROLLUP_ID]);
-
-    let firm = mock.executor.state.borrow().firm().clone();
-    let soft = mock.executor.state.borrow().soft().clone();
-
-    mock.executor
-        .execute_soft(mock.client.clone(), sequencer_block)
-        .await
-        .unwrap();
-
-    assert_eq!(
-        &firm,
-        mock.executor.state.borrow().firm(),
-        "soft blocks must not advance firm commitments"
-    );
-    assert_eq!(
-        &soft,
-        mock.executor.state.borrow().soft(),
-        "soft commitment is at height 100, so a block at height 99 must not execute",
-    );
-}
-
-#[tokio::test]
-async fn non_sequential_future_soft_blocks_give_error() {
-    let mut mock = start_mock().await;
-
-    let block = ConfigureSequencerBlock {
-        height: 101,
-        sequence_data: vec![(ROLLUP_ID, b"hello_world".to_vec())],
-        ..Default::default()
-    }
-    .make();
-    let sequencer_block = block.into_filtered_block([ROLLUP_ID]);
-    assert!(
-        mock.executor
-            .execute_soft(mock.client.clone(), sequencer_block)
-            .await
-            .is_err()
-    );
-
-    let block = ConfigureSequencerBlock {
-        height: 100,
-        sequence_data: vec![(ROLLUP_ID, b"hello_world".to_vec())],
-        ..Default::default()
-    }
-    .make();
-    let sequencer_block = block.into_filtered_block([ROLLUP_ID]);
-    assert!(
-        mock.executor
-            .execute_soft(mock.client.clone(), sequencer_block)
-            .await
-            .is_ok()
-    );
-}
-
-#[tokio::test]
-async fn out_of_order_firm_blocks_are_rejected() {
-    let mut mock = start_mock().await;
-    let block = make_reconstructed_block(99);
-    assert!(
-        mock.executor
-            .execute_firm(mock.client.clone(), block.clone())
-            .await
-            .is_err()
-    );
-
-    let block = make_reconstructed_block(101);
-    assert!(
-        mock.executor
-            .execute_firm(mock.client.clone(), block.clone())
-            .await
-            .is_err()
-    );
-
-    let block = make_reconstructed_block(100);
-    assert!(
-        mock.executor
-            .execute_firm(mock.client.clone(), block.clone())
-            .await
-            .is_ok()
-    );
-}
-
-=======
->>>>>>> 20d547b0
 fn make_block(number: u32) -> raw::Block {
     raw::Block {
         number,
