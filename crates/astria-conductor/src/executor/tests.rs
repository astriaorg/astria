use std::{
    collections::HashMap,
    net::SocketAddr,
    sync::{
        Arc,
        Mutex,
    },
};

use astria_core::{
    execution::v1alpha2::{
        Block,
        CommitmentState,
        GenesisInfo,
    },
    generated::{
        execution::v1alpha2::{
            self as raw,
            execution_service_server::{
                ExecutionService,
                ExecutionServiceServer,
            },
            BatchGetBlocksRequest,
            BatchGetBlocksResponse,
            ExecuteBlockRequest,
            GetBlockRequest,
            GetCommitmentStateRequest,
            GetGenesisInfoRequest,
            UpdateCommitmentStateRequest,
        },
        sequencerblock::v1alpha1::RollupData as RawRollupData,
    },
    sequencer::v1::test_utils::{
        make_cometbft_block,
        ConfigureCometBftBlock,
    },
    sequencerblock::{
        v1alpha1::{
            block::RollupData,
            SequencerBlock,
        },
<<<<<<< HEAD
    },
    sequencerblock::{
        v1alpha1::SequencerBlock,
        Protobuf as _,
    },
=======
        Protobuf as _,
    },
>>>>>>> b818b259
};
use bytes::Bytes;
use prost::Message;
use tokio::task::JoinHandle;
use tokio_util::sync::CancellationToken;
use tonic::transport::Server;

use super::{
    Client,
    Executor,
    ReconstructedBlock,
    RollupId,
    SequencerHeight,
};

// Bytes provides an escape hatch for interior mutability.
// That's not good in general but acceptable in these tests.
#[allow(clippy::declare_interior_mutable_const)]
const GENESIS_HASH: Bytes = Bytes::from_static(&[0u8; 32]);

const ROLLUP_ID: RollupId = RollupId::new([42u8; 32]);

#[derive(Debug)]
struct MockExecutionServer {
    _server_handle: JoinHandle<()>,
    local_addr: SocketAddr,
}

impl MockExecutionServer {
    async fn spawn() -> Self {
        use tokio_stream::wrappers::TcpListenerStream;

        let listener = tokio::net::TcpListener::bind("127.0.0.1:0").await.unwrap();
        let local_addr = listener.local_addr().unwrap();

        let server_handle = tokio::spawn(async move {
            let _ = Server::builder()
                .add_service(ExecutionServiceServer::new(ExecutionServiceImpl::new()))
                .serve_with_incoming(TcpListenerStream::new(listener))
                .await;
        });
        Self {
            _server_handle: server_handle,
            local_addr,
        }
    }

    fn local_addr(&self) -> SocketAddr {
        self.local_addr
    }
}

fn make_genesis_block() -> raw::Block {
    raw::Block {
        number: 0,
        hash: GENESIS_HASH,
        parent_block_hash: GENESIS_HASH,
        timestamp: Some(chrono::Utc::now().into()),
    }
}

struct ExecutionServiceImpl {
    hash_to_number: Mutex<HashMap<Bytes, u32>>,
    commitment_state: Mutex<raw::CommitmentState>,
    genesis_info: Mutex<raw::GenesisInfo>,
}

impl ExecutionServiceImpl {
    fn new() -> Self {
        let mut hash_to_number = HashMap::new();
        // insert a genesis number/block here
        hash_to_number.insert(GENESIS_HASH, 0);
        Self {
            hash_to_number: hash_to_number.into(),
            commitment_state: raw::CommitmentState {
                soft: Some(make_genesis_block()),
                firm: Some(make_genesis_block()),
            }
            .into(),
            genesis_info: raw::GenesisInfo {
                rollup_id: vec![42u8; 32].into(),
                sequencer_genesis_block_height: 100,
                celestia_base_block_height: 1,
                celestia_block_variance: 1,
            }
            .into(),
        }
    }
}

#[tonic::async_trait]
impl ExecutionService for ExecutionServiceImpl {
    async fn get_block(
        self: Arc<Self>,
        _request: tonic::Request<GetBlockRequest>,
    ) -> std::result::Result<tonic::Response<raw::Block>, tonic::Status> {
        unimplemented!("get_block")
    }

    async fn get_genesis_info(
        self: Arc<Self>,
        _request: tonic::Request<GetGenesisInfoRequest>,
    ) -> std::result::Result<tonic::Response<raw::GenesisInfo>, tonic::Status> {
        Ok(tonic::Response::new(
            self.genesis_info.lock().unwrap().clone(),
        ))
    }

    async fn batch_get_blocks(
        self: Arc<Self>,
        _request: tonic::Request<BatchGetBlocksRequest>,
    ) -> std::result::Result<tonic::Response<BatchGetBlocksResponse>, tonic::Status> {
        unimplemented!("batch_get_blocks")
    }

    async fn execute_block(
        self: Arc<Self>,
        request: tonic::Request<ExecuteBlockRequest>,
    ) -> std::result::Result<tonic::Response<raw::Block>, tonic::Status> {
        let request = request.into_inner();
        let parent_block_hash: Bytes = request.prev_block_hash.clone();
        let hash = get_expected_execution_hash(&parent_block_hash, request.transactions);
        let new_number = {
            let mut guard = self.hash_to_number.lock().unwrap();
            let new_number = guard.get(&parent_block_hash).unwrap() + 1;
            guard.insert(hash.clone(), new_number);
            new_number
        };

        let timestamp = request.timestamp.unwrap_or_default();
        Ok(tonic::Response::new(raw::Block {
            number: new_number,
            hash,
            parent_block_hash,
            timestamp: Some(timestamp),
        }))
    }

    async fn get_commitment_state(
        self: Arc<Self>,
        _request: tonic::Request<GetCommitmentStateRequest>,
    ) -> std::result::Result<tonic::Response<raw::CommitmentState>, tonic::Status> {
        Ok(tonic::Response::new(
            self.commitment_state.lock().unwrap().clone(),
        ))
    }

    async fn update_commitment_state(
        self: Arc<Self>,
        request: tonic::Request<UpdateCommitmentStateRequest>,
    ) -> std::result::Result<tonic::Response<raw::CommitmentState>, tonic::Status> {
        let new_state = {
            let mut guard = self.commitment_state.lock().unwrap();
            *guard = request.into_inner().commitment_state.unwrap();
            guard.clone()
        };
        Ok(tonic::Response::new(new_state))
    }
}

fn get_expected_execution_hash(
    parent_block_hash: &Bytes,
    transactions: Vec<RawRollupData>,
) -> Bytes {
    use prost::Message as _;
    use sha2::Digest as _;

    let mut hasher = sha2::Sha256::new();
    hasher.update(parent_block_hash);
    for tx in transactions {
        hasher.update(tx.encode_to_vec());
    }
    Bytes::copy_from_slice(&hasher.finalize())
}

fn make_reconstructed_block(height: u32) -> ReconstructedBlock {
    let block = ConfigureCometBftBlock {
        height,
        ..Default::default()
    }
    .make();
    let block = SequencerBlock::try_from_cometbft(block).unwrap();

    ReconstructedBlock {
        block_hash: block.block_hash(),
        header: block.header().clone(),
        transactions: vec![],
        celestia_height: 1,
    }
}

struct MockEnvironment {
    _server: MockExecutionServer,
    _shutdown: CancellationToken,
    executor: Executor,
    client: Client,
}

async fn start_mock() -> MockEnvironment {
    let server = MockExecutionServer::spawn().await;
    let server_url = format!("http://{}", server.local_addr());

    let shutdown_token = CancellationToken::new();
    let (executor, _) = crate::executor::Builder {
        consider_commitment_spread: false,
        rollup_address: server_url,
        shutdown: shutdown_token.clone(),
    }
    .build()
    .unwrap();

    let client = Client::connect(executor.rollup_address.clone())
        .await
        .unwrap();

    executor
        .set_initial_node_state(client.clone())
        .await
        .unwrap();

    MockEnvironment {
        _server: server,
        _shutdown: shutdown_token,
        executor,
        client,
    }
}

fn make_rollup_data(data: &str) -> RawRollupData {
    RollupData::SequencedData(data.as_bytes().to_vec()).into_raw()
}

#[tokio::test]
async fn firm_blocks_at_expected_heights_are_executed() {
    let mut mock = start_mock().await;

    let height = 100;

    let mut block = make_reconstructed_block(height);
    let rollup_data = make_rollup_data("test_transaction");
    block.transactions.push(rollup_data.encode_to_vec());

    let expected_exection_hash = get_expected_execution_hash(
        mock.executor.state.borrow().firm().hash(),
        vec![rollup_data.clone()],
    );

    mock.executor
        .execute_firm(mock.client.clone(), block)
        .await
        .unwrap();
    assert_eq!(
        expected_exection_hash,
        mock.executor.state.borrow().firm().hash(),
    );

    let mut block = make_reconstructed_block(height + 1);
    block.transactions.push(rollup_data.encode_to_vec());
    let expected_exection_hash = get_expected_execution_hash(
        mock.executor.state.borrow().firm().hash(),
        vec![rollup_data],
    );

    mock.executor
        .execute_firm(mock.client.clone(), block)
        .await
        .unwrap();
    assert_eq!(
        expected_exection_hash,
        mock.executor.state.borrow().firm().hash(),
    );
}

#[tokio::test]
async fn soft_blocks_at_expected_heights_are_executed() {
    let mut mock = start_mock().await;

    let mut block = make_cometbft_block();
    block.header.height = SequencerHeight::from(100u32);
    let block = SequencerBlock::try_from_cometbft(block)
        .unwrap()
        .into_filtered_block([ROLLUP_ID]);
    assert!(
        mock.executor
            .execute_soft(mock.client.clone(), block)
            .await
            .is_ok()
    );

    let mut block = make_cometbft_block();
    block.header.height = SequencerHeight::from(101u32);
    let block = SequencerBlock::try_from_cometbft(block)
        .unwrap()
        .into_filtered_block([ROLLUP_ID]);
    mock.executor
        .execute_soft(mock.client.clone(), block)
        .await
        .unwrap();
    assert_eq!(
        SequencerHeight::from(102u32),
        mock.executor.state.borrow().next_soft_sequencer_height()
    );
}

#[tokio::test]
async fn first_firm_then_soft_leads_to_soft_being_dropped() {
    let mut mock = start_mock().await;

    let block = ConfigureCometBftBlock {
        height: 100,
        rollup_transactions: vec![(ROLLUP_ID, b"hello_world".to_vec())],
        ..Default::default()
    }
    .make();
    let soft_block = SequencerBlock::try_from_cometbft(block)
        .unwrap()
        .into_filtered_block([ROLLUP_ID]);

    let block_hash = soft_block.block_hash();

    let firm_block = ReconstructedBlock {
        block_hash: soft_block.block_hash(),
        header: soft_block.header().clone(),
        transactions: soft_block
            .rollup_transactions()
            .get(&ROLLUP_ID)
            .cloned()
            .unwrap()
            .transactions()
            .to_vec(),
        celestia_height: 1,
    };
    mock.executor
        .execute_firm(mock.client.clone(), firm_block)
        .await
        .unwrap();
    assert_eq!(1, mock.executor.state.borrow().firm().number());
    assert_eq!(1, mock.executor.state.borrow().soft().number());
    assert!(
        !mock
            .executor
            .blocks_pending_finalization
            .contains_key(&block_hash)
    );

    mock.executor
        .execute_soft(mock.client.clone(), soft_block)
        .await
        .unwrap();
    assert!(
        !mock
            .executor
            .blocks_pending_finalization
            .contains_key(&block_hash)
    );
    assert_eq!(1, mock.executor.state.borrow().firm().number());
    assert_eq!(1, mock.executor.state.borrow().soft().number());
}

#[tokio::test]
async fn first_soft_then_firm_update_state_correctly() {
    let mut mock = start_mock().await;

    let block = ConfigureCometBftBlock {
        height: 100,
        rollup_transactions: vec![(ROLLUP_ID, b"hello_world".to_vec())],
        ..Default::default()
    }
    .make();
    let soft_block = SequencerBlock::try_from_cometbft(block)
        .unwrap()
        .into_filtered_block([ROLLUP_ID]);

    let block_hash = soft_block.block_hash();

    let firm_block = ReconstructedBlock {
        block_hash: soft_block.block_hash(),
        header: soft_block.header().clone(),
        transactions: soft_block
            .rollup_transactions()
            .get(&ROLLUP_ID)
            .cloned()
            .unwrap()
            .transactions()
            .to_vec(),
        celestia_height: 1,
    };
    mock.executor
        .execute_soft(mock.client.clone(), soft_block)
        .await
        .unwrap();
    assert!(
        mock.executor
            .blocks_pending_finalization
            .contains_key(&block_hash)
    );
    assert_eq!(0, mock.executor.state.borrow().firm().number());
    assert_eq!(1, mock.executor.state.borrow().soft().number());
    mock.executor
        .execute_firm(mock.client.clone(), firm_block)
        .await
        .unwrap();
    assert_eq!(1, mock.executor.state.borrow().firm().number());
    assert_eq!(1, mock.executor.state.borrow().soft().number());
    assert!(
        !mock
            .executor
            .blocks_pending_finalization
            .contains_key(&block_hash)
    );
}

#[tokio::test]
async fn old_soft_blocks_are_ignored() {
    let mut mock = start_mock().await;
    let block = ConfigureCometBftBlock {
        height: 99,
        rollup_transactions: vec![(ROLLUP_ID, b"hello_world".to_vec())],
        ..Default::default()
    }
    .make();
    let sequencer_block = SequencerBlock::try_from_cometbft(block)
        .unwrap()
        .into_filtered_block([ROLLUP_ID]);

    let firm = mock.executor.state.borrow().firm().clone();
    let soft = mock.executor.state.borrow().soft().clone();

    mock.executor
        .execute_soft(mock.client.clone(), sequencer_block)
        .await
        .unwrap();

    assert_eq!(
        &firm,
        mock.executor.state.borrow().firm(),
        "soft blocks must not advance firm commitments"
    );
    assert_eq!(
        &soft,
        mock.executor.state.borrow().soft(),
        "soft commitment is at height 100, so a block at height 99 must not execute",
    );
}

#[tokio::test]
async fn non_sequential_future_soft_blocks_give_error() {
    let mut mock = start_mock().await;

    let block = ConfigureCometBftBlock {
        height: 101,
        rollup_transactions: vec![(ROLLUP_ID, b"hello_world".to_vec())],
        ..Default::default()
    }
    .make();
    let sequencer_block = SequencerBlock::try_from_cometbft(block)
        .unwrap()
        .into_filtered_block([ROLLUP_ID]);
    assert!(
        mock.executor
            .execute_soft(mock.client.clone(), sequencer_block)
            .await
            .is_err()
    );

    let block = ConfigureCometBftBlock {
        height: 100,
        rollup_transactions: vec![(ROLLUP_ID, b"hello_world".to_vec())],
        ..Default::default()
    }
    .make();
    let sequencer_block = SequencerBlock::try_from_cometbft(block)
        .unwrap()
        .into_filtered_block([ROLLUP_ID]);
    assert!(
        mock.executor
            .execute_soft(mock.client.clone(), sequencer_block)
            .await
            .is_ok()
    );
}

#[tokio::test]
async fn out_of_order_firm_blocks_are_rejected() {
    let mut mock = start_mock().await;
    let block = make_reconstructed_block(99);
    assert!(
        mock.executor
            .execute_firm(mock.client.clone(), block.clone())
            .await
            .is_err()
    );

    let block = make_reconstructed_block(101);
    assert!(
        mock.executor
            .execute_firm(mock.client.clone(), block.clone())
            .await
            .is_err()
    );

    let block = make_reconstructed_block(100);
    assert!(
        mock.executor
            .execute_firm(mock.client.clone(), block.clone())
            .await
            .is_ok()
    );
}

fn make_block(number: u32) -> raw::Block {
    raw::Block {
        number,
        hash: Bytes::from_static(&[0u8; 32]),
        parent_block_hash: Bytes::from_static(&[0u8; 32]),
        timestamp: Some(pbjson_types::Timestamp {
            seconds: 0,
            nanos: 0,
        }),
    }
}

struct MakeState {
    firm: u32,
    soft: u32,
}

fn make_state(
    MakeState {
        firm,
        soft,
    }: MakeState,
) -> super::State {
    let genesis_info = GenesisInfo::try_from_raw(raw::GenesisInfo {
        rollup_id: Bytes::copy_from_slice(ROLLUP_ID.as_ref()),
        sequencer_genesis_block_height: 1,
        celestia_base_block_height: 1,
        celestia_block_variance: 1,
    })
    .unwrap();
    let commitment_state = CommitmentState::try_from_raw(raw::CommitmentState {
        firm: Some(make_block(firm)),
        soft: Some(make_block(soft)),
    })
    .unwrap();
    let mut state = super::State::new();
    state.init(genesis_info, commitment_state);
    state
}

#[track_caller]
fn assert_contract_fulfilled(kind: super::ExecutionKind, state: MakeState, number: u32) {
    let block = Block::try_from_raw(make_block(number)).unwrap();
    let state = make_state(state);
    super::does_block_response_fulfill_contract(kind, &state, &block)
        .expect("number stored in response block must be one more than in tracked state");
}

#[track_caller]
fn assert_contract_violated(kind: super::ExecutionKind, state: MakeState, number: u32) {
    let block = Block::try_from_raw(make_block(number)).unwrap();
    let state = make_state(state);
    super::does_block_response_fulfill_contract(kind, &state, &block)
        .expect_err("number stored in response block must not be one more than in tracked state");
}

#[test]
fn foo() {
    use super::ExecutionKind::{
        Firm,
        Soft,
    };
    assert_contract_fulfilled(
        Firm,
        MakeState {
            firm: 2,
            soft: 3,
        },
        3,
    );

    assert_contract_fulfilled(
        Soft,
        MakeState {
            firm: 2,
            soft: 3,
        },
        4,
    );

    assert_contract_violated(
        Firm,
        MakeState {
            firm: 2,
            soft: 3,
        },
        1,
    );

    assert_contract_violated(
        Firm,
        MakeState {
            firm: 2,
            soft: 3,
        },
        2,
    );

    assert_contract_violated(
        Firm,
        MakeState {
            firm: 2,
            soft: 3,
        },
        4,
    );

    assert_contract_violated(
        Soft,
        MakeState {
            firm: 2,
            soft: 3,
        },
        2,
    );

    assert_contract_violated(
        Soft,
        MakeState {
            firm: 2,
            soft: 3,
        },
        3,
    );

    assert_contract_violated(
        Soft,
        MakeState {
            firm: 2,
            soft: 3,
        },
        5,
    );
}<|MERGE_RESOLUTION|>--- conflicted
+++ resolved
@@ -39,16 +39,8 @@
             block::RollupData,
             SequencerBlock,
         },
-<<<<<<< HEAD
-    },
-    sequencerblock::{
-        v1alpha1::SequencerBlock,
         Protobuf as _,
     },
-=======
-        Protobuf as _,
-    },
->>>>>>> b818b259
 };
 use bytes::Bytes;
 use prost::Message;
