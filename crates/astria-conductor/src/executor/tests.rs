use std::{
    net::SocketAddr,
    sync::Arc,
};

use astria_optimism::test_utils::deploy_mock_optimism_portal;
use ethers::{
    prelude::*,
    utils::AnvilInstance,
};
use k256::ecdsa::SigningKey;
use proto::generated::execution::v1alpha2::{
    execution_service_server::{
        ExecutionService,
        ExecutionServiceServer,
    },
    BatchGetBlocksRequest,
    BatchGetBlocksResponse,
    Block,
    CommitmentState,
    ExecuteBlockRequest,
    GetBlockRequest,
    GetCommitmentStateRequest,
    UpdateCommitmentStateRequest,
};
use sha2::Digest as _;
use tokio::{
    sync::{
        mpsc,
        oneshot,
    },
    task::JoinHandle,
};
use tonic::transport::Server;

use super::*;

#[derive(Debug)]
struct MockExecutionServer {
    _server_handle: JoinHandle<()>,
    local_addr: SocketAddr,
}

impl MockExecutionServer {
    async fn spawn() -> Self {
        use tokio_stream::wrappers::TcpListenerStream;

        let listener = tokio::net::TcpListener::bind("127.0.0.1:0").await.unwrap();
        let local_addr = listener.local_addr().unwrap();

        let server_handle = tokio::spawn(async move {
            let _ = Server::builder()
                .add_service(ExecutionServiceServer::new(ExecutionServiceImpl))
                .serve_with_incoming(TcpListenerStream::new(listener))
                .await;
        });
        Self {
            _server_handle: server_handle,
            local_addr,
        }
    }

    fn local_addr(&self) -> SocketAddr {
        self.local_addr
    }
}

fn new_basic_block() -> Block {
    Block {
        number: 0,
        hash: vec![],
        parent_block_hash: vec![],
        timestamp: None,
    }
}

struct ExecutionServiceImpl;

#[tonic::async_trait]
impl ExecutionService for ExecutionServiceImpl {
    async fn get_block(
        &self,
        _request: tonic::Request<GetBlockRequest>,
    ) -> std::result::Result<tonic::Response<Block>, tonic::Status> {
        unimplemented!("get_block")
    }

    async fn batch_get_blocks(
        &self,
        _request: tonic::Request<BatchGetBlocksRequest>,
    ) -> std::result::Result<tonic::Response<BatchGetBlocksResponse>, tonic::Status> {
        unimplemented!("batch_get_blocks")
    }

    async fn execute_block(
        &self,
        request: tonic::Request<ExecuteBlockRequest>,
    ) -> std::result::Result<tonic::Response<Block>, tonic::Status> {
        let loc_request = request.into_inner();
        let parent_block_hash = loc_request.prev_block_hash.clone();
        let hash = get_expected_execution_hash(&parent_block_hash, &loc_request.transactions);
        let timestamp = loc_request.timestamp.unwrap_or_default();
        Ok(tonic::Response::new(Block {
            number: 0, // we don't do anything with the number in the mock, can always be 0
            hash,
            parent_block_hash,
            timestamp: Some(timestamp),
        }))
    }

    async fn get_commitment_state(
        &self,
        _request: tonic::Request<GetCommitmentStateRequest>,
    ) -> std::result::Result<tonic::Response<CommitmentState>, tonic::Status> {
        Ok(tonic::Response::new(CommitmentState {
            soft: Some(new_basic_block()),
            firm: Some(new_basic_block()),
        }))
    }

    async fn update_commitment_state(
        &self,
        request: tonic::Request<UpdateCommitmentStateRequest>,
    ) -> std::result::Result<tonic::Response<CommitmentState>, tonic::Status> {
        Ok(tonic::Response::new(
            request.into_inner().commitment_state.unwrap(),
        ))
    }
}

fn get_expected_execution_hash(parent_block_hash: &[u8], transactions: &[Vec<u8>]) -> Vec<u8> {
    hash(&[parent_block_hash, &transactions.concat()].concat())
}

fn hash(s: &[u8]) -> Vec<u8> {
    let mut hasher = sha2::Sha256::new();
    hasher.update(s);
    hasher.finalize().to_vec()
}

fn get_test_block_subset() -> SequencerBlockSubset {
    SequencerBlockSubset {
        block_hash: hash(b"block1").try_into().unwrap(),
        header: astria_sequencer_types::test_utils::default_header(),
        rollup_transactions: vec![],
    }
}

struct MockEnvironment {
    _server: MockExecutionServer,
    _block_tx: super::Sender,
    _shutdown_tx: oneshot::Sender<()>,
    executor: Executor,
}

<<<<<<< HEAD
async fn start_mock(pre_execution_hook: Option<Box<dyn PreExecutionHook>>) -> MockEnvironment {
    let _server = MockExecutionServer::spawn().await;
=======
async fn start_mock() -> MockEnvironment {
    let server = MockExecutionServer::spawn().await;
>>>>>>> 709c06c9
    let chain_id = ChainId::new(b"test".to_vec()).unwrap();
    let server_url = format!("http://{}", server.local_addr());

    let (block_tx, block_rx) = mpsc::unbounded_channel();
    let (shutdown_tx, shutdown_rx) = oneshot::channel();
    let executor = Executor::new(
        &server_url,
        chain_id,
        1, // genesis block is always block 0, first executable block will always be block 1
        block_rx,
        shutdown_rx,
        pre_execution_hook,
    )
    .await
    .unwrap();

    MockEnvironment {
        _server: server,
        _block_tx: block_tx,
        _shutdown_tx: shutdown_tx,
        executor,
    }
}

async fn start_mock_with_optimism_handler() -> (
    MockEnvironment,
    Address,
    Arc<Provider<Ws>>,
    Wallet<SigningKey>,
    AnvilInstance,
) {
    let (contract_address, provider, wallet, anvil) = deploy_mock_optimism_portal().await;

    let pre_execution_hook: Option<Box<dyn PreExecutionHook>> = Some(Box::new(
        crate::executor::optimism::Handler::new(provider.clone(), contract_address, 1).await,
    ));
    (
        start_mock(pre_execution_hook).await,
        contract_address,
        provider,
        wallet,
        anvil,
    )
}

#[tokio::test]
async fn execute_sequencer_block_without_txs() {
    let mut mock = start_mock(None).await;

    // using soft hash here as sequencer blocks are executed on top of the soft commitment
    let expected_exection_hash =
        get_expected_execution_hash(&mock.executor.commitment_state.soft.hash, &[]);
    let block = get_test_block_subset();

    let execution_block_hash = mock.executor.execute_block(block).await.unwrap().hash;
    assert_eq!(expected_exection_hash, execution_block_hash);
}

#[tokio::test]
async fn execute_sequencer_block_with_txs() {
    let mut mock = start_mock(None).await;

    let mut block = get_test_block_subset();
    block.rollup_transactions.push(b"test_transaction".to_vec());

    let expected_exection_hash = get_expected_execution_hash(
        &mock.executor.commitment_state.soft.hash,
        &block.rollup_transactions,
    );
    let execution_block_hash = mock.executor.execute_block(block).await.unwrap().hash;
    assert_eq!(expected_exection_hash, execution_block_hash);
}

#[tokio::test]
async fn execute_unexecuted_da_block_with_transactions() {
    let mut mock = start_mock(None).await;

    let mut block = get_test_block_subset();
    block.rollup_transactions.push(b"test_transaction".to_vec());

    // using firm hash here as da blocks are executed on top of the firm commitment
    let expected_exection_hash = get_expected_execution_hash(
        &mock.executor.commitment_state.firm.hash,
        &block.rollup_transactions,
    );

    mock.executor
        .execute_and_finalize_blocks_from_celestia(vec![block])
        .await
        .unwrap();

    assert_eq!(
        expected_exection_hash,
        mock.executor.commitment_state.firm.hash
    );
    // should be empty because 1 block was executed and finalized, which
    // deletes it from the map
    assert!(mock.executor.sequencer_hash_to_execution_block.is_empty());
}

#[tokio::test]
async fn execute_unexecuted_da_block_with_no_transactions() {
    let mut mock: MockEnvironment = start_mock(None).await;
    let block = get_test_block_subset();
    // using firm hash here as da blocks are executed on top of the firm commitment
    let expected_execution_state = hash(&mock.executor.commitment_state.firm.hash);

    mock.executor
        .execute_and_finalize_blocks_from_celestia(vec![block])
        .await
        .unwrap();

    assert_eq!(
        expected_execution_state,
        mock.executor.commitment_state.firm.hash
    );
    // should be empty because block was executed and finalized, which
    // deletes it from the map
    assert!(mock.executor.sequencer_hash_to_execution_block.is_empty());
}

#[tokio::test]
async fn empty_message_from_data_availability_is_dropped() {
    let mut mock = start_mock(None).await;
    // using firm hash here as da blocks are executed on top of the firm commitment
    let expected_execution_state = mock.executor.commitment_state.firm.hash.clone();

    mock.executor
        .execute_and_finalize_blocks_from_celestia(vec![])
        .await
        .unwrap();

    assert_eq!(
        expected_execution_state,
        mock.executor.commitment_state.firm.hash
    );
    assert!(mock.executor.sequencer_hash_to_execution_block.is_empty());
}

#[tokio::test]
async fn deposit_events_are_converted_and_executed() {
    use astria_optimism::contract::*;

    // make a deposit transaction
    let (mut mock, contract_address, provider, wallet, _anvil) =
        start_mock_with_optimism_handler().await;
    let contract = get_optimism_portal_with_signer(provider.clone(), wallet, contract_address);
    let to = Address::zero();
    let value = U256::from(100);
    let receipt = make_deposit_transaction(&contract, Some(to), value, None)
        .await
        .unwrap()
        .unwrap();
    assert!(receipt.status.unwrap().as_u64() == 1);

    // get the event and the expected deposit transaction
    let to_block = provider.get_block_number().await.unwrap();
    let event_filter = contract
        .event::<TransactionDepositedFilter>()
        .from_block(1)
        .to_block(to_block);

    let events = event_filter.query_with_meta().await.unwrap();

    let deposit_txs =
        crate::executor::optimism::convert_deposit_events_to_encoded_txs(events).unwrap();

    // calculate the expected mock execution hash, which includes the block txs,
    // thus confirming the deposit tx was executed
    let expected_exection_hash =
        get_expected_execution_hash(&mock.executor.commitment_state.soft.hash, &deposit_txs);
    let block = get_test_block_subset();

    let execution_block_hash = mock.executor.execute_block(block).await.unwrap().hash;
    assert_eq!(expected_exection_hash, execution_block_hash);
}

#[tokio::test]
async fn try_execute_out_of_order_block_from_sequencer() {
    let mut mock = start_mock(None).await;
    let mut block = get_test_block_subset();

    // 0 is always the genesis block, so this should fail
    block.header.height = 0_u32.into();
    let execution_result = mock.executor.execute_block(block.clone()).await;
    assert!(execution_result.is_err());

    // the first block to execute should always be 1, this should fail as it is
    // in the future
    block.header.height = 2_u32.into();
    let execution_result = mock.executor.execute_block(block).await;
    assert!(execution_result.is_err());
}

#[tokio::test]
async fn try_execute_out_of_order_block_from_celestia() {
    let mut mock = start_mock(None).await;
    let mut block = get_test_block_subset();

    // 0 is always the genesis block, so this should fail
    block.header.height = 0_u32.into();
    let execution_result = mock
        .executor
        .execute_and_finalize_blocks_from_celestia(vec![block.clone()])
        .await;
    assert!(execution_result.is_err());

    // the first block to execute should always be 1, this should fail as it is
    // in the future
    block.header.height = 2_u32.into();
    let execution_result = mock
        .executor
        .execute_and_finalize_blocks_from_celestia(vec![block])
        .await;
    assert!(execution_result.is_err());
}<|MERGE_RESOLUTION|>--- conflicted
+++ resolved
@@ -153,13 +153,8 @@
     executor: Executor,
 }
 
-<<<<<<< HEAD
 async fn start_mock(pre_execution_hook: Option<Box<dyn PreExecutionHook>>) -> MockEnvironment {
-    let _server = MockExecutionServer::spawn().await;
-=======
-async fn start_mock() -> MockEnvironment {
     let server = MockExecutionServer::spawn().await;
->>>>>>> 709c06c9
     let chain_id = ChainId::new(b"test".to_vec()).unwrap();
     let server_url = format!("http://{}", server.local_addr());
 
