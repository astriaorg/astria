--- conflicted
+++ resolved
@@ -530,11 +530,7 @@
             transactions,
             ..
         } = block;
-<<<<<<< HEAD
-        let timestamp = convert_tendermint_to_prost_timestamp(header.time());
-=======
-        let timestamp = convert_tendermint_time_to_protobuf_timestamp(header.time);
->>>>>>> 548b96e1
+        let timestamp = convert_tendermint_time_to_protobuf_timestamp(header.time());
         Self {
             hash: block_hash,
             height: header.height(),
@@ -546,11 +542,7 @@
     fn from_sequencer(block: FilteredSequencerBlock, id: RollupId) -> Self {
         let hash = block.block_hash();
         let height = block.height();
-<<<<<<< HEAD
-        let timestamp = convert_tendermint_to_prost_timestamp(block.header().time());
-=======
-        let timestamp = convert_tendermint_time_to_protobuf_timestamp(block.cometbft_header().time);
->>>>>>> 548b96e1
+        let timestamp = convert_tendermint_time_to_protobuf_timestamp(block.header().time());
         let FilteredSequencerBlockParts {
             mut rollup_transactions,
             ..
