use std::collections::HashMap;

use astria_sequencer_types::{
    ChainId,
    SequencerBlockData,
};
use color_eyre::eyre::{
    self,
    Result,
    WrapErr as _,
};
use prost_types::Timestamp as ProstTimestamp;
use proto::generated::execution::v1alpha2::{
    execution_service_client::ExecutionServiceClient,
    Block,
};
use tendermint::{
    Hash,
    Time,
};
use tokio::{
    select,
    sync::{
        mpsc::{
            UnboundedReceiver,
            UnboundedSender,
        },
        oneshot,
    },
};
use tonic::transport::Channel;
use tracing::{
    debug,
    error,
    info,
    instrument,
    warn,
};
#[cfg(feature = "optimism")]
use {
    ethers::prelude::*,
    ethers::types::transaction::eip2718::TypedTransaction,
    optimism::{
        contract::{
            OptimismPortal,
            TransactionDepositedFilter,
        },
        deposit::convert_deposit_event_to_deposit_tx,
        DepositTransaction,
    },
    std::{
        collections::VecDeque,
        sync::Arc,
    },
};

use crate::{
    execution_client::ExecutionClientExt,
    types::{
        ExecutorCommitmentState,
        SequencerBlockSubset,
    },
};

#[cfg(test)]
mod tests;

/// The channel for sending commands to the executor task.
pub(crate) type Sender = UnboundedSender<ExecutorCommand>;
/// The channel the executor task uses to listen for commands.
pub(crate) type Receiver = UnboundedReceiver<ExecutorCommand>;

// Given `Time`, convert to protobuf timestamp
fn convert_tendermint_to_prost_timestamp(value: Time) -> Result<ProstTimestamp> {
    use tendermint_proto::google::protobuf::Timestamp as TendermintTimestamp;
    let TendermintTimestamp {
        seconds,
        nanos,
    } = value.into();
    Ok(ProstTimestamp {
        seconds,
        nanos,
    })
}

#[derive(Debug)]
pub(crate) enum ExecutorCommand {
    /// used when a block is received from the subscription stream to sequencer
    FromSequencer { block: Box<SequencerBlockData> },
    /// used when a block is received from the reader (Celestia)
    FromCelestia(Vec<SequencerBlockSubset>),
}

impl From<SequencerBlockData> for ExecutorCommand {
    fn from(block: SequencerBlockData) -> Self {
        Self::FromSequencer {
            block: Box::new(block),
        }
    }
}

pub(crate) struct Executor {
    /// Channel on which executor commands are received.
    cmd_rx: Receiver,

    shutdown: oneshot::Receiver<()>,

    /// The execution rpc client that we use to send messages to the execution service
    execution_rpc_client: ExecutionServiceClient<Channel>,

    /// Chain ID
    chain_id: ChainId,

    /// Tracks SOFT and FIRM on the execution chain
    commitment_state: ExecutorCommitmentState,

    /// map of sequencer block hash to execution block
    ///
    /// this is required because when we receive sequencer blocks (from network or DA),
    /// we only know the sequencer block hash, but not the execution block hash,
    /// as the execution block hash is created by executing the block.
    /// as well, the execution layer is not aware of the sequencer block hash.
    /// we need to track the mapping of sequencer block hash -> execution block
    /// so that we can mark the block as final on the execution layer when
    /// we receive a finalized sequencer block.
    sequencer_hash_to_execution_block: HashMap<Hash, Block>,

    /// Chose to execute empty blocks or not
    disable_empty_block_execution: bool,

    #[cfg(feature = "optimism")]
    optimism_portal_contract: OptimismPortal<Provider<Ws>>,
    #[cfg(feature = "optimism")]
    queued_deposit_txs: VecDeque<DepositTransaction>,
    #[cfg(feature = "optimism")]
    initial_ethereum_l1_block_height: u64,
}

impl Executor {
    #[allow(clippy::too_many_arguments)]
    pub(crate) async fn new(
        server_addr: &str,
        chain_id: ChainId,
        disable_empty_block_execution: bool,
        cmd_rx: Receiver,
        shutdown: oneshot::Receiver<()>,
        #[cfg(feature = "optimism")] ethereum_provider: Provider<Ws>,
        #[cfg(feature = "optimism")] optimism_portal_contract_address: Address,
        #[cfg(feature = "optimism")] initial_ethereum_l1_block_height: u64,
    ) -> Result<Self> {
        let mut execution_rpc_client = ExecutionServiceClient::connect(server_addr.to_owned())
            .await
            .wrap_err("failed to create execution rpc client")?;
        let commitment_state = execution_rpc_client
            .call_get_commitment_state()
            .await
<<<<<<< HEAD
            .wrap_err("could not initialize execution rpc client state")?;
        info!(
            block_hash = hex::encode(&init_state_response.block_hash),
            "initial execution block hash",
        );
        let execution_state = init_state_response.block_hash;

        #[cfg(feature = "optimism")]
        let optimism_portal_contract = optimism::contract::get_optimism_portal_read_only(
            Arc::new(ethereum_provider),
            optimism_portal_contract_address,
        );
=======
            .wrap_err("executor failed to get commitment state")?;

>>>>>>> a1a7a59c
        Ok(Self {
            cmd_rx,
            shutdown,
            execution_rpc_client,
            chain_id,
            commitment_state,
            sequencer_hash_to_execution_block: HashMap::new(),
            disable_empty_block_execution,
            #[cfg(feature = "optimism")]
            optimism_portal_contract,
            #[cfg(feature = "optimism")]
            queued_deposit_txs: VecDeque::new(),
            #[cfg(feature = "optimism")]
            initial_ethereum_l1_block_height,
        })
    }

    #[instrument(skip_all)]
    pub(crate) async fn run_until_stopped(mut self) -> eyre::Result<()> {
        #[cfg(feature = "optimism")]
        let events = self
            .optimism_portal_contract
            .event::<TransactionDepositedFilter>()
            .from_block(self.initial_ethereum_l1_block_height);
        #[cfg(feature = "optimism")]
        let mut stream = events.stream().await?.with_meta();

        loop {
            #[cfg(not(feature = "optimism"))]
            select!(
                biased;

                shutdown = &mut self.shutdown => {
                    match shutdown {
                        Err(e) => warn!(error.message = %e, "shutdown channel return with error; shutting down"),
                        Ok(()) => info!("received shutdown signal; shutting down"),
                    }
                    break;
                }

                cmd = self.cmd_rx.recv() => {
                    if let Err(e) = self.handle_executor_command(cmd).await {
                        error!(error.message = %e, "failed to handle executor command, breaking from executor loop");
                        break;
<<<<<<< HEAD
                    }
                }
            );

            #[cfg(feature = "optimism")]
            select!(
                biased;

                shutdown = &mut self.shutdown => {
                    match shutdown {
                        Err(e) => warn!(error.message = %e, "shutdown channel return with error; shutting down"),
                        Ok(()) => info!("received shutdown signal; shutting down"),
                    }
                    break;
                }

                cmd = self.cmd_rx.recv() => {
                    if let Err(e) = self.handle_executor_command(cmd).await {
                        error!(error.message = %e, "failed to handle executor command, breaking from executor loop");
                        break;
                    }
                }
=======
                    };
                    match cmd {
                        ExecutorCommand::FromSequencer {
                            block,
                        } => {
                            let height = block.header().height.value();
                            let block_subset =
                                SequencerBlockSubset::from_sequencer_block_data(*block, &self.chain_id);

                            let executed_block_result = self.execute_block(block_subset).await;
                            match executed_block_result {
                                Ok(Some(executed_block)) => {
                                    if let Err(e) = self.update_soft_commitment(executed_block.clone()).await {
                                        error!(
                                            height = height,
                                            error = ?e,
                                            "failed to update soft commitment"
                                        );
                                    }
                                }
                                Err(e) => {
                                    error!(
                                        height = height,
                                        error = ?e,
                                        "failed to execute block"
                                    );
                                }
                                // execution was skipped
                                Ok(None) => {}
                            }
                        }
>>>>>>> a1a7a59c

                res = stream.next() => {
                    match res {
                        None => {
                            warn!("event stream closed unexpectedly; shutting down");
                            break;
                        }
                        Some(Ok((event, meta))) => {
                            let deposit_tx = match convert_deposit_event_to_deposit_tx(event, meta.block_hash, meta.log_index) {
                                Ok(deposit_tx) => deposit_tx,
                                Err(e) => {
                                    warn!(error.message = %e, "failed to convert deposit event to deposit tx");
                                    continue;
                                }
                            };
                            info!(
                                ethereum_block_hash = ?meta.block_hash,
                                ethereum_log_index = ?meta.log_index,
                                "queuing deposit transaction",
                            );
                            self.queued_deposit_txs.push_back(deposit_tx);
                        }
                        Some(Err(e)) => {
                            warn!(error.message = %e, "event stream returned with error; shutting down");
                            break;
                        }
                    }
                }
            )
        }
        Ok(())
    }

    /// Handle a command received on the command channel.
    ///
    /// If this function returns an error, the executor will shut down.
    ///
    /// # Errors
    ///
    /// - if the command channel is closed unexpectedly
    /// - if execution or finalization of a block from celestia fails
    async fn handle_executor_command(&mut self, cmd: Option<ExecutorCommand>) -> eyre::Result<()> {
        let Some(cmd) = cmd else {
            return Err(eyre::eyre!(
                "cmd channel closed unexpectedly; shutting down"
            ));
        };

        match cmd {
            ExecutorCommand::FromSequencer {
                block,
            } => {
                let height = block.header().height.value();
                let block_subset =
                    SequencerBlockSubset::from_sequencer_block_data(*block, &self.chain_id);

                if let Err(e) = self.execute_block(block_subset).await {
                    error!(
                        sequencer_block_height = height,
                        error = ?e,
                        "failed to execute block"
                    );
                }
            }

            ExecutorCommand::FromCelestia(blocks) => {
                self.execute_and_finalize_blocks_from_celestia(blocks)
                    .await
                    .wrap_err("failed to finalize block; stopping executor")?;
            }
        }

        Ok(())
    }

    /// checks for relevant transactions in the SequencerBlock and attempts
    /// to execute them via the execution service function DoBlock.
    /// if there are relevant transactions that successfully execute,
    /// it returns the resulting execution block hash.
    /// if the block has already been executed, it returns the previously-computed
    /// execution block hash.
    /// if there are no relevant transactions in the SequencerBlock, it returns None.
    async fn execute_block(&mut self, block: SequencerBlockSubset) -> Result<Option<Block>> {
        if self.disable_empty_block_execution && block.rollup_transactions.is_empty() {
            debug!(
                sequencer_block_height = block.header.height.value(),
                "no transactions in block, skipping execution"
            );
            return Ok(None);
        }

        if let Some(execution_block) = self
            .sequencer_hash_to_execution_block
            .get(&block.block_hash)
        {
            debug!(
                sequencer_block_height = block.header.height.value(),
                execution_hash = hex::encode(&execution_block.hash),
                "block already executed"
            );
            return Ok(Some(execution_block.clone()));
        }

        let prev_block_hash = self.commitment_state.soft.hash.clone();
        info!(
            sequencer_block_height = block.header.height.value(),
            parent_block_hash = hex::encode(&prev_block_hash),
            "executing block with given parent block",
        );

        let timestamp = convert_tendermint_to_prost_timestamp(block.header.time)
            .wrap_err("failed parsing str as protobuf timestamp")?;

<<<<<<< HEAD
        #[cfg(feature = "optimism")]
        let rollup_transactions = {
            // gather and encode deposit transactions
            let mut deposit_txs = Vec::new();
            while let Some(deposit_tx) = self.queued_deposit_txs.pop_front() {
                deposit_txs.push(deposit_tx);
            }
            let deposit_txs = deposit_txs
                .into_iter()
                .map(|tx| TypedTransaction::DepositTransaction(tx).rlp().to_vec())
                .collect::<Vec<Vec<u8>>>();

            [deposit_txs, block.rollup_transactions].concat()
        };

        #[cfg(not(feature = "optimism"))]
        let rollup_transactions = block.rollup_transactions;

        let response = self
            .execution_rpc_client
            .call_do_block(prev_block_hash, rollup_transactions, Some(timestamp))
=======
        let executed_block = self
            .execution_rpc_client
            .call_execute_block(prev_block_hash, block.rollup_transactions, timestamp)
>>>>>>> a1a7a59c
            .await?;

        // store block hash returned by execution client, as we need it to finalize the block later
        info!(
            sequencer_block_hash = ?block.block_hash,
            sequencer_block_height = block.header.height.value(),
            execution_block_hash = hex::encode(&executed_block.hash),
            "executed sequencer block",
        );

        // store block returned by execution client, as we need it to finalize the block later
        self.sequencer_hash_to_execution_block
            .insert(block.block_hash, executed_block.clone());

        Ok(Some(executed_block))
    }

    /// Updates the commitment state on the execution layer.
    /// Updates the local `commitment_state` with the new values.
    async fn update_commitment_states(&mut self, firm: Block, soft: Block) -> Result<()> {
        let new_commitment_state = self
            .execution_rpc_client
            .call_update_commitment_state(firm, soft)
            .await
            .wrap_err("executor failed to update commitment state")?;
        self.commitment_state = new_commitment_state;
        Ok(())
    }

    /// Updates both firm and soft commitments.
    async fn update_commitments(&mut self, block: Block) -> Result<()> {
        self.update_commitment_states(block.clone(), block)
            .await
            .wrap_err("executor failed to update both commitments")?;
        Ok(())
    }

    /// Updates only firm commitment and leaves soft commitment the same.
    async fn update_firm_commitment(&mut self, firm: Block) -> Result<()> {
        self.update_commitment_states(firm, self.commitment_state.soft.clone())
            .await
            .wrap_err("executor failed to update firm commitment")?;
        Ok(())
    }

    /// Updates only soft commitment and leaves firm commitment the same.
    async fn update_soft_commitment(&mut self, soft: Block) -> Result<()> {
        self.update_commitment_states(self.commitment_state.firm.clone(), soft)
            .await
            .wrap_err("executor failed to update soft commitment")?;
        Ok(())
    }

    async fn execute_and_finalize_blocks_from_celestia(
        &mut self,
        blocks: Vec<SequencerBlockSubset>,
    ) -> Result<()> {
        if blocks.is_empty() {
            info!("received a message from data availability without blocks; skipping execution");
            return Ok(());
        }
        for block in blocks.into_iter() {
            let sequencer_block_hash = block.block_hash;
            let maybe_executed_block = self
                .sequencer_hash_to_execution_block
                .get(&sequencer_block_hash)
                .cloned();
            match maybe_executed_block {
                Some(executed_block) => {
                    // this case means block has already been executed.
                    self.update_firm_commitment(executed_block)
                        .await
                        .wrap_err("executor failed to update firm commitment")?;
                    // remove the sequencer block hash from the map, as it's been firmly committed
                    self.sequencer_hash_to_execution_block
                        .remove(&sequencer_block_hash);
                }
                None => {
                    // this means either:
                    // - we didn't receive the block from the sequencer stream, or
                    // - we received it, but the sequencer block didn't contain
                    // any transactions for this rollup namespace, thus nothing was executed
                    // on receiving this block.

                    // try executing the block as it hasn't been executed before
                    // execute_block will check if our namespace has txs; if so, it'll return the
                    // resulting execution block hash, otherwise None
                    let Some(executed_block) = self
                        .execute_block(block)
                        .await
                        .wrap_err("failed to execute block")?
                    else {
                        // no txs for our namespace, nothing to do
                        debug!(
                            "execute_block returned None; skipping call_update_commitment_state"
                        );
                        return Ok(());
                    };

                    // when we execute a block received from da, nothing else has been executed on
                    // top of it, so we set FIRM and SOFT to this executed block
                    self.update_commitments(executed_block)
                        .await
                        .wrap_err("executor failed to update both commitments")?;
                    // remove the sequencer block hash from the map, as it's been firmly committed
                    self.sequencer_hash_to_execution_block
                        .remove(&sequencer_block_hash);
                }
            };
        }
        Ok(())
    }
}<|MERGE_RESOLUTION|>--- conflicted
+++ resolved
@@ -154,23 +154,19 @@
         let commitment_state = execution_rpc_client
             .call_get_commitment_state()
             .await
-<<<<<<< HEAD
-            .wrap_err("could not initialize execution rpc client state")?;
+            .wrap_err("executor failed to get commitment state")?;
+
         info!(
-            block_hash = hex::encode(&init_state_response.block_hash),
-            "initial execution block hash",
+            soft_block_hash = hex::encode(&commitment_state.soft.hash),
+            firm_block_hash = hex::encode(&commitment_state.firm.hash),
+            "initial execution commitment state",
         );
-        let execution_state = init_state_response.block_hash;
 
         #[cfg(feature = "optimism")]
         let optimism_portal_contract = optimism::contract::get_optimism_portal_read_only(
             Arc::new(ethereum_provider),
             optimism_portal_contract_address,
         );
-=======
-            .wrap_err("executor failed to get commitment state")?;
-
->>>>>>> a1a7a59c
         Ok(Self {
             cmd_rx,
             shutdown,
@@ -215,7 +211,6 @@
                     if let Err(e) = self.handle_executor_command(cmd).await {
                         error!(error.message = %e, "failed to handle executor command, breaking from executor loop");
                         break;
-<<<<<<< HEAD
                     }
                 }
             );
@@ -238,39 +233,6 @@
                         break;
                     }
                 }
-=======
-                    };
-                    match cmd {
-                        ExecutorCommand::FromSequencer {
-                            block,
-                        } => {
-                            let height = block.header().height.value();
-                            let block_subset =
-                                SequencerBlockSubset::from_sequencer_block_data(*block, &self.chain_id);
-
-                            let executed_block_result = self.execute_block(block_subset).await;
-                            match executed_block_result {
-                                Ok(Some(executed_block)) => {
-                                    if let Err(e) = self.update_soft_commitment(executed_block.clone()).await {
-                                        error!(
-                                            height = height,
-                                            error = ?e,
-                                            "failed to update soft commitment"
-                                        );
-                                    }
-                                }
-                                Err(e) => {
-                                    error!(
-                                        height = height,
-                                        error = ?e,
-                                        "failed to execute block"
-                                    );
-                                }
-                                // execution was skipped
-                                Ok(None) => {}
-                            }
-                        }
->>>>>>> a1a7a59c
 
                 res = stream.next() => {
                     match res {
@@ -327,12 +289,26 @@
                 let block_subset =
                     SequencerBlockSubset::from_sequencer_block_data(*block, &self.chain_id);
 
-                if let Err(e) = self.execute_block(block_subset).await {
-                    error!(
-                        sequencer_block_height = height,
-                        error = ?e,
-                        "failed to execute block"
-                    );
+                let executed_block_result = self.execute_block(block_subset).await;
+                match executed_block_result {
+                    Ok(Some(executed_block)) => {
+                        if let Err(e) = self.update_soft_commitment(executed_block.clone()).await {
+                            error!(
+                                height = height,
+                                error = ?e,
+                                "failed to update soft commitment"
+                            );
+                        }
+                    }
+                    Err(e) => {
+                        error!(
+                            height = height,
+                            error = ?e,
+                            "failed to execute block"
+                        );
+                    }
+                    // execution was skipped
+                    Ok(None) => {}
                 }
             }
 
@@ -384,7 +360,6 @@
         let timestamp = convert_tendermint_to_prost_timestamp(block.header.time)
             .wrap_err("failed parsing str as protobuf timestamp")?;
 
-<<<<<<< HEAD
         #[cfg(feature = "optimism")]
         let rollup_transactions = {
             // gather and encode deposit transactions
@@ -403,14 +378,9 @@
         #[cfg(not(feature = "optimism"))]
         let rollup_transactions = block.rollup_transactions;
 
-        let response = self
-            .execution_rpc_client
-            .call_do_block(prev_block_hash, rollup_transactions, Some(timestamp))
-=======
         let executed_block = self
             .execution_rpc_client
-            .call_execute_block(prev_block_hash, block.rollup_transactions, timestamp)
->>>>>>> a1a7a59c
+            .call_execute_block(prev_block_hash, rollup_transactions, timestamp)
             .await?;
 
         // store block hash returned by execution client, as we need it to finalize the block later
