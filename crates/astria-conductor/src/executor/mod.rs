--- conflicted
+++ resolved
@@ -348,55 +348,8 @@
 }
 
 impl Executor {
-<<<<<<< HEAD
-    pub(crate) async fn new(
-        server_addr: &str,
-        chain_id: ChainId,
-        init_sequencer_height: u32,
-        cmd_rx: Receiver,
-        shutdown: oneshot::Receiver<()>,
-    ) -> Result<Self> {
-        info!("creating executor");
-        let mut execution_rpc_client = ExecutionServiceClient::connect(server_addr.to_owned())
-            .await
-            .wrap_err("failed to create execution rpc client")?;
-        let commitment_state = execution_rpc_client
-            .call_get_commitment_state()
-            .await
-            .wrap_err("executor failed to get commitment state")?;
-
-        // The `executable_sequencer_block_height` is the height of the fist sequencer block
-        // that can be executed on top of the rollup state. The `init_sequencer_height`
-        // is set when the rollup is first created and let's us know that this
-        // rollup's genesis block is in block K of the sequencer chain.
-        // The `commitment_state.soft.number` is the block height of the most
-        // recently executed block on the rollup and is pulled from the rollup
-        // the Conductor is associated with on startup of the Conductor (N
-        // blocks have already been executed on the rollup).
-        // `executable_sequencer_block_height` represents where the Condutor sync should
-        // start:
-        // `executable_sequencer_block_height` = sequencer block K + executed block N
-        // By setting this value we prevent the reexecution of blocks on the
-        // rollup. If block M is the most recent sequencer block, we then know
-        // that we need to sync blocks from `executable_sequencer_block_height` to M.
-        let executable_sequencer_block_height =
-            commitment_state.soft.number + init_sequencer_height;
-        let executable_da_block_height = commitment_state.firm.number;
-
-        Ok(Self {
-            cmd_rx,
-            shutdown,
-            execution_rpc_client,
-            chain_id,
-            commitment_state,
-            executable_sequencer_block_height,
-            executable_da_block_height,
-            sequencer_hash_to_execution_block: HashMap::new(),
-        })
-=======
     pub(super) fn builder() -> ExecutorBuilder {
         ExecutorBuilder::new()
->>>>>>> b30ce41a
     }
 
     #[instrument(skip_all)]
@@ -475,18 +428,9 @@
         Ok(())
     }
 
-<<<<<<< HEAD
-    /// Checks for relevant transactions in the SequencerBlock and attempts
-    /// to execute them via the execution service function ExecuteBlock.
-    /// If there are relevant transactions that successfully execute,
-    /// it returns the resulting execution block hash.
-    /// If the block has already been executed, it returns the previously-computed
-    /// execution block hash.
-=======
     /// Execute the sequencer block on the execution layer, returning the
     /// resulting execution block. If the block has already been executed, it
     /// returns the previously-computed execution block hash.
->>>>>>> b30ce41a
     #[instrument(skip(self), fields(sequencer_block_hash = ?block.block_hash, sequencer_block_height = block.header.height.value()))]
     async fn execute_block(&mut self, block: SequencerBlockSubset) -> Result<Block> {
         if u64::from(self.executable_sequencer_block_height) != block.header.height.value() {
@@ -530,16 +474,10 @@
         let tx_count = rollup_transactions.len();
         let executed_block = self
             .execution_rpc_client
-<<<<<<< HEAD
-            .call_execute_block(prev_block_hash, block.rollup_transactions, timestamp)
-            .await?;
-        self.executable_sequencer_block_height += 1;
-=======
             .call_execute_block(prev_block_hash, rollup_transactions, timestamp)
             .await
             .wrap_err("failed to call execute_block")?;
         self.executable_block_height += 1;
->>>>>>> b30ce41a
 
         // store block hash returned by execution client, as we need it to finalize the block later
         info!(
@@ -644,6 +582,18 @@
     pub(crate) fn get_executable_da_block_height(&self) -> u32 {
         self.executable_da_block_height
     }
+}
+
+/// Calculates the first executable block from the current sequencer height
+/// and the current rollup height.
+///
+/// This function assumes that sequencer heights and rollup heights increment
+/// in lockstep. `sequencer_height` contains the first rollup height, while
+/// `current_rollup_height` is the height of the rollup chain (with soft but
+/// not yet hard confirmation). That makes `sequencer_height + rollup_height`
+/// the first height that can be executed on top of the current rollup.
+fn calculate_executable_block_height(sequencer_height: u32, rollup_height: u32) -> Option<u32> {
+    sequencer_height.checked_add(rollup_height)
 }
 
 /// Calculates the first executable block from the current sequencer height
