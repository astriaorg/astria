use std::collections::HashMap;

use astria_sequencer_types::{
    ChainId,
    SequencerBlockData,
};
use color_eyre::eyre::{
    self,
    eyre,
    Result,
    WrapErr as _,
};
use prost_types::Timestamp as ProstTimestamp;
use proto::generated::execution::v1alpha2::{
    execution_service_client::ExecutionServiceClient,
    Block,
};
use tendermint::{
    Hash,
    Time,
};
use tokio::{
    select,
    sync::{
        mpsc::{
            UnboundedReceiver,
            UnboundedSender,
        },
        oneshot,
    },
};
use tonic::transport::Channel;
use tracing::{
    debug,
    error,
    info,
    instrument,
    warn,
};

use crate::{
    execution_client::ExecutionClientExt,
    types::{
        ExecutorCommitmentState,
        SequencerBlockSubset,
    },
};

#[cfg(test)]
mod tests;

/// The channel for sending commands to the executor task.
pub(crate) type Sender = UnboundedSender<ExecutorCommand>;
/// The channel the executor task uses to listen for commands.
pub(crate) type Receiver = UnboundedReceiver<ExecutorCommand>;

// Given `Time`, convert to protobuf timestamp
fn convert_tendermint_to_prost_timestamp(value: Time) -> Result<ProstTimestamp> {
    use tendermint_proto::google::protobuf::Timestamp as TendermintTimestamp;
    let TendermintTimestamp {
        seconds,
        nanos,
    } = value.into();
    Ok(ProstTimestamp {
        seconds,
        nanos,
    })
}

#[derive(Debug)]
pub(crate) enum ExecutorCommand {
    /// used when a block is received from the subscription stream to sequencer
    FromSequencer { block: Box<SequencerBlockData> },
    /// used when a block is received from the reader (Celestia)
    FromCelestia(Vec<SequencerBlockSubset>),
}

impl From<SequencerBlockData> for ExecutorCommand {
    fn from(block: SequencerBlockData) -> Self {
        Self::FromSequencer {
            block: Box::new(block),
        }
    }
}

pub(crate) struct Executor {
    /// Channel on which executor commands are received.
    cmd_rx: Receiver,

    shutdown: oneshot::Receiver<()>,

    /// The execution rpc client that we use to send messages to the execution service
    execution_rpc_client: ExecutionServiceClient<Channel>,

    /// Chain ID
    chain_id: ChainId,

    /// Tracks SOFT and FIRM on the execution chain
    commitment_state: ExecutorCommitmentState,

    /// Tracks the height of the next sequencer block that can be executed
    executable_block_height: u32,

    /// map of sequencer block hash to execution block
    ///
    /// this is required because when we receive sequencer blocks (from network or DA),
    /// we only know the sequencer block hash, but not the execution block hash,
    /// as the execution block hash is created by executing the block.
    /// as well, the execution layer is not aware of the sequencer block hash.
    /// we need to track the mapping of sequencer block hash -> execution block
    /// so that we can mark the block as final on the execution layer when
    /// we receive a finalized sequencer block.
    sequencer_hash_to_execution_block: HashMap<Hash, Block>,
}

impl Executor {
    pub(crate) async fn new(
        server_addr: &str,
        chain_id: ChainId,
<<<<<<< HEAD
        disable_empty_block_execution: bool,
        init_sequencer_height: u32,
=======
>>>>>>> 4a5e6e36
        cmd_rx: Receiver,
        shutdown: oneshot::Receiver<()>,
    ) -> Result<Self> {
        let mut execution_rpc_client = ExecutionServiceClient::connect(server_addr.to_owned())
            .await
            .wrap_err("failed to create execution rpc client")?;
        let commitment_state = execution_rpc_client
            .call_get_commitment_state()
            .await
            .wrap_err("executor failed to get commitment state")?;

        // The `executable_block_height` is the height of the next sequencer block
        // that can be executed on top of the rollup state. The `init_sequencer_height`
        // is set when the rollup is first created and lets us know that this
        // rollup's first block is in block K of the sequencer chain.
        // The `commitment_state.soft.number` is the block height of the most
        // recently executed block on the rollup and is pulled from the rollup
        // the Conductor is associated with on startup of the Conductor (N
        // blocks have already been executed on the rollup).
        // `executable_block_height` represents where the Condutor sync should
        // start:
        // `executable_block_height` = sequencer block K + executed block N
        // By setting this value we prevent the reexecution of blocks on the
        // rollup. If block M is the most recent sequencer block, we then know
        // that we need to sync blocks from `executable_block_height` to M.
        let executable_block_height = commitment_state.soft.number + init_sequencer_height;

        Ok(Self {
            cmd_rx,
            shutdown,
            execution_rpc_client,
            chain_id,
            commitment_state,
            executable_block_height,
            sequencer_hash_to_execution_block: HashMap::new(),
        })
    }

    #[instrument(skip_all)]
    pub(crate) async fn run_until_stopped(mut self) -> eyre::Result<()> {
        loop {
            select!(
                biased;

                shutdown = &mut self.shutdown => {
                    match shutdown {
                        Err(e) => warn!(error.message = %e, "shutdown channel return with error; shutting down"),
                        Ok(()) => info!("received shutdown signal; shutting down"),
                    }
                    break;
                }

                cmd = self.cmd_rx.recv() => {
                    let Some(cmd) = cmd else {
                        error!("cmd channel closed unexpectedly; shutting down");
                        break;
                    };
                    match cmd {
                        ExecutorCommand::FromSequencer {
                            block,
                        } => {
                            let height = block.header().height.value();
                            let block_subset =
                                SequencerBlockSubset::from_sequencer_block_data(*block, &self.chain_id);

                            let executed_block_result = self.execute_block(block_subset).await;
                            match executed_block_result {
                                Ok(executed_block) => {
                                    if let Err(e) = self.update_soft_commitment(executed_block.clone()).await {
                                        error!(
                                            height = height,
                                            error = ?e,
                                            "failed to update soft commitment"
                                        );
                                    }
                                }
                                Err(e) => {
                                    error!(
                                        height = height,
                                        error = ?e,
                                        "failed to execute block"
                                    );
                                }
                            }
                        }

                        ExecutorCommand::FromCelestia(blocks) => {
                            if let Err(e) = self
                                .execute_and_finalize_blocks_from_celestia(blocks)
                                .await
                            {
                                let error: &(dyn std::error::Error + 'static) = e.as_ref();
                                error!(error, "failed to finalize block; stopping executor");
                                break;
                            }
                        }
                    }
                }
            )
        }
        Ok(())
    }

<<<<<<< HEAD
    /// Checks for relevant transactions in the SequencerBlock and attempts
    /// to execute them via the execution service function ExecuteBlock.
    /// If there are relevant transactions that successfully execute,
    /// it returns the resulting execution block hash.
    /// If the block has already been executed, it returns the previously-computed
    /// execution block hash.
    /// if there are no relevant transactions in the SequencerBlock, it returns None.
    /// If the block is out of order, it returns an error.
    async fn execute_block(&mut self, block: SequencerBlockSubset) -> Result<Option<Block>> {
        if self.disable_empty_block_execution && block.rollup_transactions.is_empty() {
            debug!(
                sequencer_block_height = block.header.height.value(),
                "no transactions in block, skipping execution"
            );
            return Ok(None);
        }

        if self.executable_block_height as u64 != block.header.height.value() {
            error!(
                sequencer_block_height = block.header.height.value(),
                executable_block_height = self.executable_block_height,
                "block received out of order;"
            );
            return Err(eyre!("block received out of order"));
        }

=======
    /// Execute the sequencer block on the execution layer, returning the
    /// resulting execution block. If the block has already been executed, it
    /// returns the previously-computed
    /// execution block hash.
    #[instrument(skip(self), fields(sequencer_block_hash = ?block.block_hash, sequencer_block_height = block.header.height.value()))]
    async fn execute_block(&mut self, block: SequencerBlockSubset) -> Result<Block> {
>>>>>>> 4a5e6e36
        if let Some(execution_block) = self
            .sequencer_hash_to_execution_block
            .get(&block.block_hash)
        {
            debug!(
                sequencer_block_height = block.header.height.value(),
                execution_hash = hex::encode(&execution_block.hash),
                "block already executed"
            );
            return Ok(execution_block.clone());
        }

        let prev_block_hash = self.commitment_state.soft.hash.clone();
        info!(
            sequencer_block_height = block.header.height.value(),
            parent_block_hash = hex::encode(&prev_block_hash),
            "executing block with given parent block",
        );

        let timestamp = convert_tendermint_to_prost_timestamp(block.header.time)
            .wrap_err("failed parsing str as protobuf timestamp")?;

        let tx_count = block.rollup_transactions.len();
        let executed_block = self
            .execution_rpc_client
            .call_execute_block(prev_block_hash, block.rollup_transactions, timestamp)
            .await?;
        self.executable_block_height += 1;

        // store block hash returned by execution client, as we need it to finalize the block later
        info!(
            execution_block_hash = hex::encode(&executed_block.hash),
            tx_count, "executed sequencer block",
        );

        // store block returned by execution client, as we need it to finalize the block later
        self.sequencer_hash_to_execution_block
            .insert(block.block_hash, executed_block.clone());

        Ok(executed_block)
    }

    /// Updates the commitment state on the execution layer.
    /// Updates the local `commitment_state` with the new values.
    async fn update_commitment_states(&mut self, firm: Block, soft: Block) -> Result<()> {
        let new_commitment_state = self
            .execution_rpc_client
            .call_update_commitment_state(firm, soft)
            .await
            .wrap_err("executor failed to update commitment state")?;
        self.commitment_state = new_commitment_state;
        Ok(())
    }

    /// Updates both firm and soft commitments.
    async fn update_commitments(&mut self, block: Block) -> Result<()> {
        self.update_commitment_states(block.clone(), block)
            .await
            .wrap_err("executor failed to update both commitments")?;
        Ok(())
    }

    /// Updates only firm commitment and leaves soft commitment the same.
    async fn update_firm_commitment(&mut self, firm: Block) -> Result<()> {
        self.update_commitment_states(firm, self.commitment_state.soft.clone())
            .await
            .wrap_err("executor failed to update firm commitment")?;
        Ok(())
    }

    /// Updates only soft commitment and leaves firm commitment the same.
    async fn update_soft_commitment(&mut self, soft: Block) -> Result<()> {
        self.update_commitment_states(self.commitment_state.firm.clone(), soft)
            .await
            .wrap_err("executor failed to update soft commitment")?;
        Ok(())
    }

    async fn execute_and_finalize_blocks_from_celestia(
        &mut self,
        blocks: Vec<SequencerBlockSubset>,
    ) -> Result<()> {
        if blocks.is_empty() {
            info!("received a message from data availability without blocks; skipping execution");
            return Ok(());
        }
        for block in blocks.into_iter() {
            let sequencer_block_hash = block.block_hash;
            let maybe_executed_block = self
                .sequencer_hash_to_execution_block
                .get(&sequencer_block_hash)
                .cloned();
            match maybe_executed_block {
                Some(executed_block) => {
                    // this case means block has already been executed.
                    self.update_firm_commitment(executed_block)
                        .await
                        .wrap_err("executor failed to update firm commitment")?;
                    // remove the sequencer block hash from the map, as it's been firmly committed
                    self.sequencer_hash_to_execution_block
                        .remove(&sequencer_block_hash);
                }
                None => {
                    // this means either we didn't receive the block from the sequencer stream

                    // try executing the block as it hasn't been executed before
                    // execute_block will check if our namespace has txs; if so, it'll return the
                    // resulting execution block hash, otherwise None
                    let executed_block = self
                        .execute_block(block)
                        .await
                        .wrap_err("failed to execute block")?;

                    // when we execute a block received from da, nothing else has been executed on
                    // top of it, so we set FIRM and SOFT to this executed block
                    self.update_commitments(executed_block)
                        .await
                        .wrap_err("executor failed to update both commitments")?;
                    // remove the sequencer block hash from the map, as it's been firmly committed
                    self.sequencer_hash_to_execution_block
                        .remove(&sequencer_block_hash);
                }
            };
        }
        Ok(())
    }

    pub(crate) fn get_executable_block_height(&self) -> u32 {
        self.executable_block_height
    }
}<|MERGE_RESOLUTION|>--- conflicted
+++ resolved
@@ -117,11 +117,7 @@
     pub(crate) async fn new(
         server_addr: &str,
         chain_id: ChainId,
-<<<<<<< HEAD
-        disable_empty_block_execution: bool,
         init_sequencer_height: u32,
-=======
->>>>>>> 4a5e6e36
         cmd_rx: Receiver,
         shutdown: oneshot::Receiver<()>,
     ) -> Result<Self> {
@@ -225,41 +221,14 @@
         Ok(())
     }
 
-<<<<<<< HEAD
-    /// Checks for relevant transactions in the SequencerBlock and attempts
-    /// to execute them via the execution service function ExecuteBlock.
-    /// If there are relevant transactions that successfully execute,
+    /// checks for relevant transactions in the SequencerBlock and attempts
+    /// to execute them via the execution service function DoBlock.
+    /// if there are relevant transactions that successfully execute,
     /// it returns the resulting execution block hash.
-    /// If the block has already been executed, it returns the previously-computed
-    /// execution block hash.
-    /// if there are no relevant transactions in the SequencerBlock, it returns None.
-    /// If the block is out of order, it returns an error.
-    async fn execute_block(&mut self, block: SequencerBlockSubset) -> Result<Option<Block>> {
-        if self.disable_empty_block_execution && block.rollup_transactions.is_empty() {
-            debug!(
-                sequencer_block_height = block.header.height.value(),
-                "no transactions in block, skipping execution"
-            );
-            return Ok(None);
-        }
-
-        if self.executable_block_height as u64 != block.header.height.value() {
-            error!(
-                sequencer_block_height = block.header.height.value(),
-                executable_block_height = self.executable_block_height,
-                "block received out of order;"
-            );
-            return Err(eyre!("block received out of order"));
-        }
-
-=======
-    /// Execute the sequencer block on the execution layer, returning the
-    /// resulting execution block. If the block has already been executed, it
-    /// returns the previously-computed
+    /// if the block has already been executed, it returns the previously-computed
     /// execution block hash.
     #[instrument(skip(self), fields(sequencer_block_hash = ?block.block_hash, sequencer_block_height = block.header.height.value()))]
     async fn execute_block(&mut self, block: SequencerBlockSubset) -> Result<Block> {
->>>>>>> 4a5e6e36
         if let Some(execution_block) = self
             .sequencer_hash_to_execution_block
             .get(&block.block_hash)
