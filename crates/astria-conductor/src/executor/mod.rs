--- conflicted
+++ resolved
@@ -520,11 +520,7 @@
 
         let executed_block_metadata = self
             .client
-<<<<<<< HEAD
-            .execute_block_with_retry(session_id, parent_hash, transactions, timestamp)
-=======
-            .execute_block_with_retry(parent_hash, transactions, timestamp, sequencer_block_hash)
->>>>>>> 4aadc67d
+            .execute_block_with_retry(session_id, parent_hash, transactions, timestamp, sequencer_block_hash)
             .await
             .wrap_err("failed to run execute_block RPC")?;
 
