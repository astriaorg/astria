use std::collections::HashMap;

use astria_sequencer_types::{
    ChainId,
    SequencerBlockData,
};
use color_eyre::eyre::{
    self,
    Result,
    WrapErr as _,
};
use hook::PreExecutionHook;
use prost_types::Timestamp as ProstTimestamp;
use proto::generated::execution::v1alpha2::{
    execution_service_client::ExecutionServiceClient,
    Block,
};
use tendermint::{
    Hash,
    Time,
};
use tokio::{
    select,
    sync::{
        mpsc::{
            UnboundedReceiver,
            UnboundedSender,
        },
        oneshot,
    },
};
use tonic::transport::Channel;
use tracing::{
    debug,
    error,
    info,
    instrument,
    warn,
};

use crate::{
    execution_client::ExecutionClientExt,
    types::{
        ExecutorCommitmentState,
        SequencerBlockSubset,
    },
};

pub(crate) mod hook;
pub(crate) mod optimism;

#[cfg(test)]
mod tests;

/// The channel for sending commands to the executor task.
pub(crate) type Sender = UnboundedSender<ExecutorCommand>;
/// The channel the executor task uses to listen for commands.
pub(crate) type Receiver = UnboundedReceiver<ExecutorCommand>;

// Given `Time`, convert to protobuf timestamp
fn convert_tendermint_to_prost_timestamp(value: Time) -> Result<ProstTimestamp> {
    use tendermint_proto::google::protobuf::Timestamp as TendermintTimestamp;
    let TendermintTimestamp {
        seconds,
        nanos,
    } = value.into();
    Ok(ProstTimestamp {
        seconds,
        nanos,
    })
}

#[derive(Debug)]
pub(crate) enum ExecutorCommand {
    /// used when a block is received from the subscription stream to sequencer
    FromSequencer { block: Box<SequencerBlockData> },
    /// used when a block is received from the reader (Celestia)
    FromCelestia(Vec<SequencerBlockSubset>),
}

impl From<SequencerBlockData> for ExecutorCommand {
    fn from(block: SequencerBlockData) -> Self {
        Self::FromSequencer {
            block: Box::new(block),
        }
    }
}

pub(crate) struct Executor {
    /// Channel on which executor commands are received.
    cmd_rx: Receiver,

    shutdown: oneshot::Receiver<()>,

    /// The execution rpc client that we use to send messages to the execution service
    execution_rpc_client: ExecutionServiceClient<Channel>,

    /// Chain ID
    chain_id: ChainId,

    /// Tracks SOFT and FIRM on the execution chain
    commitment_state: ExecutorCommitmentState,

    /// map of sequencer block hash to execution block
    ///
    /// this is required because when we receive sequencer blocks (from network or DA),
    /// we only know the sequencer block hash, but not the execution block hash,
    /// as the execution block hash is created by executing the block.
    /// as well, the execution layer is not aware of the sequencer block hash.
    /// we need to track the mapping of sequencer block hash -> execution block
    /// so that we can mark the block as final on the execution layer when
    /// we receive a finalized sequencer block.
    sequencer_hash_to_execution_block: HashMap<Hash, Block>,
<<<<<<< HEAD

    /// Chose to execute empty blocks or not
    disable_empty_block_execution: bool,

    pre_execution_hook: Option<Box<dyn PreExecutionHook>>,
=======
>>>>>>> 4a5e6e36
}

impl Executor {
    #[allow(clippy::too_many_arguments)]
    pub(crate) async fn new(
        server_addr: &str,
        chain_id: ChainId,
        cmd_rx: Receiver,
        shutdown: oneshot::Receiver<()>,
        hook: Option<Box<dyn PreExecutionHook>>,
    ) -> Result<Self> {
        let mut execution_rpc_client = ExecutionServiceClient::connect(server_addr.to_owned())
            .await
            .wrap_err("failed to create execution rpc client")?;
        let commitment_state = execution_rpc_client
            .call_get_commitment_state()
            .await
            .wrap_err("executor failed to get commitment state")?;

        info!(
            soft_block_hash = hex::encode(&commitment_state.soft.hash),
            firm_block_hash = hex::encode(&commitment_state.firm.hash),
            "initial execution commitment state",
        );

        Ok(Self {
            cmd_rx,
            shutdown,
            execution_rpc_client,
            chain_id,
            commitment_state,
            sequencer_hash_to_execution_block: HashMap::new(),
<<<<<<< HEAD
            disable_empty_block_execution,
            pre_execution_hook: hook,
=======
>>>>>>> 4a5e6e36
        })
    }

    #[instrument(skip_all)]
    pub(crate) async fn run_until_stopped(mut self) -> eyre::Result<()> {
        loop {
            select!(
                biased;

                shutdown = &mut self.shutdown => {
                    match shutdown {
                        Err(e) => warn!(error.message = %e, "shutdown channel return with error; shutting down"),
                        Ok(()) => info!("received shutdown signal; shutting down"),
                    }
                    break;
                }

                cmd = self.cmd_rx.recv() => {
                    if let Err(e) = self.handle_executor_command(cmd).await {
                        error!(error.message = %e, "failed to handle executor command, breaking from executor loop");
                        break;
<<<<<<< HEAD
                    }
                }
            )
        }
        Ok(())
    }
=======
                    };
                    match cmd {
                        ExecutorCommand::FromSequencer {
                            block,
                        } => {
                            let height = block.header().height.value();
                            let block_subset =
                                SequencerBlockSubset::from_sequencer_block_data(*block, &self.chain_id);

                            let executed_block_result = self.execute_block(block_subset).await;
                            match executed_block_result {
                                Ok(executed_block) => {
                                    if let Err(e) = self.update_soft_commitment(executed_block.clone()).await {
                                        error!(
                                            height = height,
                                            error = ?e,
                                            "failed to update soft commitment"
                                        );
                                    }
                                }
                                Err(e) => {
                                    error!(
                                        height = height,
                                        error = ?e,
                                        "failed to execute block"
                                    );
                                }
                            }
                        }
>>>>>>> 4a5e6e36

    /// Handle a command received on the command channel.
    ///
    /// If this function returns an error, the executor will shut down.
    ///
    /// # Errors
    ///
    /// - if the command channel is closed unexpectedly
    /// - if execution or finalization of a block from celestia fails
    async fn handle_executor_command(&mut self, cmd: Option<ExecutorCommand>) -> eyre::Result<()> {
        let Some(cmd) = cmd else {
            return Err(eyre::eyre!(
                "cmd channel closed unexpectedly; shutting down"
            ));
        };

        match cmd {
            ExecutorCommand::FromSequencer {
                block,
            } => {
                let height = block.header().height.value();
                let block_subset =
                    SequencerBlockSubset::from_sequencer_block_data(*block, &self.chain_id);

                let executed_block_result = self.execute_block(block_subset).await;
                match executed_block_result {
                    Ok(Some(executed_block)) => {
                        if let Err(e) = self.update_soft_commitment(executed_block.clone()).await {
                            error!(
                                height = height,
                                error = ?e,
                                "failed to update soft commitment"
                            );
                        }
                    }
                    Err(e) => {
                        error!(
                            height = height,
                            error = ?e,
                            "failed to execute block"
                        );
                    }
                    // execution was skipped
                    Ok(None) => {}
                }
            }

            ExecutorCommand::FromCelestia(blocks) => {
                self.execute_and_finalize_blocks_from_celestia(blocks)
                    .await
                    .wrap_err("failed to finalize block; stopping executor")?;
            }
        }

        Ok(())
    }

    /// Execute the sequencer block on the execution layer, returning the
    /// resulting execution block. If the block has already been executed, it
    /// returns the previously-computed
    /// execution block hash.
    #[instrument(skip(self), fields(sequencer_block_hash = ?block.block_hash, sequencer_block_height = block.header.height.value()))]
    async fn execute_block(&mut self, block: SequencerBlockSubset) -> Result<Block> {
        if let Some(execution_block) = self
            .sequencer_hash_to_execution_block
            .get(&block.block_hash)
        {
            debug!(
                sequencer_block_height = block.header.height.value(),
                execution_hash = hex::encode(&execution_block.hash),
                "block already executed"
            );
            return Ok(execution_block.clone());
        }

        let prev_block_hash = self.commitment_state.soft.hash.clone();
        info!(
            sequencer_block_height = block.header.height.value(),
            parent_block_hash = hex::encode(&prev_block_hash),
            "executing block with given parent block",
        );

        let timestamp = convert_tendermint_to_prost_timestamp(block.header.time)
            .wrap_err("failed parsing str as protobuf timestamp")?;

<<<<<<< HEAD
        let rollup_transactions = if let Some(ref mut hook) = self.pre_execution_hook {
            hook.populate_rollup_transactions(block.rollup_transactions)
                .await?
        } else {
            block.rollup_transactions
        };

=======
        let tx_count = block.rollup_transactions.len();
>>>>>>> 4a5e6e36
        let executed_block = self
            .execution_rpc_client
            .call_execute_block(prev_block_hash, rollup_transactions, timestamp)
            .await?;

        // store block hash returned by execution client, as we need it to finalize the block later
        info!(
            execution_block_hash = hex::encode(&executed_block.hash),
            tx_count, "executed sequencer block",
        );

        // store block returned by execution client, as we need it to finalize the block later
        self.sequencer_hash_to_execution_block
            .insert(block.block_hash, executed_block.clone());

        Ok(executed_block)
    }

    /// Updates the commitment state on the execution layer.
    /// Updates the local `commitment_state` with the new values.
    async fn update_commitment_states(&mut self, firm: Block, soft: Block) -> Result<()> {
        let new_commitment_state = self
            .execution_rpc_client
            .call_update_commitment_state(firm, soft)
            .await
            .wrap_err("executor failed to update commitment state")?;
        self.commitment_state = new_commitment_state;
        Ok(())
    }

    /// Updates both firm and soft commitments.
    async fn update_commitments(&mut self, block: Block) -> Result<()> {
        self.update_commitment_states(block.clone(), block)
            .await
            .wrap_err("executor failed to update both commitments")?;
        Ok(())
    }

    /// Updates only firm commitment and leaves soft commitment the same.
    async fn update_firm_commitment(&mut self, firm: Block) -> Result<()> {
        self.update_commitment_states(firm, self.commitment_state.soft.clone())
            .await
            .wrap_err("executor failed to update firm commitment")?;
        Ok(())
    }

    /// Updates only soft commitment and leaves firm commitment the same.
    async fn update_soft_commitment(&mut self, soft: Block) -> Result<()> {
        self.update_commitment_states(self.commitment_state.firm.clone(), soft)
            .await
            .wrap_err("executor failed to update soft commitment")?;
        Ok(())
    }

    async fn execute_and_finalize_blocks_from_celestia(
        &mut self,
        blocks: Vec<SequencerBlockSubset>,
    ) -> Result<()> {
        if blocks.is_empty() {
            info!("received a message from data availability without blocks; skipping execution");
            return Ok(());
        }
        for block in blocks.into_iter() {
            let sequencer_block_hash = block.block_hash;
            let maybe_executed_block = self
                .sequencer_hash_to_execution_block
                .get(&sequencer_block_hash)
                .cloned();
            match maybe_executed_block {
                Some(executed_block) => {
                    // this case means block has already been executed.
                    self.update_firm_commitment(executed_block)
                        .await
                        .wrap_err("executor failed to update firm commitment")?;
                    // remove the sequencer block hash from the map, as it's been firmly committed
                    self.sequencer_hash_to_execution_block
                        .remove(&sequencer_block_hash);
                }
                None => {
                    // this means either we didn't receive the block from the sequencer stream

                    // try executing the block as it hasn't been executed before
                    // execute_block will check if our namespace has txs; if so, it'll return the
                    // resulting execution block hash, otherwise None
                    let executed_block = self
                        .execute_block(block)
                        .await
                        .wrap_err("failed to execute block")?;

                    // when we execute a block received from da, nothing else has been executed on
                    // top of it, so we set FIRM and SOFT to this executed block
                    self.update_commitments(executed_block)
                        .await
                        .wrap_err("executor failed to update both commitments")?;
                    // remove the sequencer block hash from the map, as it's been firmly committed
                    self.sequencer_hash_to_execution_block
                        .remove(&sequencer_block_hash);
                }
            };
        }
        Ok(())
    }
}<|MERGE_RESOLUTION|>--- conflicted
+++ resolved
@@ -111,14 +111,10 @@
     /// so that we can mark the block as final on the execution layer when
     /// we receive a finalized sequencer block.
     sequencer_hash_to_execution_block: HashMap<Hash, Block>,
-<<<<<<< HEAD
-
-    /// Chose to execute empty blocks or not
-    disable_empty_block_execution: bool,
-
+
+    /// optional hook which is called to modify the rollup transaction list
+    /// right before it's sent to the execution layer via `ExecuteBlock`.
     pre_execution_hook: Option<Box<dyn PreExecutionHook>>,
-=======
->>>>>>> 4a5e6e36
 }
 
 impl Executor {
@@ -151,11 +147,7 @@
             chain_id,
             commitment_state,
             sequencer_hash_to_execution_block: HashMap::new(),
-<<<<<<< HEAD
-            disable_empty_block_execution,
             pre_execution_hook: hook,
-=======
->>>>>>> 4a5e6e36
         })
     }
 
@@ -177,44 +169,12 @@
                     if let Err(e) = self.handle_executor_command(cmd).await {
                         error!(error.message = %e, "failed to handle executor command, breaking from executor loop");
                         break;
-<<<<<<< HEAD
                     }
                 }
             )
         }
         Ok(())
     }
-=======
-                    };
-                    match cmd {
-                        ExecutorCommand::FromSequencer {
-                            block,
-                        } => {
-                            let height = block.header().height.value();
-                            let block_subset =
-                                SequencerBlockSubset::from_sequencer_block_data(*block, &self.chain_id);
-
-                            let executed_block_result = self.execute_block(block_subset).await;
-                            match executed_block_result {
-                                Ok(executed_block) => {
-                                    if let Err(e) = self.update_soft_commitment(executed_block.clone()).await {
-                                        error!(
-                                            height = height,
-                                            error = ?e,
-                                            "failed to update soft commitment"
-                                        );
-                                    }
-                                }
-                                Err(e) => {
-                                    error!(
-                                        height = height,
-                                        error = ?e,
-                                        "failed to execute block"
-                                    );
-                                }
-                            }
-                        }
->>>>>>> 4a5e6e36
 
     /// Handle a command received on the command channel.
     ///
@@ -239,9 +199,8 @@
                 let block_subset =
                     SequencerBlockSubset::from_sequencer_block_data(*block, &self.chain_id);
 
-                let executed_block_result = self.execute_block(block_subset).await;
-                match executed_block_result {
-                    Ok(Some(executed_block)) => {
+                match self.execute_block(block_subset).await {
+                    Ok(executed_block) => {
                         if let Err(e) = self.update_soft_commitment(executed_block.clone()).await {
                             error!(
                                 height = height,
@@ -257,8 +216,6 @@
                             "failed to execute block"
                         );
                     }
-                    // execution was skipped
-                    Ok(None) => {}
                 }
             }
 
@@ -274,8 +231,7 @@
 
     /// Execute the sequencer block on the execution layer, returning the
     /// resulting execution block. If the block has already been executed, it
-    /// returns the previously-computed
-    /// execution block hash.
+    /// returns the previously-computed execution block hash.
     #[instrument(skip(self), fields(sequencer_block_hash = ?block.block_hash, sequencer_block_height = block.header.height.value()))]
     async fn execute_block(&mut self, block: SequencerBlockSubset) -> Result<Block> {
         if let Some(execution_block) = self
@@ -300,7 +256,6 @@
         let timestamp = convert_tendermint_to_prost_timestamp(block.header.time)
             .wrap_err("failed parsing str as protobuf timestamp")?;
 
-<<<<<<< HEAD
         let rollup_transactions = if let Some(ref mut hook) = self.pre_execution_hook {
             hook.populate_rollup_transactions(block.rollup_transactions)
                 .await?
@@ -308,9 +263,7 @@
             block.rollup_transactions
         };
 
-=======
-        let tx_count = block.rollup_transactions.len();
->>>>>>> 4a5e6e36
+        let tx_count = rollup_transactions.len();
         let executed_block = self
             .execution_rpc_client
             .call_execute_block(prev_block_hash, rollup_transactions, timestamp)
