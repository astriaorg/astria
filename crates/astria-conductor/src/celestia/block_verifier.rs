use std::collections::HashMap;

use astria_core::crypto::{
    Signature,
    VerificationKey,
};
use prost::Message;
use sequencer_client::{
    tendermint::{
        self,
        block::Height,
    },
    tendermint_rpc,
};

#[derive(Debug, thiserror::Error)]
pub(super) enum QuorumError {
    #[error("commit height mismatch; expected `{expected_height}`, got `{actual_height}`")]
    CommitHeightMismatch {
        expected_height: Height,
        actual_height: Height,
    },

    #[error(
        "commit voting power is greater than total voting power: {commit_voting_power} > \
         {total_voting_power}"
    )]
    CommitVotingPowerExceedsTotal {
        commit_voting_power: u64,
        total_voting_power: u64,
    },

    #[error("commit contained an empty signature field for validator `{validator}`")]
    EmptySignature { validator: tendermint::account::Id },

    #[error(
        "commit voting power is less than 2/3 of total voting power: {commit_voting_power} <= 2/3 \
         {total_voting_power}"
    )]
    NoQuorum {
        commit_voting_power: u64,
        total_voting_power: u64,
    },

    #[error("validator `{validator}` was present in commit but not in validator set")]
    NoSuchValidator { validator: tendermint::account::Id },

    #[error(
        "failed to recreate signature for validator from validator set to verify vote signature"
    )]
    Signature(#[source] astria_core::crypto::Error),

    #[error("total voting power overflowed u64")]
    TotalVotingPowerOverflowed,

    #[error(
        "validator `{expected}` in commit does not address `{actual}` derived from signature in \
         validator set"
    )]
    ValidatorAddressMismatch {
        expected: tendermint::account::Id,
        actual: tendermint::account::Id,
    },

    #[error(
        "failed to recreate public key for validator from validator set to verify vote signature"
    )]
    VerificationKey(#[source] astria_core::crypto::Error),

    #[error("failed to verify vote signature")]
    VerifyVoteSignature(#[source] astria_core::crypto::Error),
}

/// This function ensures that the given Commit has quorum, ie that the Commit contains >2/3 voting
/// power. It performs the following checks:
/// - the height of the commit matches the block height of the validator set
/// - each validator in the commit is in the validator set
/// - for each signature in the commit, the validator public key matches the validator address in
///   the commit
/// - for each signature in the commit, the validator signature in the commit is valid
/// - the total voting power of the commit is >2/3 of the total voting power of the validator set
///
/// # Errors
///
/// If any of the above conditions are not satisfied, an error is returned.
pub(super) fn ensure_commit_has_quorum(
    commit: &tendermint::block::Commit,
    validator_set: &tendermint_rpc::endpoint::validators::Response,
    chain_id: &tendermint::chain::Id,
) -> Result<(), QuorumError> {
    // Validator set at Block N-1 is used for block N
    let expected_height = validator_set.block_height.increment();
    let actual_height = commit.height;
    if expected_height != actual_height {
        return Err(QuorumError::CommitHeightMismatch {
            expected_height,
            actual_height,
        });
    }

    let total_voting_power = validator_set
        .validators
        .iter()
        .try_fold(0u64, |acc, validator| acc.checked_add(validator.power()))
        .ok_or(QuorumError::TotalVotingPowerOverflowed)?;

    let validator_map = validator_set
        .validators
        .iter()
        .map(|v| {
            let address = tendermint::account::Id::from(v.pub_key);
            (address, v)
        })
        .collect::<HashMap<_, _>>();

    let mut commit_voting_power = 0u64;
    for vote in &commit.signatures {
        // we only care about votes that are for the Commit.BlockId (ignore absent validators and
        // votes for nil)
        let tendermint::block::CommitSig::BlockIdFlagCommit {
            validator_address,
            signature,
            timestamp,
        } = vote
        else {
            continue;
        };

        let Some(signature) = signature else {
            return Err(QuorumError::EmptySignature {
                validator: *validator_address,
            });
        };

        // verify validator exists in validator set
        let Some(validator) = validator_map.get(validator_address) else {
            return Err(QuorumError::NoSuchValidator {
                validator: *validator_address,
            });
        };

        // verify address in signature matches validator pubkey
        let address_from_pubkey = tendermint::account::Id::from(validator.pub_key);

        if address_from_pubkey != *validator_address {
            return Err(QuorumError::ValidatorAddressMismatch {
                expected: *validator_address,
                actual: address_from_pubkey,
            });
        }

        // verify vote signature
        verify_vote_signature(
            *timestamp,
            commit,
            chain_id,
            &validator.pub_key,
            signature.as_bytes(),
        )?;

        commit_voting_power = commit_voting_power.saturating_add(validator.power());
    }

    if commit_voting_power > total_voting_power {
        return Err(QuorumError::CommitVotingPowerExceedsTotal {
            commit_voting_power,
            total_voting_power,
        });
    }

    if !does_commit_voting_power_have_quorum(commit_voting_power, total_voting_power) {
        return Err(QuorumError::NoQuorum {
            commit_voting_power,
            total_voting_power,
        });
    }
    Ok(())
}

fn does_commit_voting_power_have_quorum(commited: u64, total: u64) -> bool {
    if total < 3 {
        commited.saturating_mul(3) > total.saturating_mul(2)
    } else {
        commited > total.saturating_div(3).saturating_mul(2)
    }
}

// see https://github.com/tendermint/tendermint/blob/35581cf54ec436b8c37fabb43fdaa3f48339a170/types/vote.go#L147
fn verify_vote_signature(
    timestamp: tendermint::Time,
    commit: &tendermint::block::Commit,
    chain_id: &tendermint::chain::Id,
    public_key: &tendermint::PublicKey,
    signature_bytes: &[u8],
) -> Result<(), QuorumError> {
    let public_key = VerificationKey::try_from(public_key.to_bytes().as_slice())
        .map_err(QuorumError::VerificationKey)?;
    let signature = Signature::try_from(signature_bytes).map_err(QuorumError::Signature)?;

    let canonical_vote = tendermint::vote::CanonicalVote {
        vote_type: tendermint::vote::Type::Precommit,
        height: commit.height,
        round: commit.round,
        block_id: Some(commit.block_id),
        timestamp: Some(timestamp),
        chain_id: chain_id.clone(),
    };

    public_key
        .verify(
            &signature,
            &sequencer_client::tendermint_proto::types::CanonicalVote::from(canonical_vote)
                .encode_length_delimited_to_vec(),
        )
        .map_err(QuorumError::VerifyVoteSignature)?;
    Ok(())
}

#[cfg(test)]
mod tests {
    use std::collections::BTreeMap;

    use astria_core::{
        generated::astria::sequencerblock::v1::SequencerBlockHeader as RawSequencerBlockHeader,
        primitive::v1::RollupId,
        sequencerblock::v1::{
            block::{
<<<<<<< HEAD
                ExtendedCommitInfoWithProof,
=======
                self,
>>>>>>> 5aafff06
                SequencerBlockHeader,
            },
            celestia::UncheckedSubmittedMetadata,
        },
    };
    use bytes::Bytes;
    use prost::Message as _;
    use sequencer_client::{
        tendermint::{
            self,
            account,
            block::Commit,
            validator,
            validator::Info as Validator,
        },
        tendermint_proto,
        tendermint_rpc::endpoint::validators,
    };

    use super::ensure_commit_has_quorum;
    use crate::celestia::block_verifier::does_commit_voting_power_have_quorum;

    /// Constructs a [`merkle::Tree`] from an iterator yielding byte slices.
    ///
    /// This hashes each item before pushing it into the Merkle Tree, which
    /// effectively causes a double hashing. The leaf hash of an item `d_i`
    /// is then `MTH(d_i) = SHA256(0x00 || SHA256(d_i))`.
    fn merkle_tree_from_transactions<I, B>(iter: I) -> merkle::Tree
    where
        I: IntoIterator<Item = B>,
        B: AsRef<[u8]>,
    {
        use sha2::{
            Digest as _,
            Sha256,
        };
        merkle::Tree::from_leaves(iter.into_iter().map(|item| Sha256::digest(&item)))
    }

    fn make_test_validator_set_and_commit(
        height: u32,
        chain_id: tendermint::chain::Id,
    ) -> (validators::Response, account::Id, Commit) {
        use rand::rngs::OsRng;

        let signing_key = astria_core::crypto::SigningKey::new(OsRng);
        let pub_key = tendermint::public_key::PublicKey::from_raw_ed25519(
            signing_key.verification_key().as_ref(),
        )
        .unwrap();
        let address = tendermint::account::Id::from(pub_key);

        let validator = validator::Info {
            address,
            pub_key,
            power: 10u32.into(),
            proposer_priority: 0.into(),
            name: None,
        };

        let round = 0u16;
        let timestamp = tendermint::Time::unix_epoch();
        let canonical_vote = tendermint::vote::CanonicalVote {
            vote_type: tendermint::vote::Type::Precommit,
            height: height.into(),
            round: round.into(),
            block_id: None,
            timestamp: Some(timestamp),
            chain_id,
        };

        let message = tendermint_proto::types::CanonicalVote::from(canonical_vote)
            .encode_length_delimited_to_vec();

        let signature = signing_key.sign(&message);

        let commit = tendermint::block::Commit {
            height: height.into(),
            round: round.into(),
            signatures: vec![tendermint::block::CommitSig::BlockIdFlagCommit {
                validator_address: address,
                timestamp,
                signature: Some(signature.to_bytes().as_ref().try_into().unwrap()),
            }],
            ..Default::default()
        };

        (
            validators::Response::new(height.checked_sub(1).unwrap().into(), vec![validator], 1),
            address,
            commit,
        )
    }

    fn make_test_extended_commit_info_bytes() -> Vec<u8> {
        use astria_core::generated::protocol::connect::v1::ExtendedCommitInfoWithCurrencyPairMapping;

        let extended_commit_info: tendermint_proto::abci::ExtendedCommitInfo =
            tendermint::abci::types::ExtendedCommitInfo {
                round: 0u16.into(),
                votes: vec![],
            }
            .into();
        let extended_commit_info_with_mapping = ExtendedCommitInfoWithCurrencyPairMapping {
            extended_commit_info: Some(extended_commit_info.into()),
            id_to_currency_pair: Vec::new(),
        };
        extended_commit_info_with_mapping.encode_to_vec()
    }

    #[test]
    fn validate_sequencer_blob_last_commit_none_ok() {
        let rollup_transactions_root = merkle::Tree::from_leaves([[1, 2, 3], [4, 5, 6]]).root();
        let rollup_ids_root = merkle::Tree::new().root();
        let extended_commit_info = make_test_extended_commit_info_bytes();

        let tree = merkle_tree_from_transactions([
            rollup_transactions_root.as_slice(),
            rollup_ids_root.as_slice(),
            &extended_commit_info,
        ]);
        let data_hash = tree.root();
        let rollup_transactions_proof = tree.construct_proof(0).unwrap();
        let rollup_ids_proof = tree.construct_proof(1).unwrap();
        let extended_commit_info_proof = tree.construct_proof(2).unwrap();
        let extended_commit_info_with_proof = ExtendedCommitInfoWithProof::unchecked_from_parts(
            extended_commit_info.into(),
            extended_commit_info_proof,
        );

        let (validator_set, proposer_address, commit) =
            make_test_validator_set_and_commit(1, "test-chain".try_into().unwrap());

        let header = RawSequencerBlockHeader {
            chain_id: "test-chain".to_string(),
            height: 1,
            time: Some(pbjson_types::Timestamp {
                seconds: 1,
                nanos: 0,
            }),
            data_hash: Bytes::copy_from_slice(&data_hash),
            rollup_transactions_root: Bytes::copy_from_slice(&rollup_transactions_root),
            proposer_address: Bytes::copy_from_slice(proposer_address.as_bytes()),
        };
        let header = SequencerBlockHeader::try_from_raw(header).unwrap();

        let sequencer_blob = UncheckedSubmittedMetadata {
            block_hash: block::Hash::new([0u8; 32]),
            header,
            rollup_ids: vec![],
            rollup_transactions_proof,
            rollup_ids_proof,
            upgrade_change_hashes_with_proof: None,
            extended_commit_info_with_proof: Some(extended_commit_info_with_proof),
        }
        .try_into_celestia_sequencer_blob()
        .unwrap();

        ensure_commit_has_quorum(&commit, &validator_set, sequencer_blob.cometbft_chain_id())
            .unwrap();
    }

    #[tokio::test]
    async fn validate_sequencer_blob_with_chain_ids() {
        let test_tx = Bytes::from_static(b"test-tx");
        let rollup_id = RollupId::from_unhashed_bytes(b"test-chain");
        let grouped_txs = BTreeMap::from([(rollup_id, vec![test_tx.clone()])]);
        let rollup_transactions_tree =
            astria_core::primitive::v1::derive_merkle_tree_from_rollup_txs(&grouped_txs);
        let rollup_transactions_root = rollup_transactions_tree.root();
        let rollup_ids_root = merkle::Tree::from_leaves(std::iter::once(rollup_id)).root();
        let extended_commit_info = make_test_extended_commit_info_bytes();

        let tree = merkle_tree_from_transactions([
            rollup_transactions_root.as_slice(),
            rollup_ids_root.as_slice(),
            &extended_commit_info,
        ]);
        let data_hash = tree.root();
        let rollup_transactions_proof = tree.construct_proof(0).unwrap();
        let rollup_ids_proof = tree.construct_proof(1).unwrap();
        let extended_commit_info_proof = tree.construct_proof(2).unwrap();
        let extended_commit_info_with_proof = ExtendedCommitInfoWithProof::unchecked_from_parts(
            extended_commit_info.into(),
            extended_commit_info_proof,
        );

        let (validator_set, proposer_address, commit) =
            make_test_validator_set_and_commit(1, "test-chain".try_into().unwrap());

        let header = RawSequencerBlockHeader {
            chain_id: "test-chain".to_string(),
            height: 1,
            time: Some(pbjson_types::Timestamp {
                seconds: 1,
                nanos: 0,
            }),
            data_hash: Bytes::copy_from_slice(&data_hash),
            rollup_transactions_root: Bytes::copy_from_slice(&rollup_transactions_root),
            proposer_address: Bytes::copy_from_slice(proposer_address.as_bytes()),
        };
        let header = SequencerBlockHeader::try_from_raw(header).unwrap();

        let sequencer_blob = UncheckedSubmittedMetadata {
            block_hash: block::Hash::new([0u8; 32]),
            header,
            rollup_ids: vec![rollup_id],
            rollup_transactions_proof,
            rollup_ids_proof,
            upgrade_change_hashes_with_proof: None,
            extended_commit_info_with_proof: Some(extended_commit_info_with_proof),
        }
        .try_into_celestia_sequencer_blob()
        .unwrap();

        ensure_commit_has_quorum(&commit, &validator_set, sequencer_blob.cometbft_chain_id())
            .unwrap();
    }

    #[test]
    fn test_does_commit_voting_power_have_quorum() {
        assert!(does_commit_voting_power_have_quorum(3, 4));
        assert!(does_commit_voting_power_have_quorum(101, 150));
        assert!(does_commit_voting_power_have_quorum(
            u64::MAX / 3,
            u64::MAX / 3
        ));
        assert!(does_commit_voting_power_have_quorum(
            u64::MAX / 3,
            u64::MAX / 2 - 1
        ));
        assert!(does_commit_voting_power_have_quorum(u64::MAX, u64::MAX));

        assert!(!does_commit_voting_power_have_quorum(0, 1));
        assert!(!does_commit_voting_power_have_quorum(1, 2));
        assert!(!does_commit_voting_power_have_quorum(2, 3));
        assert!(!does_commit_voting_power_have_quorum(100, 150));
        assert!(!does_commit_voting_power_have_quorum(
            u64::MAX / 3 - 1,
            u64::MAX / 2
        ));
        assert!(does_commit_voting_power_have_quorum(
            u64::MAX / 3,
            u64::MAX / 2
        ));
        assert!(!does_commit_voting_power_have_quorum(0, 0));
    }

    #[test]
    fn ensure_commit_has_quorum_ok() {
        // these values were retrieved by running the sequencer node and requesting the following:
        // curl http://localhost:26657/validators
        // curl http://localhost:26657/commit?height=79
        let validator_set_str = r#"{
            "block_height":"78",
            "validators":[
                {
                    "address":"D223B03AE01B4A0296053E01A41AE1E2F9CDEBC9",
                    "pub_key":{"type":"tendermint/PubKeyEd25519", "value": "tyPnz5GGblrx3PBjQRxZOHbzsPEI1E8lOh62QoPSWLw="},
                    "voting_power":"10",
                    "proposer_priority":"0"
                }
            ],
            "count":"1",
            "total":"1"
        }"#;
        let commit_str = r#"{
            "height":"79",
            "round":0,
            "block_id":{
                "hash": "74BD4E7F7EF902A84D55589F2AA60B332F1C2F34DDE7652C80BFEB8E7471B1DA",
                "parts":{
                    "total":1,
                    "hash":"7632FFB5D84C3A64279BC9EA86992418ED23832C66E0C3504B7025A9AF42C8C4"
                }
            },
            "signatures":[
                {
                    "block_id_flag":2,
                    "validator_address":"D223B03AE01B4A0296053E01A41AE1E2F9CDEBC9",
                    "timestamp": "2023-07-05T19:02:55.206600022Z",
                    "signature": "qy9vEjqSrF+8sD0K0IAXA398xN1s3QI2rBBDbBMWf0rw0L+B9Z92DZEptf6bPYWuKUFdEc0QFKhUMQA8HjBaAw=="
                }
            ]
        }"#;
        let validator_set =
            serde_json::from_str::<validators::Response>(validator_set_str).unwrap();
        let commit = serde_json::from_str::<Commit>(commit_str).unwrap();
        ensure_commit_has_quorum(
            &commit,
            &validator_set,
            &tendermint::chain::Id::try_from("test-chain-g3ejvw").unwrap(),
        )
        .unwrap();
    }

    #[test]
    fn ensure_commit_has_quorum_not_ok() {
        use base64::engine::{
            general_purpose::STANDARD,
            Engine as _,
        };
        let validator_set = validators::Response::new(
            78u32.into(),
            vec![Validator {
                name: None,
                address: "D223B03AE01B4A0296053E01A41AE1E2F9CDEBC9"
                    .parse::<tendermint::account::Id>()
                    .unwrap(),
                pub_key: tendermint::PublicKey::from_raw_ed25519(
                    &STANDARD
                        .decode("tyPnz5GGblrx3PBjQRxZOHbzsPEI1E8lOh62QoPSWLw=")
                        .unwrap(),
                )
                .unwrap(),
                power: 10u32.into(),
                proposer_priority: 0.into(),
            }],
            1,
        );

        let commit = Commit {
            height: 79u32.into(),
            round: 0u16.into(),
            block_id: tendermint::block::Id {
                hash: "74BD4E7F7EF902A84D55589F2AA60B332F1C2F34DDE7652C80BFEB8E7471B1DA"
                    .parse::<tendermint::Hash>()
                    .unwrap(),
                part_set_header: tendermint::block::parts::Header::new(
                    1,
                    "7632FFB5D84C3A64279BC9EA86992418ED23832C66E0C3504B7025A9AF42C8C4"
                        .parse::<tendermint::Hash>()
                        .unwrap(),
                )
                .unwrap(),
            },
            signatures: vec![],
        };

        let result = ensure_commit_has_quorum(
            &commit,
            &validator_set,
            &tendermint::chain::Id::try_from("test-chain-g3ejvw").unwrap(),
        );
        assert!(result.is_err());
        assert!(result
            .unwrap_err()
            .to_string()
            .contains("commit voting power is less than 2/3 of total voting power"));
    }
}<|MERGE_RESOLUTION|>--- conflicted
+++ resolved
@@ -225,11 +225,8 @@
         primitive::v1::RollupId,
         sequencerblock::v1::{
             block::{
-<<<<<<< HEAD
+                self,
                 ExtendedCommitInfoWithProof,
-=======
-                self,
->>>>>>> 5aafff06
                 SequencerBlockHeader,
             },
             celestia::UncheckedSubmittedMetadata,
