--- conflicted
+++ resolved
@@ -35,14 +35,10 @@
 };
 use futures_bounded::FuturesMap;
 use pin_project_lite::pin_project;
-<<<<<<< HEAD
-use sequencer_client::tendermint::block::Height as SequencerHeight;
-=======
 use sequencer_client::{
     tendermint::block::Height as SequencerHeight,
     HttpClient as SequencerClient,
 };
->>>>>>> b818b259
 use telemetry::display::{
     base64,
     json,
