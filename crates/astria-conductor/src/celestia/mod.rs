--- conflicted
+++ resolved
@@ -4,11 +4,8 @@
     time::Duration,
 };
 
-<<<<<<< HEAD
 use astria_core::sequencerblock::v1alpha1::block::SequencerBlockHeader;
-=======
 use astria_core::sequencer::v1::RollupId;
->>>>>>> c1b43d9a
 use astria_eyre::eyre::{
     self,
     bail,
@@ -27,13 +24,9 @@
     FutureExt as _,
 };
 use sequencer_client::{
-<<<<<<< HEAD
-    tendermint::block::Height as SequencerHeight,
-=======
     tendermint,
     tendermint::block::Height as SequencerHeight,
     tendermint_rpc,
->>>>>>> c1b43d9a
     HttpClient as SequencerClient,
 };
 use telemetry::display::{
@@ -557,13 +550,7 @@
         .await
         .wrap_err("failed to get genesis info from Sequencer after a lot of attempts")?;
 
-<<<<<<< HEAD
-    Ok(celestia_client::celestia_namespace_v0_from_str(
-        block.header().chain_id().as_str(),
-    ))
-=======
     Ok(genesis.chain_id)
->>>>>>> c1b43d9a
 }
 
 fn max_permitted_celestia_height(reference: u64, variance: u64) -> u64 {
