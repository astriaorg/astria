use std::{
    cmp::max,
    sync::Arc,
    time::Duration,
};

use astria_core::{
    primitive::v1::RollupId,
    sequencerblock::v1::block::SequencerBlockHeader,
};
use astria_eyre::eyre::{
    self,
    bail,
    ensure,
    WrapErr as _,
};
use bytes::Bytes;
use celestia_rpc::HeaderClient as _;
use celestia_types::nmt::Namespace;
use futures::{
    future::{
        BoxFuture,
        Fuse,
        FusedFuture as _,
    },
    FutureExt as _,
};
use jsonrpsee::http_client::HttpClient as CelestiaClient;
use sequencer_client::{
    tendermint,
    tendermint::block::Height as SequencerHeight,
    tendermint_rpc,
    HttpClient as SequencerClient,
};
use telemetry::display::{
    base64,
    json,
};
use tokio::{
    select,
    sync::mpsc,
    task::spawn_blocking,
    try_join,
};
use tokio_stream::StreamExt as _;
use tokio_util::{
    sync::CancellationToken,
    task::JoinMap,
};
use tracing::{
    error,
    info,
    info_span,
    instrument,
    trace,
    trace_span,
    warn,
};

use crate::{
    block_cache::GetSequencerHeight,
    conductor::ExitReason,
    executor::{
        FirmSendError,
        FirmTrySendError,
        StateIsInit,
    },
    metrics::Metrics,
    utils::flatten,
};

mod block_verifier;
mod builder;
mod convert;
mod fetch;
mod latest_height_stream;
mod reconstruct;
mod reporting;
mod verify;

pub(crate) use builder::Builder;
use latest_height_stream::LatestHeightStream;
use reporting::ReportReconstructedBlocks;

use self::{
    block_verifier::ensure_commit_has_quorum,
    convert::decode_raw_blobs,
    fetch::fetch_new_blobs,
    latest_height_stream::stream_latest_heights,
    reconstruct::reconstruct_blocks_from_verified_blobs,
    verify::{
        verify_metadata,
        BlobVerifier,
    },
};
use crate::{
    block_cache::BlockCache,
    executor,
};

/// Sequencer Block information reconstructed from Celestia blobs.
///
/// Will be forwarded to the executor as a firm block.
#[derive(Clone, Debug)]
pub(crate) struct ReconstructedBlock {
    pub(crate) celestia_height: u64,
    pub(crate) block_hash: [u8; 32],
    pub(crate) header: SequencerBlockHeader,
    pub(crate) transactions: Vec<Bytes>,
}

impl ReconstructedBlock {
    pub(crate) fn sequencer_height(&self) -> SequencerHeight {
        self.header.height()
    }
}

impl GetSequencerHeight for ReconstructedBlock {
    fn get_height(&self) -> SequencerHeight {
        self.sequencer_height()
    }
}

pub(super) struct ReconstructedBlocks {
    celestia_height: u64,
    blocks: Vec<ReconstructedBlock>,
}

pub(crate) struct Reader {
    celestia_block_time: Duration,

    /// Client to fetch heights and blocks from Celestia.
    celestia_client: CelestiaClient,

    /// The channel used to send messages to the executor task.
    executor: executor::Handle,

    /// The client to get the sequencer namespace and verify blocks.
    sequencer_cometbft_client: SequencerClient,

    /// The number of requests per second that will be sent to Sequencer
    /// (usually to verify block data retrieved from Celestia blobs).
    sequencer_requests_per_second: u32,

    /// Token to listen for Conductor being shut down.
    shutdown: CancellationToken,

    metrics: &'static Metrics,
}

impl Reader {
<<<<<<< HEAD
    pub(crate) async fn run_until_stopped(mut self) -> eyre::Result<ExitReason> {
        let ((), executor, sequencer_chain_id) = select!(
=======
    pub(crate) async fn run_until_stopped(mut self) -> eyre::Result<()> {
        let (executor, sequencer_chain_id) = select!(
>>>>>>> 8be7af86
            () = self.shutdown.clone().cancelled_owned() => {
                info_span!("conductor::celestia::Reader::run_until_stopped").in_scope(||
                    info!("received shutdown signal while waiting for Celestia reader task to initialize")
                );
                return Ok(ExitReason::ShutdownSignal);
            }

            res = self.initialize() => {
                res.wrap_err("initialization of runtime information failed")?
            }
        );

        RunningReader::from_parts(self, executor, sequencer_chain_id)
            .wrap_err("failed entering run loop")?
            .run_until_stopped()
            .await
    }

    // TODO(https://github.com/astriaorg/astria/issues/1879): refactor to not return an empty tuple
    #[instrument(skip_all, err)]
    async fn initialize(
        &mut self,
<<<<<<< HEAD
    ) -> eyre::Result<((), executor::Handle<StateIsInit>, tendermint::chain::Id)> {
        let executor = self
            .executor
            .wait_for_init()
            .await
            .wrap_err("handle to executor failed while waiting for it being initialized")?;

=======
    ) -> eyre::Result<(executor::Handle<StateIsInit>, tendermint::chain::Id)> {
>>>>>>> 8be7af86
        let validate_celestia_chain_id = async {
            let actual_celestia_chain_id = get_celestia_chain_id(&self.celestia_client)
                .await
                .wrap_err("failed to fetch Celestia chain ID")?;
            let expected_celestia_chain_id = executor.celestia_chain_id();
            ensure!(
                expected_celestia_chain_id == actual_celestia_chain_id.as_str(),
                "expected Celestia chain id `{expected_celestia_chain_id}` does not match actual: \
                 `{actual_celestia_chain_id}`"
            );
            Ok(())
        };

        let get_and_validate_sequencer_chain_id = async {
            let actual_sequencer_chain_id =
                get_sequencer_chain_id(self.sequencer_cometbft_client.clone())
                    .await
                    .wrap_err("failed to get sequencer chain ID")?;
            let expected_sequencer_chain_id = executor.sequencer_chain_id();
            ensure!(
                expected_sequencer_chain_id == actual_sequencer_chain_id.as_str(),
                "expected Celestia chain id `{expected_sequencer_chain_id}` does not match \
                 actual: `{actual_sequencer_chain_id}`"
            );
            Ok(actual_sequencer_chain_id)
        };

        let ((), sequencer_chain_id) = try_join!(
            validate_celestia_chain_id,
            get_and_validate_sequencer_chain_id
<<<<<<< HEAD
        )?;

        Ok(((), executor, sequencer_chain_id))
=======
        )
        .map(|((), executor_init, sequencer_chain_id)| (executor_init, sequencer_chain_id))
>>>>>>> 8be7af86
    }
}

#[instrument(skip_all, err)]
async fn get_celestia_chain_id(
    celestia_client: &CelestiaClient,
) -> eyre::Result<celestia_tendermint::chain::Id> {
    let retry_config = tryhard::RetryFutureConfig::new(u32::MAX)
        .exponential_backoff(Duration::from_millis(100))
        .max_delay(Duration::from_secs(20))
        .on_retry(
            |attempt: u32, next_delay: Option<Duration>, error: &jsonrpsee::core::Error| {
                let wait_duration = next_delay
                    .map(humantime::format_duration)
                    .map(tracing::field::display);
                warn!(
                    attempt,
                    wait_duration,
                    error = error as &dyn std::error::Error,
                    "attempt to fetch celestia network header info; retrying after backoff",
                );
                futures::future::ready(())
            },
        );
    let network_head = tryhard::retry_fn(|| celestia_client.header_network_head())
        .with_config(retry_config)
        .await?;
    Ok(network_head.chain_id().clone())
}

struct RunningReader {
    block_cache: BlockCache<ReconstructedBlock>,

    blob_verifier: Arc<BlobVerifier>,

    // Client to fetch heights and blocks from Celestia.
    celestia_client: CelestiaClient,

    /// The channel used to send messages to the executor task.
    executor: executor::Handle<StateIsInit>,

    /// Token to listen for Conductor being shut down.
    shutdown: CancellationToken,

    /// Tasks reconstructing Sequencer block information from Celestia blobs.
    reconstruction_tasks: JoinMap<u64, eyre::Result<ReconstructedBlocks>>,

    /// The stream of latest Celestia head heights (so that only Celestia blobs up to that height
    /// are fetched).
    latest_heights: LatestHeightStream,

    /// A block (reconstructed from Celestia blobs) that's waiting for the executor task to have
    /// capacity again. Used as a back pressure mechanism so that this task does not fetch more
    /// blobs if there is no capacity in the executor to execute them against the rollup in
    /// time.
    enqueued_block: Fuse<BoxFuture<'static, Result<u64, FirmSendError>>>,

    /// The latest observed head height of the Celestia network. Set by values read from
    /// the `latest_height` stream.
    celestia_head_height: Option<u64>,

    /// The next Celestia height that will be fetched.
    celestia_next_height: u64,

    /// The reference Celestia height. `celestia_reference_height` + `celestia_variance` = C is the
    /// maximum Celestia height up to which Celestia's blobs will be fetched.
    /// `celestia_reference_height` is initialized to the base Celestia height stored in the
    /// rollup genesis. It is later advanced to that Celestia height from which the next block
    /// is derived that will be executed against the rollup (only if greater than the current
    /// value; it will never go down).
    celestia_reference_height: u64,

    /// `celestia_variance` + `celestia_reference_height` define the maximum Celestia height from
    /// Celestia blobs can be fetched. Set once during initialization to the value stored in
    /// the rollup genesis.
    celestia_variance: u64,

    /// The rollup ID of the rollup that conductor is driving. Set once during initialization to
    /// the value stored in the
    rollup_id: RollupId,

    /// The Celestia namespace for which rollup-specific blobs will be requested. Derived from
    /// `rollup_id`.
    rollup_namespace: Namespace,

    /// The cometbft ID of Sequencer. Set once during initialization by querying sequencer.
    sequencer_chain_id: tendermint::chain::Id,

    /// The Celestia namespace for which Sequencer header blobs will be requested. Derived from
    /// `sequencer_chain_id`.
    sequencer_namespace: Namespace,

    metrics: &'static Metrics,
}

impl RunningReader {
    fn from_parts(
        exposed_reader: Reader,
        mut executor: executor::Handle<StateIsInit>,
        sequencer_chain_id: tendermint::chain::Id,
    ) -> eyre::Result<Self> {
        let Reader {
            celestia_block_time,
            celestia_client,
            sequencer_cometbft_client,
            shutdown,
            sequencer_requests_per_second,
            metrics,
            ..
        } = exposed_reader;
        let block_cache =
            BlockCache::with_next_height(executor.next_expected_firm_sequencer_height())
                .wrap_err("failed constructing sequential block cache")?;

        let latest_heights = stream_latest_heights(celestia_client.clone(), celestia_block_time);
        let rollup_id = executor.rollup_id();
        let rollup_namespace = astria_core::celestia::namespace_v0_from_rollup_id(rollup_id);
        let sequencer_namespace =
            astria_core::celestia::namespace_v0_from_sha256_of_bytes(sequencer_chain_id.as_bytes());

        let celestia_next_height = executor.celestia_base_block_height();
        let celestia_reference_height = executor.celestia_base_block_height();
        let celestia_variance = executor.celestia_block_variance();

        Ok(Self {
            block_cache,
            blob_verifier: Arc::new(
                BlobVerifier::try_new(sequencer_cometbft_client, sequencer_requests_per_second)
                    .wrap_err("failed to construct blob verifier")?,
            ),
            celestia_client,
            enqueued_block: Fuse::terminated(),
            executor,
            latest_heights,
            shutdown,
            reconstruction_tasks: JoinMap::new(),

            celestia_head_height: None,
            celestia_next_height,
            celestia_reference_height,
            celestia_variance,

            rollup_id,
            rollup_namespace,
            sequencer_chain_id,
            sequencer_namespace,
            metrics,
        })
    }

    async fn run_until_stopped(mut self) -> eyre::Result<ExitReason> {
        info_span!("conductor::celestia::RunningReader::run_until_stopped").in_scope(|| {
            info!(
                initial_celestia_height = self.celestia_next_height,
                initial_max_celestia_height = self.max_permitted_celestia_height(),
                celestia_variance = self.celestia_variance,
                rollup_namespace = %base64(&self.rollup_namespace.as_bytes()),
                rollup_id = %self.rollup_id,
                sequencer_chain_id = %self.sequencer_chain_id,
                sequencer_namespace = %base64(&self.sequencer_namespace.as_bytes()),
                "starting firm block read loop",
            );
        });

        let reason = loop {
            self.schedule_new_blobs();

            select!(
                biased;

                () = self.shutdown.cancelled() => {
                    break Ok(ExitReason::ShutdownSignal);
                }

                res = &mut self.enqueued_block, if self.waiting_for_executor_capacity() => {
                    match res {
                        Ok(celestia_height_of_forwarded_block) => {
                            trace_span!("conductor::celestia::RunningReader::run_until_stopped")
                                .in_scope(||
                            trace!("submitted enqueued block to executor, resuming normal operation"));
                            self.advance_reference_celestia_height(celestia_height_of_forwarded_block);
                        }
                        Err(err) => break Err(err).wrap_err("failed sending enqueued block to executor"),
                    }
                }

                Some(block) = self.block_cache.next_block(), if !self.waiting_for_executor_capacity() => {
                    if let Err(err) = self.forward_block_to_executor(block) {
                        break Err(err);
                    }
                }

                Some((celestia_height, res)) = self.reconstruction_tasks.join_next() => {
                    match flatten(res) {
                        Ok(blocks) => self.cache_reconstructed_blocks(blocks),
                        Err(error) => break Err(error).wrap_err_with(|| format!(
                            "critically failed fetching Celestia block at height \
                            `{celestia_height}` and reconstructing sequencer block data from it"
                        )),
                    }
                }

                Some(res) = self.latest_heights.next() => {
                    self.handle_latest_height(res);
                }

            );
        };

        // XXX: explicitly setting the event message (usually implicitly set by tracing)
        let message = "shutting down";
        report_exit(reason, message)
    }

    #[instrument(skip_all)]
    fn handle_latest_height(&mut self, res: eyre::Result<u64>) {
        match res {
            Ok(height) => {
                info!(height, "observed latest height from Celestia");
                self.record_latest_celestia_height(height);
            }
            Err(error) => {
                warn!(
                    %error,
                    "failed fetching latest height from sequencer; waiting until next tick",
                );
            }
        }
    }

    #[instrument(skip_all)]
    fn cache_reconstructed_blocks(&mut self, reconstructed: ReconstructedBlocks) {
        for block in reconstructed.blocks {
            let block_hash = block.block_hash;
            let celestia_height = block.celestia_height;
            let sequencer_height = block.sequencer_height().value();
            if let Err(e) = self.block_cache.insert(block) {
                warn!(
                    error = %eyre::Report::new(e),
                    source_celestia_height = celestia_height,
                    sequencer_height,
                    block_hash = %base64(&block_hash),
                    "failed pushing reconstructed block into sequential cache; dropping it",
                );
            }
        }
    }

    fn can_schedule_blobs(&self) -> bool {
        let Some(head_height) = self.celestia_head_height else {
            return false;
        };

        let is_next_below_head = self.celestia_next_height <= head_height;
        let is_next_in_window = self.celestia_next_height <= self.max_permitted_celestia_height();
        let is_capacity_in_task_set = self.reconstruction_tasks.len() < 10;

        is_next_below_head && is_next_in_window && is_capacity_in_task_set
    }

    #[instrument(skip_all)]
    fn schedule_new_blobs(&mut self) {
        let mut scheduled = vec![];
        while self.can_schedule_blobs() {
            let height = self.celestia_next_height;
            self.celestia_next_height = self.celestia_next_height.saturating_add(1);
            let task = FetchConvertVerifyAndReconstruct {
                blob_verifier: self.blob_verifier.clone(),
                celestia_client: self.celestia_client.clone(),
                celestia_height: height,
                rollup_id: self.rollup_id,
                rollup_namespace: self.rollup_namespace,
                sequencer_namespace: self.sequencer_namespace,
                executor: self.executor.clone(),
                metrics: self.metrics,
            };
            self.reconstruction_tasks.spawn(height, task.execute());
            scheduled.push(height);
        }
        if !scheduled.is_empty() {
            info!(
                heights = %json(&scheduled),
                "scheduled next batch of Celestia heights",
            );
        }
    }

    fn advance_reference_celestia_height(&mut self, candidate: u64) {
        let reference_height = &mut self.celestia_reference_height;
        *reference_height = max(*reference_height, candidate);
    }

    #[instrument(skip_all)]
    fn forward_block_to_executor(&mut self, block: ReconstructedBlock) -> eyre::Result<()> {
        let celestia_height = block.celestia_height;
        match self.executor.try_send_firm_block(block) {
            Ok(()) => self.advance_reference_celestia_height(celestia_height),
            Err(FirmTrySendError::Channel {
                source,
            }) => match source {
                mpsc::error::TrySendError::Full(block) => {
                    trace!(
                        "executor channel is full; rescheduling block fetch until the channel \
                         opens up"
                    );
                    self.enqueued_block =
                        enqueue_block(self.executor.clone(), block).boxed().fuse();
                }
                mpsc::error::TrySendError::Closed(_) => {
                    bail!("exiting because executor channel is closed");
                }
            },
            Err(FirmTrySendError::NotSet) => bail!(
                "exiting because executor was configured without firm commitments; this Celestia \
                 reader should have never been started"
            ),
        }
        Ok(())
    }

    /// Returns the maximum permitted Celestia height given the current state.
    ///
    /// The maximum permitted Celestia height is calculated as `ref_height + 6 * variance`, with:
    ///
    /// - `ref_height` the height from which the last expected sequencer block was derived,
    /// - `variance` the `celestia_block_variance` received from the connected rollup genesis info,
    /// - and the factor 6 based on the assumption that there are up to 6 sequencer heights stored
    ///   per Celestia height.
    fn max_permitted_celestia_height(&self) -> u64 {
        max_permitted_celestia_height(self.celestia_reference_height, self.celestia_variance)
    }

    fn record_latest_celestia_height(&mut self, height: u64) {
        let head_height = self.celestia_head_height.get_or_insert(height);
        *head_height = max(*head_height, height);
    }

    fn waiting_for_executor_capacity(&self) -> bool {
        !self.enqueued_block.is_terminated()
    }
}

struct FetchConvertVerifyAndReconstruct {
    blob_verifier: Arc<BlobVerifier>,
    celestia_client: CelestiaClient,
    celestia_height: u64,
    rollup_id: RollupId,
    rollup_namespace: Namespace,
    sequencer_namespace: Namespace,
    executor: executor::Handle<StateIsInit>,
    metrics: &'static Metrics,
}

impl FetchConvertVerifyAndReconstruct {
    #[instrument(skip_all, fields(
        celestia_height = self.celestia_height,
        rollup_namespace = %base64(self.rollup_namespace.as_bytes()),
        sequencer_namespace = %base64(self.sequencer_namespace.as_bytes()),
        err,
    ))]
    async fn execute(self) -> eyre::Result<ReconstructedBlocks> {
        let Self {
            blob_verifier,
            celestia_client,
            celestia_height,
            rollup_id,
            rollup_namespace,
            sequencer_namespace,
            executor,
            metrics,
        } = self;

        let new_blobs = fetch_new_blobs(
            celestia_client,
            celestia_height,
            rollup_namespace,
            sequencer_namespace,
            metrics,
        )
        .await
        .wrap_err("failed fetching blobs from Celestia")?;

        metrics.record_metadata_blobs_per_celestia_fetch(new_blobs.len_header_blobs());
        metrics.record_rollup_data_blobs_per_celestia_fetch(new_blobs.len_rollup_blobs());
        info!(
            number_of_metadata_blobs = new_blobs.len_header_blobs(),
            number_of_rollup_blobs = new_blobs.len_rollup_blobs(),
            "received new Celestia blobs"
        );

        let decode_span = info_span!("decode_blobs");
        let decoded_blobs = spawn_blocking(move || {
            decode_span
                .in_scope(|| decode_raw_blobs(new_blobs, rollup_namespace, sequencer_namespace))
        })
        .await
        .wrap_err("encountered panic while decoding raw Celestia blobs")?;

        metrics.record_decoded_metadata_items_per_celestia_fetch(decoded_blobs.len_headers());
        metrics.record_decoded_rollup_data_items_per_celestia_fetch(
            decoded_blobs.len_rollup_data_entries(),
        );
        info!(
            number_of_metadata_blobs = decoded_blobs.len_headers(),
            number_of_rollup_blobs = decoded_blobs.len_rollup_data_entries(),
            "decoded Sequencer header and rollup info from raw Celestia blobs",
        );

        let verified_blobs = verify_metadata(blob_verifier, decoded_blobs, executor).await;

        metrics.record_sequencer_blocks_metadata_verified_per_celestia_fetch(
            verified_blobs.len_header_blobs(),
        );
        info!(
            number_of_verified_header_blobs = verified_blobs.len_header_blobs(),
            number_of_rollup_blobs = verified_blobs.len_rollup_blobs(),
            "verified header blobs against Sequencer",
        );

        let reconstruct_span = info_span!("reconstruct_blocks");
        let reconstructed = spawn_blocking(move || {
            reconstruct_span
                .in_scope(|| reconstruct_blocks_from_verified_blobs(verified_blobs, rollup_id))
        })
        .await
        .wrap_err("encountered panic while reconstructing blocks from verified blobs")?;
        let reconstructed_blocks = ReconstructedBlocks {
            celestia_height,
            blocks: reconstructed,
        };

        metrics.record_sequencer_block_information_reconstructed_per_celestia_fetch(
            reconstructed_blocks.blocks.len(),
        );
        info!(
            number_of_final_reconstructed_blocks = reconstructed_blocks.blocks.len(),
            blocks = %json(&ReportReconstructedBlocks(&reconstructed_blocks)),
            "reconstructed block information by matching verified Sequencer header blobs to rollup blobs",
        );

        Ok(reconstructed_blocks)
    }
}

#[instrument(skip_all, err)]
async fn enqueue_block(
    executor: executor::Handle<StateIsInit>,
    block: Box<ReconstructedBlock>,
) -> Result<u64, FirmSendError> {
    let celestia_height = block.celestia_height;
    executor.send_firm_block(block).await?;
    Ok(celestia_height)
}

#[instrument(skip_all, err)]
async fn get_sequencer_chain_id(client: SequencerClient) -> eyre::Result<tendermint::chain::Id> {
    use sequencer_client::Client as _;

    let retry_config = tryhard::RetryFutureConfig::new(u32::MAX)
        .exponential_backoff(Duration::from_millis(100))
        .max_delay(Duration::from_secs(20))
        .on_retry(
            |attempt: u32, next_delay: Option<Duration>, error: &tendermint_rpc::Error| {
                let wait_duration = next_delay
                    .map(humantime::format_duration)
                    .map(tracing::field::display);
                warn!(
                    attempt,
                    wait_duration,
                    error = error as &dyn std::error::Error,
                    "attempt to fetch sequencer genesis info; retrying after backoff",
                );
                futures::future::ready(())
            },
        );

    let genesis: tendermint::Genesis = tryhard::retry_fn(|| client.genesis())
        .with_config(retry_config)
        .await
        .wrap_err("failed to get genesis info from Sequencer after a lot of attempts")?;

    Ok(genesis.chain_id)
}

fn max_permitted_celestia_height(reference: u64, variance: u64) -> u64 {
    reference.saturating_add(variance.saturating_mul(6))
}

#[instrument(skip_all)]
fn report_exit(exit_reason: eyre::Result<ExitReason>, message: &str) -> eyre::Result<ExitReason> {
    match exit_reason {
        Ok(reason) => {
            info!(%reason, message);
            Ok(reason)
        }
        Err(reason) => {
            error!(%reason, message);
            Err(reason)
        }
    }
}<|MERGE_RESOLUTION|>--- conflicted
+++ resolved
@@ -149,13 +149,8 @@
 }
 
 impl Reader {
-<<<<<<< HEAD
     pub(crate) async fn run_until_stopped(mut self) -> eyre::Result<ExitReason> {
-        let ((), executor, sequencer_chain_id) = select!(
-=======
-    pub(crate) async fn run_until_stopped(mut self) -> eyre::Result<()> {
         let (executor, sequencer_chain_id) = select!(
->>>>>>> 8be7af86
             () = self.shutdown.clone().cancelled_owned() => {
                 info_span!("conductor::celestia::Reader::run_until_stopped").in_scope(||
                     info!("received shutdown signal while waiting for Celestia reader task to initialize")
@@ -174,21 +169,16 @@
             .await
     }
 
-    // TODO(https://github.com/astriaorg/astria/issues/1879): refactor to not return an empty tuple
     #[instrument(skip_all, err)]
     async fn initialize(
         &mut self,
-<<<<<<< HEAD
-    ) -> eyre::Result<((), executor::Handle<StateIsInit>, tendermint::chain::Id)> {
+    ) -> eyre::Result<(executor::Handle<StateIsInit>, tendermint::chain::Id)> {
         let executor = self
             .executor
             .wait_for_init()
             .await
             .wrap_err("handle to executor failed while waiting for it being initialized")?;
 
-=======
-    ) -> eyre::Result<(executor::Handle<StateIsInit>, tendermint::chain::Id)> {
->>>>>>> 8be7af86
         let validate_celestia_chain_id = async {
             let actual_celestia_chain_id = get_celestia_chain_id(&self.celestia_client)
                 .await
@@ -219,14 +209,9 @@
         let ((), sequencer_chain_id) = try_join!(
             validate_celestia_chain_id,
             get_and_validate_sequencer_chain_id
-<<<<<<< HEAD
         )?;
 
-        Ok(((), executor, sequencer_chain_id))
-=======
-        )
-        .map(|((), executor_init, sequencer_chain_id)| (executor_init, sequencer_chain_id))
->>>>>>> 8be7af86
+        Ok((executor, sequencer_chain_id))
     }
 }
 
