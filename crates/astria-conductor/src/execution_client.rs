--- conflicted
+++ resolved
@@ -1,10 +1,9 @@
-<<<<<<< HEAD
-use astria_proto::generated::execution::v1alpha2::{
-=======
-use color_eyre::eyre::Result;
+use color_eyre::eyre::{
+    Result,
+    WrapErr,
+};
 use prost_types::Timestamp;
-use proto::generated::execution::v1alpha1::{
->>>>>>> b143ded3
+use proto::generated::execution::v1alpha2::{
     execution_service_client::ExecutionServiceClient,
     BatchGetBlocksRequest,
     BatchGetBlocksResponse,
@@ -16,14 +15,6 @@
     GetCommitmentStateRequest,
     UpdateCommitmentStateRequest,
 };
-use color_eyre::eyre::{
-    Result,
-    WrapErr,
-};
-<<<<<<< HEAD
-use prost_types::Timestamp;
-=======
->>>>>>> b143ded3
 use tonic::transport::Channel;
 
 use crate::types::ExecutorCommitmentState;
