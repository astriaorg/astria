use std::collections::HashMap;

use celestia_client::{
    RollupNamespaceData,
    SequencerNamespaceData,
};
use color_eyre::eyre::{
    self,
    bail,
    ensure,
    WrapErr as _,
};
use ed25519_consensus::{
    Signature,
    VerificationKey,
};
use prost::Message;
use sequencer_client::{
    tendermint_rpc::endpoint::validators,
    Client as _,
};
use tendermint::{
    account,
    block,
    chain,
    validator::Info as Validator,
    vote::{
        self,
        CanonicalVote,
    },
};
use tracing::instrument;

/// `BlockVerifier` is verifying blocks received from celestia.
#[derive(Clone)]
pub(crate) struct BlockVerifier {
    pool: deadpool::managed::Pool<crate::client_provider::ClientProvider>,
}

impl BlockVerifier {
    pub(crate) fn new(
        pool: deadpool::managed::Pool<crate::client_provider::ClientProvider>,
    ) -> Self {
        Self {
            pool,
        }
    }

    /// validates `SequencerNamespaceData` received from Celestia.
    /// This function verifies the block commit.
    pub(crate) async fn validate_sequencer_namespace_data(
        &self,
        data: &SequencerNamespaceData,
    ) -> eyre::Result<()> {
        let height: u32 = data.header.height.value().try_into().expect(
            "a tendermint height (currently non-negative i32) should always fit into a u32",
        );

        let client =
            self.pool.get().await.wrap_err(
                "failed getting a client from the pool to get the current validator set",
            )?;
        let block_resp = client.block(height).await.wrap_err("failed to get block")?;
        ensure!(
            block_resp.block_id.hash == data.block_hash,
            "ignoring SequencerNamespaceData with height {} due to block hash mismatch: expected \
             {}, got {}",
            height,
            hex::encode(block_resp.block_id.hash),
            hex::encode(data.block_hash),
        );

        let current_validator_set = client
            .validators(height, sequencer_client::tendermint_rpc::Paging::Default)
            .await
            .wrap_err("failed to get validator set")?;

        // get validator set for the previous height, as the commit contained
        // in the block is for the previous height
<<<<<<< HEAD
        let parent_validator_set = client
            .validators(
                height - 1,
                sequencer_client::tendermint_rpc::Paging::Default,
            )
            .await
            .wrap_err("failed to get validator set")?;

        validate_sequencer_namespace_data(&current_validator_set, &parent_validator_set, data)
            .wrap_err("failed validating sequencer data inside signed namespace data")
=======
        let commit = client
            .commit(height)
            .await
            .wrap_err("failed to get commit")?;

        // validate commit is for our block
        ensure!(
            commit.signed_header.header.hash() == data.block_hash,
            "commit is not for the expected block",
        );

        validate_sequencer_namespace_data(
            &current_validator_set,
            &commit.signed_header.commit,
            data,
        )
        .wrap_err("failed validating sequencer data inside signed namespace data")
>>>>>>> 709c06c9
    }
}

pub(crate) fn validate_rollup_data(
    rollup_data: &RollupNamespaceData,
    action_tree_root: [u8; 32],
) -> eyre::Result<()> {
    rollup_data
        .verify_inclusion_proof(action_tree_root)
        .wrap_err("failed to verify rollup data inclusion proof")
}

fn validate_sequencer_namespace_data(
    current_validator_set: &validators::Response,
    commit: &block::Commit,
    data: &SequencerNamespaceData,
) -> eyre::Result<()> {
    use sha2::Digest as _;

    let SequencerNamespaceData {
        block_hash,
        header,
        rollup_chain_ids: _,
        action_tree_root,
        action_tree_root_inclusion_proof,
        chain_ids_commitment,
        chain_ids_commitment_inclusion_proof,
    } = data;

    // find proposer address for this height
    let expected_proposer_address = account::Id::from(
        get_proposer(current_validator_set)
            .wrap_err("failed to get proposer from validator set")?
            .pub_key,
    );
    // check if the proposer address matches the sequencer block's proposer
    let received_proposer_address = header.proposer_address;
    ensure!(
        received_proposer_address == expected_proposer_address,
        "proposer address mismatch: expected `{expected_proposer_address}`, got \
         `{received_proposer_address}`",
    );

    // verify that the validator votes on the block have >2/3 voting power
    let chain_id = header.chain_id.clone();
    ensure_commit_has_quorum(commit, current_validator_set, chain_id.as_ref())
        .wrap_err("failed to ensure commit has quorum")?;

    // validate the block header matches the block hash
    let block_hash_from_header = header.hash();
    ensure!(
        block_hash_from_header == *block_hash,
        "block hash calculated from tendermint header does not match block hash stored in \
         sequencer block",
    );

    // validate the action tree root was included inside `data_hash`
    let Some(data_hash) = header.data_hash else {
        bail!("data hash should not be empty");
    };
    let action_tree_root_hash = sha2::Sha256::digest(action_tree_root);
    action_tree_root_inclusion_proof
        .verify(&action_tree_root_hash, data_hash)
        .wrap_err("failed to verify action tree root inclusion proof")?;

    // validate the chain IDs commitment was included inside `data_hash`
    let chain_ids_commitment_hash = sha2::Sha256::digest(chain_ids_commitment);
    chain_ids_commitment_inclusion_proof
        .verify(&chain_ids_commitment_hash, data_hash)
        .wrap_err("failed to verify chain IDs commitment inclusion proof")?;

    // validate the chain IDs commitment
    let leaves = data
        .rollup_chain_ids
        .iter()
        .map(|chain_id| chain_id.as_ref().to_vec())
        .collect::<Vec<_>>();
    let expected_chain_ids_commitment =
        sequencer_validation::MerkleTree::from_leaves(leaves).root();
    ensure!(
        expected_chain_ids_commitment == *chain_ids_commitment,
        "chain IDs commitment mismatch: expected {}, got {}",
        hex::encode(expected_chain_ids_commitment),
        hex::encode(chain_ids_commitment),
    );

    Ok(())
}

/// This function ensures that the given Commit has quorum, ie that the Commit contains >2/3 voting
/// power. It performs the following checks:
/// - the height of the commit matches the block height of the validator set
/// - each validator in the commit is in the validator set
/// - for each signature in the commit, the validator public key matches the validator address in
///   the commit
/// - for each signature in the commit, the validator signature in the commit is valid
/// - the total voting power of the commit is >2/3 of the total voting power of the validator set
///
/// # Errors
///
/// If any of the above conditions are not satisfied, an error is returned.
#[instrument]
fn ensure_commit_has_quorum(
    commit: &tendermint::block::Commit,
    validator_set: &validators::Response,
    chain_id: &str,
) -> eyre::Result<()> {
    if commit.height != validator_set.block_height {
        bail!(
            "commit height mismatch: expected {}, got {}",
            validator_set.block_height,
            commit.height
        );
    }

    let Some(total_voting_power) = validator_set
        .validators
        .iter()
        .try_fold(0u64, |acc, validator| acc.checked_add(validator.power()))
    else {
        bail!("total voting power exceeded u64:MAX");
    };

    let validator_map = validator_set
        .validators
        .iter()
        .map(|v| {
            let address = account::Id::from(v.pub_key);
            (address, v)
        })
        .collect::<HashMap<_, _>>();

    let mut commit_voting_power = 0u64;
    for vote in &commit.signatures {
        // we only care about votes that are for the Commit.BlockId (ignore absent validators and
        // votes for nil)
        let tendermint::block::CommitSig::BlockIdFlagCommit {
            validator_address,
            signature,
            timestamp,
        } = vote
        else {
            continue;
        };

        let Some(signature) = signature else {
            bail!(
                "signature should not be empty for commit with validator {}",
                validator_address
            )
        };

        // verify validator exists in validator set
        let Some(validator) = validator_map.get(validator_address) else {
            bail!("validator {} not found in validator set", validator_address);
        };

        // verify address in signature matches validator pubkey
        let address_from_pubkey = account::Id::from(validator.pub_key);

        ensure!(
            &address_from_pubkey == validator_address,
            format!(
                "validator address mismatch: expected {}, got {}",
                validator_address, address_from_pubkey
            )
        );

        // verify vote signature
        verify_vote_signature(
            *timestamp,
            commit,
            chain_id,
            &validator.pub_key,
            signature.as_bytes(),
        )
        .wrap_err("failed to verify vote signature")?;

        commit_voting_power += validator.power();
    }

    ensure!(
        commit_voting_power <= total_voting_power,
        format!(
            "commit voting power is greater than total voting power: {} > {}",
            commit_voting_power, total_voting_power
        )
    );

    ensure!(
        does_commit_voting_power_have_quorum(commit_voting_power, total_voting_power),
        format!(
            "commit voting power is less than 2/3 of total voting power: {} <= {}",
            commit_voting_power,
            total_voting_power * 2 / 3,
        )
    );

    Ok(())
}

fn does_commit_voting_power_have_quorum(commited: u64, total: u64) -> bool {
    if total < 3 {
        return commited * 3 > total * 2;
    }

    commited > total / 3 * 2
}

// see https://github.com/tendermint/tendermint/blob/35581cf54ec436b8c37fabb43fdaa3f48339a170/types/vote.go#L147
fn verify_vote_signature(
    timestamp: tendermint::Time,
    commit: &tendermint::block::Commit,
    chain_id: &str,
    public_key: &tendermint::PublicKey,
    signature_bytes: &[u8],
) -> eyre::Result<()> {
    let public_key = VerificationKey::try_from(public_key.to_bytes().as_slice())
        .wrap_err("failed to create public key from vote")?;
    let signature =
        Signature::try_from(signature_bytes).wrap_err("failed to create signature from vote")?;

    let canonical_vote = CanonicalVote {
        vote_type: vote::Type::Precommit,
        height: commit.height,
        round: commit.round,
        block_id: Some(block::Id {
            hash: commit.block_id.hash,
            part_set_header: commit.block_id.part_set_header,
        }),
        timestamp: Some(timestamp),
        chain_id: chain::Id::try_from(chain_id).wrap_err("failed to parse commit chain ID")?,
    };

    public_key
        .verify(
            &signature,
            &tendermint_proto::types::CanonicalVote::try_from(canonical_vote)
                .wrap_err("failed to turn commit canonical vote into proto type")?
                .encode_length_delimited_to_vec(),
        )
        .wrap_err("failed to verify vote signature")?;
    Ok(())
}

/// returns the proposer given the current set by ordering the validators by proposer priority.
/// the validator with the highest proposer priority is the proposer.
/// TODO: could there ever be two validators with the same priority?
fn get_proposer(validator_set: &validators::Response) -> eyre::Result<Validator> {
    validator_set
        .validators
        .iter()
        .max_by(|v1, v2| v1.proposer_priority.cmp(&v2.proposer_priority))
        .cloned()
        .ok_or_else(|| eyre::eyre!("no proposer found"))
}

#[cfg(test)]
mod test {
    use std::{
        collections::BTreeMap,
        str::FromStr,
    };

    use sequencer_validation::{
        generate_action_tree_leaves,
        MerkleTree,
    };
    use tendermint::{
        account,
        block::Commit,
        validator,
        Hash,
    };

    use super::*;

    fn make_test_validator_set_and_commit(
        height: u32,
        chain_id: chain::Id,
    ) -> (validators::Response, account::Id, Commit) {
        use rand::rngs::OsRng;

        let signing_key = ed25519_consensus::SigningKey::new(OsRng);
        let pub_key = tendermint::public_key::PublicKey::from_raw_ed25519(
            signing_key.verification_key().as_ref(),
        )
        .unwrap();
        let address = tendermint::account::Id::from(pub_key);

        let validator = validator::Info {
            address,
            pub_key,
            power: 10u32.into(),
            proposer_priority: 0.into(),
            name: None,
        };

        let round = 0u16;
        let timestamp = tendermint::Time::unix_epoch();
        let canonical_vote = CanonicalVote {
            vote_type: vote::Type::Precommit,
            height: height.into(),
            round: round.into(),
            block_id: None,
            timestamp: Some(timestamp),
            chain_id,
        };

        let message = tendermint_proto::types::CanonicalVote::try_from(canonical_vote)
            .unwrap()
            .encode_length_delimited_to_vec();

        let signature = signing_key.sign(&message);

        let commit = tendermint::block::Commit {
            height: height.into(),
            round: round.into(),
            signatures: vec![tendermint::block::CommitSig::BlockIdFlagCommit {
                validator_address: address,
                timestamp,
                signature: Some(signature.into()),
            }],
            ..Default::default()
        };

        (
            validators::Response::new(height.into(), vec![validator], 1),
            address,
            commit,
        )
    }

    #[test]
    fn validate_sequencer_namespace_data_last_commit_none_ok() {
        let action_tree = MerkleTree::from_leaves(vec![vec![1, 2, 3], vec![4, 5, 6]]);
        let action_tree_root = action_tree.root();
        let chain_ids_commitment = MerkleTree::from_leaves(vec![]).root();

        let txs = vec![action_tree_root.to_vec(), chain_ids_commitment.to_vec()];
        let (data_hash, tx_tree) =
            astria_sequencer_types::sequencer_block_data::calculate_data_hash_and_tx_tree(&txs);
        let action_tree_root_inclusion_proof = tx_tree.prove_inclusion(0).unwrap();
        let chain_ids_commitment_inclusion_proof = tx_tree.prove_inclusion(1).unwrap();

        let mut header = astria_sequencer_types::test_utils::default_header();
        let height = header.height.value().try_into().unwrap();
        header.data_hash = Some(Hash::try_from(data_hash.to_vec()).unwrap());

        let (validator_set, proposer_address, commit) =
            make_test_validator_set_and_commit(height, header.chain_id.clone());
        header.proposer_address = proposer_address;
        let block_hash = header.hash();

        let sequencer_namespace_data = SequencerNamespaceData {
            block_hash,
            header,
            rollup_chain_ids: vec![],
            action_tree_root,
            action_tree_root_inclusion_proof,
            chain_ids_commitment,
            chain_ids_commitment_inclusion_proof,
        };

        validate_sequencer_namespace_data(&validator_set, &commit, &sequencer_namespace_data)
            .unwrap();
    }

    #[tokio::test]
    async fn validate_rollup_data_ok() {
        let test_tx = b"test-tx".to_vec();
        let test_chain_id = b"test-chain";
        let mut btree = BTreeMap::new();
        btree.insert(test_chain_id.to_vec(), vec![test_tx.clone()]);
        let leaves = generate_action_tree_leaves(btree);

        let action_tree = MerkleTree::from_leaves(leaves);
        let action_tree_root = action_tree.root();
        let chain_ids_commitment = MerkleTree::from_leaves(vec![test_chain_id.to_vec()]).root();

        let txs = vec![action_tree_root.to_vec(), chain_ids_commitment.to_vec()];
        let (data_hash, tx_tree) =
            astria_sequencer_types::sequencer_block_data::calculate_data_hash_and_tx_tree(&txs);
        let action_tree_root_inclusion_proof = tx_tree.prove_inclusion(0).unwrap();
        let chain_ids_commitment_inclusion_proof = tx_tree.prove_inclusion(1).unwrap();

        let mut header = astria_sequencer_types::test_utils::default_header();
        let height = header.height.value().try_into().unwrap();
        header.data_hash = Some(Hash::try_from(data_hash.to_vec()).unwrap());

        let (validator_set, proposer_address, commit) =
            make_test_validator_set_and_commit(height, header.chain_id.clone());
        header.proposer_address = proposer_address;
        let block_hash = header.hash();

        let sequencer_namespace_data = SequencerNamespaceData {
            block_hash,
            header,
            rollup_chain_ids: vec![
                astria_sequencer_types::ChainId::new(test_chain_id.to_vec()).unwrap(),
            ],
            action_tree_root,
            action_tree_root_inclusion_proof,
            chain_ids_commitment,
            chain_ids_commitment_inclusion_proof,
        };

        let rollup_namespace_data = RollupNamespaceData {
            block_hash,
            chain_id: astria_sequencer_types::ChainId::new(test_chain_id.to_vec()).unwrap(),
            rollup_txs: vec![test_tx],
            inclusion_proof: action_tree.prove_inclusion(0).unwrap(),
        };

        validate_sequencer_namespace_data(&validator_set, &commit, &sequencer_namespace_data)
            .unwrap();
        rollup_namespace_data
            .verify_inclusion_proof(sequencer_namespace_data.action_tree_root)
            .unwrap();
    }

    #[test]
    fn test_does_commit_voting_power_have_quorum() {
        assert!(does_commit_voting_power_have_quorum(3, 4));
        assert!(does_commit_voting_power_have_quorum(101, 150));
        assert!(does_commit_voting_power_have_quorum(
            u64::MAX / 3,
            u64::MAX / 3
        ));
        assert!(does_commit_voting_power_have_quorum(
            u64::MAX / 3,
            u64::MAX / 2 - 1
        ));
        assert!(does_commit_voting_power_have_quorum(u64::MAX, u64::MAX));

        assert!(!does_commit_voting_power_have_quorum(0, 1));
        assert!(!does_commit_voting_power_have_quorum(1, 2));
        assert!(!does_commit_voting_power_have_quorum(2, 3));
        assert!(!does_commit_voting_power_have_quorum(100, 150));
        assert!(!does_commit_voting_power_have_quorum(
            u64::MAX / 3 - 1,
            u64::MAX / 2
        ));
        assert!(does_commit_voting_power_have_quorum(
            u64::MAX / 3,
            u64::MAX / 2
        ));
        assert!(!does_commit_voting_power_have_quorum(0, 0));
    }

    #[test]
    fn test_ensure_commit_has_quorum_ok() {
        // these values were retrieved by running the sequencer node and requesting the following:
        // curl http://localhost:26657/validators
        // curl http://localhost:26657/commit?height=79
        let validator_set_str = r#"{"block_height":"79","validators":[{"address":"D223B03AE01B4A0296053E01A41AE1E2F9CDEBC9","pub_key":{"type":"tendermint/PubKeyEd25519","value":"tyPnz5GGblrx3PBjQRxZOHbzsPEI1E8lOh62QoPSWLw="},"voting_power":"10","proposer_priority":"0"}],"count":"1","total":"1"}"#;
        let commit_str = r#"{"height":"79","round":0,"block_id":{"hash":"74BD4E7F7EF902A84D55589F2AA60B332F1C2F34DDE7652C80BFEB8E7471B1DA","parts":{"total":1,"hash":"7632FFB5D84C3A64279BC9EA86992418ED23832C66E0C3504B7025A9AF42C8C4"}},"signatures":[{"block_id_flag":2,"validator_address":"D223B03AE01B4A0296053E01A41AE1E2F9CDEBC9","timestamp":"2023-07-05T19:02:55.206600022Z","signature":"qy9vEjqSrF+8sD0K0IAXA398xN1s3QI2rBBDbBMWf0rw0L+B9Z92DZEptf6bPYWuKUFdEc0QFKhUMQA8HjBaAw=="}]}"#;
        let validator_set =
            serde_json::from_str::<validators::Response>(validator_set_str).unwrap();
        let commit = serde_json::from_str::<Commit>(commit_str).unwrap();
        ensure_commit_has_quorum(&commit, &validator_set, "test-chain-g3ejvw").unwrap();
    }

    #[test]
    fn test_ensure_commit_has_quorum_not_ok() {
        use base64::engine::{
            general_purpose::STANDARD,
            Engine as _,
        };
        let validator_set = validators::Response::new(
            79u32.into(),
            vec![Validator {
                name: None,
                address: tendermint::account::Id::from_str(
                    "D223B03AE01B4A0296053E01A41AE1E2F9CDEBC9",
                )
                .unwrap(),
                pub_key: tendermint::PublicKey::from_raw_ed25519(
                    &STANDARD
                        .decode("tyPnz5GGblrx3PBjQRxZOHbzsPEI1E8lOh62QoPSWLw=")
                        .unwrap(),
                )
                .unwrap(),
                power: 10u32.into(),
                proposer_priority: 0.into(),
            }],
            1,
        );

        let commit = Commit {
            height: 79u32.into(),
            round: 0u16.into(),
            block_id: block::Id {
                hash: Hash::from_str(
                    "74BD4E7F7EF902A84D55589F2AA60B332F1C2F34DDE7652C80BFEB8E7471B1DA",
                )
                .unwrap(),
                part_set_header: tendermint::block::parts::Header::new(
                    1,
                    Hash::from_str(
                        "7632FFB5D84C3A64279BC9EA86992418ED23832C66E0C3504B7025A9AF42C8C4",
                    )
                    .unwrap(),
                )
                .unwrap(),
            },
            signatures: vec![],
        };

        let result = ensure_commit_has_quorum(&commit, &validator_set, "test-chain-g3ejvw");
        assert!(result.is_err());
        assert!(
            result
                .unwrap_err()
                .to_string()
                .contains("commit voting power is less than 2/3 of total voting power")
        );
    }
}<|MERGE_RESOLUTION|>--- conflicted
+++ resolved
@@ -77,18 +77,6 @@
 
         // get validator set for the previous height, as the commit contained
         // in the block is for the previous height
-<<<<<<< HEAD
-        let parent_validator_set = client
-            .validators(
-                height - 1,
-                sequencer_client::tendermint_rpc::Paging::Default,
-            )
-            .await
-            .wrap_err("failed to get validator set")?;
-
-        validate_sequencer_namespace_data(&current_validator_set, &parent_validator_set, data)
-            .wrap_err("failed validating sequencer data inside signed namespace data")
-=======
         let commit = client
             .commit(height)
             .await
@@ -106,7 +94,6 @@
             data,
         )
         .wrap_err("failed validating sequencer data inside signed namespace data")
->>>>>>> 709c06c9
     }
 }
 
