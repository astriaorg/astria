use std::collections::HashMap;

use astria_sequencer_relayer::data_availability::{
    RollupNamespaceData,
    SequencerNamespaceData,
    SignedNamespaceData,
};
use astria_sequencer_types::{
<<<<<<< HEAD
    calculate_last_commit_hash,
=======
    Namespace,
    RawSequencerBlockData,
>>>>>>> 6079ed3c
    SequencerBlockData,
};
use color_eyre::eyre::{
    self,
    bail,
    ensure,
    WrapErr as _,
};
use ed25519_consensus::{
    Signature,
    VerificationKey,
};
use prost::Message;
use tendermint::{
    account::Id as AccountId,
    block::Id as BlockId,
    chain::Id as ChainId,
    validator::Info as Validator,
    vote::{
        self,
        CanonicalVote,
    },
    Hash,
};
use tendermint_rpc::{
    endpoint::validators::Response as ValidatorSet,
    Client,
    HttpClient,
};
use tracing::{
    instrument,
    warn,
};

/// `BlockVerifier` is responsible for verifying the correctness of a block
/// before executing it.
/// It has two public functions: `validate_signed_namespace_data` and `validate_sequencer_block`.
///
/// `validate_signed_namespace_data` is used to validate the data received from the data
/// availability layer. `validate_sequencer_block` is used to validate the blocks received from
/// either the data availability layer or the gossip network.
pub(crate) struct BlockVerifier {
    sequencer_client: HttpClient,
}

impl BlockVerifier {
    pub(crate) fn new(sequencer_url: &str) -> eyre::Result<Self> {
        Ok(Self {
            sequencer_client: HttpClient::new(sequencer_url)
                .wrap_err("failed to construct sequencer client")?,
        })
    }

    /// validates `SignedNamespaceData` received from Celestia.
    /// This function verifies the block signature and checks that the data
    /// was signed by the expected proposer for this block height.
    pub(crate) async fn validate_signed_namespace_data(
        &self,
        data: &SignedNamespaceData<SequencerNamespaceData>,
    ) -> eyre::Result<()> {
        // get validator set for this height
        let height: u32 = data.data.header.height.value().try_into().expect(
            "a tendermint height (currently non-negative i32) should always fit into a u32",
        );
        let validator_set = self
            .sequencer_client
            .validators(height, tendermint_rpc::Paging::Default)
            .await
            .wrap_err("failed to get validator set")?;

        validate_signed_namespace_data(validator_set, data).await
    }

    /// validates `RollupNamespaceData` received from Celestia.
    /// uses the given `SequencerNamespaceData` to validate the rollup data inclusion proof;
    /// ie. that the rollup data received was actually what was included in a sequencer block,
    /// (no transactions were added or omitted incorrectly, and the ordering is correct).
    pub(crate) async fn validate_rollup_data(
        &self,
        sequencer_namespace_data: &SequencerNamespaceData,
        rollup_data: &RollupNamespaceData,
    ) -> eyre::Result<()> {
        self.validate_sequencer_namespace_data(sequencer_namespace_data)
            .await
            .context("failed to validate sequencer block header and last commit")?;

        // validate that rollup data was included in the sequencer block
        rollup_data
            .verify_inclusion_proof(sequencer_namespace_data.action_tree_root)
            .wrap_err("failed to verify rollup data inclusion proof")?;
        Ok(())
    }

    /// validates [`SequencerBlockData`] received from the gossip network.
    pub(crate) async fn validate_sequencer_block_data(
        &self,
        block: &SequencerBlockData,
    ) -> eyre::Result<()> {
        // TODO(https://github.com/astriaorg/astria/issues/309): remove this clone by not gossiping the entire [`SequencerBlockData`]
        let RawSequencerBlockData {
            block_hash,
            header,
            last_commit,
            rollup_data,
            action_tree_root,
            action_tree_root_inclusion_proof,
        } = block.clone().into_raw();
        let rollup_namespaces = rollup_data.into_keys().collect::<Vec<Namespace>>();
        let data = SequencerNamespaceData {
            block_hash,
            header,
            last_commit,
            rollup_namespaces,
            action_tree_root,
            action_tree_root_inclusion_proof,
        };

        self.validate_sequencer_namespace_data(&data).await?;

        // TODO(https://github.com/astriaorg/astria/issues/309): validate that the transactions in
        // the block result in the correct data_hash
        // however this requires updating [`SequencerBlockData`] to contain inclusion proofs for
        // each of its rollup datas; we can instead update the gossip network to *not*
        // gossip entire [`SequencerBlockData`] but instead gossip headers, while each
        // conductor subscribes only to rollup data for its own namespace. then, we can
        // simply use [`validate_rollup_data`] the same way we use it for data pulled from DA.
        Ok(())
    }

    /// performs various validation checks on the SequencerBlock received from either gossip or
    /// Celestia.
    ///
    /// checks performed:
    /// - the proposer of the sequencer block matches the expected proposer for the block height
    ///   from tendermint
    /// - the signer of the SignedNamespaceData the proposer
    /// - the signature is valid
    /// - the root of the merkle tree of all the header fields matches the block's block_hash
    /// - the root of the merkle tree of all transactions in the block matches the block's data_hash
    /// - the inclusion proof of the action tree root inside `data_hash` is valid
    /// - validate the block was actually finalized; ie >2/3 stake signed off on it
    async fn validate_sequencer_namespace_data(
        &self,
        data: &SequencerNamespaceData,
    ) -> eyre::Result<()> {
        // sequencer block's height
        let height: u32 = data.header.height.value().try_into().expect(
            "a tendermint height (currently non-negative i32) should always fit into a u32",
        );

        // get the validator set for this height
        let current_validator_set = self
            .sequencer_client
            .validators(height, tendermint_rpc::Paging::Default)
            .await
            .wrap_err("failed to get validator set")?;

        // get validator set for the previous height, as the commit contained
        // in the block is for the previous height
        let parent_validator_set = self
            .sequencer_client
            .validators(height - 1, tendermint_rpc::Paging::Default)
            .await
            .wrap_err("failed to get validator set")?;

        validate_sequencer_namespace_data(current_validator_set, parent_validator_set, data).await
    }
}

async fn validate_signed_namespace_data(
    validator_set: ValidatorSet,
    data: &SignedNamespaceData<SequencerNamespaceData>,
) -> eyre::Result<()> {
    // verify the block signature
    data.verify()
        .wrap_err("failed to verify signature of signed namepsace data")?;

    // find proposer address for this height
    let expected_proposer_public_key = get_proposer(&validator_set)
        .wrap_err("failed to get proposer from validator set")?
        .pub_key
        .to_bytes();

    // verify the namespace data signing public key matches the proposer public key
    let proposer_public_key = &data.public_key;
    ensure!(
        proposer_public_key == &expected_proposer_public_key,
        "public key mismatch: expected {}, got {}",
        hex::encode(expected_proposer_public_key),
        hex::encode(proposer_public_key),
    );

    Ok(())
}

async fn validate_sequencer_namespace_data(
    current_validator_set: ValidatorSet,
    parent_validator_set: ValidatorSet,
    data: &SequencerNamespaceData,
) -> eyre::Result<()> {
    let SequencerNamespaceData {
        block_hash,
        header,
        last_commit,
        rollup_namespaces: _,
        action_tree_root,
        action_tree_root_inclusion_proof,
    } = data;

    // find proposer address for this height
    let expected_proposer_address = public_key_bytes_to_address(
        &get_proposer(&current_validator_set)
            .wrap_err("failed to get proposer from validator set")?
            .pub_key,
    )
    .wrap_err("failed to convert proposer public key to address")?;

    // check if the proposer address matches the sequencer block's proposer
    let received_proposer_address = header.proposer_address;
    ensure!(
        received_proposer_address == expected_proposer_address,
        "proposer address mismatch: expected `{expected_proposer_address}`, got \
         `{received_proposer_address}`",
    );

    match &last_commit {
        Some(last_commit) => {
            // validate that commit signatures hash to header.last_commit_hash
            let calculated_last_commit_hash = calculate_last_commit_hash(last_commit);
            let Some(last_commit_hash) = header.last_commit_hash.as_ref() else {
                bail!("last commit hash should not be empty");
            };

            if &calculated_last_commit_hash != last_commit_hash {
                bail!("last commit hash in header does not match calculated last commit hash");
            }

            // verify that the validator votes on the previous block have >2/3 voting power
            let last_commit = last_commit.clone();
            let chain_id = header.chain_id.clone();
            tokio::task::spawn_blocking(move || -> eyre::Result<()> {
                ensure_commit_has_quorum(&last_commit, &parent_validator_set, chain_id.as_ref())
            })
            .await?
            .wrap_err("failed to ensure commit has quorum")?

            // TODO: commit is for previous block; how do we handle this? (#50)
        }
        None => {
            // the last commit can only be empty on block 1
            ensure!(header.height == 1u32.into(), "last commit hash not found");
            ensure!(
                header.last_commit_hash.is_none(),
                "last commit hash should be empty"
            );
        }
    }

    // validate the block header matches the block hash
    let block_hash_from_header = header.hash();
    ensure!(
        block_hash_from_header == *block_hash,
        "block hash calculated from tendermint header does not match block hash stored in \
         sequencer block",
    );

    // validate the action tree root was included inside `data_hash`
    let Some(data_hash) = header.data_hash else {
        bail!("data hash should not be empty");
    };
    action_tree_root_inclusion_proof
        .verify(action_tree_root, data_hash)
        .wrap_err("failed to verify action tree root inclusion proof")?;

    Ok(())
}

fn public_key_bytes_to_address(public_key: &tendermint::PublicKey) -> eyre::Result<AccountId> {
    let public_key =
        tendermint::crypto::ed25519::VerificationKey::try_from(public_key.to_bytes().as_slice())
            .wrap_err("failed to convert proposer public key bytes")?;
    Ok(AccountId::from(public_key))
}

/// This function ensures that the given Commit has quorum, ie that the Commit contains >2/3 voting
/// power. It performs the following checks:
/// - the height of the commit matches the block height of the validator set
/// - each validator in the commit is in the validator set
/// - for each signature in the commit, the validator public key matches the validator address in
///   the commit
/// - for each signature in the commit, the validator signature in the commit is valid
/// - the total voting power of the commit is >2/3 of the total voting power of the validator set
///
/// # Errors
///
/// If any of the above conditions are not satisfied, an error is returned.
#[instrument]
fn ensure_commit_has_quorum(
    commit: &tendermint::block::Commit,
    validator_set: &ValidatorSet,
    chain_id: &str,
) -> eyre::Result<()> {
    if commit.height != validator_set.block_height {
        bail!(
            "commit height mismatch: expected {}, got {}",
            validator_set.block_height,
            commit.height
        );
    }

    let Some(total_voting_power) = validator_set
        .validators
        .iter()
        .try_fold(0u64, |acc, validator| acc.checked_add(validator.power()))
    else {
        bail!("total voting power exceeded u64:MAX");
    };

    let validator_map = validator_set
        .validators
        .iter()
        .filter_map(|v| {
            let address = public_key_bytes_to_address(&v.pub_key).ok()?;
            Some((address, v))
        })
        .collect::<HashMap<_, _>>();

    let mut commit_voting_power = 0u64;
    for vote in &commit.signatures {
        // we only care about votes that are for the Commit.BlockId (ignore absent validators and
        // votes for nil)
        let tendermint::block::CommitSig::BlockIdFlagCommit {
            validator_address,
            signature,
            timestamp,
        } = vote
        else {
            continue;
        };

        let Some(signature) = signature else {
            bail!(
                "signature should not be empty for commit with validator {}",
                validator_address
            )
        };

        // verify validator exists in validator set
        let Some(validator) = validator_map.get(validator_address) else {
            bail!("validator {} not found in validator set", validator_address);
        };

        // verify address in signature matches validator pubkey
        let address_from_pubkey = public_key_bytes_to_address(&validator.pub_key)
            .wrap_err("failed to convert validator public key to address")?;
        ensure!(
            &address_from_pubkey == validator_address,
            format!(
                "validator address mismatch: expected {}, got {}",
                validator_address, address_from_pubkey
            )
        );

        // verify vote signature
        verify_vote_signature(
            *timestamp,
            commit,
            chain_id,
            &validator.pub_key,
            signature.as_bytes(),
        )
        .wrap_err("failed to verify vote signature")?;

        commit_voting_power += validator.power();
    }

    ensure!(
        commit_voting_power <= total_voting_power,
        format!(
            "commit voting power is greater than total voting power: {} > {}",
            commit_voting_power, total_voting_power
        )
    );

    ensure!(
        does_commit_voting_power_have_quorum(commit_voting_power, total_voting_power),
        format!(
            "commit voting power is less than 2/3 of total voting power: {} <= {}",
            commit_voting_power,
            total_voting_power * 2 / 3,
        )
    );

    Ok(())
}

fn does_commit_voting_power_have_quorum(commited: u64, total: u64) -> bool {
    if total < 3 {
        return commited * 3 > total * 2;
    }

    commited > total / 3 * 2
}

// see https://github.com/tendermint/tendermint/blob/35581cf54ec436b8c37fabb43fdaa3f48339a170/types/vote.go#L147
fn verify_vote_signature(
    timestamp: tendermint::Time,
    commit: &tendermint::block::Commit,
    chain_id: &str,
    public_key: &tendermint::PublicKey,
    signature_bytes: &[u8],
) -> eyre::Result<()> {
    let public_key = VerificationKey::try_from(public_key.to_bytes().as_slice())
        .wrap_err("failed to create public key from vote")?;
    let signature =
        Signature::try_from(signature_bytes).wrap_err("failed to create signature from vote")?;

    let canonical_vote = CanonicalVote {
        vote_type: vote::Type::Precommit,
        height: commit.height,
        round: commit.round,
        block_id: Some(BlockId {
            hash: commit.block_id.hash,
            part_set_header: commit.block_id.part_set_header,
        }),
        timestamp: Some(timestamp),
        chain_id: ChainId::try_from(chain_id).wrap_err("failed to parse commit chain ID")?,
    };

    public_key
        .verify(
            &signature,
            &tendermint_proto::types::CanonicalVote::try_from(canonical_vote)
                .wrap_err("failed to turn commit canonical vote into proto type")?
                .encode_length_delimited_to_vec(),
        )
        .wrap_err("failed to verify vote signature")?;
    Ok(())
}

/// returns the proposer given the current set by ordering the validators by proposer priority.
/// the validator with the highest proposer priority is the proposer.
/// TODO: could there ever be two validators with the same priority?
fn get_proposer(validator_set: &ValidatorSet) -> eyre::Result<Validator> {
    validator_set
        .validators
        .iter()
        .max_by(|v1, v2| v1.proposer_priority.cmp(&v2.proposer_priority))
        .cloned()
        .ok_or_else(|| eyre::eyre!("no proposer found"))
}

#[cfg(test)]
mod test {
    use std::{
        collections::BTreeMap,
        str::FromStr,
    };

    use astria_sequencer_validation::{
        generate_action_tree_leaves,
        MerkleTree,
    };
    use tendermint::{
        account,
        block::Commit,
        validator,
    };

    use super::*;

    fn make_test_validator_set(height: u32) -> (ValidatorSet, account::Id) {
        use rand::rngs::OsRng;

        let signing_key = ed25519_consensus::SigningKey::new(OsRng);
        let pub_key = tendermint::public_key::PublicKey::from_raw_ed25519(
            signing_key.verification_key().as_ref(),
        )
        .unwrap();
        let address = tendermint::account::Id::from(pub_key);

        let validator = validator::Info {
            address,
            pub_key,
            power: 10u32.into(),
            proposer_priority: 0.into(),
            name: None,
        };

        (
            ValidatorSet::new(height.into(), vec![validator], 1),
            address,
        )
    }

    #[tokio::test]
    async fn validate_sequencer_namespace_data_last_commit_none_ok() {
        let action_tree = MerkleTree::from_leaves(vec![vec![1, 2, 3], vec![4, 5, 6]]);
        let action_tree_root = action_tree.root();

        let tx_tree = MerkleTree::from_leaves(vec![action_tree_root.to_vec()]);
        let action_tree_root_inclusion_proof = tx_tree.prove_inclusion(0).unwrap();
        let data_hash = tx_tree.root();

        let mut header = astria_sequencer_types::test_utils::default_header();
        let height = header.height.value() as u32;
        header.data_hash = Some(Hash::try_from(data_hash.to_vec()).unwrap());

        let (validator_set, proposer_address) = make_test_validator_set(height);
        header.proposer_address = proposer_address;
        let block_hash = header.hash();

        let sequencer_namespace_data = SequencerNamespaceData {
            block_hash,
            header,
            last_commit: None,
            rollup_namespaces: vec![],
            action_tree_root,
            action_tree_root_inclusion_proof,
        };

        validate_sequencer_namespace_data(
            validator_set,
            make_test_validator_set(height - 1).0,
            &sequencer_namespace_data,
        )
        .await
        .unwrap();
    }

    #[tokio::test]
    async fn validate_rollup_data_ok() {
        let test_tx = b"test-tx".to_vec();
        let test_chain_id = b"test-chain";
        let mut btree = BTreeMap::new();
        btree.insert(test_chain_id.to_vec(), vec![test_tx.clone()]);
        let leaves = generate_action_tree_leaves(btree);

        let action_tree = MerkleTree::from_leaves(leaves);
        let action_tree_root = action_tree.root();

        let tx_tree = MerkleTree::from_leaves(vec![action_tree_root.to_vec()]);
        let action_tree_root_inclusion_proof = tx_tree.prove_inclusion(0).unwrap();
        let data_hash = tx_tree.root();

        let mut header = astria_sequencer_types::test_utils::default_header();
        let height = header.height.value() as u32;
        header.data_hash = Some(Hash::try_from(data_hash.to_vec()).unwrap());

        let (validator_set, proposer_address) = make_test_validator_set(height);
        header.proposer_address = proposer_address;
        let block_hash = header.hash();

        let sequencer_namespace_data = SequencerNamespaceData {
            block_hash,
            header,
            last_commit: None,
            rollup_namespaces: vec![],
            action_tree_root,
            action_tree_root_inclusion_proof,
        };

        let rollup_namespace_data = RollupNamespaceData::new(
            block_hash,
            test_chain_id.to_vec(),
            vec![test_tx],
            action_tree.prove_inclusion(0).unwrap(),
        );

        validate_sequencer_namespace_data(
            validator_set,
            make_test_validator_set(height - 1).0,
            &sequencer_namespace_data,
        )
        .await
        .unwrap();
        rollup_namespace_data
            .verify_inclusion_proof(sequencer_namespace_data.action_tree_root)
            .unwrap();
    }

    #[test]
    fn test_does_commit_voting_power_have_quorum() {
        assert!(does_commit_voting_power_have_quorum(3, 4));
        assert!(does_commit_voting_power_have_quorum(101, 150));
        assert!(does_commit_voting_power_have_quorum(
            u64::MAX / 3,
            u64::MAX / 3
        ));
        assert!(does_commit_voting_power_have_quorum(
            u64::MAX / 3,
            u64::MAX / 2 - 1
        ));
        assert!(does_commit_voting_power_have_quorum(u64::MAX, u64::MAX));

        assert!(!does_commit_voting_power_have_quorum(0, 1));
        assert!(!does_commit_voting_power_have_quorum(1, 2));
        assert!(!does_commit_voting_power_have_quorum(2, 3));
        assert!(!does_commit_voting_power_have_quorum(100, 150));
        assert!(!does_commit_voting_power_have_quorum(
            u64::MAX / 3 - 1,
            u64::MAX / 2
        ));
        assert!(does_commit_voting_power_have_quorum(
            u64::MAX / 3,
            u64::MAX / 2
        ));
        assert!(!does_commit_voting_power_have_quorum(0, 0));
    }

    #[test]
    fn test_ensure_commit_has_quorum_ok() {
        // these values were retrieved by running the sequencer node and requesting the following:
        // curl http://localhost:26657/validators
        // curl http://localhost:26657/commit?height=79
        let validator_set_str = r#"{"block_height":"79","validators":[{"address":"D223B03AE01B4A0296053E01A41AE1E2F9CDEBC9","pub_key":{"type":"tendermint/PubKeyEd25519","value":"tyPnz5GGblrx3PBjQRxZOHbzsPEI1E8lOh62QoPSWLw="},"voting_power":"10","proposer_priority":"0"}],"count":"1","total":"1"}"#;
        let commit_str = r#"{"height":"79","round":0,"block_id":{"hash":"74BD4E7F7EF902A84D55589F2AA60B332F1C2F34DDE7652C80BFEB8E7471B1DA","parts":{"total":1,"hash":"7632FFB5D84C3A64279BC9EA86992418ED23832C66E0C3504B7025A9AF42C8C4"}},"signatures":[{"block_id_flag":2,"validator_address":"D223B03AE01B4A0296053E01A41AE1E2F9CDEBC9","timestamp":"2023-07-05T19:02:55.206600022Z","signature":"qy9vEjqSrF+8sD0K0IAXA398xN1s3QI2rBBDbBMWf0rw0L+B9Z92DZEptf6bPYWuKUFdEc0QFKhUMQA8HjBaAw=="}]}"#;
        let validator_set = serde_json::from_str::<ValidatorSet>(validator_set_str).unwrap();
        let commit = serde_json::from_str::<Commit>(commit_str).unwrap();
        ensure_commit_has_quorum(&commit, &validator_set, "test-chain-g3ejvw").unwrap();
    }

    #[test]
    fn test_ensure_commit_has_quorum_not_ok() {
        use base64::engine::{
            general_purpose::STANDARD,
            Engine as _,
        };
        let validator_set = ValidatorSet::new(
            79u32.into(),
            vec![Validator {
                name: None,
                address: tendermint::account::Id::from_str(
                    "D223B03AE01B4A0296053E01A41AE1E2F9CDEBC9",
                )
                .unwrap(),
                pub_key: tendermint::PublicKey::from_raw_ed25519(
                    &STANDARD
                        .decode("tyPnz5GGblrx3PBjQRxZOHbzsPEI1E8lOh62QoPSWLw=")
                        .unwrap(),
                )
                .unwrap(),
                power: 10u32.into(),
                proposer_priority: 0.into(),
            }],
            1,
        );

        let commit = Commit {
            height: 79u32.into(),
            round: 0u16.into(),
            block_id: BlockId {
                hash: Hash::from_str(
                    "74BD4E7F7EF902A84D55589F2AA60B332F1C2F34DDE7652C80BFEB8E7471B1DA",
                )
                .unwrap(),
                part_set_header: tendermint::block::parts::Header::new(
                    1,
                    Hash::from_str(
                        "7632FFB5D84C3A64279BC9EA86992418ED23832C66E0C3504B7025A9AF42C8C4",
                    )
                    .unwrap(),
                )
                .unwrap(),
            },
            signatures: vec![],
        };

        let result = ensure_commit_has_quorum(&commit, &validator_set, "test-chain-g3ejvw");
        assert!(result.is_err());
        assert!(
            result
                .unwrap_err()
                .to_string()
                .contains("commit voting power is less than 2/3 of total voting power")
        );
    }
}<|MERGE_RESOLUTION|>--- conflicted
+++ resolved
@@ -6,12 +6,9 @@
     SignedNamespaceData,
 };
 use astria_sequencer_types::{
-<<<<<<< HEAD
     calculate_last_commit_hash,
-=======
     Namespace,
     RawSequencerBlockData,
->>>>>>> 6079ed3c
     SequencerBlockData,
 };
 use color_eyre::eyre::{
@@ -34,7 +31,6 @@
         self,
         CanonicalVote,
     },
-    Hash,
 };
 use tendermint_rpc::{
     endpoint::validators::Response as ValidatorSet,
@@ -479,6 +475,7 @@
         account,
         block::Commit,
         validator,
+        Hash,
     };
 
     use super::*;
