use std::collections::HashMap;

use celestia_client::{
    RollupNamespaceData,
    SequencerNamespaceData,
};
use color_eyre::eyre::{
    self,
    bail,
    ensure,
    WrapErr as _,
};
use ed25519_consensus::{
    Signature,
    VerificationKey,
};
use prost::Message;
use sequencer_client::{
    tendermint_rpc::endpoint::validators,
    Client as _,
};
use tendermint::{
    account,
    block::{
        self,
        Commit,
    },
    chain,
    validator::Info as Validator,
    vote::{
        self,
        CanonicalVote,
    },
};
use tracing::instrument;

/// `BlockVerifier` is verifying blocks received from celestia.
#[derive(Clone)]
pub(crate) struct BlockVerifier {
    pool: deadpool::managed::Pool<crate::client_provider::ClientProvider>,
}

impl BlockVerifier {
    pub(crate) fn new(
        pool: deadpool::managed::Pool<crate::client_provider::ClientProvider>,
    ) -> Self {
        Self {
            pool,
        }
    }

    /// validates `SequencerNamespaceData` received from Celestia.
    /// This function verifies the block commit.
    pub(crate) async fn validate_sequencer_namespace_data(
        &self,
        data: &SequencerNamespaceData,
    ) -> eyre::Result<()> {
        let height: u32 = data.header.height.value().try_into().expect(
            "a tendermint height (currently non-negative i32) should always fit into a u32",
        );

        let client =
            self.pool.get().await.wrap_err(
                "failed getting a client from the pool to get the current validator set",
            )?;
        let block_resp = client.block(height).await.wrap_err("failed to get block")?;
        ensure!(
            block_resp.block_id.hash == data.block_hash,
            "ignoring SequencerNamespaceData with height {} due to block hash mismatch: expected \
             {}, got {}",
            height,
            hex::encode(block_resp.block_id.hash),
            hex::encode(data.block_hash),
        );

        let current_validator_set = client
            .validators(height, sequencer_client::tendermint_rpc::Paging::Default)
            .await
            .wrap_err("failed to get validator set")?;

        // get validator set for the previous height, as the commit contained
        // in the block is for the previous height
<<<<<<< HEAD
        let commit = self
            .pool
            .get()
            .await
            .wrap_err("failed getting a client from the pool to get the previous validator set")?
            .commit(height)
=======
        let parent_validator_set = client
            .validators(
                height - 1,
                sequencer_client::tendermint_rpc::Paging::Default,
            )
>>>>>>> 3bb3b2a6
            .await
            .wrap_err("failed to get commit")?;

        // validate commit is for our block
        ensure!(
            commit.signed_header.header.hash() == data.data().block_hash,
            "commit is not for the expected block",
        );

<<<<<<< HEAD
        validate_sequencer_namespace_data(
            &current_validator_set,
            &commit.signed_header.commit,
            data.data(),
        )
        .wrap_err("failed validating sequencer data inside signed namespace data")
=======
        validate_sequencer_namespace_data(&current_validator_set, &parent_validator_set, data)
            .wrap_err("failed validating sequencer data inside signed namespace data")
>>>>>>> 3bb3b2a6
    }
}

pub(crate) fn validate_rollup_data(
    rollup_data: &RollupNamespaceData,
    action_tree_root: [u8; 32],
) -> eyre::Result<()> {
    rollup_data
        .verify_inclusion_proof(action_tree_root)
        .wrap_err("failed to verify rollup data inclusion proof")
}

fn validate_sequencer_namespace_data(
    current_validator_set: &validators::Response,
    commit: &Commit,
    data: &SequencerNamespaceData,
) -> eyre::Result<()> {
    use sha2::Digest as _;

    let SequencerNamespaceData {
        block_hash,
        header,
        rollup_chain_ids: _,
        action_tree_root,
        action_tree_root_inclusion_proof,
        chain_ids_commitment,
        chain_ids_commitment_inclusion_proof,
    } = data;

    // find proposer address for this height
    let expected_proposer_address = account::Id::from(
        get_proposer(current_validator_set)
            .wrap_err("failed to get proposer from validator set")?
            .pub_key,
    );
    // check if the proposer address matches the sequencer block's proposer
    let received_proposer_address = header.proposer_address;
    ensure!(
        received_proposer_address == expected_proposer_address,
        "proposer address mismatch: expected `{expected_proposer_address}`, got \
         `{received_proposer_address}`",
    );

    // verify that the validator votes on the block have >2/3 voting power
    let chain_id = header.chain_id.clone();
    ensure_commit_has_quorum(commit, current_validator_set, chain_id.as_ref())
        .wrap_err("failed to ensure commit has quorum")?;

    // validate the block header matches the block hash
    let block_hash_from_header = header.hash();
    ensure!(
        block_hash_from_header == *block_hash,
        "block hash calculated from tendermint header does not match block hash stored in \
         sequencer block",
    );

    // validate the action tree root was included inside `data_hash`
    let Some(data_hash) = header.data_hash else {
        bail!("data hash should not be empty");
    };
    let action_tree_root_hash = sha2::Sha256::digest(action_tree_root);
    action_tree_root_inclusion_proof
        .verify(&action_tree_root_hash, data_hash)
        .wrap_err("failed to verify action tree root inclusion proof")?;

    // validate the chain IDs commitment was included inside `data_hash`
    let chain_ids_commitment_hash = sha2::Sha256::digest(chain_ids_commitment);
    chain_ids_commitment_inclusion_proof
        .verify(&chain_ids_commitment_hash, data_hash)
        .wrap_err("failed to verify chain IDs commitment inclusion proof")?;

    // validate the chain IDs commitment
    let leaves = data
        .rollup_chain_ids
        .iter()
        .map(|chain_id| chain_id.as_ref().to_vec())
        .collect::<Vec<_>>();
    let expected_chain_ids_commitment =
        sequencer_validation::MerkleTree::from_leaves(leaves).root();
    ensure!(
        expected_chain_ids_commitment == *chain_ids_commitment,
        "chain IDs commitment mismatch: expected {}, got {}",
        hex::encode(expected_chain_ids_commitment),
        hex::encode(chain_ids_commitment),
    );

    Ok(())
}

/// This function ensures that the given Commit has quorum, ie that the Commit contains >2/3 voting
/// power. It performs the following checks:
/// - the height of the commit matches the block height of the validator set
/// - each validator in the commit is in the validator set
/// - for each signature in the commit, the validator public key matches the validator address in
///   the commit
/// - for each signature in the commit, the validator signature in the commit is valid
/// - the total voting power of the commit is >2/3 of the total voting power of the validator set
///
/// # Errors
///
/// If any of the above conditions are not satisfied, an error is returned.
#[instrument]
fn ensure_commit_has_quorum(
    commit: &tendermint::block::Commit,
    validator_set: &validators::Response,
    chain_id: &str,
) -> eyre::Result<()> {
    if commit.height != validator_set.block_height {
        bail!(
            "commit height mismatch: expected {}, got {}",
            validator_set.block_height,
            commit.height
        );
    }

    let Some(total_voting_power) = validator_set
        .validators
        .iter()
        .try_fold(0u64, |acc, validator| acc.checked_add(validator.power()))
    else {
        bail!("total voting power exceeded u64:MAX");
    };

    let validator_map = validator_set
        .validators
        .iter()
        .map(|v| {
            let address = account::Id::from(v.pub_key);
            (address, v)
        })
        .collect::<HashMap<_, _>>();

    let mut commit_voting_power = 0u64;
    for vote in &commit.signatures {
        // we only care about votes that are for the Commit.BlockId (ignore absent validators and
        // votes for nil)
        let tendermint::block::CommitSig::BlockIdFlagCommit {
            validator_address,
            signature,
            timestamp,
        } = vote
        else {
            continue;
        };

        let Some(signature) = signature else {
            bail!(
                "signature should not be empty for commit with validator {}",
                validator_address
            )
        };

        // verify validator exists in validator set
        let Some(validator) = validator_map.get(validator_address) else {
            bail!("validator {} not found in validator set", validator_address);
        };

        // verify address in signature matches validator pubkey
        let address_from_pubkey = account::Id::from(validator.pub_key);

        ensure!(
            &address_from_pubkey == validator_address,
            format!(
                "validator address mismatch: expected {}, got {}",
                validator_address, address_from_pubkey
            )
        );

        // verify vote signature
        verify_vote_signature(
            *timestamp,
            commit,
            chain_id,
            &validator.pub_key,
            signature.as_bytes(),
        )
        .wrap_err("failed to verify vote signature")?;

        commit_voting_power += validator.power();
    }

    ensure!(
        commit_voting_power <= total_voting_power,
        format!(
            "commit voting power is greater than total voting power: {} > {}",
            commit_voting_power, total_voting_power
        )
    );

    ensure!(
        does_commit_voting_power_have_quorum(commit_voting_power, total_voting_power),
        format!(
            "commit voting power is less than 2/3 of total voting power: {} <= {}",
            commit_voting_power,
            total_voting_power * 2 / 3,
        )
    );

    Ok(())
}

fn does_commit_voting_power_have_quorum(commited: u64, total: u64) -> bool {
    if total < 3 {
        return commited * 3 > total * 2;
    }

    commited > total / 3 * 2
}

// see https://github.com/tendermint/tendermint/blob/35581cf54ec436b8c37fabb43fdaa3f48339a170/types/vote.go#L147
fn verify_vote_signature(
    timestamp: tendermint::Time,
    commit: &tendermint::block::Commit,
    chain_id: &str,
    public_key: &tendermint::PublicKey,
    signature_bytes: &[u8],
) -> eyre::Result<()> {
    let public_key = VerificationKey::try_from(public_key.to_bytes().as_slice())
        .wrap_err("failed to create public key from vote")?;
    let signature =
        Signature::try_from(signature_bytes).wrap_err("failed to create signature from vote")?;

    let canonical_vote = CanonicalVote {
        vote_type: vote::Type::Precommit,
        height: commit.height,
        round: commit.round,
        block_id: Some(block::Id {
            hash: commit.block_id.hash,
            part_set_header: commit.block_id.part_set_header,
        }),
        timestamp: Some(timestamp),
        chain_id: chain::Id::try_from(chain_id).wrap_err("failed to parse commit chain ID")?,
    };

    public_key
        .verify(
            &signature,
            &tendermint_proto::types::CanonicalVote::try_from(canonical_vote)
                .wrap_err("failed to turn commit canonical vote into proto type")?
                .encode_length_delimited_to_vec(),
        )
        .wrap_err("failed to verify vote signature")?;
    Ok(())
}

/// returns the proposer given the current set by ordering the validators by proposer priority.
/// the validator with the highest proposer priority is the proposer.
/// TODO: could there ever be two validators with the same priority?
fn get_proposer(validator_set: &validators::Response) -> eyre::Result<Validator> {
    validator_set
        .validators
        .iter()
        .max_by(|v1, v2| v1.proposer_priority.cmp(&v2.proposer_priority))
        .cloned()
        .ok_or_else(|| eyre::eyre!("no proposer found"))
}

#[cfg(test)]
mod test {
    use std::{
        collections::BTreeMap,
        str::FromStr,
    };

    use sequencer_validation::{
        generate_action_tree_leaves,
        MerkleTree,
    };
    use tendermint::{
        account,
        block::Commit,
        validator,
        Hash,
    };

    use super::*;

    fn make_test_validator_set_and_commit(
        height: u32,
        chain_id: chain::Id,
    ) -> (validators::Response, account::Id, Commit) {
        use rand::rngs::OsRng;

        let signing_key = ed25519_consensus::SigningKey::new(OsRng);
        let pub_key = tendermint::public_key::PublicKey::from_raw_ed25519(
            signing_key.verification_key().as_ref(),
        )
        .unwrap();
        let address = tendermint::account::Id::from(pub_key);

        let validator = validator::Info {
            address,
            pub_key,
            power: 10u32.into(),
            proposer_priority: 0.into(),
            name: None,
        };

        let round = 0u16;
        let timestamp = tendermint::Time::unix_epoch();
        let canonical_vote = CanonicalVote {
            vote_type: vote::Type::Precommit,
            height: height.into(),
            round: round.into(),
            block_id: None,
            timestamp: Some(timestamp),
            chain_id,
        };

        let message = tendermint_proto::types::CanonicalVote::try_from(canonical_vote)
            .unwrap()
            .encode_length_delimited_to_vec();

        let signature = signing_key.sign(&message);

        let commit = tendermint::block::Commit {
            height: height.into(),
            round: round.into(),
            signatures: vec![tendermint::block::CommitSig::BlockIdFlagCommit {
                validator_address: address,
                timestamp,
                signature: Some(signature.into()),
            }],
            ..Default::default()
        };

        (
            validators::Response::new(height.into(), vec![validator], 1),
            address,
            commit,
        )
    }

    #[test]
    fn validate_sequencer_namespace_data_last_commit_none_ok() {
        let action_tree = MerkleTree::from_leaves(vec![vec![1, 2, 3], vec![4, 5, 6]]);
        let action_tree_root = action_tree.root();
        let chain_ids_commitment = MerkleTree::from_leaves(vec![]).root();

        let txs = vec![action_tree_root.to_vec(), chain_ids_commitment.to_vec()];
        let (data_hash, tx_tree) =
            astria_sequencer_types::sequencer_block_data::calculate_data_hash_and_tx_tree(&txs);
        let action_tree_root_inclusion_proof = tx_tree.prove_inclusion(0).unwrap();
        let chain_ids_commitment_inclusion_proof = tx_tree.prove_inclusion(1).unwrap();

        let mut header = astria_sequencer_types::test_utils::default_header();
        let height = header.height.value() as u32;
        header.data_hash = Some(Hash::try_from(data_hash.to_vec()).unwrap());

        let (validator_set, proposer_address, commit) =
            make_test_validator_set_and_commit(height, header.chain_id.clone());
        header.proposer_address = proposer_address;
        let block_hash = header.hash();

        let sequencer_namespace_data = SequencerNamespaceData {
            block_hash,
            header,
            rollup_chain_ids: vec![],
            action_tree_root,
            action_tree_root_inclusion_proof,
            chain_ids_commitment,
            chain_ids_commitment_inclusion_proof,
        };

        validate_sequencer_namespace_data(&validator_set, &commit, &sequencer_namespace_data)
            .unwrap();
    }

    #[tokio::test]
    async fn validate_rollup_data_ok() {
        let test_tx = b"test-tx".to_vec();
        let test_chain_id = b"test-chain";
        let mut btree = BTreeMap::new();
        btree.insert(test_chain_id.to_vec(), vec![test_tx.clone()]);
        let leaves = generate_action_tree_leaves(btree);

        let action_tree = MerkleTree::from_leaves(leaves);
        let action_tree_root = action_tree.root();
        let chain_ids_commitment = MerkleTree::from_leaves(vec![test_chain_id.to_vec()]).root();

        let txs = vec![action_tree_root.to_vec(), chain_ids_commitment.to_vec()];
        let (data_hash, tx_tree) =
            astria_sequencer_types::sequencer_block_data::calculate_data_hash_and_tx_tree(&txs);
        let action_tree_root_inclusion_proof = tx_tree.prove_inclusion(0).unwrap();
        let chain_ids_commitment_inclusion_proof = tx_tree.prove_inclusion(1).unwrap();

        let mut header = astria_sequencer_types::test_utils::default_header();
        let height = header.height.value() as u32;
        header.data_hash = Some(Hash::try_from(data_hash.to_vec()).unwrap());

        let (validator_set, proposer_address, commit) =
            make_test_validator_set_and_commit(height, header.chain_id.clone());
        header.proposer_address = proposer_address;
        let block_hash = header.hash();

        let sequencer_namespace_data = SequencerNamespaceData {
            block_hash,
            header,
            rollup_chain_ids: vec![
                astria_sequencer_types::ChainId::new(test_chain_id.to_vec()).unwrap(),
            ],
            action_tree_root,
            action_tree_root_inclusion_proof,
            chain_ids_commitment,
            chain_ids_commitment_inclusion_proof,
        };

        let rollup_namespace_data = RollupNamespaceData {
            block_hash,
            chain_id: astria_sequencer_types::ChainId::new(test_chain_id.to_vec()).unwrap(),
            rollup_txs: vec![test_tx],
            inclusion_proof: action_tree.prove_inclusion(0).unwrap(),
        };

        validate_sequencer_namespace_data(&validator_set, &commit, &sequencer_namespace_data)
            .unwrap();
        rollup_namespace_data
            .verify_inclusion_proof(sequencer_namespace_data.action_tree_root)
            .unwrap();
    }

    #[test]
    fn test_does_commit_voting_power_have_quorum() {
        assert!(does_commit_voting_power_have_quorum(3, 4));
        assert!(does_commit_voting_power_have_quorum(101, 150));
        assert!(does_commit_voting_power_have_quorum(
            u64::MAX / 3,
            u64::MAX / 3
        ));
        assert!(does_commit_voting_power_have_quorum(
            u64::MAX / 3,
            u64::MAX / 2 - 1
        ));
        assert!(does_commit_voting_power_have_quorum(u64::MAX, u64::MAX));

        assert!(!does_commit_voting_power_have_quorum(0, 1));
        assert!(!does_commit_voting_power_have_quorum(1, 2));
        assert!(!does_commit_voting_power_have_quorum(2, 3));
        assert!(!does_commit_voting_power_have_quorum(100, 150));
        assert!(!does_commit_voting_power_have_quorum(
            u64::MAX / 3 - 1,
            u64::MAX / 2
        ));
        assert!(does_commit_voting_power_have_quorum(
            u64::MAX / 3,
            u64::MAX / 2
        ));
        assert!(!does_commit_voting_power_have_quorum(0, 0));
    }

    #[test]
    fn test_ensure_commit_has_quorum_ok() {
        // these values were retrieved by running the sequencer node and requesting the following:
        // curl http://localhost:26657/validators
        // curl http://localhost:26657/commit?height=79
        let validator_set_str = r#"{"block_height":"79","validators":[{"address":"D223B03AE01B4A0296053E01A41AE1E2F9CDEBC9","pub_key":{"type":"tendermint/PubKeyEd25519","value":"tyPnz5GGblrx3PBjQRxZOHbzsPEI1E8lOh62QoPSWLw="},"voting_power":"10","proposer_priority":"0"}],"count":"1","total":"1"}"#;
        let commit_str = r#"{"height":"79","round":0,"block_id":{"hash":"74BD4E7F7EF902A84D55589F2AA60B332F1C2F34DDE7652C80BFEB8E7471B1DA","parts":{"total":1,"hash":"7632FFB5D84C3A64279BC9EA86992418ED23832C66E0C3504B7025A9AF42C8C4"}},"signatures":[{"block_id_flag":2,"validator_address":"D223B03AE01B4A0296053E01A41AE1E2F9CDEBC9","timestamp":"2023-07-05T19:02:55.206600022Z","signature":"qy9vEjqSrF+8sD0K0IAXA398xN1s3QI2rBBDbBMWf0rw0L+B9Z92DZEptf6bPYWuKUFdEc0QFKhUMQA8HjBaAw=="}]}"#;
        let validator_set =
            serde_json::from_str::<validators::Response>(validator_set_str).unwrap();
        let commit = serde_json::from_str::<Commit>(commit_str).unwrap();
        ensure_commit_has_quorum(&commit, &validator_set, "test-chain-g3ejvw").unwrap();
    }

    #[test]
    fn test_ensure_commit_has_quorum_not_ok() {
        use base64::engine::{
            general_purpose::STANDARD,
            Engine as _,
        };
        let validator_set = validators::Response::new(
            79u32.into(),
            vec![Validator {
                name: None,
                address: tendermint::account::Id::from_str(
                    "D223B03AE01B4A0296053E01A41AE1E2F9CDEBC9",
                )
                .unwrap(),
                pub_key: tendermint::PublicKey::from_raw_ed25519(
                    &STANDARD
                        .decode("tyPnz5GGblrx3PBjQRxZOHbzsPEI1E8lOh62QoPSWLw=")
                        .unwrap(),
                )
                .unwrap(),
                power: 10u32.into(),
                proposer_priority: 0.into(),
            }],
            1,
        );

        let commit = Commit {
            height: 79u32.into(),
            round: 0u16.into(),
            block_id: block::Id {
                hash: Hash::from_str(
                    "74BD4E7F7EF902A84D55589F2AA60B332F1C2F34DDE7652C80BFEB8E7471B1DA",
                )
                .unwrap(),
                part_set_header: tendermint::block::parts::Header::new(
                    1,
                    Hash::from_str(
                        "7632FFB5D84C3A64279BC9EA86992418ED23832C66E0C3504B7025A9AF42C8C4",
                    )
                    .unwrap(),
                )
                .unwrap(),
            },
            signatures: vec![],
        };

        let result = ensure_commit_has_quorum(&commit, &validator_set, "test-chain-g3ejvw");
        assert!(result.is_err());
        assert!(
            result
                .unwrap_err()
                .to_string()
                .contains("commit voting power is less than 2/3 of total voting power")
        );
    }
}<|MERGE_RESOLUTION|>--- conflicted
+++ resolved
@@ -80,40 +80,23 @@
 
         // get validator set for the previous height, as the commit contained
         // in the block is for the previous height
-<<<<<<< HEAD
-        let commit = self
-            .pool
-            .get()
-            .await
-            .wrap_err("failed getting a client from the pool to get the previous validator set")?
+        let commit = client
             .commit(height)
-=======
-        let parent_validator_set = client
-            .validators(
-                height - 1,
-                sequencer_client::tendermint_rpc::Paging::Default,
-            )
->>>>>>> 3bb3b2a6
             .await
             .wrap_err("failed to get commit")?;
 
         // validate commit is for our block
         ensure!(
-            commit.signed_header.header.hash() == data.data().block_hash,
+            commit.signed_header.header.hash() == data.block_hash,
             "commit is not for the expected block",
         );
 
-<<<<<<< HEAD
         validate_sequencer_namespace_data(
             &current_validator_set,
             &commit.signed_header.commit,
-            data.data(),
+            data,
         )
         .wrap_err("failed validating sequencer data inside signed namespace data")
-=======
-        validate_sequencer_namespace_data(&current_validator_set, &parent_validator_set, data)
-            .wrap_err("failed validating sequencer data inside signed namespace data")
->>>>>>> 3bb3b2a6
     }
 }
 
