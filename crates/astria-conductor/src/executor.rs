use std::collections::HashMap;

use astria_sequencer_types::{
    ChainId,
    Namespace,
    SequencerBlockData,
};
use color_eyre::eyre::{
    Result,
    WrapErr as _,
};
use prost_types::Timestamp as ProstTimestamp;
use tendermint::{
    Hash,
    Time,
};
use tokio::{
    sync::mpsc::{
        self,
        UnboundedReceiver,
        UnboundedSender,
    },
    task,
};
use tracing::{
    debug,
    error,
    info,
    instrument,
    Instrument,
};

use crate::{
    config::Config,
    execution_client::{
        ExecutionClient,
        ExecutionRpcClient,
    },
    types::SequencerBlockSubset,
};

pub(crate) type JoinHandle = task::JoinHandle<Result<()>>;

/// The channel for sending commands to the executor task.
pub(crate) type Sender = UnboundedSender<ExecutorCommand>;
/// The channel the executor task uses to listen for commands.
type Receiver = UnboundedReceiver<ExecutorCommand>;

/// spawns a executor task and returns a tuple with the task's join handle
/// and the channel for sending commands to this executor
pub(crate) async fn spawn(conf: &Config) -> Result<(JoinHandle, Sender)> {
    info!(
        chain_id = %conf.chain_id,
        execution_rpc_url = %conf.execution_rpc_url,
        "Spawning executor task."
    );
    let execution_rpc_client = ExecutionRpcClient::new(&conf.execution_rpc_url).await?;
<<<<<<< HEAD
    let (mut executor, executor_tx) = Executor::new(execution_rpc_client, conf).await?;
=======
    let (mut executor, executor_tx) = Executor::new(
        execution_rpc_client,
        ChainId::new(conf.chain_id.as_bytes().to_vec()).wrap_err("failed to create chain ID")?,
    )
    .await?;
>>>>>>> 83fab40b
    let join_handle = task::spawn(async move { executor.run().in_current_span().await });
    info!("Spawned executor task.");
    Ok((join_handle, executor_tx))
}

// Given `Time`, convert to protobuf timestamp
fn convert_tendermint_to_prost_timestamp(value: Time) -> Result<ProstTimestamp> {
    use tendermint_proto::google::protobuf::Timestamp as TendermintTimestamp;
    let TendermintTimestamp {
        seconds,
        nanos,
    } = value.into();
    Ok(ProstTimestamp {
        seconds,
        nanos,
    })
}

#[derive(Debug)]
pub(crate) enum ExecutorCommand {
    /// used when a block is received from the gossip network
    BlockReceivedFromSequencer {
        block: Box<SequencerBlockData>,
    },
    /// used when a block is received from the reader (Celestia)
    BlockReceivedFromDataAvailability {
        block: Box<SequencerBlockSubset>,
    },
    Shutdown,
}

struct Executor<C> {
    /// Channel on which executor commands are received.
    cmd_rx: Receiver,

    /// The execution rpc client that we use to send messages to the execution service
    execution_rpc_client: C,

    /// Chain ID
    chain_id: ChainId,

    /// Namespace ID, derived from chain ID
    namespace: Namespace,

    /// Tracks the state of the execution chain
    execution_state: Vec<u8>,

    /// map of sequencer block hash to execution block hash
    ///
    /// this is required because when we receive sequencer blocks (from network or DA),
    /// we only know the sequencer block hash, but not the execution block hash,
    /// as the execution block hash is created by executing the block.
    /// as well, the execution layer is not aware of the sequencer block hash.
    /// we need to track the mapping of sequencer block hash -> execution block hash
    /// so that we can mark the block as final on the execution layer when
    /// we receive a finalized sequencer block.
    sequencer_hash_to_execution_hash: HashMap<Hash, Vec<u8>>,

    /// Chose to execute empty blocks or not
    disable_empty_block_execution: bool,
}

impl<C: ExecutionClient> Executor<C> {
    async fn new(mut execution_rpc_client: C, conf: &Config) -> Result<(Self, Sender)> {
        let (cmd_tx, cmd_rx) = mpsc::unbounded_channel();
        let init_state_response = execution_rpc_client.call_init_state().await?;
        let execution_state = init_state_response.block_hash;
        Ok((
            Self {
                cmd_rx,
                execution_rpc_client,
                chain_id: ChainId::new(conf.chain_id.as_bytes().to_vec()),
                namespace: Namespace::from_slice(conf.chain_id.as_ref()),
                execution_state,
                sequencer_hash_to_execution_hash: HashMap::new(),
                disable_empty_block_execution: conf.disable_empty_block_execution,
            },
            cmd_tx,
        ))
    }

    #[instrument(skip_all)]
    async fn run(&mut self) -> Result<()> {
        info!("Starting executor event loop.");

        while let Some(cmd) = self.cmd_rx.recv().await {
            match cmd {
                ExecutorCommand::BlockReceivedFromSequencer {
                    block,
                } => {
                    let height = block.header().height.value();
                    let Some(block_subset) =
                        SequencerBlockSubset::from_sequencer_block_data(*block, &self.chain_id)
                    else {
                        info!(
                            namespace = %self.namespace,
                            "block did not contain data for namespace; skipping"
                        );
                        continue;
                    };
                    if let Err(e) = self.execute_block(block_subset).await {
                        error!(
                            height = height,
                            error = ?e,
                            "failed to execute block"
                        );
                    }
                }

                ExecutorCommand::BlockReceivedFromDataAvailability {
                    block,
                } => {
                    let height = block.header.height.value();
                    if let Err(e) = self
                        .handle_block_received_from_data_availability(*block)
                        .await
                    {
                        error!(
                            height = height,
                            error = ?e,
                            "failed to finalize block"
                        );
                    }
                }

                ExecutorCommand::Shutdown => {
                    info!(
                        namespace = %self.namespace,
                        "Shutting down executor event loop."
                    );
                    break;
                }
            }
        }

        Ok(())
    }

    /// checks for relevant transactions in the SequencerBlock and attempts
    /// to execute them via the execution service function DoBlock.
    /// if there are relevant transactions that successfully execute,
    /// it returns the resulting execution block hash.
    /// if the block has already been executed, it returns the previously-computed
    /// execution block hash.
    /// if there are no relevant transactions in the SequencerBlock, it returns None.
    async fn execute_block(&mut self, block: SequencerBlockSubset) -> Result<Option<Vec<u8>>> {
        if self.disable_empty_block_execution && block.rollup_transactions.is_empty() {
            debug!(
                height = block.header.height.value(),
                "no transactions in block, skipping execution"
            );
            return Ok(None);
        }

        if let Some(execution_hash) = self.sequencer_hash_to_execution_hash.get(&block.block_hash) {
            debug!(
                height = block.header.height.value(),
                execution_hash = hex::encode(execution_hash),
                "block already executed"
            );
            return Ok(Some(execution_hash.clone()));
        }

        let prev_block_hash = self.execution_state.clone();
        info!(
            height = block.header.height.value(),
            parent_block_hash = hex::encode(&prev_block_hash),
            "executing block with given parent block",
        );

        let timestamp = convert_tendermint_to_prost_timestamp(block.header.time)
            .wrap_err("failed parsing str as protobuf timestamp")?;

        let response = self
            .execution_rpc_client
            .call_do_block(prev_block_hash, block.rollup_transactions, Some(timestamp))
            .await?;
        self.execution_state = response.block_hash.clone();

        // store block hash returned by execution client, as we need it to finalize the block later
        info!(
            sequencer_block_hash = ?block.block_hash,
            sequencer_block_height = block.header.height.value(),
            execution_block_hash = hex::encode(&response.block_hash),
            "executed sequencer block",
        );
        self.sequencer_hash_to_execution_hash
            .insert(block.block_hash, response.block_hash.clone());

        Ok(Some(response.block_hash))
    }

    async fn handle_block_received_from_data_availability(
        &mut self,
        block: SequencerBlockSubset,
    ) -> Result<()> {
        let sequencer_block_hash = block.block_hash;
        let maybe_execution_block_hash = self
            .sequencer_hash_to_execution_hash
            .get(&sequencer_block_hash)
            .cloned();
        match maybe_execution_block_hash {
            Some(execution_block_hash) => {
                self.finalize_block(execution_block_hash, sequencer_block_hash)
                    .await?;
            }
            None => {
                // this means either:
                // - we didn't receive the block from the gossip layer yet, or
                // - we received it, but the sequencer block didn't contain
                // any transactions for this rollup namespace, thus nothing was executed
                // on receiving this block.

                // try executing the block as it hasn't been executed before
                // execute_block will check if our namespace has txs; if so, it'll return the
                // resulting execution block hash, otherwise None
                let Some(execution_block_hash) = self
                    .execute_block(block)
                    .await
                    .wrap_err("failed to execute block")?
                else {
                    // no txs for our namespace, nothing to do
                    debug!("execute_block returned None; skipping finalize_block");
                    return Ok(());
                };

                // finalize the block after it's been executed
                self.finalize_block(execution_block_hash, sequencer_block_hash)
                    .await?;
            }
        };
        Ok(())
    }

    /// This function finalizes the given execution block on the execution layer by calling
    /// the execution service's FinalizeBlock function.
    /// note that this function clears the respective entry in the
    /// `sequencer_hash_to_execution_hash` map.
    ///
    /// # Errors
    ///
    /// This function returns an error if:
    /// - the call to the execution service's FinalizeBlock function fails
    #[instrument(ret, err, skip_all, fields(
        execution_block_hash = hex::encode(&execution_block_hash),
        sequencer_block_hash = hex::encode(sequencer_block_hash),
    ))]
    async fn finalize_block(
        &mut self,
        execution_block_hash: Vec<u8>,
        sequencer_block_hash: Hash,
    ) -> Result<()> {
        self.execution_rpc_client
            .call_finalize_block(execution_block_hash)
            .await
            .wrap_err("failed to finalize block")?;
        self.sequencer_hash_to_execution_hash
            .remove(&sequencer_block_hash);
        Ok(())
    }
}

#[cfg(test)]
mod test {
    use std::{
        collections::HashSet,
        sync::Arc,
    };

    use astria_proto::generated::execution::v1alpha1::{
        DoBlockResponse,
        InitStateResponse,
    };
    use prost_types::Timestamp;
    use sha2::Digest as _;
    use tokio::sync::Mutex;

    use super::*;

    // a mock ExecutionClient used for testing the Executor
    struct MockExecutionClient {
        finalized_blocks: Arc<Mutex<HashSet<Vec<u8>>>>,
    }

    impl MockExecutionClient {
        fn new() -> Self {
            Self {
                finalized_blocks: Arc::new(Mutex::new(HashSet::new())),
            }
        }
    }

    #[async_trait::async_trait]
    impl ExecutionClient for MockExecutionClient {
        // returns the sha256 hash of the prev_block_hash
        // the Executor passes self.execution_state as prev_block_hash
        async fn call_do_block(
            &mut self,
            prev_block_hash: Vec<u8>,
            _transactions: Vec<Vec<u8>>,
            _timestamp: Option<Timestamp>,
        ) -> Result<DoBlockResponse> {
            let res = hash(&prev_block_hash);
            Ok(DoBlockResponse {
                block_hash: res.to_vec(),
            })
        }

        async fn call_finalize_block(&mut self, block_hash: Vec<u8>) -> Result<()> {
            self.finalized_blocks.lock().await.insert(block_hash);
            Ok(())
        }

        async fn call_init_state(&mut self) -> Result<InitStateResponse> {
            let hasher = sha2::Sha256::new();
            Ok(InitStateResponse {
                block_hash: hasher.finalize().to_vec(),
            })
        }
    }

    fn hash(s: &[u8]) -> Vec<u8> {
        let mut hasher = sha2::Sha256::new();
        hasher.update(s);
        hasher.finalize().to_vec()
    }

    fn get_test_block_subset() -> SequencerBlockSubset {
        SequencerBlockSubset {
            block_hash: hash(b"block1").try_into().unwrap(),
            header: astria_sequencer_types::test_utils::default_header(),
            rollup_transactions: vec![],
        }
    }

    fn get_test_config() -> Config {
        Config {
            chain_id: "test".to_string(),
            execution_rpc_url: "test".to_string(),
            disable_finalization: false,
            bootnodes: None,
            libp2p_private_key: None,
            libp2p_port: 0,
            log: "test".to_string(),
            disable_empty_block_execution: false,
            celestia_node_url: "test".to_string(),
            celestia_bearer_token: "test".to_string(),
            tendermint_url: "test".to_string(),
        }
    }

    #[tokio::test]
<<<<<<< HEAD
    async fn execute_sequencer_block_without_txs() {
        let conf = get_test_config();
        let (mut executor, _) = Executor::new(MockExecutionClient::new(), &conf)
=======
    async fn execute_block_with_relevant_txs() {
        let chain_id = ChainId::new(b"test".to_vec()).unwrap();
        let (mut executor, _) = Executor::new(MockExecutionClient::new(), chain_id)
>>>>>>> 83fab40b
            .await
            .unwrap();

        let expected_exection_hash = hash(&executor.execution_state);
        let block = get_test_block_subset();

        let execution_block_hash = executor
            .execute_block(block)
            .await
            .unwrap()
            .expect("expected execution block hash");
        assert_eq!(expected_exection_hash, execution_block_hash);
    }

    #[tokio::test]
<<<<<<< HEAD
    async fn skip_sequencer_block_without_txs() {
        let mut conf = get_test_config();
        conf.disable_empty_block_execution = true;
        let (mut executor, _) = Executor::new(MockExecutionClient::new(), &conf)
=======
    async fn execute_block_without_relevant_txs() {
        let chain_id = ChainId::new(b"test".to_vec()).unwrap();
        let (mut executor, _) = Executor::new(MockExecutionClient::new(), chain_id)
>>>>>>> 83fab40b
            .await
            .unwrap();

        let block = get_test_block_subset();
        let execution_block_hash = executor.execute_block(block).await.unwrap();
        assert!(execution_block_hash.is_none());
    }

    #[tokio::test]
<<<<<<< HEAD
    async fn execute_unexecuted_da_block_with_transactions() {
        let conf = get_test_config();
=======
    async fn handle_block_received_from_data_availability_not_yet_executed() {
        let chain_id = ChainId::new(b"test".to_vec()).unwrap();
>>>>>>> 83fab40b
        let finalized_blocks = Arc::new(Mutex::new(HashSet::new()));
        let execution_client = MockExecutionClient {
            finalized_blocks: finalized_blocks.clone(),
        };
        let (mut executor, _) = Executor::new(execution_client, &conf).await.unwrap();

        let mut block = get_test_block_subset();
        block.rollup_transactions.push(b"test_transaction".to_vec());

        let expected_exection_hash = hash(&executor.execution_state);

        executor
            .handle_block_received_from_data_availability(block)
            .await
            .unwrap();

        // should have executed and finalized the block
        assert!(finalized_blocks.lock().await.len() == 1);
        assert!(
            finalized_blocks
                .lock()
                .await
                .get(&executor.execution_state)
                .is_some()
        );
        assert_eq!(expected_exection_hash, executor.execution_state);
        // should be empty because 1 block was executed and finalized, which deletes it from the map
        assert!(executor.sequencer_hash_to_execution_hash.is_empty());
    }

    #[tokio::test]
<<<<<<< HEAD
    async fn skip_unexecuted_da_block_with_no_transactions() {
        let mut conf = get_test_config();
        conf.disable_empty_block_execution = true;
=======
    async fn handle_block_received_from_data_availability_no_relevant_transactions() {
        let chain_id = ChainId::new(b"test".to_vec()).unwrap();
>>>>>>> 83fab40b
        let finalized_blocks = Arc::new(Mutex::new(HashSet::new()));
        let execution_client = MockExecutionClient {
            finalized_blocks: finalized_blocks.clone(),
        };
        let (mut executor, _) = Executor::new(execution_client, &conf).await.unwrap();

        let block: SequencerBlockSubset = get_test_block_subset();
        let previous_execution_state = executor.execution_state.clone();

        executor
            .handle_block_received_from_data_availability(block)
            .await
            .unwrap();

        // should not have executed or finalized the block
        assert!(finalized_blocks.lock().await.is_empty());
        assert!(
            finalized_blocks
                .lock()
                .await
                .get(&executor.execution_state)
                .is_none()
        );
        assert_eq!(previous_execution_state, executor.execution_state,);
        // should be empty because nothing was executed
        assert!(executor.sequencer_hash_to_execution_hash.is_empty());
    }

    #[tokio::test]
    async fn execute_unexecuted_da_block_with_no_transactions() {
        let conf = get_test_config();
        let finalized_blocks = Arc::new(Mutex::new(HashSet::new()));
        let execution_client = MockExecutionClient {
            finalized_blocks: finalized_blocks.clone(),
        };
        let (mut executor, _) = Executor::new(execution_client, &conf).await.unwrap();

        let block: SequencerBlockSubset = get_test_block_subset();
        let expected_execution_state = hash(&executor.execution_state);

        executor
            .handle_block_received_from_data_availability(block)
            .await
            .unwrap();

        assert!(
            finalized_blocks
                .lock()
                .await
                .get(&executor.execution_state)
                .is_some()
        );
        assert_eq!(expected_execution_state, executor.execution_state);
        // should be empty because block was executed and finalized, which deletes it from the map
        assert!(executor.sequencer_hash_to_execution_hash.is_empty());
    }
}<|MERGE_RESOLUTION|>--- conflicted
+++ resolved
@@ -55,15 +55,7 @@
         "Spawning executor task."
     );
     let execution_rpc_client = ExecutionRpcClient::new(&conf.execution_rpc_url).await?;
-<<<<<<< HEAD
     let (mut executor, executor_tx) = Executor::new(execution_rpc_client, conf).await?;
-=======
-    let (mut executor, executor_tx) = Executor::new(
-        execution_rpc_client,
-        ChainId::new(conf.chain_id.as_bytes().to_vec()).wrap_err("failed to create chain ID")?,
-    )
-    .await?;
->>>>>>> 83fab40b
     let join_handle = task::spawn(async move { executor.run().in_current_span().await });
     info!("Spawned executor task.");
     Ok((join_handle, executor_tx))
@@ -416,15 +408,9 @@
     }
 
     #[tokio::test]
-<<<<<<< HEAD
     async fn execute_sequencer_block_without_txs() {
         let conf = get_test_config();
         let (mut executor, _) = Executor::new(MockExecutionClient::new(), &conf)
-=======
-    async fn execute_block_with_relevant_txs() {
-        let chain_id = ChainId::new(b"test".to_vec()).unwrap();
-        let (mut executor, _) = Executor::new(MockExecutionClient::new(), chain_id)
->>>>>>> 83fab40b
             .await
             .unwrap();
 
@@ -440,16 +426,10 @@
     }
 
     #[tokio::test]
-<<<<<<< HEAD
     async fn skip_sequencer_block_without_txs() {
         let mut conf = get_test_config();
         conf.disable_empty_block_execution = true;
         let (mut executor, _) = Executor::new(MockExecutionClient::new(), &conf)
-=======
-    async fn execute_block_without_relevant_txs() {
-        let chain_id = ChainId::new(b"test".to_vec()).unwrap();
-        let (mut executor, _) = Executor::new(MockExecutionClient::new(), chain_id)
->>>>>>> 83fab40b
             .await
             .unwrap();
 
@@ -459,13 +439,8 @@
     }
 
     #[tokio::test]
-<<<<<<< HEAD
     async fn execute_unexecuted_da_block_with_transactions() {
         let conf = get_test_config();
-=======
-    async fn handle_block_received_from_data_availability_not_yet_executed() {
-        let chain_id = ChainId::new(b"test".to_vec()).unwrap();
->>>>>>> 83fab40b
         let finalized_blocks = Arc::new(Mutex::new(HashSet::new()));
         let execution_client = MockExecutionClient {
             finalized_blocks: finalized_blocks.clone(),
@@ -497,14 +472,9 @@
     }
 
     #[tokio::test]
-<<<<<<< HEAD
     async fn skip_unexecuted_da_block_with_no_transactions() {
         let mut conf = get_test_config();
         conf.disable_empty_block_execution = true;
-=======
-    async fn handle_block_received_from_data_availability_no_relevant_transactions() {
-        let chain_id = ChainId::new(b"test".to_vec()).unwrap();
->>>>>>> 83fab40b
         let finalized_blocks = Arc::new(Mutex::new(HashSet::new()));
         let execution_client = MockExecutionClient {
             finalized_blocks: finalized_blocks.clone(),
