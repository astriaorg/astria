use std::collections::HashMap;

use astria_sequencer_types::{
    ChainId,
    Namespace,
    SequencerBlockData,
};
use color_eyre::eyre::{
    Result,
    WrapErr as _,
};
use prost_types::Timestamp as ProstTimestamp;
use tendermint::{
    Hash,
    Time,
};
use tokio::{
    sync::mpsc::{
        self,
        UnboundedReceiver,
        UnboundedSender,
    },
    task,
};
use tracing::{
    debug,
    error,
    info,
    instrument,
    Instrument,
};

use crate::{
    config::Config,
    execution_client::{
        ExecutionClient,
        ExecutionRpcClient,
    },
    types::SequencerBlockSubset,
};

pub(crate) type JoinHandle = task::JoinHandle<Result<()>>;

/// The channel for sending commands to the executor task.
pub(crate) type Sender = UnboundedSender<ExecutorCommand>;
/// The channel the executor task uses to listen for commands.
type Receiver = UnboundedReceiver<ExecutorCommand>;

/// spawns a executor task and returns a tuple with the task's join handle
/// and the channel for sending commands to this executor
pub(crate) async fn spawn(conf: &Config) -> Result<(JoinHandle, Sender)> {
    info!(
        chain_id = %conf.chain_id,
        execution_rpc_url = %conf.execution_rpc_url,
        "Spawning executor task."
    );
<<<<<<< HEAD
    let execution_rpc_client = ExecutionRpcClient::new(&conf.execution_rpc_url).await?;
    let (mut executor, executor_tx) = Executor::new(execution_rpc_client, conf).await?;
=======
    let execution_rpc_client = ExecutionRpcClient::new(&conf.execution_rpc_url)
        .await
        .wrap_err("failed to create execution rpc client")?;
    let (mut executor, executor_tx) = Executor::new(
        execution_rpc_client,
        ChainId::new(conf.chain_id.as_bytes().to_vec()).wrap_err("failed to create chain ID")?,
        conf.disable_empty_block_execution,
    )
    .await
    .context("failed to create Executor")?;
>>>>>>> 1794cc3a
    let join_handle = task::spawn(async move { executor.run().in_current_span().await });
    info!("Spawned executor task.");
    Ok((join_handle, executor_tx))
}

// Given `Time`, convert to protobuf timestamp
fn convert_tendermint_to_prost_timestamp(value: Time) -> Result<ProstTimestamp> {
    use tendermint_proto::google::protobuf::Timestamp as TendermintTimestamp;
    let TendermintTimestamp {
        seconds,
        nanos,
    } = value.into();
    Ok(ProstTimestamp {
        seconds,
        nanos,
    })
}

#[derive(Debug)]
pub(crate) enum ExecutorCommand {
    /// used when a block is received from the subscription stream to sequencer
    BlockReceivedFromSequencer {
        block: Box<SequencerBlockData>,
    },
    /// used when a block is received from the reader (Celestia)
    BlockReceivedFromDataAvailability {
        block: Box<SequencerBlockSubset>,
    },
    Shutdown,
}

struct Executor<C> {
    /// Channel on which executor commands are received.
    cmd_rx: Receiver,

    /// The execution rpc client that we use to send messages to the execution service
    execution_rpc_client: C,

    /// Chain ID
    chain_id: ChainId,

    /// Namespace ID, derived from chain ID
    namespace: Namespace,

    /// Tracks the state of the execution chain
    execution_state: Vec<u8>,

    /// map of sequencer block hash to execution block hash
    ///
    /// this is required because when we receive sequencer blocks (from network or DA),
    /// we only know the sequencer block hash, but not the execution block hash,
    /// as the execution block hash is created by executing the block.
    /// as well, the execution layer is not aware of the sequencer block hash.
    /// we need to track the mapping of sequencer block hash -> execution block hash
    /// so that we can mark the block as final on the execution layer when
    /// we receive a finalized sequencer block.
    sequencer_hash_to_execution_hash: HashMap<Hash, Vec<u8>>,

    /// Chose to execute empty blocks or not
<<<<<<< HEAD
    execute_empty_blocks: bool,
}

impl<C: ExecutionClient> Executor<C> {
    async fn new(mut execution_rpc_client: C, conf: &Config) -> Result<(Self, Sender)> {
=======
    disable_empty_block_execution: bool,
}

impl<C: ExecutionClient> Executor<C> {
    async fn new(
        mut execution_rpc_client: C,
        chain_id: ChainId,
        disable_empty_block_execution: bool,
    ) -> Result<(Self, Sender)> {
>>>>>>> 1794cc3a
        let (cmd_tx, cmd_rx) = mpsc::unbounded_channel();
        let init_state_response = execution_rpc_client
            .call_init_state()
            .await
            .wrap_err("could not initialize execution rpc client state")?;
        let execution_state = init_state_response.block_hash;
        Ok((
            Self {
                cmd_rx,
                execution_rpc_client,
                chain_id: ChainId::new(conf.chain_id.as_bytes().to_vec()),
                namespace: Namespace::from_slice(conf.chain_id.as_ref()),
                execution_state,
                sequencer_hash_to_execution_hash: HashMap::new(),
<<<<<<< HEAD
                execute_empty_blocks: conf.execute_empty_blocks,
=======
                disable_empty_block_execution,
>>>>>>> 1794cc3a
            },
            cmd_tx,
        ))
    }

    #[instrument(skip_all)]
    async fn run(&mut self) -> Result<()> {
        info!("Starting executor event loop.");

        while let Some(cmd) = self.cmd_rx.recv().await {
            match cmd {
                ExecutorCommand::BlockReceivedFromSequencer {
                    block,
                } => {
                    let height = block.header().height.value();
                    let Some(block_subset) =
                        SequencerBlockSubset::from_sequencer_block_data(*block, &self.chain_id)
                    else {
                        info!(
                            namespace = %self.namespace,
                            "block did not contain data for namespace; skipping"
                        );
                        continue;
                    };
                    if let Err(e) = self.execute_block(block_subset).await {
                        error!(
                            height = height,
                            error = ?e,
                            "failed to execute block"
                        );
                    }
                }

                ExecutorCommand::BlockReceivedFromDataAvailability {
                    block,
                } => {
                    let height = block.header.height.value();
                    if let Err(e) = self
                        .handle_block_received_from_data_availability(*block)
                        .await
                    {
                        error!(
                            height = height,
                            error = ?e,
                            "failed to finalize block"
                        );
                    }
                }

                ExecutorCommand::Shutdown => {
                    info!(
                        namespace = %self.namespace,
                        "Shutting down executor event loop."
                    );
                    break;
                }
            }
        }

        Ok(())
    }

    /// checks for relevant transactions in the SequencerBlock and attempts
    /// to execute them via the execution service function DoBlock.
    /// if there are relevant transactions that successfully execute,
    /// it returns the resulting execution block hash.
    /// if the block has already been executed, it returns the previously-computed
    /// execution block hash.
    /// if there are no relevant transactions in the SequencerBlock, it returns None.
    async fn execute_block(&mut self, block: SequencerBlockSubset) -> Result<Option<Vec<u8>>> {
<<<<<<< HEAD
        if !self.execute_empty_blocks && block.rollup_transactions.is_empty() {
=======
        if self.disable_empty_block_execution && block.rollup_transactions.is_empty() {
>>>>>>> 1794cc3a
            debug!(
                height = block.header.height.value(),
                "no transactions in block, skipping execution"
            );
            return Ok(None);
        }

        if let Some(execution_hash) = self.sequencer_hash_to_execution_hash.get(&block.block_hash) {
            debug!(
                height = block.header.height.value(),
                execution_hash = hex::encode(execution_hash),
                "block already executed"
            );
            return Ok(Some(execution_hash.clone()));
        }

        let prev_block_hash = self.execution_state.clone();
        info!(
            height = block.header.height.value(),
            parent_block_hash = hex::encode(&prev_block_hash),
            "executing block with given parent block",
        );

        let timestamp = convert_tendermint_to_prost_timestamp(block.header.time)
            .wrap_err("failed parsing str as protobuf timestamp")?;

        let response = self
            .execution_rpc_client
            .call_do_block(prev_block_hash, block.rollup_transactions, Some(timestamp))
            .await?;
        self.execution_state = response.block_hash.clone();

        // store block hash returned by execution client, as we need it to finalize the block later
        info!(
            sequencer_block_hash = ?block.block_hash,
            sequencer_block_height = block.header.height.value(),
            execution_block_hash = hex::encode(&response.block_hash),
            "executed sequencer block",
        );
        self.sequencer_hash_to_execution_hash
            .insert(block.block_hash, response.block_hash.clone());

        Ok(Some(response.block_hash))
    }

    async fn handle_block_received_from_data_availability(
        &mut self,
        block: SequencerBlockSubset,
    ) -> Result<()> {
        let sequencer_block_hash = block.block_hash;
        let maybe_execution_block_hash = self
            .sequencer_hash_to_execution_hash
            .get(&sequencer_block_hash)
            .cloned();
        match maybe_execution_block_hash {
            Some(execution_block_hash) => {
                self.finalize_block(execution_block_hash, sequencer_block_hash)
                    .await?;
            }
            None => {
                // this means either:
                // - we didn't receive the block from the sequencer stream, or
                // - we received it, but the sequencer block didn't contain
                // any transactions for this rollup namespace, thus nothing was executed
                // on receiving this block.

                // try executing the block as it hasn't been executed before
                // execute_block will check if our namespace has txs; if so, it'll return the
                // resulting execution block hash, otherwise None
                let Some(execution_block_hash) = self
                    .execute_block(block)
                    .await
                    .wrap_err("failed to execute block")?
                else {
                    // no txs for our namespace, nothing to do
                    debug!("execute_block returned None; skipping finalize_block");
                    return Ok(());
                };

                // finalize the block after it's been executed
                self.finalize_block(execution_block_hash, sequencer_block_hash)
                    .await?;
            }
        };
        Ok(())
    }

    /// This function finalizes the given execution block on the execution layer by calling
    /// the execution service's FinalizeBlock function.
    /// note that this function clears the respective entry in the
    /// `sequencer_hash_to_execution_hash` map.
    ///
    /// # Errors
    ///
    /// This function returns an error if:
    /// - the call to the execution service's FinalizeBlock function fails
    #[instrument(ret, err, skip_all, fields(
        execution_block_hash = hex::encode(&execution_block_hash),
        sequencer_block_hash = hex::encode(sequencer_block_hash),
    ))]
    async fn finalize_block(
        &mut self,
        execution_block_hash: Vec<u8>,
        sequencer_block_hash: Hash,
    ) -> Result<()> {
        self.execution_rpc_client
            .call_finalize_block(execution_block_hash)
            .await
            .wrap_err("failed to finalize block")?;
        self.sequencer_hash_to_execution_hash
            .remove(&sequencer_block_hash);
        Ok(())
    }
}

#[cfg(test)]
mod test {
    use std::{
        collections::HashSet,
        sync::Arc,
    };

    use astria_proto::generated::execution::v1alpha1::{
        DoBlockResponse,
        InitStateResponse,
    };
    use prost_types::Timestamp;
    use sha2::Digest as _;
    use tokio::sync::Mutex;

    use super::*;
    use crate::config;

    // a mock ExecutionClient used for testing the Executor
    struct MockExecutionClient {
        finalized_blocks: Arc<Mutex<HashSet<Vec<u8>>>>,
    }

    impl MockExecutionClient {
        fn new() -> Self {
            Self {
                finalized_blocks: Arc::new(Mutex::new(HashSet::new())),
            }
        }
    }

    #[async_trait::async_trait]
    impl ExecutionClient for MockExecutionClient {
        // returns the sha256 hash of the prev_block_hash
        // the Executor passes self.execution_state as prev_block_hash
        async fn call_do_block(
            &mut self,
            prev_block_hash: Vec<u8>,
            _transactions: Vec<Vec<u8>>,
            _timestamp: Option<Timestamp>,
        ) -> Result<DoBlockResponse> {
            let res = hash(&prev_block_hash);
            Ok(DoBlockResponse {
                block_hash: res.to_vec(),
            })
        }

        async fn call_finalize_block(&mut self, block_hash: Vec<u8>) -> Result<()> {
            self.finalized_blocks.lock().await.insert(block_hash);
            Ok(())
        }

        async fn call_init_state(&mut self) -> Result<InitStateResponse> {
            let hasher = sha2::Sha256::new();
            Ok(InitStateResponse {
                block_hash: hasher.finalize().to_vec(),
            })
        }
    }

    fn hash(s: &[u8]) -> Vec<u8> {
        let mut hasher = sha2::Sha256::new();
        hasher.update(s);
        hasher.finalize().to_vec()
    }

    fn get_test_block_subset() -> SequencerBlockSubset {
        SequencerBlockSubset {
            block_hash: hash(b"block1").try_into().unwrap(),
            header: astria_sequencer_types::test_utils::default_header(),
            rollup_transactions: vec![],
        }
    }

<<<<<<< HEAD
    fn test_config() -> Config {
=======
    fn get_test_config() -> Config {
>>>>>>> 1794cc3a
        Config {
            chain_id: "test".to_string(),
            execution_rpc_url: "test".to_string(),
            disable_finalization: false,
<<<<<<< HEAD
            bootnodes: None,
            libp2p_private_key: None,
            libp2p_port: 0,
            log: "test".to_string(),
            execute_empty_blocks: true,
            celestia_node_url: "test".to_string(),
            celestia_bearer_token: "test".to_string(),
            tendermint_url: "test".to_string(),
            execution_commit_level: config::CommitLevel::SoftAndFirm,
=======
            log: "test".to_string(),
            disable_empty_block_execution: false,
            celestia_node_url: "test".to_string(),
            celestia_bearer_token: "test".to_string(),
            tendermint_url: "test".to_string(),
            sequencer_url: "test".to_string(),
>>>>>>> 1794cc3a
        }
    }

    #[tokio::test]
<<<<<<< HEAD
    async fn execute_block_without_relevant_txs() {
        let mut conf = test_config();
        conf.execute_empty_blocks = true; // empty block will be executed
        let (mut executor, _) = Executor::new(MockExecutionClient::new(), &conf)
            .await
            .unwrap();
=======
    async fn execute_sequencer_block_without_txs() {
        let conf = get_test_config();
        let chain_id = ChainId::new(conf.chain_id.as_bytes().to_vec()).unwrap();
        let (mut executor, _) = Executor::new(
            MockExecutionClient::new(),
            chain_id,
            conf.disable_empty_block_execution,
        )
        .await
        .unwrap();
>>>>>>> 1794cc3a

        let expected_exection_hash = hash(&executor.execution_state);
        let block = get_test_block_subset();

        let execution_block_hash = executor
            .execute_block(block)
            .await
            .unwrap()
            .expect("expected execution block hash");
        assert_eq!(expected_exection_hash, execution_block_hash);
    }

    #[tokio::test]
<<<<<<< HEAD
    async fn skip_block_without_relevant_txs() {
        let mut conf = test_config();
        conf.execute_empty_blocks = false; // empty block will be executed
        let (mut executor, _) = Executor::new(MockExecutionClient::new(), &conf)
            .await
            .unwrap();
=======
    async fn skip_sequencer_block_without_txs() {
        let mut conf = get_test_config();
        let chain_id = ChainId::new(conf.chain_id.as_bytes().to_vec()).unwrap();
        conf.disable_empty_block_execution = true;
        let (mut executor, _) = Executor::new(
            MockExecutionClient::new(),
            chain_id,
            conf.disable_empty_block_execution,
        )
        .await
        .unwrap();
>>>>>>> 1794cc3a

        let block = get_test_block_subset();
        let execution_block_hash = executor.execute_block(block).await.unwrap();
        assert!(execution_block_hash.is_none());
    }

    #[tokio::test]
<<<<<<< HEAD
    async fn handle_block_received_from_data_availability_not_yet_executed() {
        let mut conf = test_config();
        conf.execute_empty_blocks = true;
=======
    async fn execute_unexecuted_da_block_with_transactions() {
        let conf = get_test_config();
        let chain_id = ChainId::new(conf.chain_id.as_bytes().to_vec()).unwrap();
>>>>>>> 1794cc3a
        let finalized_blocks = Arc::new(Mutex::new(HashSet::new()));
        let execution_client = MockExecutionClient {
            finalized_blocks: finalized_blocks.clone(),
        };
<<<<<<< HEAD
        let (mut executor, _) = Executor::new(execution_client, &conf).await.unwrap();
=======
        let (mut executor, _) = Executor::new(
            execution_client,
            chain_id,
            conf.disable_empty_block_execution,
        )
        .await
        .unwrap();
>>>>>>> 1794cc3a

        let mut block = get_test_block_subset();
        block.rollup_transactions.push(b"test_transaction".to_vec());

        let expected_exection_hash = hash(&executor.execution_state);

        executor
            .handle_block_received_from_data_availability(block)
            .await
            .unwrap();

        // should have executed and finalized the block
        assert!(finalized_blocks.lock().await.len() == 1);
        assert!(
            finalized_blocks
                .lock()
                .await
                .get(&executor.execution_state)
                .is_some()
        );
        assert_eq!(expected_exection_hash, executor.execution_state);
        // should be empty because 1 block was executed and finalized, which deletes it from the map
        assert!(executor.sequencer_hash_to_execution_hash.is_empty());
    }

    #[tokio::test]
<<<<<<< HEAD
    async fn handle_block_received_from_data_availability_not_yet_executed_no_relevant_transactions_skip_block()
     {
        let mut conf = test_config();
        conf.execute_empty_blocks = false; // empty block will be executed
=======
    async fn skip_unexecuted_da_block_with_no_transactions() {
        let mut conf = get_test_config();
        let chain_id = ChainId::new(conf.chain_id.as_bytes().to_vec()).unwrap();
        conf.disable_empty_block_execution = true;
>>>>>>> 1794cc3a
        let finalized_blocks = Arc::new(Mutex::new(HashSet::new()));
        let execution_client = MockExecutionClient {
            finalized_blocks: finalized_blocks.clone(),
        };
<<<<<<< HEAD
        let (mut executor, _) = Executor::new(execution_client, &conf).await.unwrap();
=======
        let (mut executor, _) = Executor::new(
            execution_client,
            chain_id,
            conf.disable_empty_block_execution,
        )
        .await
        .unwrap();
>>>>>>> 1794cc3a

        let block: SequencerBlockSubset = get_test_block_subset();
        let previous_execution_state = executor.execution_state.clone();

        executor
            .handle_block_received_from_data_availability(block)
            .await
            .unwrap();

        // should not have executed or finalized the block
        assert!(finalized_blocks.lock().await.is_empty());
        assert!(
            finalized_blocks
                .lock()
                .await
                .get(&executor.execution_state)
                .is_none()
        );
        assert_eq!(previous_execution_state, executor.execution_state,);
        // should be empty because nothing was executed
        assert!(executor.sequencer_hash_to_execution_hash.is_empty());
    }

    #[tokio::test]
<<<<<<< HEAD
    async fn handle_block_received_from_data_availability_not_yet_executed_no_relevant_transactions_execute_block()
     {
        let mut conf = test_config();
        conf.execute_empty_blocks = true; // empty block will be executed
=======
    async fn execute_unexecuted_da_block_with_no_transactions() {
        let conf = get_test_config();
        let chain_id = ChainId::new(conf.chain_id.as_bytes().to_vec()).unwrap();
>>>>>>> 1794cc3a
        let finalized_blocks = Arc::new(Mutex::new(HashSet::new()));
        let execution_client = MockExecutionClient {
            finalized_blocks: finalized_blocks.clone(),
        };
<<<<<<< HEAD
        let (mut executor, _) = Executor::new(execution_client, &conf).await.unwrap();
=======
        let (mut executor, _) = Executor::new(
            execution_client,
            chain_id,
            conf.disable_empty_block_execution,
        )
        .await
        .unwrap();
>>>>>>> 1794cc3a

        let block: SequencerBlockSubset = get_test_block_subset();
        let expected_execution_state = hash(&executor.execution_state);

        executor
            .handle_block_received_from_data_availability(block)
            .await
            .unwrap();

<<<<<<< HEAD
        // should not have executed or finalized the block
        assert!(!finalized_blocks.lock().await.is_empty());
=======
>>>>>>> 1794cc3a
        assert!(
            finalized_blocks
                .lock()
                .await
                .get(&executor.execution_state)
                .is_some()
        );
<<<<<<< HEAD
        assert_eq!(expected_execution_state, executor.execution_state,);
        // should be empty because nothing was executed
=======
        assert_eq!(expected_execution_state, executor.execution_state);
        // should be empty because block was executed and finalized, which deletes it from the map
>>>>>>> 1794cc3a
        assert!(executor.sequencer_hash_to_execution_hash.is_empty());
    }
}<|MERGE_RESOLUTION|>--- conflicted
+++ resolved
@@ -54,10 +54,6 @@
         execution_rpc_url = %conf.execution_rpc_url,
         "Spawning executor task."
     );
-<<<<<<< HEAD
-    let execution_rpc_client = ExecutionRpcClient::new(&conf.execution_rpc_url).await?;
-    let (mut executor, executor_tx) = Executor::new(execution_rpc_client, conf).await?;
-=======
     let execution_rpc_client = ExecutionRpcClient::new(&conf.execution_rpc_url)
         .await
         .wrap_err("failed to create execution rpc client")?;
@@ -68,7 +64,6 @@
     )
     .await
     .context("failed to create Executor")?;
->>>>>>> 1794cc3a
     let join_handle = task::spawn(async move { executor.run().in_current_span().await });
     info!("Spawned executor task.");
     Ok((join_handle, executor_tx))
@@ -128,13 +123,6 @@
     sequencer_hash_to_execution_hash: HashMap<Hash, Vec<u8>>,
 
     /// Chose to execute empty blocks or not
-<<<<<<< HEAD
-    execute_empty_blocks: bool,
-}
-
-impl<C: ExecutionClient> Executor<C> {
-    async fn new(mut execution_rpc_client: C, conf: &Config) -> Result<(Self, Sender)> {
-=======
     disable_empty_block_execution: bool,
 }
 
@@ -144,7 +132,6 @@
         chain_id: ChainId,
         disable_empty_block_execution: bool,
     ) -> Result<(Self, Sender)> {
->>>>>>> 1794cc3a
         let (cmd_tx, cmd_rx) = mpsc::unbounded_channel();
         let init_state_response = execution_rpc_client
             .call_init_state()
@@ -159,11 +146,7 @@
                 namespace: Namespace::from_slice(conf.chain_id.as_ref()),
                 execution_state,
                 sequencer_hash_to_execution_hash: HashMap::new(),
-<<<<<<< HEAD
-                execute_empty_blocks: conf.execute_empty_blocks,
-=======
                 disable_empty_block_execution,
->>>>>>> 1794cc3a
             },
             cmd_tx,
         ))
@@ -234,11 +217,7 @@
     /// execution block hash.
     /// if there are no relevant transactions in the SequencerBlock, it returns None.
     async fn execute_block(&mut self, block: SequencerBlockSubset) -> Result<Option<Vec<u8>>> {
-<<<<<<< HEAD
-        if !self.execute_empty_blocks && block.rollup_transactions.is_empty() {
-=======
         if self.disable_empty_block_execution && block.rollup_transactions.is_empty() {
->>>>>>> 1794cc3a
             debug!(
                 height = block.header.height.value(),
                 "no transactions in block, skipping execution"
@@ -428,45 +407,22 @@
         }
     }
 
-<<<<<<< HEAD
-    fn test_config() -> Config {
-=======
     fn get_test_config() -> Config {
->>>>>>> 1794cc3a
         Config {
             chain_id: "test".to_string(),
             execution_rpc_url: "test".to_string(),
             disable_finalization: false,
-<<<<<<< HEAD
-            bootnodes: None,
-            libp2p_private_key: None,
-            libp2p_port: 0,
-            log: "test".to_string(),
-            execute_empty_blocks: true,
-            celestia_node_url: "test".to_string(),
-            celestia_bearer_token: "test".to_string(),
-            tendermint_url: "test".to_string(),
-            execution_commit_level: config::CommitLevel::SoftAndFirm,
-=======
             log: "test".to_string(),
             disable_empty_block_execution: false,
             celestia_node_url: "test".to_string(),
             celestia_bearer_token: "test".to_string(),
             tendermint_url: "test".to_string(),
             sequencer_url: "test".to_string(),
->>>>>>> 1794cc3a
+            execution_commit_level: config::CommitLevel::SoftAndFirm,
         }
     }
 
     #[tokio::test]
-<<<<<<< HEAD
-    async fn execute_block_without_relevant_txs() {
-        let mut conf = test_config();
-        conf.execute_empty_blocks = true; // empty block will be executed
-        let (mut executor, _) = Executor::new(MockExecutionClient::new(), &conf)
-            .await
-            .unwrap();
-=======
     async fn execute_sequencer_block_without_txs() {
         let conf = get_test_config();
         let chain_id = ChainId::new(conf.chain_id.as_bytes().to_vec()).unwrap();
@@ -477,7 +433,6 @@
         )
         .await
         .unwrap();
->>>>>>> 1794cc3a
 
         let expected_exection_hash = hash(&executor.execution_state);
         let block = get_test_block_subset();
@@ -491,14 +446,6 @@
     }
 
     #[tokio::test]
-<<<<<<< HEAD
-    async fn skip_block_without_relevant_txs() {
-        let mut conf = test_config();
-        conf.execute_empty_blocks = false; // empty block will be executed
-        let (mut executor, _) = Executor::new(MockExecutionClient::new(), &conf)
-            .await
-            .unwrap();
-=======
     async fn skip_sequencer_block_without_txs() {
         let mut conf = get_test_config();
         let chain_id = ChainId::new(conf.chain_id.as_bytes().to_vec()).unwrap();
@@ -510,7 +457,6 @@
         )
         .await
         .unwrap();
->>>>>>> 1794cc3a
 
         let block = get_test_block_subset();
         let execution_block_hash = executor.execute_block(block).await.unwrap();
@@ -518,22 +464,13 @@
     }
 
     #[tokio::test]
-<<<<<<< HEAD
-    async fn handle_block_received_from_data_availability_not_yet_executed() {
-        let mut conf = test_config();
-        conf.execute_empty_blocks = true;
-=======
     async fn execute_unexecuted_da_block_with_transactions() {
         let conf = get_test_config();
         let chain_id = ChainId::new(conf.chain_id.as_bytes().to_vec()).unwrap();
->>>>>>> 1794cc3a
         let finalized_blocks = Arc::new(Mutex::new(HashSet::new()));
         let execution_client = MockExecutionClient {
             finalized_blocks: finalized_blocks.clone(),
         };
-<<<<<<< HEAD
-        let (mut executor, _) = Executor::new(execution_client, &conf).await.unwrap();
-=======
         let (mut executor, _) = Executor::new(
             execution_client,
             chain_id,
@@ -541,7 +478,6 @@
         )
         .await
         .unwrap();
->>>>>>> 1794cc3a
 
         let mut block = get_test_block_subset();
         block.rollup_transactions.push(b"test_transaction".to_vec());
@@ -568,24 +504,14 @@
     }
 
     #[tokio::test]
-<<<<<<< HEAD
-    async fn handle_block_received_from_data_availability_not_yet_executed_no_relevant_transactions_skip_block()
-     {
-        let mut conf = test_config();
-        conf.execute_empty_blocks = false; // empty block will be executed
-=======
     async fn skip_unexecuted_da_block_with_no_transactions() {
         let mut conf = get_test_config();
         let chain_id = ChainId::new(conf.chain_id.as_bytes().to_vec()).unwrap();
         conf.disable_empty_block_execution = true;
->>>>>>> 1794cc3a
         let finalized_blocks = Arc::new(Mutex::new(HashSet::new()));
         let execution_client = MockExecutionClient {
             finalized_blocks: finalized_blocks.clone(),
         };
-<<<<<<< HEAD
-        let (mut executor, _) = Executor::new(execution_client, &conf).await.unwrap();
-=======
         let (mut executor, _) = Executor::new(
             execution_client,
             chain_id,
@@ -593,7 +519,6 @@
         )
         .await
         .unwrap();
->>>>>>> 1794cc3a
 
         let block: SequencerBlockSubset = get_test_block_subset();
         let previous_execution_state = executor.execution_state.clone();
@@ -618,23 +543,13 @@
     }
 
     #[tokio::test]
-<<<<<<< HEAD
-    async fn handle_block_received_from_data_availability_not_yet_executed_no_relevant_transactions_execute_block()
-     {
-        let mut conf = test_config();
-        conf.execute_empty_blocks = true; // empty block will be executed
-=======
     async fn execute_unexecuted_da_block_with_no_transactions() {
         let conf = get_test_config();
         let chain_id = ChainId::new(conf.chain_id.as_bytes().to_vec()).unwrap();
->>>>>>> 1794cc3a
         let finalized_blocks = Arc::new(Mutex::new(HashSet::new()));
         let execution_client = MockExecutionClient {
             finalized_blocks: finalized_blocks.clone(),
         };
-<<<<<<< HEAD
-        let (mut executor, _) = Executor::new(execution_client, &conf).await.unwrap();
-=======
         let (mut executor, _) = Executor::new(
             execution_client,
             chain_id,
@@ -642,7 +557,6 @@
         )
         .await
         .unwrap();
->>>>>>> 1794cc3a
 
         let block: SequencerBlockSubset = get_test_block_subset();
         let expected_execution_state = hash(&executor.execution_state);
@@ -652,11 +566,6 @@
             .await
             .unwrap();
 
-<<<<<<< HEAD
-        // should not have executed or finalized the block
-        assert!(!finalized_blocks.lock().await.is_empty());
-=======
->>>>>>> 1794cc3a
         assert!(
             finalized_blocks
                 .lock()
@@ -664,13 +573,8 @@
                 .get(&executor.execution_state)
                 .is_some()
         );
-<<<<<<< HEAD
-        assert_eq!(expected_execution_state, executor.execution_state,);
-        // should be empty because nothing was executed
-=======
         assert_eq!(expected_execution_state, executor.execution_state);
         // should be empty because block was executed and finalized, which deletes it from the map
->>>>>>> 1794cc3a
         assert!(executor.sequencer_hash_to_execution_hash.is_empty());
     }
 }