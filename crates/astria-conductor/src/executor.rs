use std::collections::HashMap;

use astria_proto::sequencer::v1::SequencerMsg;
use astria_sequencer_relayer::sequencer_block::{
    cosmos_tx_body_to_sequencer_msgs,
    get_namespace,
    parse_cosmos_tx,
    Namespace,
    SequencerBlock,
};
use color_eyre::eyre::{
    Result,
    WrapErr as _,
};
use prost_types::Timestamp as ProstTimestamp;
use tendermint::{
    hash,
    Hash,
    Time,
};
use tokio::{
    sync::mpsc::{
        self,
        UnboundedReceiver,
        UnboundedSender,
    },
    task,
};
use tracing::{
    debug,
    error,
    info,
    instrument,
    warn,
};

use crate::{
    alert::{
        Alert,
        AlertSender,
    },
    config::Config,
    execution_client::{
        ExecutionClient,
        ExecutionRpcClient,
    },
};

pub(crate) type JoinHandle = task::JoinHandle<Result<()>>;

/// The channel for sending commands to the executor task.
pub(crate) type Sender = UnboundedSender<ExecutorCommand>;
/// The channel the executor task uses to listen for commands.
type Receiver = UnboundedReceiver<ExecutorCommand>;

/// spawns a executor task and returns a tuple with the task's join handle
/// and the channel for sending commands to this executor
pub(crate) async fn spawn(conf: &Config, alert_tx: AlertSender) -> Result<(JoinHandle, Sender)> {
    info!("Spawning executor task.");
    let execution_rpc_client = ExecutionRpcClient::new(&conf.execution_rpc_url).await?;
    let (mut executor, executor_tx) = Executor::new(
        execution_rpc_client,
        get_namespace(conf.chain_id.as_bytes()),
        alert_tx,
    )
    .await?;
    let join_handle = task::spawn(async move { executor.run().await });
    info!("Spawned executor task.");
    Ok((join_handle, executor_tx))
}

// Given a string, convert to protobuf timestamp
fn convert_str_to_prost_timestamp(time: Time) -> Result<ProstTimestamp> {
    use tendermint_proto::google::protobuf::Timestamp as TendermintTimestamp;
    let TendermintTimestamp {
        seconds,
        nanos,
    } = time.into();
    Ok(ProstTimestamp {
        seconds,
        nanos,
    })
}

#[derive(Debug)]
pub enum ExecutorCommand {
    /// used when a block is received from the gossip network
    BlockReceivedFromGossipNetwork {
        block: Box<SequencerBlock>,
    },
    /// used when a block is received from the reader (Celestia)
    BlockReceivedFromDataAvailability {
        block: Box<SequencerBlock>,
    },
    Shutdown,
}

struct Executor<C> {
    /// Channel on which executor commands are received.
    cmd_rx: Receiver,

    /// The execution rpc client that we use to send messages to the execution service
    execution_rpc_client: C,

    /// Namespace ID
    namespace: Namespace,

    /// The channel on which the driver and tasks in the driver can post alerts
    /// to the consumer of the driver.
    alert_tx: AlertSender,

    /// Tracks the state of the execution chain
    execution_state: Vec<u8>,

    /// map of sequencer block hash to execution block hash
    ///
    /// this is required because when we receive sequencer blocks (from network or DA),
    /// we only know the sequencer block hash, but not the execution block hash,
    /// as the execution block hash is created by executing the block.
    /// as well, the execution layer is not aware of the sequencer block hash.
    /// we need to track the mapping of sequencer block hash -> execution block hash
    /// so that we can mark the block as final on the execution layer when
    /// we receive a finalized sequencer block.
    sequencer_hash_to_execution_hash: HashMap<Hash, Hash>,
}

impl<C: ExecutionClient> Executor<C> {
    async fn new(
        mut execution_rpc_client: C,
        namespace: Namespace,
        alert_tx: AlertSender,
    ) -> Result<(Self, Sender)> {
        let (cmd_tx, cmd_rx) = mpsc::unbounded_channel();
        let init_state_response = execution_rpc_client.call_init_state().await?;
        let execution_state = init_state_response.block_hash;
        Ok((
            Self {
                cmd_rx,
                execution_rpc_client,
                namespace,
                alert_tx,
                execution_state,
                sequencer_hash_to_execution_hash: HashMap::new(),
            },
            cmd_tx,
        ))
    }

    async fn run(&mut self) -> Result<()> {
        info!("Starting executor event loop.");

        while let Some(cmd) = self.cmd_rx.recv().await {
            match cmd {
                ExecutorCommand::BlockReceivedFromGossipNetwork {
                    block,
                } => {
                    self.alert_tx.send(Alert::BlockReceivedFromGossipNetwork {
                        block_height: block.header.height.into(),
                    })?;
                    if let Err(e) = self.execute_block(*block).await {
                        error!("failed to execute block: {e:?}");
                    }
                }

                ExecutorCommand::BlockReceivedFromDataAvailability {
                    block,
                } => {
                    self.alert_tx
                        .send(Alert::BlockReceivedFromDataAvailability {
                            block_height: block.header.height.into(),
                        })?;

                    if let Err(e) = self
                        .handle_block_received_from_data_availability(*block)
                        .await
                    {
                        error!("failed to finalize block: {}", e);
                    }
                }

                ExecutorCommand::Shutdown => {
                    info!("Shutting down executor event loop.");
                    break;
                }
            }
        }

        Ok(())
    }

    /// checks for relevant transactions in the SequencerBlock and attempts
    /// to execute them via the execution service function DoBlock.
    /// if there are relevant transactions that successfully execute,
    /// it returns the resulting execution block hash.
    /// if the block has already been executed, it returns the previously-computed
    /// execution block hash.
    /// if there are no relevant transactions in the SequencerBlock, it returns None.
    async fn execute_block(&mut self, block: SequencerBlock) -> Result<Option<Vec<u8>>> {
        if let Some(execution_hash) = self.sequencer_hash_to_execution_hash.get(&block.block_hash) {
            debug!(
                height = block.header.height,
                execution_hash = hex::encode(execution_hash),
                "block already executed"
            );
            return Ok(Some(execution_hash.clone()));
        }

        // get transactions for our namespace
        let Some(txs) = block.rollup_txs.get(&self.namespace) else {
            info!(height = block.header.height, "sequencer block did not contains txs for namespace");
            return Ok(None);
        };

        let prev_block_hash = self.execution_state.clone();

        info!(
            height = block.header.height,
            parent_block_hash = hex::encode(&prev_block_hash),
            "executing block with given parent block",
        );

        // parse cosmos sequencer transactions into rollup transactions
        // by converting them to SequencerMsgs and extracting the `data` field
        let txs = txs
            .iter()
            .filter_map(|tx| {
                let body = parse_cosmos_tx(&tx.transaction).ok()?;
                let msgs: Vec<SequencerMsg> = cosmos_tx_body_to_sequencer_msgs(body).ok()?;
                if msgs.len() > 1 {
                    // this should not happen and is a bug in the sequencer relayer
                    warn!(
                        msgs = ?msgs,
                        "ignoring cosmos tx with more than one sequencer message",
                    );
                    return None;
                }
                let Some(msg) = msgs.first() else {
                    return None;
                };
                Some(msg.data.clone())
            })
            .collect::<Vec<_>>();

        let timestamp = convert_str_to_prost_timestamp(block.header.time)
            .wrap_err("failed parsing str as protobuf timestamp")?;

        let response = self
            .execution_rpc_client
            .call_do_block(prev_block_hash, txs, Some(timestamp))
            .await?;
        self.execution_state = response.block_hash.clone();

        // store block hash returned by execution client, as we need it to finalize the block later
        info!(
            sequencer_block_hash = ?block.block_hash,
            sequencer_block_height = block.header.height,
            execution_block_hash = hex::encode(&response.block_hash),
            "executed sequencer block",
        );
        let response_block_hash = Hash::from_bytes(hash::Algorithm::Sha256, &response.block_hash)?;
        self.sequencer_hash_to_execution_hash
<<<<<<< HEAD
            .insert(block.block_hash, response_block_hash);
=======
            .insert(block.block_hash, response.block_hash.clone());
>>>>>>> 4f710cb3

        Ok(Some(response.block_hash))
    }

    async fn handle_block_received_from_data_availability(
        &mut self,
        block: SequencerBlock,
    ) -> Result<()> {
        let sequencer_block_hash = block.block_hash.clone();
        let maybe_execution_block_hash = self
            .sequencer_hash_to_execution_hash
            .get(&sequencer_block_hash)
            .cloned();
        match maybe_execution_block_hash {
            Some(execution_block_hash) => {
                self.finalize_block(execution_block_hash, &sequencer_block_hash)
                    .await?;
            }
            None => {
                // this means either:
                // - we didn't receive the block from the gossip layer yet, or
                // - we received it, but the sequencer block didn't contain
                // any transactions for this rollup namespace, thus nothing was executed
                // on receiving this block.

                // try executing the block as it hasn't been executed before
                // execute_block will check if our namespace has txs; if so, it'll return the
                // resulting execution block hash, otherwise None
                let Some(execution_block_hash) = self.execute_block(block).await.wrap_err("failed to execute block")? else {
                    // no txs for our namespace, nothing to do
                    debug!("execute_block returned None; skipping finalize_block");
                    return Ok(());
                };

                // finalize the block after it's been executed
                self.finalize_block(execution_block_hash, &sequencer_block_hash)
                    .await?;
            }
        };
        Ok(())
    }

    /// This function finalizes the given execution block on the execution layer by calling
    /// the execution service's FinalizeBlock function.
    /// note that this function clears the respective entry in the
    /// `sequencer_hash_to_execution_hash` map.
    ///
    /// # Errors
    ///
    /// This function returns an error if:
    /// - the call to the execution service's FinalizeBlock function fails
    #[instrument(ret, err, skip_all, fields(execution_block_hash = hex::encode(&execution_block_hash), %sequencer_block_hash))]
    async fn finalize_block(
        &mut self,
        execution_block_hash: Vec<u8>,
        sequencer_block_hash: &Base64String,
    ) -> Result<()> {
        self.execution_rpc_client
            .call_finalize_block(execution_block_hash)
            .await
            .wrap_err("failed to finalize block")?;
        self.sequencer_hash_to_execution_hash
            .remove(sequencer_block_hash);
        Ok(())
    }
}

#[cfg(test)]
mod test {
    use std::{
        collections::HashSet,
        sync::Arc,
    };

    use astria_proto::execution::v1::{
        DoBlockResponse,
        InitStateResponse,
    };
    use astria_sequencer_relayer::{
        sequencer_block::IndexedTransaction,
        types::Header,
    };
    use prost_types::Timestamp;
    use sha2::Digest as _;
    use tokio::sync::{
        mpsc,
        Mutex,
    };

    use super::*;

    // a mock ExecutionClient used for testing the Executor
    struct MockExecutionClient {
        finalized_blocks: Arc<Mutex<HashSet<Vec<u8>>>>,
    }

    impl MockExecutionClient {
        fn new() -> Self {
            Self {
                finalized_blocks: Arc::new(Mutex::new(HashSet::new())),
            }
        }
    }

    impl crate::private::Sealed for MockExecutionClient {}

    #[async_trait::async_trait]
    impl ExecutionClient for MockExecutionClient {
        // returns the sha256 hash of the prev_block_hash
        // the Executor passes self.execution_state as prev_block_hash
        async fn call_do_block(
            &mut self,
            prev_block_hash: Vec<u8>,
            _transactions: Vec<Vec<u8>>,
            _timestamp: Option<Timestamp>,
        ) -> Result<DoBlockResponse> {
            let res = hash(&prev_block_hash);
            Ok(DoBlockResponse {
                block_hash: res.to_vec(),
            })
        }

        async fn call_finalize_block(&mut self, block_hash: Vec<u8>) -> Result<()> {
            self.finalized_blocks.lock().await.insert(block_hash);
            Ok(())
        }

        async fn call_init_state(&mut self) -> Result<InitStateResponse> {
            let hasher = sha2::Sha256::new();
            Ok(InitStateResponse {
                block_hash: hasher.finalize().to_vec(),
            })
        }
    }

    fn hash(s: &[u8]) -> Vec<u8> {
        let mut hasher = sha2::Sha256::new();
        hasher.update(s);
        hasher.finalize().to_vec()
    }

    #[tokio::test]
    async fn execute_block_with_relevant_txs() {
        let (alert_tx, _) = mpsc::unbounded_channel();
        let namespace = get_namespace(b"test");
        let (mut executor, _) =
            Executor::new(MockExecutionClient::new(), namespace.clone(), alert_tx)
                .await
                .unwrap();

        let block_hash = hash(b"block1");
        let expected_exection_hash = hash(&executor.execution_state);

        let mut block = SequencerBlock {
            block_hash: Base64String(block_hash),
            header: Header::default(),
            sequencer_txs: vec![],
            rollup_txs: HashMap::new(),
        };

        block.rollup_txs.insert(
            namespace,
            vec![IndexedTransaction {
                block_index: 0,
                transaction: Base64String(b"test_transaction".to_vec()),
            }],
        );

        let execution_block_hash = executor
            .execute_block(block)
            .await
            .unwrap()
            .expect("expected execution block hash");
        assert_eq!(expected_exection_hash, execution_block_hash);
    }

    #[tokio::test]
    async fn execute_block_without_relevant_txs() {
        let (alert_tx, _) = mpsc::unbounded_channel();
        let namespace = get_namespace(b"test");
        let (mut executor, _) =
            Executor::new(MockExecutionClient::new(), namespace.clone(), alert_tx)
                .await
                .unwrap();

        let block = SequencerBlock {
            block_hash: Base64String(hash(b"block1")),
            header: Header::default(),
            sequencer_txs: vec![],
            rollup_txs: HashMap::new(),
        };

        let execution_block_hash = executor.execute_block(block).await.unwrap();
        assert!(execution_block_hash.is_none());
    }

    #[tokio::test]
    async fn handle_block_received_from_data_availability_not_yet_executed() {
        let (alert_tx, _) = mpsc::unbounded_channel();
        let namespace = get_namespace(b"test");
        let finalized_blocks = Arc::new(Mutex::new(HashSet::new()));
        let execution_client = MockExecutionClient {
            finalized_blocks: finalized_blocks.clone(),
        };
        let (mut executor, _) = Executor::new(execution_client, namespace.clone(), alert_tx)
            .await
            .unwrap();

        let mut block = SequencerBlock {
            block_hash: Base64String(hash(b"block1")),
            header: Header::default(),
            sequencer_txs: vec![],
            rollup_txs: HashMap::new(),
        };

        block.rollup_txs.insert(
            namespace,
            vec![IndexedTransaction {
                block_index: 0,
                transaction: Base64String(b"test_transaction".to_vec()),
            }],
        );

        let expected_exection_hash = hash(&executor.execution_state);

        executor
            .handle_block_received_from_data_availability(block)
            .await
            .unwrap();

        // should have executed and finalized the block
        assert!(finalized_blocks.lock().await.len() == 1);
        assert!(
            finalized_blocks
                .lock()
                .await
                .get(&executor.execution_state)
                .is_some()
        );
        assert_eq!(expected_exection_hash, executor.execution_state);
        // should be empty because 1 block was executed and finalized, which deletes it from the map
        assert!(executor.sequencer_hash_to_execution_hash.is_empty());
    }

    #[tokio::test]
    async fn handle_block_received_from_data_availability_no_relevant_transactions() {
        let (alert_tx, _) = mpsc::unbounded_channel();
        let namespace = get_namespace(b"test");
        let finalized_blocks = Arc::new(Mutex::new(HashSet::new()));
        let execution_client = MockExecutionClient {
            finalized_blocks: finalized_blocks.clone(),
        };
        let (mut executor, _) = Executor::new(execution_client, namespace.clone(), alert_tx)
            .await
            .unwrap();

        let block = SequencerBlock {
            block_hash: Base64String(hash(b"block1")),
            header: Header::default(),
            sequencer_txs: vec![],
            rollup_txs: HashMap::new(),
        };

        let previous_execution_state = executor.execution_state.clone();

        executor
            .handle_block_received_from_data_availability(block)
            .await
            .unwrap();

        // should not have executed or finalized the block
        assert!(finalized_blocks.lock().await.is_empty());
        assert!(
            finalized_blocks
                .lock()
                .await
                .get(&executor.execution_state)
                .is_none()
        );
        assert_eq!(previous_execution_state, executor.execution_state,);
        // should be empty because nothing was executed
        assert!(executor.sequencer_hash_to_execution_hash.is_empty());
    }
}<|MERGE_RESOLUTION|>--- conflicted
+++ resolved
@@ -14,7 +14,6 @@
 };
 use prost_types::Timestamp as ProstTimestamp;
 use tendermint::{
-    hash,
     Hash,
     Time,
 };
@@ -121,7 +120,9 @@
     /// we need to track the mapping of sequencer block hash -> execution block hash
     /// so that we can mark the block as final on the execution layer when
     /// we receive a finalized sequencer block.
-    sequencer_hash_to_execution_hash: HashMap<Hash, Hash>,
+    ///
+    /// TODO: change Vec<u8> execution hash to its own ExecutionHash type
+    sequencer_hash_to_execution_hash: HashMap<Hash, Vec<u8>>,
 }
 
 impl<C: ExecutionClient> Executor<C> {
@@ -198,7 +199,7 @@
     async fn execute_block(&mut self, block: SequencerBlock) -> Result<Option<Vec<u8>>> {
         if let Some(execution_hash) = self.sequencer_hash_to_execution_hash.get(&block.block_hash) {
             debug!(
-                height = block.header.height,
+                height = ?block.header.height,
                 execution_hash = hex::encode(execution_hash),
                 "block already executed"
             );
@@ -207,14 +208,14 @@
 
         // get transactions for our namespace
         let Some(txs) = block.rollup_txs.get(&self.namespace) else {
-            info!(height = block.header.height, "sequencer block did not contains txs for namespace");
+            info!(height = ?block.header.height, "sequencer block did not contains txs for namespace");
             return Ok(None);
         };
 
         let prev_block_hash = self.execution_state.clone();
 
         info!(
-            height = block.header.height,
+            height = ?block.header.height,
             parent_block_hash = hex::encode(&prev_block_hash),
             "executing block with given parent block",
         );
@@ -253,17 +254,12 @@
         // store block hash returned by execution client, as we need it to finalize the block later
         info!(
             sequencer_block_hash = ?block.block_hash,
-            sequencer_block_height = block.header.height,
+            sequencer_block_height = ?block.header.height,
             execution_block_hash = hex::encode(&response.block_hash),
             "executed sequencer block",
         );
-        let response_block_hash = Hash::from_bytes(hash::Algorithm::Sha256, &response.block_hash)?;
         self.sequencer_hash_to_execution_hash
-<<<<<<< HEAD
-            .insert(block.block_hash, response_block_hash);
-=======
             .insert(block.block_hash, response.block_hash.clone());
->>>>>>> 4f710cb3
 
         Ok(Some(response.block_hash))
     }
@@ -272,7 +268,7 @@
         &mut self,
         block: SequencerBlock,
     ) -> Result<()> {
-        let sequencer_block_hash = block.block_hash.clone();
+        let sequencer_block_hash = block.block_hash;
         let maybe_execution_block_hash = self
             .sequencer_hash_to_execution_hash
             .get(&sequencer_block_hash)
@@ -319,7 +315,7 @@
     async fn finalize_block(
         &mut self,
         execution_block_hash: Vec<u8>,
-        sequencer_block_hash: &Base64String,
+        sequencer_block_hash: &Hash,
     ) -> Result<()> {
         self.execution_rpc_client
             .call_finalize_block(execution_block_hash)
@@ -342,12 +338,18 @@
         DoBlockResponse,
         InitStateResponse,
     };
-    use astria_sequencer_relayer::{
-        sequencer_block::IndexedTransaction,
-        types::Header,
-    };
+    use astria_sequencer_relayer::sequencer_block::IndexedTransaction;
     use prost_types::Timestamp;
     use sha2::Digest as _;
+    use tendermint::{
+        account,
+        block::{
+            header::Version,
+            Header,
+            Height,
+        },
+        AppHash,
+    };
     use tokio::sync::{
         mpsc,
         Mutex,
@@ -380,9 +382,9 @@
             _transactions: Vec<Vec<u8>>,
             _timestamp: Option<Timestamp>,
         ) -> Result<DoBlockResponse> {
-            let res = hash(&prev_block_hash);
+            let res = hash(&prev_block_hash)?;
             Ok(DoBlockResponse {
-                block_hash: res.to_vec(),
+                block_hash: res.into(),
             })
         }
 
@@ -399,10 +401,32 @@
         }
     }
 
-    fn hash(s: &[u8]) -> Vec<u8> {
+    fn hash(s: &[u8]) -> Result<Hash> {
         let mut hasher = sha2::Sha256::new();
         hasher.update(s);
-        hasher.finalize().to_vec()
+        hasher.finalize().to_vec().try_into().map_err(Into::into)
+    }
+
+    fn default_header() -> Result<Header> {
+        Ok(Header {
+            app_hash: AppHash::try_from(vec![])?,
+            chain_id: "test".to_string().try_into()?,
+            consensus_hash: Hash::default(),
+            data_hash: Some(Hash::default()),
+            evidence_hash: Some(Hash::default()),
+            height: Height::default(),
+            last_block_id: None,
+            last_commit_hash: Some(Hash::default()),
+            last_results_hash: Some(Hash::default()),
+            next_validators_hash: Hash::default(),
+            proposer_address: account::Id::try_from([0u8; 20].to_vec())?,
+            time: Time::now(),
+            validators_hash: Hash::default(),
+            version: Version {
+                app: 0,
+                block: 0,
+            },
+        })
     }
 
     #[tokio::test]
@@ -414,12 +438,12 @@
                 .await
                 .unwrap();
 
-        let block_hash = hash(b"block1");
-        let expected_exection_hash = hash(&executor.execution_state);
+        let block_hash = hash(b"block1").unwrap();
+        let expected_exection_hash = hash(&executor.execution_state).unwrap();
 
         let mut block = SequencerBlock {
-            block_hash: Base64String(block_hash),
-            header: Header::default(),
+            block_hash,
+            header: default_header().unwrap(),
             sequencer_txs: vec![],
             rollup_txs: HashMap::new(),
         };
@@ -428,7 +452,7 @@
             namespace,
             vec![IndexedTransaction {
                 block_index: 0,
-                transaction: Base64String(b"test_transaction".to_vec()),
+                transaction: b"test_transaction".to_vec(),
             }],
         );
 
@@ -437,7 +461,7 @@
             .await
             .unwrap()
             .expect("expected execution block hash");
-        assert_eq!(expected_exection_hash, execution_block_hash);
+        assert_eq!(expected_exection_hash.as_bytes(), execution_block_hash);
     }
 
     #[tokio::test]
@@ -450,8 +474,8 @@
                 .unwrap();
 
         let block = SequencerBlock {
-            block_hash: Base64String(hash(b"block1")),
-            header: Header::default(),
+            block_hash: hash(b"block1").unwrap(),
+            header: default_header().unwrap(),
             sequencer_txs: vec![],
             rollup_txs: HashMap::new(),
         };
@@ -473,8 +497,8 @@
             .unwrap();
 
         let mut block = SequencerBlock {
-            block_hash: Base64String(hash(b"block1")),
-            header: Header::default(),
+            block_hash: hash(b"block1").unwrap(),
+            header: default_header().unwrap(),
             sequencer_txs: vec![],
             rollup_txs: HashMap::new(),
         };
@@ -483,11 +507,11 @@
             namespace,
             vec![IndexedTransaction {
                 block_index: 0,
-                transaction: Base64String(b"test_transaction".to_vec()),
+                transaction: b"test_transaction".to_vec(),
             }],
         );
 
-        let expected_exection_hash = hash(&executor.execution_state);
+        let expected_exection_hash = hash(&executor.execution_state).unwrap();
 
         executor
             .handle_block_received_from_data_availability(block)
@@ -500,10 +524,10 @@
             finalized_blocks
                 .lock()
                 .await
-                .get(&executor.execution_state)
+                .get(&executor.execution_state.try_into().unwrap())
                 .is_some()
         );
-        assert_eq!(expected_exection_hash, executor.execution_state);
+        assert_eq!(expected_exection_hash.as_bytes(), executor.execution_state);
         // should be empty because 1 block was executed and finalized, which deletes it from the map
         assert!(executor.sequencer_hash_to_execution_hash.is_empty());
     }
@@ -521,8 +545,8 @@
             .unwrap();
 
         let block = SequencerBlock {
-            block_hash: Base64String(hash(b"block1")),
-            header: Header::default(),
+            block_hash: hash(b"block1").unwrap(),
+            header: default_header().unwrap(),
             sequencer_txs: vec![],
             rollup_txs: HashMap::new(),
         };
@@ -540,10 +564,10 @@
             finalized_blocks
                 .lock()
                 .await
-                .get(&executor.execution_state)
+                .get(&executor.execution_state.try_into().unwrap())
                 .is_none()
         );
-        assert_eq!(previous_execution_state, executor.execution_state,);
+        assert_eq!(previous_execution_state, executor.execution_state);
         // should be empty because nothing was executed
         assert!(executor.sequencer_hash_to_execution_hash.is_empty());
     }
