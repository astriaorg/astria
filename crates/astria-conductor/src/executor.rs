--- conflicted
+++ resolved
@@ -135,13 +135,6 @@
                 ExecutorCommand::BlockReceivedFromGossipNetwork {
                     block,
                 } => {
-<<<<<<< HEAD
-                    let height = block.header().height.value();
-                    self.alert_tx.send(Alert::BlockReceivedFromGossipNetwork {
-                        block_height: height,
-                    })?;
-=======
->>>>>>> 416b2f6d
                     let Some(block_subset) =
                         SequencerBlockSubset::from_sequencer_block_data(*block, self.namespace)
                     else {
