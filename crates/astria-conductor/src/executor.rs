--- conflicted
+++ resolved
@@ -153,17 +153,6 @@
                     self.alert_tx.send(Alert::BlockReceivedFromGossipNetwork {
                         block_height: height,
                     })?;
-<<<<<<< HEAD
-
-                    let Some(subset) =
-                        SequencerBlockSubset::from_sequencer_block_data(*block, self.namespace)
-                    else {
-                        debug!(height, "no transactions for our namespace in block");
-                        continue;
-                    };
-
-                    if let Err(e) = self.execute_block(subset).await {
-=======
                     let Some(block_subset) =
                         SequencerBlockSubset::from_sequencer_block_data(*block, self.namespace)
                     else {
@@ -171,7 +160,6 @@
                         continue;
                     };
                     if let Err(e) = self.execute_block(block_subset).await {
->>>>>>> fd0698fe
                         error!("failed to execute block: {e:?}");
                     }
                 }
