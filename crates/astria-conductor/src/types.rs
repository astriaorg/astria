--- conflicted
+++ resolved
@@ -34,15 +34,10 @@
             ..
         } = data.into_raw();
 
-<<<<<<< HEAD
-        let our_rollup_data = rollup_data.remove(&namespace);
-        let Some(our_rollup_data) = our_rollup_data else {
+        let Some(our_rollup_data) = rollup_data.remove(&namespace) else {
             return None;
         };
 
-=======
-        let our_rollup_data = rollup_data.remove(&namespace)?;
->>>>>>> fd0698fe
         Some(Self {
             block_hash,
             header,
