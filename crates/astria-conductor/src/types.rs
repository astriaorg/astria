--- conflicted
+++ resolved
@@ -34,25 +34,11 @@
             ..
         } = data.into_raw();
 
-<<<<<<< HEAD
-        let (block_hash, header, _, mut rollup_txs, ..) = data.into_values();
-
-        let Some(rollup_data) = rollup_txs.remove(&namespace) else {
-            return None;
-        };
-
+        let our_rollup_data = rollup_data.remove(&namespace).unwrap_or_default();
         Some(Self {
             block_hash,
             header,
-            rollup_transactions: rollup_data.transactions,
+            rollup_transactions: our_rollup_data.transactions,
         })
-=======
-        let our_rollup_data = rollup_data.remove(&namespace).unwrap_or_default();
-        Self {
-            block_hash,
-            header,
-            rollup_transactions: our_rollup_data.transactions,
-        }
->>>>>>> 2f5c3da1
     }
 }