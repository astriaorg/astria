--- conflicted
+++ resolved
@@ -87,7 +87,6 @@
         let executor_tx = {
             let (block_tx, block_rx) = mpsc::unbounded_channel();
             let (shutdown_tx, shutdown_rx) = oneshot::channel();
-<<<<<<< HEAD
 
             let executor = if let Some(optimism_config) = cfg.enable_optimism {
                 let provider = Arc::new(
@@ -115,7 +114,6 @@
                     &cfg.execution_rpc_url,
                     ChainId::new(cfg.chain_id.as_bytes().to_vec())
                         .wrap_err("failed to create chain ID")?,
-                    cfg.disable_empty_block_execution,
                     block_rx,
                     shutdown_rx,
                     Some(Box::new(optimism_handler)),
@@ -127,7 +125,6 @@
                     &cfg.execution_rpc_url,
                     ChainId::new(cfg.chain_id.as_bytes().to_vec())
                         .wrap_err("failed to create chain ID")?,
-                    cfg.disable_empty_block_execution,
                     block_rx,
                     shutdown_rx,
                     None,
@@ -136,17 +133,6 @@
                 .wrap_err("failed to construct executor")
             }?;
 
-=======
-            let executor = Executor::new(
-                &cfg.execution_rpc_url,
-                ChainId::new(cfg.chain_id.as_bytes().to_vec())
-                    .wrap_err("failed to create chain ID")?,
-                block_rx,
-                shutdown_rx,
-            )
-            .await
-            .wrap_err("failed to construct executor")?;
->>>>>>> 4a5e6e36
             tasks.spawn(Self::EXECUTOR, executor.run_until_stopped());
             shutdown_channels.insert(Self::EXECUTOR, shutdown_tx);
             block_tx
