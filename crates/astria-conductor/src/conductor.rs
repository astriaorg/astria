use std::{
    collections::HashMap,
    rc::Rc,
    time::Duration,
};

use astria_sequencer_types::ChainId;
use color_eyre::eyre::{
    self,
    WrapErr as _,
};
use futures::future::Fuse;
use tokio::{
    select,
    signal::unix::{
        signal,
        SignalKind,
    },
    sync::{
        mpsc,
        oneshot,
        watch,
    },
    task::{
        spawn_local,
        LocalSet,
    },
    time::timeout,
};
use tokio_util::task::JoinMap;
use tracing::{
    error,
    info,
    warn,
};

use crate::{
    block_verifier::BlockVerifier,
    client_provider::{
        self,
        ClientProvider,
    },
    config::CommitLevel,
    data_availability,
    executor::Executor,
    sequencer,
    Config,
};

pub struct Conductor {
    /// The data availability reader that is spawned after sync is completed.
    /// Constructed if constructed if `disable_finalization = false`.
    data_availability_reader: Option<data_availability::Reader>,

    /// The object pool of sequencer clients that restarts the websocket connection
    /// on failure.
    sequencer_client_pool: deadpool::managed::Pool<ClientProvider>,

    /// Channels to the long-running tasks to shut them down gracefully
    shutdown_channels: HashMap<&'static str, oneshot::Sender<()>>,

    /// Listens for several unix signals and notifies its subscribers.
    signals: SignalReceiver,

    /// The channel over which the sequencer reader task notifies conductor that sync is completed.
    seq_sync_done: Fuse<oneshot::Receiver<()>>,

    /// The channel over which the sequencer reader task notifies conductor that sync is completed.
    da_sync_done: Fuse<oneshot::Receiver<()>>,

    /// The data availability reader that is spawned after sync is completed.
    /// Constructed if constructed if `disable_finalization = false`.
    sequencer_reader: Option<sequencer::Reader>,

    /// The different long-running tasks that make up the conductor;
    tasks: JoinMap<&'static str, eyre::Result<()>>,
}

impl Conductor {
    const DATA_AVAILABILITY: &'static str = "data_availability";
    const EXECUTOR: &'static str = "executor";
    const SEQUENCER: &'static str = "sequencer";

    /// Create a new [`Conductor`] from a [`Config`].
    ///
    /// # Errors
    /// Returns an error in the following cases if one of its constituent
    /// actors could not be spawned (executor, sequencer reader, or data availability reader).
    /// This usually happens if the actors failed to connect to their respective endpoints.
    pub async fn new(cfg: Config) -> eyre::Result<Self> {
        use futures::FutureExt;

        let mut tasks = JoinMap::new();
        let mut shutdown_channels = HashMap::new();

        let signals = spawn_signal_handler();

        // Spawn the executor task.
<<<<<<< HEAD
        let (executor_tx, soft_commit_height, firm_commit_height) = {
=======
        let (executor_tx, sync_start_block_height) = {
>>>>>>> 709c06c9
            let (block_tx, block_rx) = mpsc::unbounded_channel();
            let (shutdown_tx, shutdown_rx) = oneshot::channel();
            let executor = Executor::new(
                &cfg.execution_rpc_url,
                ChainId::new(cfg.chain_id.as_bytes().to_vec())
                    .wrap_err("failed to create chain ID")?,
<<<<<<< HEAD
                cfg.disable_empty_block_execution,
                cfg.initial_sequencer_block_height, // the sequencer block the rollup was start on
=======
                // the sequencer block that contains the first rollup block
                cfg.initial_sequencer_block_height,
>>>>>>> 709c06c9
                block_rx,
                shutdown_rx,
            )
            .await
            .wrap_err("failed to construct executor")?;
<<<<<<< HEAD

            let executable_sequencer_block_height =
                executor.get_executable_sequencer_block_height();
            let executable_da_block_height = executor.get_executable_da_block_height();
=======
            let executable_sequencer_block_height = executor.get_executable_block_height();
>>>>>>> 709c06c9

            tasks.spawn(Self::EXECUTOR, executor.run_until_stopped());
            shutdown_channels.insert(Self::EXECUTOR, shutdown_tx);

<<<<<<< HEAD
            (
                block_tx,
                executable_sequencer_block_height,
                executable_da_block_height,
            )
=======
            (block_tx, executable_sequencer_block_height)
>>>>>>> 709c06c9
        };

        let sequencer_client_pool = client_provider::start_pool(&cfg.sequencer_url)
            .wrap_err("failed to create sequencer client pool")?;

        // Spawn the sequencer task
        // Only spawn the sequencer::Reader if CommitLevel is not FirmOnly, also
        // send () to sync_done to start normal block execution behavior
        let mut seq_sync_done = futures::future::Fuse::terminated();
        let mut da_sync_done = futures::future::Fuse::terminated();

        // TODO: update this with other options because of commit level
        // if only using firm blocks
        // if cfg.execution_commit_level.is_firm_only() {
        //     // kill the sync to just run normally
        //     let (sync_done_tx, sync_done_rx) = oneshot::channel();
        //     seq_sync_done = sync_done_rx.fuse();
        //     let _ = sync_done_tx.send(());
        // }
        match cfg.execution_commit_level {
            CommitLevel::SoftOnly => {}
            CommitLevel::SoftAndFirm => {}
            CommitLevel::FirmOnly => {
                // kill the sync to just run normally
                let (sync_done_tx, sync_done_rx) = oneshot::channel();
                seq_sync_done = sync_done_rx.fuse();
                let _ = sync_done_tx.send(());
            }
        }

        let mut sequencer_reader = None;

        if !cfg.execution_commit_level.is_firm_only() {
            let (shutdown_tx, shutdown_rx) = oneshot::channel();
            let (sync_done_tx, sync_done_rx) = oneshot::channel();

            // The `sync_start_block_height` represents the height of the next
            // sequencer block that can be executed on top of the rollup state.
            // This value is derived by the Executor.
<<<<<<< HEAD
            let seq_reader = sequencer::Reader::new(
                soft_commit_height,
=======
            let sequencer_reader = sequencer::Reader::new(
                sync_start_block_height,
>>>>>>> 709c06c9
                sequencer_client_pool.clone(),
                shutdown_rx,
                executor_tx.clone(),
                sync_done_tx,
            );
            // tasks.spawn(Self::SEQUENCER, sequencer_reader.run_until_stopped());
            sequencer_reader = Some(seq_reader);
            shutdown_channels.insert(Self::SEQUENCER, shutdown_tx);
            seq_sync_done = sync_done_rx.fuse();
        }
        // Construct the data availability reader without spawning it.
        // It will be executed after sync is done.
        let mut data_availability_reader = None;
        // Only spawn the data_availability::Reader if CommitLevel is not SoftOnly
        if !cfg.execution_commit_level.is_soft_only() {
            let (shutdown_tx, shutdown_rx) = oneshot::channel();
            let (sync_done_tx, sync_done_rx) = oneshot::channel();

            // shutdown_channels.insert(Self::DATA_AVAILABILITY, shutdown_tx);
            let block_verifier = BlockVerifier::new(sequencer_client_pool.clone());
            // TODO ghi(https://github.com/astriaorg/astria/issues/470): add sync functionality to data availability reader
            let da_reader = data_availability::Reader::new(
                cfg.initial_da_block_height,
                firm_commit_height,
                &cfg.celestia_node_url,
                &cfg.celestia_bearer_token,
                std::time::Duration::from_secs(3),
                executor_tx.clone(),
                block_verifier,
                celestia_client::blob_space::celestia_namespace_v0_from_hashed_bytes(
                    cfg.chain_id.as_ref(),
                ),
                shutdown_rx,
                sync_done_tx,
            )
            .await
            .wrap_err("failed constructing data availability reader")?;
            data_availability_reader = Some(da_reader);
            // shutdown_channels.insert(Self::SEQUENCER, shutdown_tx);
            shutdown_channels.insert(Self::DATA_AVAILABILITY, shutdown_tx);

            da_sync_done = sync_done_rx.fuse();
        };

        Ok(Self {
            data_availability_reader,
            sequencer_client_pool,
            shutdown_channels,
<<<<<<< HEAD
            seq_sync_done,
            da_sync_done,
            sequencer_reader,
            data_availability_reader,
        })
    }

    pub async fn run_until_stopped(self) -> eyre::Result<()> {
        use futures::future::{
            FusedFuture as _,
            FutureExt as _,
        };

        let Self {
            signals:
                SignalReceiver {
                    mut reload_rx,
                    mut stop_rx,
                },
            mut tasks,
            shutdown_channels,
            sequencer_client_pool,
            seq_sync_done,
            da_sync_done,
            mut sequencer_reader,
            mut data_availability_reader,
        } = self;

        let mut seq_sync_done = seq_sync_done.fuse();
        let mut da_sync_done = da_sync_done.fuse();
=======
            signals,
            sync_done,
            tasks,
        })
    }

    pub async fn run_until_stopped(mut self) {
        use futures::future::FusedFuture as _;
>>>>>>> 709c06c9

        loop {
            select! {
                // FIXME: The bias should only be on the signal channels. The two handlers should have the same bias.
                biased;

                _ = self.signals.stop_rx.changed() => {
                    info!("shutting down conductor");
                    break;
                }

                _ = self.signals.reload_rx.changed() => {
                    info!("reloading is currently not implemented");
                }

<<<<<<< HEAD
                // Start the data availability reader
                res = &mut da_sync_done, if !da_sync_done.is_terminated() => {
=======
                res = &mut self.sync_done, if !self.sync_done.is_terminated() => {
>>>>>>> 709c06c9
                    match res {
                        Ok(()) => info!("received sync-complete signal from DA reader"),
                        Err(e) => {
                            let error = &e as &(dyn std::error::Error + 'static);
                            warn!(error, "DA sync-complete channel failed prematurely");
                        }
                    }
<<<<<<< HEAD
                    if let Some(data_availability_reader) = data_availability_reader.take() {
                        info!("starting DA reader");
                        tasks.spawn(
=======
                    if let Some(data_availability_reader) = self.data_availability_reader.take() {
                        info!("starting data availability reader");
                        self.tasks.spawn(
>>>>>>> 709c06c9
                            Self::DATA_AVAILABILITY,
                            data_availability_reader.run_until_stopped(),
                        );
                    }
                }

<<<<<<< HEAD
                // Start the sequencer reader
                res = &mut seq_sync_done, if da_sync_done.is_terminated() && !seq_sync_done.is_terminated() => {
                    match res {
                        Ok(()) => info!("received sync-complete signal from DA reader"),
                        Err(e) => {
                            let error = &e as &(dyn std::error::Error + 'static);
                            warn!(error, "DA sync-complete channel failed prematurely");
                        }
                    }
                    if let Some(sequencer_reader) = sequencer_reader.take() {
                        info!("starting sequencer reader");
                        tasks.spawn(
                            Self::SEQUENCER,
                            sequencer_reader.run_until_stopped(),
                        );
                    }
                }

                Some((name, res)) = tasks.join_next() => {
=======
                Some((name, res)) = self.tasks.join_next() => {
>>>>>>> 709c06c9
                    match res {
                        Ok(Ok(())) => error!(task.name = name, "task exited unexpectedly, shutting down"),
                        Ok(Err(e)) => {
                            let error: &(dyn std::error::Error + 'static) = e.as_ref();
                            error!(task.name = name, error, "task exited with error; shutting down");
                        }
                        Err(e) => {
                            let error = &e as &(dyn std::error::Error + 'static);
                            error!(task.name = name, error, "task failed; shutting down");
                        }
                    }
                }
            }
        }

        info!("shutting down conductor");
        self.shutdown().await;
    }

    async fn shutdown(self) {
        info!("sending shutdown command to all tasks");
        for (_, channel) in self.shutdown_channels {
            let _ = channel.send(());
        }

        self.sequencer_client_pool.close();

        info!("waiting 5 seconds for all tasks to shut down");
        // put the tasks into an Rc to make them 'static so they can run on a local set
        let mut tasks = Rc::new(self.tasks);
        let local_set = LocalSet::new();
        local_set
            .run_until(async {
                let mut tasks = tasks.clone();
                let _ = timeout(
                    Duration::from_secs(5),
                    spawn_local(async move {
                        while let Some((name, res)) = Rc::get_mut(&mut tasks)
                            .expect(
                                "only one Rc to the conductor tasks should exist; this is a bug",
                            )
                            .join_next()
                            .await
                        {
                            match res {
                                Ok(Ok(())) => info!(task.name = name, "task exited normally"),
                                Ok(Err(e)) => {
                                    let error: &(dyn std::error::Error + 'static) = e.as_ref();
                                    error!(task.name = name, error, "task exited with error");
                                }
                                Err(e) => {
                                    let error = &e as &(dyn std::error::Error + 'static);
                                    error!(task.name = name, error, "task failed");
                                }
                            }
                        }
                    }),
                )
                .await;
            })
            .await;

        if !tasks.is_empty() {
            warn!(
                number = tasks.len(),
                "aborting tasks that haven't shutdown yet"
            );
            Rc::get_mut(&mut tasks)
                .expect("only one Rc to the conductor tasks should exist; this is a bug")
                .shutdown()
                .await;
        }
    }
}

struct SignalReceiver {
    reload_rx: watch::Receiver<()>,
    stop_rx: watch::Receiver<()>,
}

fn spawn_signal_handler() -> SignalReceiver {
    let (stop_tx, stop_rx) = watch::channel(());
    let (reload_tx, reload_rx) = watch::channel(());
    tokio::spawn(async move {
        let mut sighup = signal(SignalKind::hangup()).expect(
            "setting a SIGHUP listener should always work on unix; is this running on unix?",
        );
        let mut sigint = signal(SignalKind::interrupt()).expect(
            "setting a SIGINT listener should always work on unix; is this running on unix?",
        );
        let mut sigterm = signal(SignalKind::terminate()).expect(
            "setting a SIGTERM listener should always work on unix; is this running on unix?",
        );
        loop {
            select! {
                _ = sighup.recv() => {
                    info!("received SIGHUP");
                    let _ = reload_tx.send(());
                }
                _ = sigint.recv() => {
                    info!("received SIGINT");
                    let _ = stop_tx.send(());
                }
                _ = sigterm.recv() => {
                    info!("received SIGTERM");
                    let _ = stop_tx.send(());
                }
            }
        }
    });

    SignalReceiver {
        reload_rx,
        stop_rx,
    }
}<|MERGE_RESOLUTION|>--- conflicted
+++ resolved
@@ -96,50 +96,33 @@
         let signals = spawn_signal_handler();
 
         // Spawn the executor task.
-<<<<<<< HEAD
         let (executor_tx, soft_commit_height, firm_commit_height) = {
-=======
-        let (executor_tx, sync_start_block_height) = {
->>>>>>> 709c06c9
             let (block_tx, block_rx) = mpsc::unbounded_channel();
             let (shutdown_tx, shutdown_rx) = oneshot::channel();
             let executor = Executor::new(
                 &cfg.execution_rpc_url,
                 ChainId::new(cfg.chain_id.as_bytes().to_vec())
                     .wrap_err("failed to create chain ID")?,
-<<<<<<< HEAD
                 cfg.disable_empty_block_execution,
                 cfg.initial_sequencer_block_height, // the sequencer block the rollup was start on
-=======
-                // the sequencer block that contains the first rollup block
-                cfg.initial_sequencer_block_height,
->>>>>>> 709c06c9
                 block_rx,
                 shutdown_rx,
             )
             .await
             .wrap_err("failed to construct executor")?;
-<<<<<<< HEAD
 
             let executable_sequencer_block_height =
                 executor.get_executable_sequencer_block_height();
             let executable_da_block_height = executor.get_executable_da_block_height();
-=======
-            let executable_sequencer_block_height = executor.get_executable_block_height();
->>>>>>> 709c06c9
 
             tasks.spawn(Self::EXECUTOR, executor.run_until_stopped());
             shutdown_channels.insert(Self::EXECUTOR, shutdown_tx);
 
-<<<<<<< HEAD
             (
                 block_tx,
                 executable_sequencer_block_height,
                 executable_da_block_height,
             )
-=======
-            (block_tx, executable_sequencer_block_height)
->>>>>>> 709c06c9
         };
 
         let sequencer_client_pool = client_provider::start_pool(&cfg.sequencer_url)
@@ -179,13 +162,8 @@
             // The `sync_start_block_height` represents the height of the next
             // sequencer block that can be executed on top of the rollup state.
             // This value is derived by the Executor.
-<<<<<<< HEAD
             let seq_reader = sequencer::Reader::new(
                 soft_commit_height,
-=======
-            let sequencer_reader = sequencer::Reader::new(
-                sync_start_block_height,
->>>>>>> 709c06c9
                 sequencer_client_pool.clone(),
                 shutdown_rx,
                 executor_tx.clone(),
@@ -234,7 +212,6 @@
             data_availability_reader,
             sequencer_client_pool,
             shutdown_channels,
-<<<<<<< HEAD
             seq_sync_done,
             da_sync_done,
             sequencer_reader,
@@ -265,16 +242,6 @@
 
         let mut seq_sync_done = seq_sync_done.fuse();
         let mut da_sync_done = da_sync_done.fuse();
-=======
-            signals,
-            sync_done,
-            tasks,
-        })
-    }
-
-    pub async fn run_until_stopped(mut self) {
-        use futures::future::FusedFuture as _;
->>>>>>> 709c06c9
 
         loop {
             select! {
@@ -290,12 +257,8 @@
                     info!("reloading is currently not implemented");
                 }
 
-<<<<<<< HEAD
                 // Start the data availability reader
                 res = &mut da_sync_done, if !da_sync_done.is_terminated() => {
-=======
-                res = &mut self.sync_done, if !self.sync_done.is_terminated() => {
->>>>>>> 709c06c9
                     match res {
                         Ok(()) => info!("received sync-complete signal from DA reader"),
                         Err(e) => {
@@ -303,22 +266,15 @@
                             warn!(error, "DA sync-complete channel failed prematurely");
                         }
                     }
-<<<<<<< HEAD
                     if let Some(data_availability_reader) = data_availability_reader.take() {
                         info!("starting DA reader");
                         tasks.spawn(
-=======
-                    if let Some(data_availability_reader) = self.data_availability_reader.take() {
-                        info!("starting data availability reader");
-                        self.tasks.spawn(
->>>>>>> 709c06c9
                             Self::DATA_AVAILABILITY,
                             data_availability_reader.run_until_stopped(),
                         );
                     }
                 }
 
-<<<<<<< HEAD
                 // Start the sequencer reader
                 res = &mut seq_sync_done, if da_sync_done.is_terminated() && !seq_sync_done.is_terminated() => {
                     match res {
@@ -337,10 +293,25 @@
                     }
                 }
 
-                Some((name, res)) = tasks.join_next() => {
-=======
+                // Start the sequencer reader
+                res = &mut seq_sync_done, if da_sync_done.is_terminated() && !seq_sync_done.is_terminated() => {
+                    match res {
+                        Ok(()) => info!("received sync-complete signal from DA reader"),
+                        Err(e) => {
+                            let error = &e as &(dyn std::error::Error + 'static);
+                            warn!(error, "DA sync-complete channel failed prematurely");
+                        }
+                    }
+                    if let Some(sequencer_reader) = sequencer_reader.take() {
+                        info!("starting sequencer reader");
+                        tasks.spawn(
+                            Self::SEQUENCER,
+                            sequencer_reader.run_until_stopped(),
+                        );
+                    }
+                }
+
                 Some((name, res)) = self.tasks.join_next() => {
->>>>>>> 709c06c9
                     match res {
                         Ok(Ok(())) => error!(task.name = name, "task exited unexpectedly, shutting down"),
                         Ok(Err(e)) => {
