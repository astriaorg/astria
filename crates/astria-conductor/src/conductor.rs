use std::{
    collections::HashMap,
    rc::Rc,
    time::Duration,
};

use astria_sequencer_types::ChainId;
use color_eyre::eyre::{
    self,
    WrapErr as _,
};
use futures::future::Fuse;
use tokio::{
    select,
    signal::unix::{
        signal,
        SignalKind,
    },
    sync::{
        mpsc,
        oneshot,
        watch,
    },
    task::{
        spawn_local,
        LocalSet,
    },
    time::timeout,
};
use tokio_util::task::JoinMap;
use tracing::{
    error,
    info,
    warn,
};

use crate::{
    block_verifier::BlockVerifier,
    client_provider::{
        self,
        ClientProvider,
    },
    data_availability,
    executor::Executor,
    sequencer,
    Config,
};

pub struct Conductor {
    /// Listens for several unix signals and notifies its subscribers.
    signals: SignalReceiver,

    /// The different long-running tasks that make up the conductor;
    tasks: JoinMap<&'static str, eyre::Result<()>>,

    /// Channels to the long-running tasks to shut them down gracefully
    shutdown_channels: HashMap<&'static str, oneshot::Sender<()>>,

    /// The object pool of sequencer clients that restarts the websocket connection
    /// on failure.
    sequencer_client_pool: deadpool::managed::Pool<ClientProvider>,

    /// The channel over which the sequencer reader task notifies conductor that sync is completed.
    sync_done: Fuse<oneshot::Receiver<()>>,

    /// The data availability reader that is spawned after sync is completed.
    /// Constructed if constructed if `disable_finalization = false`.
    data_availability_reader: Option<data_availability::Reader>,
}

impl Conductor {
    const DATA_AVAILABILITY: &'static str = "data_availability";
    const EXECUTOR: &'static str = "executor";
    const SEQUENCER: &'static str = "sequencer";

    pub async fn new(cfg: Config) -> eyre::Result<Self> {
        use futures::FutureExt;

        let mut tasks = JoinMap::new();
        let mut shutdown_channels = HashMap::new();

        let signals = spawn_signal_handler();

        // Spawn the executor task.
        let (executor_tx, sync_start_block_height) = {
            let (block_tx, block_rx) = mpsc::unbounded_channel();
            let (shutdown_tx, shutdown_rx) = oneshot::channel();
            let executor = Executor::new(
                &cfg.execution_rpc_url,
                ChainId::new(cfg.chain_id.as_bytes().to_vec())
                    .wrap_err("failed to create chain ID")?,
<<<<<<< HEAD
                cfg.disable_empty_block_execution,
                // the sequencer block that contains the first rollup block
                cfg.initial_sequencer_block_height,
=======
>>>>>>> 4a5e6e36
                block_rx,
                shutdown_rx,
            )
            .await
            .wrap_err("failed to construct executor")?;
            let executable_sequencer_block_height = executor.get_executable_block_height();

            tasks.spawn(Self::EXECUTOR, executor.run_until_stopped());
            shutdown_channels.insert(Self::EXECUTOR, shutdown_tx);

            (block_tx, executable_sequencer_block_height)
        };

        let sequencer_client_pool = client_provider::start_pool(&cfg.sequencer_url)
            .await
            .wrap_err("failed to create sequencer client pool")?;

        // Spawn the sequencer task
        // Only spawn the sequencer::Reader if CommitLevel is not FirmOnly, also
        // send () to sync_done to start normal block execution behavior
        let mut sync_done = futures::future::Fuse::terminated();

        // if only using firm blocks
        if cfg.execution_commit_level.is_firm_only() {
            // kill the sync to just run normally
            let (sync_done_tx, sync_done_rx) = oneshot::channel();
            sync_done = sync_done_rx.fuse();
            let _ = sync_done_tx.send(());
        }

        if !cfg.execution_commit_level.is_firm_only() {
            let (shutdown_tx, shutdown_rx) = oneshot::channel();
            let (sync_done_tx, sync_done_rx) = oneshot::channel();

            // The `sync_start_block_height` represents the height of the next
            // sequencer block that can be executed on top of the rollup state.
            // This value is derived by the Executor.
            let sequencer_reader = sequencer::Reader::new(
                sync_start_block_height,
                sequencer_client_pool.clone(),
                shutdown_rx,
                executor_tx.clone(),
                sync_done_tx,
            );
            tasks.spawn(Self::SEQUENCER, sequencer_reader.run_until_stopped());
            shutdown_channels.insert(Self::SEQUENCER, shutdown_tx);
            sync_done = sync_done_rx.fuse();
        }
        // Construct the data availability reader without spawning it.
        // It will be executed after sync is done.
        let mut data_availability_reader = None;
        // Only spawn the data_availability::Reader if CommitLevel is not SoftOnly
        if !cfg.execution_commit_level.is_soft_only() {
            let (shutdown_tx, shutdown_rx) = oneshot::channel();
            shutdown_channels.insert(Self::DATA_AVAILABILITY, shutdown_tx);
            let block_verifier = BlockVerifier::new(sequencer_client_pool.clone());
            // TODO ghi(https://github.com/astriaorg/astria/issues/470): add sync functionality to data availability reader
            let reader = data_availability::Reader::new(
                &cfg.celestia_node_url,
                &cfg.celestia_bearer_token,
                std::time::Duration::from_secs(3),
                executor_tx.clone(),
                block_verifier,
                celestia_client::blob_space::celestia_namespace_v0_from_hashed_bytes(
                    cfg.chain_id.as_ref(),
                ),
                shutdown_rx,
            )
            .await
            .wrap_err("failed constructing data availability reader")?;
            data_availability_reader = Some(reader);
        };

        Ok(Self {
            signals,
            tasks,
            sequencer_client_pool,
            shutdown_channels,
            sync_done,
            data_availability_reader,
        })
    }

    pub async fn run_until_stopped(self) -> eyre::Result<()> {
        use futures::future::{
            FusedFuture as _,
            FutureExt as _,
        };

        let Self {
            signals:
                SignalReceiver {
                    mut reload_rx,
                    mut stop_rx,
                },
            mut tasks,
            shutdown_channels,
            sequencer_client_pool,
            sync_done,
            mut data_availability_reader,
        } = self;

        let mut sync_done = sync_done.fuse();

        loop {
            select! {
                // FIXME: The bias should only be on the signal channels. The two handlers should have the same bias.
                biased;

                _ = stop_rx.changed() => {
                    info!("shutting down conductor");
                    break;
                }

                _ = reload_rx.changed() => {
                    info!("reloading is currently not implemented");
                }

                res = &mut sync_done, if !sync_done.is_terminated() => {
                    match res {
                        Ok(()) => info!("received sync-complete signal from sequencer reader"),
                        Err(e) => {
                            let error = &e as &(dyn std::error::Error + 'static);
                            warn!(error, "sync-complete channel failed prematurely");
                        }
                    }
                    if let Some(data_availability_reader) = data_availability_reader.take() {
                        info!("starting data availability reader");
                        tasks.spawn(
                            Self::DATA_AVAILABILITY,
                            data_availability_reader.run_until_stopped(),
                        );
                    }
                }

                Some((name, res)) = tasks.join_next() => {
                    match res {
                        Ok(Ok(())) => error!(task.name = name, "task exited unexpectedly, shutting down"),
                        Ok(Err(e)) => {
                            let error: &(dyn std::error::Error + 'static) = e.as_ref();
                            error!(task.name = name, error, "task exited with error; shutting down");
                        }
                        Err(e) => {
                            let error = &e as &(dyn std::error::Error + 'static);
                            error!(task.name = name, error, "task failed; shutting down");
                        }
                    }
                }
            }
        }

        info!("sending shutdown command to all tasks");
        for (_, channel) in shutdown_channels {
            let _ = channel.send(());
        }

        sequencer_client_pool.close();

        info!("waiting 5 seconds for all tasks to shut down");
        // put the tasks into an Rc to make them 'static so they can run on a local set
        let mut tasks = Rc::new(tasks);
        let local_set = LocalSet::new();
        local_set
            .run_until(async {
                let mut tasks = tasks.clone();
                let _ = timeout(
                    Duration::from_secs(5),
                    spawn_local(async move {
                        while let Some((name, res)) = Rc::get_mut(&mut tasks)
                            .expect(
                                "only one Rc to the conductor tasks should exist; this is a bug",
                            )
                            .join_next()
                            .await
                        {
                            match res {
                                Ok(Ok(())) => info!(task.name = name, "task exited normally"),
                                Ok(Err(e)) => {
                                    let error: &(dyn std::error::Error + 'static) = e.as_ref();
                                    error!(task.name = name, error, "task exited with error");
                                }
                                Err(e) => {
                                    let error = &e as &(dyn std::error::Error + 'static);
                                    error!(task.name = name, error, "task failed");
                                }
                            }
                        }
                    }),
                )
                .await;
            })
            .await;

        if !tasks.is_empty() {
            warn!(
                number = tasks.len(),
                "aborting tasks that haven't shutdown yet"
            );
            Rc::get_mut(&mut tasks)
                .expect("only one Rc to the conductor tasks should exist; this is a bug")
                .shutdown()
                .await;
        }
        Ok(())
    }
}

struct SignalReceiver {
    reload_rx: watch::Receiver<()>,
    stop_rx: watch::Receiver<()>,
}

fn spawn_signal_handler() -> SignalReceiver {
    let (stop_tx, stop_rx) = watch::channel(());
    let (reload_tx, reload_rx) = watch::channel(());
    tokio::spawn(async move {
        let mut sighup = signal(SignalKind::hangup()).expect(
            "setting a SIGHUP listener should always work on unix; is this running on unix?",
        );
        let mut sigint = signal(SignalKind::interrupt()).expect(
            "setting a SIGINT listener should always work on unix; is this running on unix?",
        );
        let mut sigterm = signal(SignalKind::terminate()).expect(
            "setting a SIGTERM listener should always work on unix; is this running on unix?",
        );
        loop {
            select! {
                _ = sighup.recv() => {
                    info!("received SIGHUP");
                    let _ = reload_tx.send(());
                }
                _ = sigint.recv() => {
                    info!("received SIGINT");
                    let _ = stop_tx.send(());
                }
                _ = sigterm.recv() => {
                    info!("received SIGTERM");
                    let _ = stop_tx.send(());
                }
            }
        }
    });

    SignalReceiver {
        reload_rx,
        stop_rx,
    }
}<|MERGE_RESOLUTION|>--- conflicted
+++ resolved
@@ -89,12 +89,8 @@
                 &cfg.execution_rpc_url,
                 ChainId::new(cfg.chain_id.as_bytes().to_vec())
                     .wrap_err("failed to create chain ID")?,
-<<<<<<< HEAD
-                cfg.disable_empty_block_execution,
                 // the sequencer block that contains the first rollup block
                 cfg.initial_sequencer_block_height,
-=======
->>>>>>> 4a5e6e36
                 block_rx,
                 shutdown_rx,
             )
