--- conflicted
+++ resolved
@@ -15,20 +15,12 @@
     bail,
     WrapErr as _,
 };
-<<<<<<< HEAD
 use futures::{
     future::FusedFuture,
     FutureExt,
 };
-use sequencer_types::{
-    ChainId,
-    RawSequencerBlockData,
-    SequencerBlockData,
-};
-=======
 use proto::native::sequencer::v1alpha1::RollupId;
 use sequencer_client::SequencerBlock;
->>>>>>> 4326fe85
 use tendermint::{
     block::Header,
     Hash,
@@ -762,7 +754,6 @@
     verification_tasks
 }
 
-<<<<<<< HEAD
 async fn get_sequencer_data_from_da(
     height: Height,
     celestia_client: HttpClient,
@@ -800,7 +791,8 @@
         }
     };
     seq_block_data
-=======
+}
+
 struct DisplayBlockHash([u8; 32]);
 
 impl std::fmt::Display for DisplayBlockHash {
@@ -810,5 +802,4 @@
         }
         Ok(())
     }
->>>>>>> 4326fe85
 }