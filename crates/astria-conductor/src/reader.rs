use std::sync::Arc;

use astria_sequencer_relayer::{
    data_availability::{
        CelestiaClient,
        CelestiaClientBuilder,
        SequencerNamespaceData,
        SignedNamespaceData,
    },
    sequencer_block::SequencerBlock,
};
use color_eyre::eyre::{
    eyre,
    Result,
    WrapErr as _,
};
<<<<<<< HEAD
=======
use ed25519_consensus::{
    Signature,
    VerificationKey,
};
use prost::Message;
use tendermint::{
    account::Id as AccountId,
    block::{
        parts,
        CommitSig as TendermintCommitSig,
        Height,
        Id as BlockId,
        Round,
    },
    chain::Id as ChainId,
    crypto,
    merkle,
    vote::{
        self,
        CanonicalVote,
    },
    Hash,
    Time,
};
use tendermint_proto::types::CommitSig as RawCommitSig;
>>>>>>> 5020661e
use tokio::{
    sync::mpsc::{
        self,
        UnboundedReceiver,
        UnboundedSender,
    },
    task,
};
use tracing::{
    debug,
    error,
    info,
    warn,
};

use crate::{
    block_verifier::BlockVerifier,
    config::Config,
    executor,
};

pub(crate) type JoinHandle = task::JoinHandle<Result<()>>;

/// The channel for sending commands to the reader task.
pub type Sender = UnboundedSender<ReaderCommand>;
/// The channel the reader task uses to listen for commands.
type Receiver = UnboundedReceiver<ReaderCommand>;

/// spawns a reader task and returns a tuple with the task's join handle
/// and the channel for sending commands to this reader
pub(crate) async fn spawn(
    conf: &Config,
    executor_tx: executor::Sender,
    block_verifier: Arc<BlockVerifier>,
) -> Result<(JoinHandle, Sender)> {
    info!("Spawning reader task.");
    let (mut reader, reader_tx) = Reader::new(&conf.celestia_node_url, executor_tx, block_verifier)
        .await
        .wrap_err("failed to create Reader")?;
    let join_handle = task::spawn(async move { reader.run().await });
    info!("Spawned reader task.");
    Ok((join_handle, reader_tx))
}

#[derive(Debug)]
pub enum ReaderCommand {
    /// Get new blocks
    GetNewBlocks,

    Shutdown,
}

pub struct Reader {
    /// Channel on which reader commands are received.
    cmd_rx: Receiver,

    /// The channel used to send messages to the executor task.
    executor_tx: executor::Sender,

    /// The client used to communicate with Celestia.
    celestia_client: CelestiaClient,

    /// the last block height fetched from Celestia
    curr_block_height: u64,

    block_verifier: Arc<BlockVerifier>,
}

impl Reader {
    /// Creates a new Reader instance and returns a command sender and an alert receiver.
    pub async fn new(
        celestia_node_url: &str,
        executor_tx: executor::Sender,
        block_verifier: Arc<BlockVerifier>,
    ) -> Result<(Self, Sender)> {
        let (cmd_tx, cmd_rx) = mpsc::unbounded_channel();
        let celestia_client = CelestiaClientBuilder::new(celestia_node_url.to_owned())
            .build()
            .wrap_err("failed creating celestia client")?;

        // TODO: we should probably pass in the height we want to start at from some genesis/config
        // file
        let curr_block_height = celestia_client.get_latest_height().await?;
        Ok((
            Self {
                cmd_rx,
                executor_tx,
                celestia_client,
                curr_block_height,
                block_verifier,
            },
            cmd_tx,
        ))
    }

    async fn run(&mut self) -> Result<()> {
        info!("Starting reader event loop.");

        while let Some(cmd) = self.cmd_rx.recv().await {
            match cmd {
                ReaderCommand::GetNewBlocks => {
                    let blocks = self
                        .get_new_blocks()
                        .await
                        .map_err(|e| eyre!("failed to get new block: {}", e))?;
                    for block in blocks {
                        self.process_block(block)
                            .await
                            .map_err(|e| eyre!("failed to process block: {}", e))?;
                    }
                }
                ReaderCommand::Shutdown => {
                    info!("Shutting down reader event loop.");
                    break;
                }
            }
        }

        Ok(())
    }

    /// get_new_blocks fetches any new sequencer blocks from Celestia.
    pub async fn get_new_blocks(&mut self) -> Result<Vec<SequencerBlock>> {
        debug!("ReaderCommand::GetNewBlocks");
        let mut blocks = vec![];

        // get the latest celestia block height
        let prev_height = self.curr_block_height;
        self.curr_block_height = self.celestia_client.get_latest_height().await?;
        info!(
            "checking celestia blocks {} to {}",
            prev_height, self.curr_block_height
        );

        // check for any new sequencer blocks written from the previous to current block height
        for height in prev_height..self.curr_block_height {
            let res = self
                .celestia_client
                .get_sequencer_namespace_data(height, None)
                .await;

            match res {
                Ok(datas) => {
                    // continue as celestia block doesn't have a sequencer block
                    if datas.is_empty() {
                        continue;
                    };

                    for data in datas {
                        // validate data
                        self.block_verifier
                            .validate_signed_namespace_data(&data)
                            .await
                            .wrap_err("failed to validate signed namepsace data")?;

                        let block = match self.get_sequencer_block_from_namespace_data(&data).await
                        {
                            Ok(block) => block,
                            Err(e) => {
                                // this means someone submitted an invalid block to celestia;
                                // we can ignore it
                                warn!(error = ?e, "failed to get sequencer block from namespace data");
                                continue;
                            }
                        };

                        if let Err(e) = self.block_verifier.validate_sequencer_block(&block).await {
                            // this means someone submitted an invalid block to celestia;
                            // we can ignore it
                            warn!(error = ?e, "sequencer block failed validation");
                            continue;
                        }

                        blocks.push(block);
                    }
                }
                Err(e) => {
                    // just log the error for now.
                    // any blocks that weren't fetched will be handled in the next cycle
                    error!("{}", e.to_string());
                }
            }
        }

        // sort blocks by height
        // TODO: there isn't a guarantee that the blocks aren't severely out of order,
        // and we need to ensure that there are no gaps between the block heights before processing.
        blocks.sort_by(|a, b| a.header.height.cmp(&b.header.height));
        Ok(blocks)
    }

    async fn get_sequencer_block_from_namespace_data(
        &self,
        data: &SignedNamespaceData<SequencerNamespaceData>,
    ) -> Result<SequencerBlock> {
<<<<<<< HEAD
        // get the full SequencerBlock
=======
        // sequencer block's height
        let height = data.data.header.height.parse::<u64>()?;

        // get validator set for this height
        let validator_set = self.tendermint_client.get_validator_set(height - 1).await?;

        // find proposer address for this height
        let expected_proposer_address = validator_set
            .get_proposer()
            .wrap_err("failed to get proposer from validator set")?
            .address;

        // check if the proposer address matches the sequencer block's proposer
        let received_proposer_address = bech32::encode(
            "metrovalcons",
            data.data.header.proposer_address.0.to_base32(),
            Variant::Bech32,
        )
        .wrap_err("failed converting bytes to bech32 address")?;

        if received_proposer_address != expected_proposer_address {
            bail!(
                "proposer address mismatch: expected {}, got {}",
                expected_proposer_address,
                received_proposer_address
            );
        }

        // verify the namespace data signing public key matches the proposer address
        let res_address = public_key_to_bech32_address(&data.public_key.0)?;
        if res_address != expected_proposer_address {
            bail!(
                "public key mismatch: expected {}, got {}",
                expected_proposer_address,
                res_address
            );
        }

        // validate that commit signatures hash to header.last_commit_hash
        let data = match calculate_last_commit_hash(&data.data.last_commit) {
            Hash::Sha256(calculated_last_commit_hash) => {
                let Some(last_commit_hash) = data.data.header.last_commit_hash.as_ref() else {
                    bail!("last commit hash should not be empty");
                };

                if calculated_last_commit_hash.as_slice() != last_commit_hash.0 {
                    bail!("last commit hash in header does not match calculated last commit hash");
                }

                // verify that the validator votes on the previous block have >2/3 voting power
                tokio::task::spawn_blocking(
                    move || -> Result<SignedNamespaceData<SequencerNamespaceData>> {
                        ensure_commit_has_quorum(
                            &data.data.last_commit,
                            &validator_set,
                            &data.data.header.chain_id,
                        )?;
                        Ok(data)
                    },
                )
                .await?
                .wrap_err("failed to ensure commit has quorum")?

                // TODO: commit is for previous block; how do we handle this?
            }
            Hash::None => {
                // this case only happens if the last commit is empty, which should only happen on
                // block 1.
                ensure!(data.data.header.height == "1", "last commit hash not found");
                ensure!(
                    data.data.header.last_commit_hash.is_none(),
                    "last commit hash should be empty"
                );
                data
            }
        };

        // verify the block signature
        data.verify()?;

        // finally, get the full SequencerBlock
>>>>>>> 5020661e
        // the reason the public key type needs to be converted is due to serialization
        // constraints, probably fix this later
        let verification_key = VerificationKey::try_from(&*data.public_key.0)?;

        // pass the public key to `get_sequencer_block` which does the signature validation for us
        let block = self
            .celestia_client
            .get_sequencer_block(&data.data, Some(verification_key))
            .await
            .map_err(|e| eyre!("failed to get rollup data: {}", e))?;

        Ok(block)
    }

    /// Processes an individual block
    async fn process_block(&self, block: SequencerBlock) -> Result<()> {
        self.executor_tx.send(
            executor::ExecutorCommand::BlockReceivedFromDataAvailability {
                block: Box::new(block),
            },
        )?;

        Ok(())
    }
<<<<<<< HEAD
=======
}

/// This function ensures that the given Commit has quorum, ie that the Commit contains >2/3 voting
/// power. It performs the following checks:
/// - the height of the commit matches the block height of the validator set
/// - each validator in the commit is in the validator set
/// - for each signature in the commit, the validator public key matches the validator address in
///   the commit
/// - for each signature in the commit, the validator signature in the commit is valid
/// - the total voting power of the commit is >2/3 of the total voting power of the validator set
///
/// # Errors
///
/// If any of the above conditions are not satisfied, an error is returned.
#[instrument]
fn ensure_commit_has_quorum(
    commit: &Commit,
    validator_set: &ValidatorSet,
    chain_id: &str,
) -> Result<()> {
    if commit.height != validator_set.block_height {
        bail!(
            "commit height mismatch: expected {}, got {}",
            validator_set.block_height,
            commit.height
        );
    }

    let Some(total_voting_power) = validator_set
    .validators
    .iter()
    .try_fold(0u64, |acc, validator| acc.checked_add(validator.voting_power)) else {
        bail!("total voting power exceeded u64:MAX");
    };

    let validator_map = validator_set
        .validators
        .iter()
        .map(|v| (&v.address, v)) // address is in bech32
        .collect::<HashMap<_, _>>();

    let mut commit_voting_power = 0u64;
    for vote in &commit.signatures {
        // we only care about votes that are for the Commit.BlockId (ignore absent validators and
        // votes for nil)
        if vote.block_id_flag != "BLOCK_ID_FLAG_COMMIT" {
            continue;
        }

        // verify validator exists in validator set
        let validator_address = bech32::encode(
            "metrovalcons",
            vote.validator_address.0.to_base32(),
            Variant::Bech32,
        )?;
        let Some(validator) = validator_map.get(&validator_address) else {
            bail!("validator {} not found in validator set", validator_address);
        };

        // verify address in signature matches validator pubkey
        let address_from_pubkey = public_key_to_bech32_address(&validator.pub_key.key.0)?;
        ensure!(
            address_from_pubkey == validator_address,
            format!(
                "validator address mismatch: expected {}, got {}",
                validator_address, address_from_pubkey
            )
        );

        // verify vote signature
        verify_vote_signature(
            vote,
            commit,
            chain_id,
            &validator.pub_key.key.0,
            &vote.signature.0,
        )?;

        commit_voting_power += validator.voting_power;
    }

    ensure!(
        commit_voting_power <= total_voting_power,
        format!(
            "commit voting power is greater than total voting power: {} > {}",
            commit_voting_power, total_voting_power
        )
    );

    ensure!(
        does_commit_voting_power_have_quorum(commit_voting_power, total_voting_power),
        format!(
            "commit voting power is less than 2/3 of total voting power: {} <= {}",
            commit_voting_power,
            total_voting_power * 2 / 3,
        )
    );

    Ok(())
}

fn does_commit_voting_power_have_quorum(commited: u64, total: u64) -> bool {
    if total < 3 {
        return commited * 3 > total * 2;
    }

    commited > total / 3 * 2
}

// see https://github.com/tendermint/tendermint/blob/35581cf54ec436b8c37fabb43fdaa3f48339a170/types/vote.go#L147
// TODO: we can change these types (CommitSig and Commit) to be the tendermint types
// after the other relayer types are updated.
fn verify_vote_signature(
    vote: &CommitSig,
    commit: &Commit,
    chain_id: &str,
    public_key_bytes: &[u8],
    signature_bytes: &[u8],
) -> Result<()> {
    let verification_key = VerificationKey::try_from(public_key_bytes)?;
    let signature = Signature::try_from(signature_bytes)?;
    let canonical_vote = CanonicalVote {
        vote_type: vote::Type::Precommit,
        height: Height::from_str(&commit.height)?,
        round: Round::from(commit.round as u16),
        block_id: Some(BlockId {
            hash: Hash::try_from(commit.block_id.hash.0.to_vec())?,
            part_set_header: parts::Header::new(
                commit.block_id.part_set_header.total,
                Hash::try_from(commit.block_id.part_set_header.hash.0.to_vec())?,
            )?,
        }),
        timestamp: Some(Time::parse_from_rfc3339(&vote.timestamp)?),
        chain_id: ChainId::try_from(chain_id)?,
    };
    verification_key.verify(
        &signature,
        &tendermint_proto::types::CanonicalVote::try_from(canonical_vote)?
            .encode_length_delimited_to_vec(),
    )?;
    Ok(())
}

// see https://github.com/cometbft/cometbft/blob/539985efc7d461668ffb46dff88b3f7bb9275e5a/types/block.go#L922
// block_id_flag types are: https://github.com/cometbft/cometbft/blob/4e130bde8e85ec78ae81d06aa54df056a8fae43a/spec/core/data_structures.md?plain=1#L251
fn calculate_last_commit_hash(commit: &Commit) -> Hash {
    let signatures = commit
        .signatures
        .iter()
        .filter_map(|v| {
            match v.block_id_flag.as_str() {
                "BLOCK_ID_FLAG_COMMIT" => {
                    let commit_sig = TendermintCommitSig::BlockIdFlagCommit {
                        signature: Some(
                            tendermint::Signature::try_from(v.signature.clone().0).ok()?,
                        ),
                        validator_address: AccountId::try_from(v.validator_address.clone().0)
                            .ok()?,
                        timestamp: Time::parse_from_rfc3339(&v.timestamp).ok()?,
                    };
                    Some(RawCommitSig::try_from(commit_sig).ok()?.encode_to_vec())
                }
                "BLOCK_ID_FLAG_NIL" => {
                    let commit_sig = TendermintCommitSig::BlockIdFlagNil {
                        signature: Some(
                            tendermint::Signature::try_from(v.signature.clone().0).ok()?,
                        ),
                        validator_address: AccountId::try_from(v.validator_address.clone().0)
                            .ok()?,
                        timestamp: Time::parse_from_rfc3339(&v.timestamp).ok()?,
                    };
                    Some(RawCommitSig::try_from(commit_sig).ok()?.encode_to_vec())
                }
                "BLOCK_ID_FLAG_ABSENT" => Some(
                    RawCommitSig::try_from(TendermintCommitSig::BlockIdFlagAbsent)
                        .ok()?
                        .encode_to_vec(),
                ),
                _ => None, // TODO: could this ever happen?
            }
        })
        .collect::<Vec<_>>();
    Hash::Sha256(merkle::simple_hash_from_byte_vectors::<
        crypto::default::Sha256,
    >(&signatures))
}

fn public_key_to_bech32_address(key: &[u8]) -> Result<String> {
    use sha2::{
        digest::typenum::Unsigned as _,
        Digest as _,
    };
    const ADDRESS_LENGTH: usize = 20;
    // Compile time assert to protect against accidentally setting a
    // address length shorter than 32 bytes (the output of sha256).
    // Note on allow: https://github.com/rust-lang/rust-clippy/issues/8159
    #[allow(clippy::assertions_on_constants)]
    const _: () = assert!(ADDRESS_LENGTH <= sha2::digest::consts::U32::USIZE);

    let mut hasher = sha2::Sha256::new();
    hasher.update(key);
    let result = hasher.finalize();
    let address = bech32::encode(
        "metrovalcons",
        (&result.as_slice()[..ADDRESS_LENGTH]).to_base32(),
        Variant::Bech32,
    )
    .wrap_err("failed converting hashed key to bech32 address")?;
    Ok(address)
}

#[cfg(test)]
mod test {
    use astria_sequencer_relayer::{
        base64_string::Base64String,
        types::{
            BlockId,
            Commit,
            Parts,
        },
    };

    use super::*;
    use crate::tendermint::{
        KeyWithType,
        Validator,
        ValidatorSet,
    };

    #[test]
    fn test_does_commit_voting_power_have_quorum() {
        assert!(does_commit_voting_power_have_quorum(3, 4));
        assert!(does_commit_voting_power_have_quorum(101, 150));
        assert!(does_commit_voting_power_have_quorum(
            u64::MAX / 3,
            u64::MAX / 3
        ));
        assert!(does_commit_voting_power_have_quorum(
            u64::MAX / 3,
            u64::MAX / 2 - 1
        ));
        assert!(does_commit_voting_power_have_quorum(u64::MAX, u64::MAX));

        assert!(!does_commit_voting_power_have_quorum(0, 1));
        assert!(!does_commit_voting_power_have_quorum(1, 2));
        assert!(!does_commit_voting_power_have_quorum(2, 3));
        assert!(!does_commit_voting_power_have_quorum(100, 150));
        assert!(!does_commit_voting_power_have_quorum(
            u64::MAX / 3 - 1,
            u64::MAX / 2
        ));
        assert!(does_commit_voting_power_have_quorum(
            u64::MAX / 3,
            u64::MAX / 2
        ));
        assert!(!does_commit_voting_power_have_quorum(0, 0));
    }

    #[test]
    fn test_ensure_commit_has_quorum_ok() {
        let validator_set_str = r#"{
            "block_height": "2082",
            "validators": [
              {
                "address": "metrovalcons1hdu2nzhcyfnhaj9tfrdlekfnfwx895mk83d322",
                "pub_key": {
                  "@type": "/cosmos.crypto.ed25519.PubKey",
                  "key": "MdfFS4MH09Og5y+9SVxpJRqUnZkDGfnPjdyx4qM2Vng="
                },
                "voting_power": "5000",
                "proposer_priority": "0"
              }
            ],
            "pagination": {
              "next_key": null,
              "total": "1"
            }
          }"#;
        let commit_str = r#"{
            "height": "2082",
            "round": 0,
            "block_id": {
                "hash": "5QrZ8fznJw/X1lviA5cyQ2BwLbma8iuvXHqh6BiMJdU=",
                "part_set_header": {
                    "total": 1,
                    "hash": "DUMkxxMa2M0/aMmNyVGkvLn+3w1HTsGZ/YKyAVu+gdc="
                }
            },
            "signatures": [
                {
                    "block_id_flag": "BLOCK_ID_FLAG_COMMIT",
                    "validator_address": "u3ipivgiZ37Iq0jb/NkzS4xy03Y=",
                    "timestamp": "2023-05-29T13:57:32.797060160Z",
                    "signature": "SQdU03IyfHOiTeGrPcbgBnRSpjN7cimaX0XO3jWLIkKL5w8ePx7Lg7V1CaDDTQJ0G5WHtcHVQky2dzq4vmkHBA=="
                }
            ]
        }"#;

        let validator_set = serde_json::from_str::<ValidatorSet>(validator_set_str).unwrap();
        let commit = serde_json::from_str::<Commit>(commit_str).unwrap();
        ensure_commit_has_quorum(&commit, &validator_set, "private").unwrap();
    }

    #[test]
    fn test_ensure_commit_has_quorum_not_ok() {
        let validator_set = ValidatorSet {
            block_height: "2082".to_string(),
            validators: vec![Validator {
                address: "metrovalcons1hdu2nzhcyfnhaj9tfrdlekfnfwx895mk83d322".to_string(),
                pub_key: KeyWithType {
                    key: Base64String::from_string(
                        "MdfFS4MH09Og5y+9SVxpJRqUnZkDGfnPjdyx4qM2Vng=".to_string(),
                    )
                    .unwrap(),
                    key_type: "/cosmos.crypto.ed25519.PubKey".to_string(),
                },
                voting_power: 5000,
                proposer_priority: 0,
            }],
        };

        let commit = Commit {
            height: "2082".to_string(),
            round: 0,
            block_id: BlockId {
                hash: Base64String::from_string(
                    "5QrZ8fznJw/X1lviA5cyQ2BwLbma8iuvXHqh6BiMJdU=".to_string(),
                )
                .unwrap(),
                part_set_header: Parts {
                    total: 1,
                    hash: Base64String::from_string(
                        "DUMkxxMa2M0/aMmNyVGkvLn+3w1HTsGZ/YKyAVu+gdc=".to_string(),
                    )
                    .unwrap(),
                },
            },
            signatures: vec![],
        };

        let result = ensure_commit_has_quorum(&commit, &validator_set, "private");
        assert!(result.is_err());
        assert!(
            result
                .unwrap_err()
                .to_string()
                .contains("commit voting power is less than 2/3 of total voting power")
        );
    }

    #[test]
    fn test_calculate_last_commit_hash() {
        let commit_str = r#"{
            "height": "2082",
            "round": 0,
            "block_id": {
                "hash": "5QrZ8fznJw/X1lviA5cyQ2BwLbma8iuvXHqh6BiMJdU=",
                "part_set_header": {
                    "total": 1,
                    "hash": "DUMkxxMa2M0/aMmNyVGkvLn+3w1HTsGZ/YKyAVu+gdc="
                }
            },
            "signatures": [
                {
                    "block_id_flag": "BLOCK_ID_FLAG_COMMIT",
                    "validator_address": "u3ipivgiZ37Iq0jb/NkzS4xy03Y=",
                    "timestamp": "2023-05-29T13:57:32.797060160Z",
                    "signature": "SQdU03IyfHOiTeGrPcbgBnRSpjN7cimaX0XO3jWLIkKL5w8ePx7Lg7V1CaDDTQJ0G5WHtcHVQky2dzq4vmkHBA=="
                }
            ]
        }"#;
        let expected_last_commit_hash =
            Base64String::from_string("rpjY+9Y2ZL9y8RsfcgiKSNw4emL6YyBneMbuztCS9HQ=".to_string())
                .unwrap();

        let commit = serde_json::from_str::<Commit>(commit_str).unwrap();
        let last_commit_hash = calculate_last_commit_hash(&commit);
        assert!(matches!(last_commit_hash, Hash::Sha256(_)));
        assert!(expected_last_commit_hash.0 == last_commit_hash.as_bytes());
    }
>>>>>>> 5020661e
}<|MERGE_RESOLUTION|>--- conflicted
+++ resolved
@@ -14,34 +14,7 @@
     Result,
     WrapErr as _,
 };
-<<<<<<< HEAD
-=======
-use ed25519_consensus::{
-    Signature,
-    VerificationKey,
-};
-use prost::Message;
-use tendermint::{
-    account::Id as AccountId,
-    block::{
-        parts,
-        CommitSig as TendermintCommitSig,
-        Height,
-        Id as BlockId,
-        Round,
-    },
-    chain::Id as ChainId,
-    crypto,
-    merkle,
-    vote::{
-        self,
-        CanonicalVote,
-    },
-    Hash,
-    Time,
-};
-use tendermint_proto::types::CommitSig as RawCommitSig;
->>>>>>> 5020661e
+use ed25519_consensus::VerificationKey;
 use tokio::{
     sync::mpsc::{
         self,
@@ -233,95 +206,11 @@
         Ok(blocks)
     }
 
+    /// get the full SequencerBlock from the base SignedNamespaceData
     async fn get_sequencer_block_from_namespace_data(
         &self,
         data: &SignedNamespaceData<SequencerNamespaceData>,
     ) -> Result<SequencerBlock> {
-<<<<<<< HEAD
-        // get the full SequencerBlock
-=======
-        // sequencer block's height
-        let height = data.data.header.height.parse::<u64>()?;
-
-        // get validator set for this height
-        let validator_set = self.tendermint_client.get_validator_set(height - 1).await?;
-
-        // find proposer address for this height
-        let expected_proposer_address = validator_set
-            .get_proposer()
-            .wrap_err("failed to get proposer from validator set")?
-            .address;
-
-        // check if the proposer address matches the sequencer block's proposer
-        let received_proposer_address = bech32::encode(
-            "metrovalcons",
-            data.data.header.proposer_address.0.to_base32(),
-            Variant::Bech32,
-        )
-        .wrap_err("failed converting bytes to bech32 address")?;
-
-        if received_proposer_address != expected_proposer_address {
-            bail!(
-                "proposer address mismatch: expected {}, got {}",
-                expected_proposer_address,
-                received_proposer_address
-            );
-        }
-
-        // verify the namespace data signing public key matches the proposer address
-        let res_address = public_key_to_bech32_address(&data.public_key.0)?;
-        if res_address != expected_proposer_address {
-            bail!(
-                "public key mismatch: expected {}, got {}",
-                expected_proposer_address,
-                res_address
-            );
-        }
-
-        // validate that commit signatures hash to header.last_commit_hash
-        let data = match calculate_last_commit_hash(&data.data.last_commit) {
-            Hash::Sha256(calculated_last_commit_hash) => {
-                let Some(last_commit_hash) = data.data.header.last_commit_hash.as_ref() else {
-                    bail!("last commit hash should not be empty");
-                };
-
-                if calculated_last_commit_hash.as_slice() != last_commit_hash.0 {
-                    bail!("last commit hash in header does not match calculated last commit hash");
-                }
-
-                // verify that the validator votes on the previous block have >2/3 voting power
-                tokio::task::spawn_blocking(
-                    move || -> Result<SignedNamespaceData<SequencerNamespaceData>> {
-                        ensure_commit_has_quorum(
-                            &data.data.last_commit,
-                            &validator_set,
-                            &data.data.header.chain_id,
-                        )?;
-                        Ok(data)
-                    },
-                )
-                .await?
-                .wrap_err("failed to ensure commit has quorum")?
-
-                // TODO: commit is for previous block; how do we handle this?
-            }
-            Hash::None => {
-                // this case only happens if the last commit is empty, which should only happen on
-                // block 1.
-                ensure!(data.data.header.height == "1", "last commit hash not found");
-                ensure!(
-                    data.data.header.last_commit_hash.is_none(),
-                    "last commit hash should be empty"
-                );
-                data
-            }
-        };
-
-        // verify the block signature
-        data.verify()?;
-
-        // finally, get the full SequencerBlock
->>>>>>> 5020661e
         // the reason the public key type needs to be converted is due to serialization
         // constraints, probably fix this later
         let verification_key = VerificationKey::try_from(&*data.public_key.0)?;
@@ -346,387 +235,4 @@
 
         Ok(())
     }
-<<<<<<< HEAD
-=======
-}
-
-/// This function ensures that the given Commit has quorum, ie that the Commit contains >2/3 voting
-/// power. It performs the following checks:
-/// - the height of the commit matches the block height of the validator set
-/// - each validator in the commit is in the validator set
-/// - for each signature in the commit, the validator public key matches the validator address in
-///   the commit
-/// - for each signature in the commit, the validator signature in the commit is valid
-/// - the total voting power of the commit is >2/3 of the total voting power of the validator set
-///
-/// # Errors
-///
-/// If any of the above conditions are not satisfied, an error is returned.
-#[instrument]
-fn ensure_commit_has_quorum(
-    commit: &Commit,
-    validator_set: &ValidatorSet,
-    chain_id: &str,
-) -> Result<()> {
-    if commit.height != validator_set.block_height {
-        bail!(
-            "commit height mismatch: expected {}, got {}",
-            validator_set.block_height,
-            commit.height
-        );
-    }
-
-    let Some(total_voting_power) = validator_set
-    .validators
-    .iter()
-    .try_fold(0u64, |acc, validator| acc.checked_add(validator.voting_power)) else {
-        bail!("total voting power exceeded u64:MAX");
-    };
-
-    let validator_map = validator_set
-        .validators
-        .iter()
-        .map(|v| (&v.address, v)) // address is in bech32
-        .collect::<HashMap<_, _>>();
-
-    let mut commit_voting_power = 0u64;
-    for vote in &commit.signatures {
-        // we only care about votes that are for the Commit.BlockId (ignore absent validators and
-        // votes for nil)
-        if vote.block_id_flag != "BLOCK_ID_FLAG_COMMIT" {
-            continue;
-        }
-
-        // verify validator exists in validator set
-        let validator_address = bech32::encode(
-            "metrovalcons",
-            vote.validator_address.0.to_base32(),
-            Variant::Bech32,
-        )?;
-        let Some(validator) = validator_map.get(&validator_address) else {
-            bail!("validator {} not found in validator set", validator_address);
-        };
-
-        // verify address in signature matches validator pubkey
-        let address_from_pubkey = public_key_to_bech32_address(&validator.pub_key.key.0)?;
-        ensure!(
-            address_from_pubkey == validator_address,
-            format!(
-                "validator address mismatch: expected {}, got {}",
-                validator_address, address_from_pubkey
-            )
-        );
-
-        // verify vote signature
-        verify_vote_signature(
-            vote,
-            commit,
-            chain_id,
-            &validator.pub_key.key.0,
-            &vote.signature.0,
-        )?;
-
-        commit_voting_power += validator.voting_power;
-    }
-
-    ensure!(
-        commit_voting_power <= total_voting_power,
-        format!(
-            "commit voting power is greater than total voting power: {} > {}",
-            commit_voting_power, total_voting_power
-        )
-    );
-
-    ensure!(
-        does_commit_voting_power_have_quorum(commit_voting_power, total_voting_power),
-        format!(
-            "commit voting power is less than 2/3 of total voting power: {} <= {}",
-            commit_voting_power,
-            total_voting_power * 2 / 3,
-        )
-    );
-
-    Ok(())
-}
-
-fn does_commit_voting_power_have_quorum(commited: u64, total: u64) -> bool {
-    if total < 3 {
-        return commited * 3 > total * 2;
-    }
-
-    commited > total / 3 * 2
-}
-
-// see https://github.com/tendermint/tendermint/blob/35581cf54ec436b8c37fabb43fdaa3f48339a170/types/vote.go#L147
-// TODO: we can change these types (CommitSig and Commit) to be the tendermint types
-// after the other relayer types are updated.
-fn verify_vote_signature(
-    vote: &CommitSig,
-    commit: &Commit,
-    chain_id: &str,
-    public_key_bytes: &[u8],
-    signature_bytes: &[u8],
-) -> Result<()> {
-    let verification_key = VerificationKey::try_from(public_key_bytes)?;
-    let signature = Signature::try_from(signature_bytes)?;
-    let canonical_vote = CanonicalVote {
-        vote_type: vote::Type::Precommit,
-        height: Height::from_str(&commit.height)?,
-        round: Round::from(commit.round as u16),
-        block_id: Some(BlockId {
-            hash: Hash::try_from(commit.block_id.hash.0.to_vec())?,
-            part_set_header: parts::Header::new(
-                commit.block_id.part_set_header.total,
-                Hash::try_from(commit.block_id.part_set_header.hash.0.to_vec())?,
-            )?,
-        }),
-        timestamp: Some(Time::parse_from_rfc3339(&vote.timestamp)?),
-        chain_id: ChainId::try_from(chain_id)?,
-    };
-    verification_key.verify(
-        &signature,
-        &tendermint_proto::types::CanonicalVote::try_from(canonical_vote)?
-            .encode_length_delimited_to_vec(),
-    )?;
-    Ok(())
-}
-
-// see https://github.com/cometbft/cometbft/blob/539985efc7d461668ffb46dff88b3f7bb9275e5a/types/block.go#L922
-// block_id_flag types are: https://github.com/cometbft/cometbft/blob/4e130bde8e85ec78ae81d06aa54df056a8fae43a/spec/core/data_structures.md?plain=1#L251
-fn calculate_last_commit_hash(commit: &Commit) -> Hash {
-    let signatures = commit
-        .signatures
-        .iter()
-        .filter_map(|v| {
-            match v.block_id_flag.as_str() {
-                "BLOCK_ID_FLAG_COMMIT" => {
-                    let commit_sig = TendermintCommitSig::BlockIdFlagCommit {
-                        signature: Some(
-                            tendermint::Signature::try_from(v.signature.clone().0).ok()?,
-                        ),
-                        validator_address: AccountId::try_from(v.validator_address.clone().0)
-                            .ok()?,
-                        timestamp: Time::parse_from_rfc3339(&v.timestamp).ok()?,
-                    };
-                    Some(RawCommitSig::try_from(commit_sig).ok()?.encode_to_vec())
-                }
-                "BLOCK_ID_FLAG_NIL" => {
-                    let commit_sig = TendermintCommitSig::BlockIdFlagNil {
-                        signature: Some(
-                            tendermint::Signature::try_from(v.signature.clone().0).ok()?,
-                        ),
-                        validator_address: AccountId::try_from(v.validator_address.clone().0)
-                            .ok()?,
-                        timestamp: Time::parse_from_rfc3339(&v.timestamp).ok()?,
-                    };
-                    Some(RawCommitSig::try_from(commit_sig).ok()?.encode_to_vec())
-                }
-                "BLOCK_ID_FLAG_ABSENT" => Some(
-                    RawCommitSig::try_from(TendermintCommitSig::BlockIdFlagAbsent)
-                        .ok()?
-                        .encode_to_vec(),
-                ),
-                _ => None, // TODO: could this ever happen?
-            }
-        })
-        .collect::<Vec<_>>();
-    Hash::Sha256(merkle::simple_hash_from_byte_vectors::<
-        crypto::default::Sha256,
-    >(&signatures))
-}
-
-fn public_key_to_bech32_address(key: &[u8]) -> Result<String> {
-    use sha2::{
-        digest::typenum::Unsigned as _,
-        Digest as _,
-    };
-    const ADDRESS_LENGTH: usize = 20;
-    // Compile time assert to protect against accidentally setting a
-    // address length shorter than 32 bytes (the output of sha256).
-    // Note on allow: https://github.com/rust-lang/rust-clippy/issues/8159
-    #[allow(clippy::assertions_on_constants)]
-    const _: () = assert!(ADDRESS_LENGTH <= sha2::digest::consts::U32::USIZE);
-
-    let mut hasher = sha2::Sha256::new();
-    hasher.update(key);
-    let result = hasher.finalize();
-    let address = bech32::encode(
-        "metrovalcons",
-        (&result.as_slice()[..ADDRESS_LENGTH]).to_base32(),
-        Variant::Bech32,
-    )
-    .wrap_err("failed converting hashed key to bech32 address")?;
-    Ok(address)
-}
-
-#[cfg(test)]
-mod test {
-    use astria_sequencer_relayer::{
-        base64_string::Base64String,
-        types::{
-            BlockId,
-            Commit,
-            Parts,
-        },
-    };
-
-    use super::*;
-    use crate::tendermint::{
-        KeyWithType,
-        Validator,
-        ValidatorSet,
-    };
-
-    #[test]
-    fn test_does_commit_voting_power_have_quorum() {
-        assert!(does_commit_voting_power_have_quorum(3, 4));
-        assert!(does_commit_voting_power_have_quorum(101, 150));
-        assert!(does_commit_voting_power_have_quorum(
-            u64::MAX / 3,
-            u64::MAX / 3
-        ));
-        assert!(does_commit_voting_power_have_quorum(
-            u64::MAX / 3,
-            u64::MAX / 2 - 1
-        ));
-        assert!(does_commit_voting_power_have_quorum(u64::MAX, u64::MAX));
-
-        assert!(!does_commit_voting_power_have_quorum(0, 1));
-        assert!(!does_commit_voting_power_have_quorum(1, 2));
-        assert!(!does_commit_voting_power_have_quorum(2, 3));
-        assert!(!does_commit_voting_power_have_quorum(100, 150));
-        assert!(!does_commit_voting_power_have_quorum(
-            u64::MAX / 3 - 1,
-            u64::MAX / 2
-        ));
-        assert!(does_commit_voting_power_have_quorum(
-            u64::MAX / 3,
-            u64::MAX / 2
-        ));
-        assert!(!does_commit_voting_power_have_quorum(0, 0));
-    }
-
-    #[test]
-    fn test_ensure_commit_has_quorum_ok() {
-        let validator_set_str = r#"{
-            "block_height": "2082",
-            "validators": [
-              {
-                "address": "metrovalcons1hdu2nzhcyfnhaj9tfrdlekfnfwx895mk83d322",
-                "pub_key": {
-                  "@type": "/cosmos.crypto.ed25519.PubKey",
-                  "key": "MdfFS4MH09Og5y+9SVxpJRqUnZkDGfnPjdyx4qM2Vng="
-                },
-                "voting_power": "5000",
-                "proposer_priority": "0"
-              }
-            ],
-            "pagination": {
-              "next_key": null,
-              "total": "1"
-            }
-          }"#;
-        let commit_str = r#"{
-            "height": "2082",
-            "round": 0,
-            "block_id": {
-                "hash": "5QrZ8fznJw/X1lviA5cyQ2BwLbma8iuvXHqh6BiMJdU=",
-                "part_set_header": {
-                    "total": 1,
-                    "hash": "DUMkxxMa2M0/aMmNyVGkvLn+3w1HTsGZ/YKyAVu+gdc="
-                }
-            },
-            "signatures": [
-                {
-                    "block_id_flag": "BLOCK_ID_FLAG_COMMIT",
-                    "validator_address": "u3ipivgiZ37Iq0jb/NkzS4xy03Y=",
-                    "timestamp": "2023-05-29T13:57:32.797060160Z",
-                    "signature": "SQdU03IyfHOiTeGrPcbgBnRSpjN7cimaX0XO3jWLIkKL5w8ePx7Lg7V1CaDDTQJ0G5WHtcHVQky2dzq4vmkHBA=="
-                }
-            ]
-        }"#;
-
-        let validator_set = serde_json::from_str::<ValidatorSet>(validator_set_str).unwrap();
-        let commit = serde_json::from_str::<Commit>(commit_str).unwrap();
-        ensure_commit_has_quorum(&commit, &validator_set, "private").unwrap();
-    }
-
-    #[test]
-    fn test_ensure_commit_has_quorum_not_ok() {
-        let validator_set = ValidatorSet {
-            block_height: "2082".to_string(),
-            validators: vec![Validator {
-                address: "metrovalcons1hdu2nzhcyfnhaj9tfrdlekfnfwx895mk83d322".to_string(),
-                pub_key: KeyWithType {
-                    key: Base64String::from_string(
-                        "MdfFS4MH09Og5y+9SVxpJRqUnZkDGfnPjdyx4qM2Vng=".to_string(),
-                    )
-                    .unwrap(),
-                    key_type: "/cosmos.crypto.ed25519.PubKey".to_string(),
-                },
-                voting_power: 5000,
-                proposer_priority: 0,
-            }],
-        };
-
-        let commit = Commit {
-            height: "2082".to_string(),
-            round: 0,
-            block_id: BlockId {
-                hash: Base64String::from_string(
-                    "5QrZ8fznJw/X1lviA5cyQ2BwLbma8iuvXHqh6BiMJdU=".to_string(),
-                )
-                .unwrap(),
-                part_set_header: Parts {
-                    total: 1,
-                    hash: Base64String::from_string(
-                        "DUMkxxMa2M0/aMmNyVGkvLn+3w1HTsGZ/YKyAVu+gdc=".to_string(),
-                    )
-                    .unwrap(),
-                },
-            },
-            signatures: vec![],
-        };
-
-        let result = ensure_commit_has_quorum(&commit, &validator_set, "private");
-        assert!(result.is_err());
-        assert!(
-            result
-                .unwrap_err()
-                .to_string()
-                .contains("commit voting power is less than 2/3 of total voting power")
-        );
-    }
-
-    #[test]
-    fn test_calculate_last_commit_hash() {
-        let commit_str = r#"{
-            "height": "2082",
-            "round": 0,
-            "block_id": {
-                "hash": "5QrZ8fznJw/X1lviA5cyQ2BwLbma8iuvXHqh6BiMJdU=",
-                "part_set_header": {
-                    "total": 1,
-                    "hash": "DUMkxxMa2M0/aMmNyVGkvLn+3w1HTsGZ/YKyAVu+gdc="
-                }
-            },
-            "signatures": [
-                {
-                    "block_id_flag": "BLOCK_ID_FLAG_COMMIT",
-                    "validator_address": "u3ipivgiZ37Iq0jb/NkzS4xy03Y=",
-                    "timestamp": "2023-05-29T13:57:32.797060160Z",
-                    "signature": "SQdU03IyfHOiTeGrPcbgBnRSpjN7cimaX0XO3jWLIkKL5w8ePx7Lg7V1CaDDTQJ0G5WHtcHVQky2dzq4vmkHBA=="
-                }
-            ]
-        }"#;
-        let expected_last_commit_hash =
-            Base64String::from_string("rpjY+9Y2ZL9y8RsfcgiKSNw4emL6YyBneMbuztCS9HQ=".to_string())
-                .unwrap();
-
-        let commit = serde_json::from_str::<Commit>(commit_str).unwrap();
-        let last_commit_hash = calculate_last_commit_hash(&commit);
-        assert!(matches!(last_commit_hash, Hash::Sha256(_)));
-        assert!(expected_last_commit_hash.0 == last_commit_hash.as_bytes());
-    }
->>>>>>> 5020661e
 }