--- conflicted
+++ resolved
@@ -85,13 +85,8 @@
 }
 
 impl Reader {
-<<<<<<< HEAD
-    /// Creates a new Reader instance and returns a command sender and an alert receiver.
+    /// Creates a new Reader instance and returns a command sender.
     pub(crate) async fn new(
-=======
-    /// Creates a new Reader instance and returns a command sender.
-    pub async fn new(
->>>>>>> 416b2f6d
         celestia_node_url: &str,
         celestia_bearer_token: &str,
         executor_tx: executor::Sender,
