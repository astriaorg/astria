# astria-conductor

Coordinates blocks between the data availability layer and the execution layer.

## Running for development

* create `ConductorConfig.toml` in the repo root and populate accordingly, e.g.

```sh
celestia_node_url = "http://localhost:26659"
tendermint_url = "http://localhost:1318"
chain_id = "ethereum"
execution_rpc_url = "http://localhost:50051"
```

* run `cargo run`

* alternatively, you can do `cargo build && ./target/debug/conductor`.

<<<<<<< HEAD
* to connect directly to a node via p2p, you can use the `--bootnodes` flag, eg.
  `--bootnodes=/ip4/127.0.0.1/tcp/33900` or
  `--bootnodes=/ip4/127.0.0.1/tcp/34471/p2p/12D3KooWDCHwgGetpJuHknJqv2dNbYpe3LqgH8BKrsYHV9ALpAj8`.
=======
* to connect directly to a node via p2p, you can use the `--bootnodes` flag, e.g. `--bootnodes=/ip4/127.0.0.1/tcp/33900` or `--bootnodes=/ip4/127.0.0.1/tcp/34471/p2p/12D3KooWDCHwgGetpJuHknJqv2dNbYpe3LqgH8BKrsYHV9ALpAj8`.
>>>>>>> 6756b756

## Tests

Running all the tests will spin up a local Celestia cluster, Metro node, Geth
node, and the relayer. It will then run the tests against the local setup.

```sh
cargo test -- --nocapture --color always
```<|MERGE_RESOLUTION|>--- conflicted
+++ resolved
@@ -17,13 +17,7 @@
 
 * alternatively, you can do `cargo build && ./target/debug/conductor`.
 
-<<<<<<< HEAD
-* to connect directly to a node via p2p, you can use the `--bootnodes` flag, eg.
-  `--bootnodes=/ip4/127.0.0.1/tcp/33900` or
-  `--bootnodes=/ip4/127.0.0.1/tcp/34471/p2p/12D3KooWDCHwgGetpJuHknJqv2dNbYpe3LqgH8BKrsYHV9ALpAj8`.
-=======
 * to connect directly to a node via p2p, you can use the `--bootnodes` flag, e.g. `--bootnodes=/ip4/127.0.0.1/tcp/33900` or `--bootnodes=/ip4/127.0.0.1/tcp/34471/p2p/12D3KooWDCHwgGetpJuHknJqv2dNbYpe3LqgH8BKrsYHV9ALpAj8`.
->>>>>>> 6756b756
 
 ## Tests
 
