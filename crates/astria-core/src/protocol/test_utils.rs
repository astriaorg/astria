--- conflicted
+++ resolved
@@ -56,11 +56,7 @@
 }
 
 impl ConfigureSequencerBlock {
-<<<<<<< HEAD
-    /// Construct a Comet BFT block with the configured parameters.
-=======
     /// Construct a [`SequencerBlock`] with the configured parameters.
->>>>>>> 20d547b0
     #[must_use]
     #[allow(clippy::missing_panics_doc)] // This should only be used in tests, so everything here is unwrapped
     pub fn make(self) -> SequencerBlock {
