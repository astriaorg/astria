//! Utilities to create objects used in various tests of the Astria codebase.
#![expect(clippy::missing_panics_doc, reason = "these are test-only functions")]

use std::{
    collections::HashMap,
    sync::Arc,
};

use bytes::Bytes;
use indexmap::IndexMap;
use prost::Message as _;
use tendermint::abci::types::ExtendedCommitInfo;

use super::{
    group_rollup_data_submissions_in_signed_transaction_transactions_by_rollup_id,
    transaction::v1::action::RollupDataSubmission,
};
use crate::{
    crypto::SigningKey,
<<<<<<< HEAD
    generated::{
        price_feed::{
            marketmap::v2::{
                GenesisState as RawMarketMapGenesisState,
                Market as RawMarket,
                MarketMap as RawMarketMap,
                ProviderConfig as RawProviderConfig,
                Ticker as RawTicker,
            },
            oracle::v2::{
                CurrencyPairGenesis as RawCurrencyPairGenesis,
                GenesisState as RawOracleGenesisState,
                QuotePrice as RawQuotePrice,
            },
            types::v2::CurrencyPair as RawCurrencyPair,
        },
        protocol::genesis::v1::PriceFeedGenesis as RawPriceFeedGenesis,
    },
=======
>>>>>>> d91af388
    primitive::v1::{
        derive_merkle_tree_from_rollup_txs,
        RollupId,
    },
    protocol::{
        price_feed::v1::ExtendedCommitInfoWithCurrencyPairMapping,
        transaction::v1::TransactionBody,
    },
    sequencerblock::v1::{
        block::{
            self,
            Deposit,
            ExpandedBlockData,
            SequencerBlockBuilder,
        },
        DataItem,
        SequencerBlock,
    },
    upgrades::{
        test_utils::UpgradesBuilder,
        v1::{
            Change,
            ChangeHash,
        },
    },
    Protobuf as _,
};

#[derive(Default)]
pub struct UnixTimeStamp {
    pub secs: i64,
    pub nanos: u32,
}

impl From<(i64, u32)> for UnixTimeStamp {
    fn from(val: (i64, u32)) -> Self {
        Self {
            secs: val.0,
            nanos: val.1,
        }
    }
}

/// Allows configuring a Comet BFT block setting the height, signing key and
/// proposer address.
///
/// If the proposer address is not set it will be generated from the signing key.
pub struct ConfigureSequencerBlock {
    pub block_hash: Option<block::Hash>,
    pub chain_id: Option<String>,
    pub height: u32,
    pub proposer_address: Option<tendermint::account::Id>,
    pub signing_key: Option<SigningKey>,
    pub sequence_data: Vec<(RollupId, Vec<u8>)>,
    pub deposits: Vec<Deposit>,
    pub unix_timestamp: UnixTimeStamp,
    pub use_data_items: bool,
    pub with_aspen: bool,
    pub with_extended_commit_info: bool,
}

impl Default for ConfigureSequencerBlock {
    fn default() -> Self {
        Self {
            block_hash: None,
            chain_id: None,
            height: 0,
            proposer_address: None,
            signing_key: None,
            sequence_data: vec![],
            deposits: vec![],
            unix_timestamp: UnixTimeStamp::default(),
            use_data_items: true,
            with_aspen: true,
            with_extended_commit_info: true,
        }
    }
}

impl ConfigureSequencerBlock {
    /// Construct a [`SequencerBlock`] with the configured parameters.
    #[must_use]
    #[expect(
        clippy::missing_panics_doc,
        clippy::too_many_lines,
        reason = "This should only be used in tests, so everything here is unwrapped"
    )]
    pub fn make(self) -> SequencerBlock {
        use tendermint::Time;

        use crate::{
            protocol::transaction::v1::Action,
            sequencerblock::v1::block::RollupData,
        };

        let Self {
            block_hash,
            chain_id,
            height,
            signing_key,
            proposer_address,
            sequence_data,
            unix_timestamp,
            deposits,
            use_data_items,
            with_aspen,
            with_extended_commit_info,
        } = self;

        let block_hash = block_hash.unwrap_or_else(|| block::Hash::new([0; 32]));
        let chain_id = chain_id.unwrap_or_else(|| "test".to_string());

        let signing_key = signing_key.unwrap_or_else(|| SigningKey::new(rand::rngs::OsRng));

        let proposer_address = proposer_address.unwrap_or_else(|| {
            let public_key: tendermint::crypto::ed25519::VerificationKey =
                signing_key.verification_key().as_ref().try_into().unwrap();
            tendermint::account::Id::from(public_key)
        });

        let actions: Vec<Action> = sequence_data
            .into_iter()
            .map(|(rollup_id, data)| {
                RollupDataSubmission {
                    rollup_id,
                    data: data.into(),
                    fee_asset: "nria".parse().unwrap(),
                }
                .into()
            })
            .collect();
        let txs = if actions.is_empty() {
            vec![]
        } else {
            let body = TransactionBody::builder()
                .actions(actions)
                .chain_id(chain_id.clone())
                .nonce(1)
                .try_build()
                .expect(
                    "should be able to build transaction body since only rollup data submission \
                     actions are contained",
                );
            vec![Arc::new(body.sign(&signing_key))]
        };
        let mut deposits_map: HashMap<RollupId, Vec<Deposit>> = HashMap::new();
        for deposit in deposits {
            if let Some(entry) = deposits_map.get_mut(&deposit.rollup_id) {
                entry.push(deposit);
            } else {
                deposits_map.insert(deposit.rollup_id, vec![deposit]);
            }
        }

        let mut rollup_transactions =
            group_rollup_data_submissions_in_signed_transaction_transactions_by_rollup_id(&txs);
        for (rollup_id, deposit) in deposits_map.clone() {
            rollup_transactions
                .entry(rollup_id)
                .or_default()
                .extend(deposit.into_iter().map(|deposit| {
                    RollupData::Deposit(Box::new(deposit))
                        .into_raw()
                        .encode_to_vec()
                        .into()
                }));
        }
        rollup_transactions.sort_unstable_keys();
        let rollup_transactions_tree = derive_merkle_tree_from_rollup_txs(&rollup_transactions);

        let rollup_ids_root = merkle::Tree::from_leaves(
            rollup_transactions
                .keys()
                .map(|rollup_id| rollup_id.as_ref().to_vec()),
        )
        .root();

        let mut data = if use_data_items {
            vec![
                DataItem::RollupTransactionsRoot(rollup_transactions_tree.root()).encode(),
                DataItem::RollupIdsRoot(rollup_ids_root).encode(),
            ]
        } else {
            vec![
                rollup_transactions_tree.root().to_vec().into(),
                rollup_ids_root.to_vec().into(),
            ]
        };

        if with_aspen {
            assert!(
                use_data_items,
                "can't include aspen upgrade and also use legacy form of data/txns"
            );
            data.push(upgrade_change_hashes_bytes());
        }

        if with_extended_commit_info {
            assert!(
                use_data_items,
                "can't include aspen upgrade and also include extended commit info"
            );
            data.push(minimal_extended_commit_info_bytes());
        }

        data.extend(txs.into_iter().map(|tx| tx.to_raw().encode_to_vec().into()));
        let expanded_block_data =
            ExpandedBlockData::new_from_typed_data(&data, with_extended_commit_info).unwrap();

        SequencerBlockBuilder {
            block_hash,
            chain_id: chain_id.try_into().unwrap(),
            height: height.into(),
            time: Time::from_unix_timestamp(unix_timestamp.secs, unix_timestamp.nanos).unwrap(),
            proposer_address,
            expanded_block_data,
            deposits: deposits_map,
        }
        .try_build()
        .unwrap()
    }
}

/// Returns the change hashes of `Aspen`.
pub fn upgrade_change_hashes() -> Vec<ChangeHash> {
    let upgrades = UpgradesBuilder::new().build();
    upgrades
        .aspen()
        .unwrap()
        .changes()
        .map(Change::calculate_hash)
        .collect()
}

#[must_use]
pub fn upgrade_change_hashes_bytes() -> Bytes {
    DataItem::UpgradeChangeHashes(upgrade_change_hashes()).encode()
}

#[must_use]
pub fn minimal_extended_commit_info() -> ExtendedCommitInfoWithCurrencyPairMapping {
    let extended_commit_info = ExtendedCommitInfo {
        round: 0u16.into(),
        votes: vec![],
    };
    ExtendedCommitInfoWithCurrencyPairMapping {
        extended_commit_info,
        id_to_currency_pair: IndexMap::new(),
    }
}

#[must_use]
pub fn minimal_extended_commit_info_bytes() -> Bytes {
    DataItem::ExtendedCommitInfo(
        minimal_extended_commit_info()
            .into_raw()
            .encode_to_vec()
            .into(),
    )
    .encode()
<<<<<<< HEAD
}

#[must_use]
pub fn dummy_price_feed_genesis() -> PriceFeedGenesis {
    let mut markets = BTreeMap::new();
    markets.insert(
        "BTC/USD".to_string(),
        RawMarket {
            ticker: Some(RawTicker {
                currency_pair: Some(RawCurrencyPair {
                    base: "BTC".to_string(),
                    quote: "USD".to_string(),
                }),
                decimals: 8,
                min_provider_count: 1,
                enabled: true,
                metadata_json: String::new(),
            }),
            provider_configs: vec![RawProviderConfig {
                name: "coingecko_api".to_string(),
                off_chain_ticker: "bitcoin/usd".to_string(),
                normalize_by_pair: None,
                invert: false,
                metadata_json: String::new(),
            }],
        },
    );
    markets.insert(
        "ETH/USD".to_string(),
        RawMarket {
            ticker: Some(RawTicker {
                currency_pair: Some(RawCurrencyPair {
                    base: "ETH".to_string(),
                    quote: "USD".to_string(),
                }),
                decimals: 8,
                min_provider_count: 1,
                enabled: true,
                metadata_json: String::new(),
            }),
            provider_configs: vec![RawProviderConfig {
                name: "coingecko_api".to_string(),
                off_chain_ticker: "ethereum/usd".to_string(),
                normalize_by_pair: None,
                invert: false,
                metadata_json: String::new(),
            }],
        },
    );

    let price_feed_genesis = RawPriceFeedGenesis {
        market_map: Some(RawMarketMapGenesisState {
            market_map: Some(RawMarketMap {
                markets,
            }),
            last_updated: 0,
        }),
        oracle: Some(RawOracleGenesisState {
            currency_pair_genesis: vec![
                RawCurrencyPairGenesis {
                    id: 0,
                    nonce: 0,
                    currency_pair_price: Some(RawQuotePrice {
                        price: 5_834_065_777_u128.to_string(),
                        block_height: 0,
                        block_timestamp: Some(pbjson_types::Timestamp {
                            seconds: 1_720_122_395,
                            nanos: 0,
                        }),
                    }),
                    currency_pair: Some(RawCurrencyPair {
                        base: "BTC".to_string(),
                        quote: "USD".to_string(),
                    }),
                },
                RawCurrencyPairGenesis {
                    id: 1,
                    nonce: 0,
                    currency_pair_price: Some(RawQuotePrice {
                        price: 3_138_872_234_u128.to_string(),
                        block_height: 0,
                        block_timestamp: Some(pbjson_types::Timestamp {
                            seconds: 1_720_122_395,
                            nanos: 0,
                        }),
                    }),
                    currency_pair: Some(RawCurrencyPair {
                        base: "ETH".to_string(),
                        quote: "USD".to_string(),
                    }),
                },
            ],
            next_id: 2,
        }),
    };
    PriceFeedGenesis::try_from_raw(price_feed_genesis).unwrap()
=======
>>>>>>> d91af388
}<|MERGE_RESOLUTION|>--- conflicted
+++ resolved
@@ -17,27 +17,6 @@
 };
 use crate::{
     crypto::SigningKey,
-<<<<<<< HEAD
-    generated::{
-        price_feed::{
-            marketmap::v2::{
-                GenesisState as RawMarketMapGenesisState,
-                Market as RawMarket,
-                MarketMap as RawMarketMap,
-                ProviderConfig as RawProviderConfig,
-                Ticker as RawTicker,
-            },
-            oracle::v2::{
-                CurrencyPairGenesis as RawCurrencyPairGenesis,
-                GenesisState as RawOracleGenesisState,
-                QuotePrice as RawQuotePrice,
-            },
-            types::v2::CurrencyPair as RawCurrencyPair,
-        },
-        protocol::genesis::v1::PriceFeedGenesis as RawPriceFeedGenesis,
-    },
-=======
->>>>>>> d91af388
     primitive::v1::{
         derive_merkle_tree_from_rollup_txs,
         RollupId,
@@ -298,103 +277,4 @@
             .into(),
     )
     .encode()
-<<<<<<< HEAD
-}
-
-#[must_use]
-pub fn dummy_price_feed_genesis() -> PriceFeedGenesis {
-    let mut markets = BTreeMap::new();
-    markets.insert(
-        "BTC/USD".to_string(),
-        RawMarket {
-            ticker: Some(RawTicker {
-                currency_pair: Some(RawCurrencyPair {
-                    base: "BTC".to_string(),
-                    quote: "USD".to_string(),
-                }),
-                decimals: 8,
-                min_provider_count: 1,
-                enabled: true,
-                metadata_json: String::new(),
-            }),
-            provider_configs: vec![RawProviderConfig {
-                name: "coingecko_api".to_string(),
-                off_chain_ticker: "bitcoin/usd".to_string(),
-                normalize_by_pair: None,
-                invert: false,
-                metadata_json: String::new(),
-            }],
-        },
-    );
-    markets.insert(
-        "ETH/USD".to_string(),
-        RawMarket {
-            ticker: Some(RawTicker {
-                currency_pair: Some(RawCurrencyPair {
-                    base: "ETH".to_string(),
-                    quote: "USD".to_string(),
-                }),
-                decimals: 8,
-                min_provider_count: 1,
-                enabled: true,
-                metadata_json: String::new(),
-            }),
-            provider_configs: vec![RawProviderConfig {
-                name: "coingecko_api".to_string(),
-                off_chain_ticker: "ethereum/usd".to_string(),
-                normalize_by_pair: None,
-                invert: false,
-                metadata_json: String::new(),
-            }],
-        },
-    );
-
-    let price_feed_genesis = RawPriceFeedGenesis {
-        market_map: Some(RawMarketMapGenesisState {
-            market_map: Some(RawMarketMap {
-                markets,
-            }),
-            last_updated: 0,
-        }),
-        oracle: Some(RawOracleGenesisState {
-            currency_pair_genesis: vec![
-                RawCurrencyPairGenesis {
-                    id: 0,
-                    nonce: 0,
-                    currency_pair_price: Some(RawQuotePrice {
-                        price: 5_834_065_777_u128.to_string(),
-                        block_height: 0,
-                        block_timestamp: Some(pbjson_types::Timestamp {
-                            seconds: 1_720_122_395,
-                            nanos: 0,
-                        }),
-                    }),
-                    currency_pair: Some(RawCurrencyPair {
-                        base: "BTC".to_string(),
-                        quote: "USD".to_string(),
-                    }),
-                },
-                RawCurrencyPairGenesis {
-                    id: 1,
-                    nonce: 0,
-                    currency_pair_price: Some(RawQuotePrice {
-                        price: 3_138_872_234_u128.to_string(),
-                        block_height: 0,
-                        block_timestamp: Some(pbjson_types::Timestamp {
-                            seconds: 1_720_122_395,
-                            nanos: 0,
-                        }),
-                    }),
-                    currency_pair: Some(RawCurrencyPair {
-                        base: "ETH".to_string(),
-                        quote: "USD".to_string(),
-                    }),
-                },
-            ],
-            next_id: 2,
-        }),
-    };
-    PriceFeedGenesis::try_from_raw(price_feed_genesis).unwrap()
-=======
->>>>>>> d91af388
 }