--- conflicted
+++ resolved
@@ -173,17 +173,13 @@
     }
 }
 
-<<<<<<< HEAD
-#[derive(Debug, Clone, PartialEq, Eq)]
-=======
 #[derive(Clone, Copy, Debug, PartialEq)]
 pub struct RecoverIbcClientFeeComponents {
     pub base: u128,
     pub multiplier: u128,
 }
 
-#[derive(Debug, Clone)]
->>>>>>> 373b5c64
+#[derive(Debug, Clone, PartialEq, Eq)]
 pub struct TransactionFeeResponse {
     pub height: u64,
     pub fees: Vec<(asset::Denom, u128)>,
