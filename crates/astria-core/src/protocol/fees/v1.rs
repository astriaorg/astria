--- conflicted
+++ resolved
@@ -24,11 +24,8 @@
         IbcSudoChange,
         Ics20Withdrawal,
         InitBridgeAccount,
-<<<<<<< HEAD
         PriceFeed,
-=======
         RecoverIbcClient,
->>>>>>> dd99bf9f
         RollupDataSubmission,
         SudoAddressChange,
         Transfer,
@@ -115,11 +112,8 @@
     FeeComponents<FeeChange> => raw::FeeChangeFeeComponents,
     FeeComponents<SudoAddressChange> => raw::SudoAddressChangeFeeComponents,
     FeeComponents<IbcSudoChange> => raw::IbcSudoChangeFeeComponents,
-<<<<<<< HEAD
+    FeeComponents<RecoverIbcClient> => raw::RecoverIbcClientFeeComponents,
     FeeComponents<PriceFeed> => raw::PriceFeedFeeComponents,
-=======
-    FeeComponents<RecoverIbcClient> => raw::RecoverIbcClientFeeComponents,
->>>>>>> dd99bf9f
 );
 
 pub struct FeeComponents<T: ?Sized> {
