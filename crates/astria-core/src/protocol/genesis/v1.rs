--- conflicted
+++ resolved
@@ -29,23 +29,16 @@
             BridgeLock,
             BridgeSudoChange,
             BridgeUnlock,
-            ChangeMarkets,
             FeeAssetChange,
             FeeChange,
             IbcRelayerChange,
             IbcSudoChange,
             Ics20Withdrawal,
             InitBridgeAccount,
-<<<<<<< HEAD
-            RemoveCurrencyPairs,
-            RemoveMarketAuthorities,
-=======
             PriceFeed,
->>>>>>> 04d93fd2
             RollupDataSubmission,
             SudoAddressChange,
             Transfer,
-            UpdateMarketMapParams,
             ValidatorUpdate,
         },
     },
@@ -771,15 +764,7 @@
     pub ibc_relayer_change: Option<FeeComponents<IbcRelayerChange>>,
     pub sudo_address_change: Option<FeeComponents<SudoAddressChange>>,
     pub ibc_sudo_change: Option<FeeComponents<IbcSudoChange>>,
-<<<<<<< HEAD
-    pub add_currency_pairs: Option<FeeComponents<AddCurrencyPairs>>,
-    pub remove_currency_pairs: Option<FeeComponents<RemoveCurrencyPairs>>,
-    pub change_markets: Option<FeeComponents<ChangeMarkets>>,
-    pub update_market_map_params: Option<FeeComponents<UpdateMarketMapParams>>,
-    pub remove_market_authorities: Option<FeeComponents<RemoveMarketAuthorities>>,
-=======
     pub price_feed: Option<FeeComponents<PriceFeed>>,
->>>>>>> 04d93fd2
 }
 
 impl Protobuf for GenesisFees {
@@ -806,15 +791,7 @@
             ibc_relayer_change,
             sudo_address_change,
             ibc_sudo_change,
-<<<<<<< HEAD
-            add_currency_pairs,
-            remove_currency_pairs,
-            change_markets,
-            update_market_map_params,
-            remove_market_authorities,
-=======
             price_feed,
->>>>>>> 04d93fd2
         } = raw;
         let rollup_data_submission = rollup_data_submission
             .clone()
@@ -906,24 +883,6 @@
             .map(FeeComponents::<PriceFeed>::try_from_raw)
             .transpose()
             .map_err(|e| FeesError::fee_components("price_feed", e))?;
-
-        let change_markets = change_markets
-            .clone()
-            .map(FeeComponents::<ChangeMarkets>::try_from_raw)
-            .transpose()
-            .map_err(|e| FeesError::fee_components("change_markets", e))?;
-
-        let update_market_map_params = update_market_map_params
-            .clone()
-            .map(FeeComponents::<UpdateMarketMapParams>::try_from_raw)
-            .transpose()
-            .map_err(|e| FeesError::fee_components("update_market_map_params", e))?;
-
-        let remove_market_authorities = remove_market_authorities
-            .clone()
-            .map(FeeComponents::<RemoveMarketAuthorities>::try_from_raw)
-            .transpose()
-            .map_err(|e| FeesError::fee_components("remove_market_authorities", e))?;
 
         Ok(Self {
             rollup_data_submission,
@@ -940,15 +899,7 @@
             ibc_relayer_change,
             sudo_address_change,
             ibc_sudo_change,
-<<<<<<< HEAD
-            add_currency_pairs,
-            remove_currency_pairs,
-            change_markets,
-            update_market_map_params,
-            remove_market_authorities,
-=======
             price_feed,
->>>>>>> 04d93fd2
         })
     }
 
@@ -968,15 +919,7 @@
             ibc_relayer_change,
             sudo_address_change,
             ibc_sudo_change,
-<<<<<<< HEAD
-            add_currency_pairs,
-            remove_currency_pairs,
-            change_markets,
-            update_market_map_params,
-            remove_market_authorities,
-=======
             price_feed,
->>>>>>> 04d93fd2
         } = self;
         Self::Raw {
             transfer: transfer.map(|act| FeeComponents::<Transfer>::to_raw(&act)),
@@ -1002,19 +945,7 @@
                 .map(|act| FeeComponents::<SudoAddressChange>::to_raw(&act)),
             ibc_sudo_change: ibc_sudo_change
                 .map(|act| FeeComponents::<IbcSudoChange>::to_raw(&act)),
-<<<<<<< HEAD
-            add_currency_pairs: add_currency_pairs
-                .map(|act| FeeComponents::<AddCurrencyPairs>::to_raw(&act)),
-            remove_currency_pairs: remove_currency_pairs
-                .map(|act| FeeComponents::<RemoveCurrencyPairs>::to_raw(&act)),
-            change_markets: change_markets.map(|act| FeeComponents::<ChangeMarkets>::to_raw(&act)),
-            update_market_map_params: update_market_map_params
-                .map(|act| FeeComponents::<UpdateMarketMapParams>::to_raw(&act)),
-            remove_market_authorities: remove_market_authorities
-                .map(|act| FeeComponents::<RemoveMarketAuthorities>::to_raw(&act)),
-=======
             price_feed: price_feed.map(|act| FeeComponents::<PriceFeed>::to_raw(&act)),
->>>>>>> 04d93fd2
         }
     }
 }
@@ -1159,15 +1090,7 @@
             ibc_relayer_change: Some(FeeComponents::<IbcRelayerChange>::new(0, 0).to_raw()),
             sudo_address_change: Some(FeeComponents::<SudoAddressChange>::new(0, 0).to_raw()),
             ibc_sudo_change: Some(FeeComponents::<IbcSudoChange>::new(0, 0).to_raw()),
-            add_currency_pairs: Some(FeeComponents::<AddCurrencyPairs>::new(0, 0).to_raw()),
-            remove_currency_pairs: Some(FeeComponents::<RemoveCurrencyPairs>::new(0, 0).to_raw()),
-            change_markets: Some(FeeComponents::<ChangeMarkets>::new(0, 0).to_raw()),
-            update_market_map_params: Some(
-                FeeComponents::<UpdateMarketMapParams>::new(0, 0).to_raw(),
-            ),
-            remove_market_authorities: Some(
-                FeeComponents::<RemoveMarketAuthorities>::new(0, 0).to_raw(),
-            ),
+            price_feed: Some(FeeComponents::<PriceFeed>::new(0, 0).to_raw()),
         }
     }
 
@@ -1214,29 +1137,7 @@
                 outbound_ics20_transfers_enabled: true,
             }),
             allowed_fee_assets: vec!["nria".into()],
-<<<<<<< HEAD
             fees: Some(genesis_fees()),
-=======
-            fees: Some(raw::GenesisFees {
-                transfer: Some(FeeComponents::<Transfer>::new(12, 0).to_raw()),
-                rollup_data_submission: Some(
-                    FeeComponents::<RollupDataSubmission>::new(32, 1).to_raw(),
-                ),
-                init_bridge_account: Some(FeeComponents::<InitBridgeAccount>::new(48, 0).to_raw()),
-                bridge_lock: Some(FeeComponents::<BridgeLock>::new(12, 1).to_raw()),
-                bridge_unlock: Some(FeeComponents::<BridgeUnlock>::new(12, 0).to_raw()),
-                bridge_sudo_change: Some(FeeComponents::<BridgeSudoChange>::new(24, 0).to_raw()),
-                ics20_withdrawal: Some(FeeComponents::<Ics20Withdrawal>::new(24, 0).to_raw()),
-                ibc_relay: Some(FeeComponents::<IbcRelay>::new(0, 0).to_raw()),
-                validator_update: Some(FeeComponents::<ValidatorUpdate>::new(0, 0).to_raw()),
-                fee_asset_change: Some(FeeComponents::<FeeAssetChange>::new(0, 0).to_raw()),
-                fee_change: Some(FeeComponents::<FeeChange>::new(0, 0).to_raw()),
-                ibc_relayer_change: Some(FeeComponents::<IbcRelayerChange>::new(0, 0).to_raw()),
-                sudo_address_change: Some(FeeComponents::<SudoAddressChange>::new(0, 0).to_raw()),
-                ibc_sudo_change: Some(FeeComponents::<IbcSudoChange>::new(0, 0).to_raw()),
-                price_feed: Some(FeeComponents::<PriceFeed>::new(0, 0).to_raw()),
-            }),
->>>>>>> 04d93fd2
             connect: Some(
                 ConnectGenesis {
                     market_map: market_map::v2::GenesisState {
