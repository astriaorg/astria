--- conflicted
+++ resolved
@@ -832,17 +832,7 @@
 #[cfg(test)]
 mod tests {
     use super::*;
-<<<<<<< HEAD
-    use crate::{
-        oracles::price_feed::{
-            market_map::v2::MarketMap,
-            types::v2::CurrencyPairId,
-        },
-        primitive::v1::Address,
-    };
-=======
     use crate::primitive::v1::Address;
->>>>>>> d91af388
 
     const ASTRIA_ADDRESS_PREFIX: &str = "astria";
 
@@ -935,37 +925,6 @@
             }),
             allowed_fee_assets: vec!["nria".into()],
             fees: Some(genesis_fees()),
-<<<<<<< HEAD
-            price_feed: Some(
-                PriceFeedGenesis {
-                    market_map: market_map::v2::GenesisState {
-                        market_map: genesis_state_markets(),
-                        last_updated: 0,
-                    },
-                    oracle: oracle::v2::GenesisState {
-                        currency_pair_genesis: vec![CurrencyPairGenesis {
-                            id: CurrencyPairId::new(1),
-                            nonce: CurrencyPairNonce::new(0),
-                            currency_pair_price: Some(QuotePrice {
-                                price: Price::new(3_138_872_234_i128),
-                                block_height: 0,
-                                block_timestamp: pbjson_types::Timestamp {
-                                    seconds: 1_720_122_395,
-                                    nanos: 0,
-                                },
-                            }),
-                            currency_pair: CurrencyPair::from_parts(
-                                "ETH".parse().unwrap(),
-                                "USD".parse().unwrap(),
-                            ),
-                        }],
-                        next_id: CurrencyPairId::new(1),
-                    },
-                }
-                .into_raw(),
-            ),
-=======
->>>>>>> d91af388
         }
     }
 
