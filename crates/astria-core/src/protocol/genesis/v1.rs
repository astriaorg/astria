--- conflicted
+++ resolved
@@ -4,13 +4,10 @@
 use penumbra_ibc::IbcRelay;
 
 use crate::{
-<<<<<<< HEAD
     connect::{
         market_map,
         oracle,
     },
-=======
->>>>>>> 903e1f3c
     generated::astria::protocol::genesis::v1 as raw,
     primitive::v1::{
         asset::{
@@ -1022,7 +1019,6 @@
             .unwrap()
     }
 
-<<<<<<< HEAD
     fn genesis_state_markets() -> MarketMap {
         use crate::connect::{
             market_map::v2::{
@@ -1064,9 +1060,6 @@
         }
     }
 
-    #[expect(clippy::too_many_lines, reason = "for testing purposes")]
-=======
->>>>>>> 903e1f3c
     fn proto_genesis_state() -> raw::GenesisAppState {
         use crate::connect::{
             oracle::v2::{
