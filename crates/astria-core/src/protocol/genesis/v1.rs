--- conflicted
+++ resolved
@@ -1127,33 +1127,9 @@
                 outbound_ics20_transfers_enabled: true,
             }),
             allowed_fee_assets: vec!["nria".into()],
-<<<<<<< HEAD
-            fees: Some(raw::GenesisFees {
-                transfer: Some(FeeComponents::<Transfer>::new(12, 0).to_raw()),
-                rollup_data_submission: Some(
-                    FeeComponents::<RollupDataSubmission>::new(32, 1).to_raw(),
-                ),
-                init_bridge_account: Some(FeeComponents::<InitBridgeAccount>::new(48, 0).to_raw()),
-                bridge_lock: Some(FeeComponents::<BridgeLock>::new(12, 1).to_raw()),
-                bridge_unlock: Some(FeeComponents::<BridgeUnlock>::new(12, 0).to_raw()),
-                bridge_sudo_change: Some(FeeComponents::<BridgeSudoChange>::new(24, 0).to_raw()),
-                ics20_withdrawal: Some(FeeComponents::<Ics20Withdrawal>::new(24, 0).to_raw()),
-                ibc_relay: Some(FeeComponents::<IbcRelay>::new(0, 0).to_raw()),
-                validator_update: Some(FeeComponents::<ValidatorUpdate>::new(0, 0).to_raw()),
-                fee_asset_change: Some(FeeComponents::<FeeAssetChange>::new(0, 0).to_raw()),
-                fee_change: Some(FeeComponents::<FeeChange>::new(0, 0).to_raw()),
-                ibc_relayer_change: Some(FeeComponents::<IbcRelayerChange>::new(0, 0).to_raw()),
-                sudo_address_change: Some(FeeComponents::<SudoAddressChange>::new(0, 0).to_raw()),
-                ibc_sudo_change: Some(FeeComponents::<IbcSudoChange>::new(0, 0).to_raw()),
-                price_feed: Some(FeeComponents::<PriceFeed>::new(0, 0).to_raw()),
-            }),
+            fees: Some(genesis_fees()),
             price_feed: Some(
                 PriceFeedGenesis {
-=======
-            fees: Some(genesis_fees()),
-            connect: Some(
-                ConnectGenesis {
->>>>>>> f2046c63
                     market_map: market_map::v2::GenesisState {
                         market_map: genesis_state_markets(),
                         last_updated: 0,
