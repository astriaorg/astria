---
source: crates/astria-core/src/protocol/genesis/v1.rs
expression: genesis_state()
---
{
  "chainId": "astria-1",
  "addressPrefixes": {
    "base": "astria",
    "ibcCompat": "astriacompat"
  },
  "accounts": [
    {
      "address": {
        "bech32m": "astria1rsxyjrcm255ds9euthjx6yc3vrjt9sxrm9cfgm"
      },
      "balance": {
        "lo": "1000000000000000000"
      }
    },
    {
      "address": {
        "bech32m": "astria1xnlvg0rle2u6auane79t4p27g8hxnj36ja960z"
      },
      "balance": {
        "lo": "1000000000000000000"
      }
    },
    {
      "address": {
        "bech32m": "astria1vpcfutferpjtwv457r63uwr6hdm8gwr3pxt5ny"
      },
      "balance": {
        "lo": "1000000000000000000"
      }
    }
  ],
  "authoritySudoAddress": {
    "bech32m": "astria1rsxyjrcm255ds9euthjx6yc3vrjt9sxrm9cfgm"
  },
  "ibcSudoAddress": {
    "bech32m": "astria1rsxyjrcm255ds9euthjx6yc3vrjt9sxrm9cfgm"
  },
  "ibcRelayerAddresses": [
    {
      "bech32m": "astria1rsxyjrcm255ds9euthjx6yc3vrjt9sxrm9cfgm"
    },
    {
      "bech32m": "astria1xnlvg0rle2u6auane79t4p27g8hxnj36ja960z"
    }
  ],
  "nativeAssetBaseDenomination": "nria",
  "ibcParameters": {
    "ibcEnabled": true,
    "inboundIcs20TransfersEnabled": true,
    "outboundIcs20TransfersEnabled": true
  },
  "allowedFeeAssets": [
    "nria"
  ],
  "fees": {
    "bridgeLock": {
      "base": {
        "lo": "12"
      },
      "multiplier": {
        "lo": "1"
      }
    },
    "bridgeSudoChange": {
      "base": {
        "lo": "24"
      },
      "multiplier": {}
    },
    "bridgeUnlock": {
      "base": {
        "lo": "12"
      },
      "multiplier": {}
    },
    "feeAssetChange": {
      "base": {},
      "multiplier": {}
    },
    "feeChange": {
      "base": {},
      "multiplier": {}
    },
    "ibcRelay": {
      "base": {},
      "multiplier": {}
    },
    "ibcRelayerChange": {
      "base": {},
      "multiplier": {}
    },
    "ibcSudoChange": {
      "base": {},
      "multiplier": {}
    },
    "ics20Withdrawal": {
      "base": {
        "lo": "24"
      },
      "multiplier": {}
    },
    "initBridgeAccount": {
      "base": {
        "lo": "48"
      },
      "multiplier": {}
    },
    "rollupDataSubmission": {
      "base": {
        "lo": "32"
      },
      "multiplier": {
        "lo": "1"
      }
    },
    "sudoAddressChange": {
      "base": {},
      "multiplier": {}
    },
    "transfer": {
      "base": {
        "lo": "12"
      },
      "multiplier": {}
    },
    "validatorUpdate": {
      "base": {},
      "multiplier": {}
    },
<<<<<<< HEAD
    "upsertMarkets": {
      "base": {},
      "multiplier": {}
    },
    "createMarkets": {
      "base": {},
      "multiplier": {}
    },
    "updateMarkets": {
      "base": {},
      "multiplier": {}
    },
    "updateMarketMapParams": {
      "base": {},
      "multiplier": {}
    },
    "removeMarketAuthorities": {
      "base": {},
      "multiplier": {}
    },
    "removeMarkets": {
=======
    "addCurrencyPairs": {
      "base": {},
      "multiplier": {}
    },
    "removeCurrencyPairs": {
>>>>>>> 0a03d83b
      "base": {},
      "multiplier": {}
    }
  },
  "connect": {
    "marketMap": {
      "marketMap": {
        "markets": {
          "ETH/USD": {
            "ticker": {
              "currencyPair": {
                "Base": "ETH",
                "Quote": "USD"
              },
              "decimals": "8",
              "minProviderCount": "3",
              "enabled": true
            },
            "providerConfigs": [
              {
                "name": "coingecko_api",
                "offChainTicker": "ethereum/usd",
                "normalizeByPair": {
                  "Base": "USDT",
                  "Quote": "USD"
                }
              }
            ]
          }
        }
      },
      "params": {
        "marketAuthorities": [
          "astria1rsxyjrcm255ds9euthjx6yc3vrjt9sxrm9cfgm",
          "astria1xnlvg0rle2u6auane79t4p27g8hxnj36ja960z"
        ],
        "admin": "astria1rsxyjrcm255ds9euthjx6yc3vrjt9sxrm9cfgm"
      }
    },
    "oracle": {
      "currencyPairGenesis": [
        {
          "currencyPair": {
            "Base": "ETH",
            "Quote": "USD"
          },
          "currencyPairPrice": {
            "price": "3138872234",
            "blockTimestamp": "2024-07-04T19:46:35+00:00"
          },
          "id": "1"
        }
      ],
      "nextId": "1"
    }
  }
}<|MERGE_RESOLUTION|>--- conflicted
+++ resolved
@@ -132,7 +132,14 @@
       "base": {},
       "multiplier": {}
     },
-<<<<<<< HEAD
+    "addCurrencyPairs": {
+      "base": {},
+      "multiplier": {}
+    },
+    "removeCurrencyPairs": {
+      "base": {},
+      "multiplier": {}
+    },
     "upsertMarkets": {
       "base": {},
       "multiplier": {}
@@ -154,13 +161,6 @@
       "multiplier": {}
     },
     "removeMarkets": {
-=======
-    "addCurrencyPairs": {
-      "base": {},
-      "multiplier": {}
-    },
-    "removeCurrencyPairs": {
->>>>>>> 0a03d83b
       "base": {},
       "multiplier": {}
     }
