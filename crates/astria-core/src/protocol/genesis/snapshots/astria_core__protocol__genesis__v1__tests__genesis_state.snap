---
source: crates/astria-core/src/protocol/genesis/v1.rs
expression: genesis_state()
---
{
  "chainId": "astria-1",
  "addressPrefixes": {
    "base": "astria",
    "ibcCompat": "astriacompat"
  },
  "accounts": [
    {
      "address": {
        "bech32m": "astria1rsxyjrcm255ds9euthjx6yc3vrjt9sxrm9cfgm"
      },
      "balance": {
        "lo": "1000000000000000000"
      }
    },
    {
      "address": {
        "bech32m": "astria1xnlvg0rle2u6auane79t4p27g8hxnj36ja960z"
      },
      "balance": {
        "lo": "1000000000000000000"
      }
    },
    {
      "address": {
        "bech32m": "astria1vpcfutferpjtwv457r63uwr6hdm8gwr3pxt5ny"
      },
      "balance": {
        "lo": "1000000000000000000"
      }
    }
  ],
  "authoritySudoAddress": {
    "bech32m": "astria1rsxyjrcm255ds9euthjx6yc3vrjt9sxrm9cfgm"
  },
  "ibcSudoAddress": {
    "bech32m": "astria1rsxyjrcm255ds9euthjx6yc3vrjt9sxrm9cfgm"
  },
  "ibcRelayerAddresses": [
    {
      "bech32m": "astria1rsxyjrcm255ds9euthjx6yc3vrjt9sxrm9cfgm"
    },
    {
      "bech32m": "astria1xnlvg0rle2u6auane79t4p27g8hxnj36ja960z"
    }
  ],
  "nativeAssetBaseDenomination": "nria",
  "ibcParameters": {
    "ibcEnabled": true,
    "inboundIcs20TransfersEnabled": true,
    "outboundIcs20TransfersEnabled": true
  },
  "allowedFeeAssets": [
    "nria"
  ],
  "fees": {
    "bridgeLock": {
      "base": {
        "lo": "12"
      },
      "multiplier": {
        "lo": "1"
      }
    },
    "bridgeSudoChange": {
      "base": {
        "lo": "24"
      },
      "multiplier": {}
    },
    "bridgeUnlock": {
      "base": {
        "lo": "12"
      },
      "multiplier": {}
    },
    "feeAssetChange": {
      "base": {},
      "multiplier": {}
    },
    "feeChange": {
      "base": {},
      "multiplier": {}
    },
    "ibcRelay": {
      "base": {},
      "multiplier": {}
    },
    "ibcRelayerChange": {
      "base": {},
      "multiplier": {}
    },
    "ibcSudoChange": {
      "base": {},
      "multiplier": {}
    },
    "ics20Withdrawal": {
      "base": {
        "lo": "24"
      },
      "multiplier": {}
    },
    "initBridgeAccount": {
      "base": {
        "lo": "48"
      },
      "multiplier": {}
    },
    "rollupDataSubmission": {
      "base": {
        "lo": "32"
      },
      "multiplier": {
        "lo": "1"
      }
    },
    "sudoAddressChange": {
      "base": {},
      "multiplier": {}
    },
    "transfer": {
      "base": {
        "lo": "12"
      },
      "multiplier": {}
    },
    "validatorUpdate": {
      "base": {},
      "multiplier": {}
    },
    "bridgeTransfer": {
      "base": {
        "lo": "24"
      },
      "multiplier": {}
    },
    "recoverIbcClient": {
      "base": {},
      "multiplier": {}
    },
    "currencyPairsChange": {
      "base": {},
      "multiplier": {}
    },
    "marketsChange": {
      "base": {},
      "multiplier": {}
    }
<<<<<<< HEAD
  },
  "priceFeed": {
    "marketMap": {
      "marketMap": {
        "markets": {
          "ETH/USD": {
            "ticker": {
              "currencyPair": {
                "Base": "ETH",
                "Quote": "USD"
              },
              "decimals": "8",
              "minProviderCount": "3",
              "enabled": true
            },
            "providerConfigs": [
              {
                "name": "coingecko_api",
                "offChainTicker": "ethereum/usd",
                "normalizeByPair": {
                  "Base": "USDT",
                  "Quote": "USD"
                }
              }
            ]
          }
        }
      }
    },
    "oracle": {
      "currencyPairGenesis": [
        {
          "currencyPair": {
            "Base": "ETH",
            "Quote": "USD"
          },
          "currencyPairPrice": {
            "price": "3138872234",
            "blockTimestamp": "2024-07-04T19:46:35+00:00"
          },
          "id": "1"
        }
      ],
      "nextId": "1"
    }
=======
>>>>>>> d91af388
  }
}<|MERGE_RESOLUTION|>--- conflicted
+++ resolved
@@ -150,53 +150,5 @@
       "base": {},
       "multiplier": {}
     }
-<<<<<<< HEAD
-  },
-  "priceFeed": {
-    "marketMap": {
-      "marketMap": {
-        "markets": {
-          "ETH/USD": {
-            "ticker": {
-              "currencyPair": {
-                "Base": "ETH",
-                "Quote": "USD"
-              },
-              "decimals": "8",
-              "minProviderCount": "3",
-              "enabled": true
-            },
-            "providerConfigs": [
-              {
-                "name": "coingecko_api",
-                "offChainTicker": "ethereum/usd",
-                "normalizeByPair": {
-                  "Base": "USDT",
-                  "Quote": "USD"
-                }
-              }
-            ]
-          }
-        }
-      }
-    },
-    "oracle": {
-      "currencyPairGenesis": [
-        {
-          "currencyPair": {
-            "Base": "ETH",
-            "Quote": "USD"
-          },
-          "currencyPairPrice": {
-            "price": "3138872234",
-            "blockTimestamp": "2024-07-04T19:46:35+00:00"
-          },
-          "id": "1"
-        }
-      ],
-      "nextId": "1"
-    }
-=======
->>>>>>> d91af388
   }
 }