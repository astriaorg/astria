--- conflicted
+++ resolved
@@ -11,12 +11,7 @@
 
 use super::raw;
 use crate::{
-<<<<<<< HEAD
-    oracles::price_feed::types::v2::{
-        CurrencyPair,
-        CurrencyPairError,
-=======
-    connect::{
+    oracles::price_feed::{
         market_map::v2::{
             Market,
             MarketError,
@@ -27,7 +22,6 @@
             CurrencyPair,
             CurrencyPairError,
         },
->>>>>>> f2046c63
     },
     primitive::v1::{
         asset::{
