--- conflicted
+++ resolved
@@ -23,20 +23,7 @@
     },
     protocol::fees::v1::{
         FeeComponentError,
-<<<<<<< HEAD
-        IbcRelayFeeComponents,
-        IbcRelayerChangeFeeComponents,
-        IbcSudoChangeFeeComponents,
-        Ics20WithdrawalFeeComponents,
-        InitBridgeAccountFeeComponents,
-        RecoverClientFeeComponents,
-        RollupDataSubmissionFeeComponents,
-        SudoAddressChangeFeeComponents,
-        TransferFeeComponents,
-        ValidatorUpdateFeeComponents,
-=======
         FeeComponents,
->>>>>>> 71d63b82
     },
     Protobuf,
 };
@@ -2127,23 +2114,6 @@
 
 #[derive(Debug, Clone)]
 pub enum FeeChange {
-<<<<<<< HEAD
-    Transfer(TransferFeeComponents),
-    RollupDataSubmission(RollupDataSubmissionFeeComponents),
-    Ics20Withdrawal(Ics20WithdrawalFeeComponents),
-    InitBridgeAccount(InitBridgeAccountFeeComponents),
-    BridgeLock(BridgeLockFeeComponents),
-    BridgeUnlock(BridgeUnlockFeeComponents),
-    BridgeSudoChange(BridgeSudoChangeFeeComponents),
-    IbcRelay(IbcRelayFeeComponents),
-    ValidatorUpdate(ValidatorUpdateFeeComponents),
-    FeeAssetChange(FeeAssetChangeFeeComponents),
-    FeeChange(FeeChangeFeeComponents),
-    IbcRelayerChange(IbcRelayerChangeFeeComponents),
-    SudoAddressChange(SudoAddressChangeFeeComponents),
-    IbcSudoChange(IbcSudoChangeFeeComponents),
-    RecoverClient(RecoverClientFeeComponents),
-=======
     Transfer(FeeComponents<Transfer>),
     RollupDataSubmission(FeeComponents<RollupDataSubmission>),
     Ics20Withdrawal(FeeComponents<Ics20Withdrawal>),
@@ -2159,7 +2129,7 @@
     SudoAddressChange(FeeComponents<SudoAddressChange>),
     IbcSudoChange(FeeComponents<IbcSudoChange>),
     BridgeTransfer(FeeComponents<BridgeTransfer>),
->>>>>>> 71d63b82
+    RecoverClient(FeeComponents<RecoverClient>),
 }
 
 impl Protobuf for FeeChange {
@@ -2212,13 +2182,11 @@
                 Self::IbcSudoChange(fee_change) => {
                     raw::fee_change::FeeComponents::IbcSudoChange(fee_change.to_raw())
                 }
-<<<<<<< HEAD
+                Self::BridgeTransfer(fee_change) => {
+                    raw::fee_change::FeeComponents::BridgeTransfer(fee_change.to_raw())
+                }
                 Self::RecoverClient(fee_change) => {
                     raw::fee_change::FeeComponents::RecoverClient(fee_change.to_raw())
-=======
-                Self::BridgeTransfer(fee_change) => {
-                    raw::fee_change::FeeComponents::BridgeTransfer(fee_change.to_raw())
->>>>>>> 71d63b82
                 }
             }),
         }
@@ -2295,15 +2263,14 @@
                     fee_change,
                 )?)
             }
-            Some(raw::fee_change::FeeComponents::RecoverClient(fee_change)) => {
-                Self::RecoverClient(RecoverClientFeeComponents::try_from_raw_ref(fee_change)?)
-            }
+            Some(raw::fee_change::FeeComponents::RecoverClient(fee_change)) => Self::RecoverClient(
+                FeeComponents::<RecoverClient>::try_from_raw_ref(fee_change)?,
+            ),
             None => return Err(FeeChangeError::field_unset("fee_components")),
         })
     }
 }
 
-<<<<<<< HEAD
 #[derive(Debug, Clone)]
 pub struct RecoverClient {
     pub subject_client_id: ibc_types::core::client::ClientId,
@@ -2372,7 +2339,8 @@
     InvalidSubjectClientId,
     #[error("the `substitute_client_id` field was invalid")]
     InvalidSubstituteClientId,
-=======
+}
+
 impl From<FeeComponents<Transfer>> for FeeChange {
     fn from(fee: FeeComponents<Transfer>) -> Self {
         FeeChange::Transfer(fee)
@@ -2461,5 +2429,10 @@
     fn from(fee: FeeComponents<BridgeTransfer>) -> Self {
         FeeChange::BridgeTransfer(fee)
     }
->>>>>>> 71d63b82
+}
+
+impl From<FeeComponents<RecoverClient>> for FeeChange {
+    fn from(fee: FeeComponents<RecoverClient>) -> Self {
+        FeeChange::RecoverClient(fee)
+    }
 }