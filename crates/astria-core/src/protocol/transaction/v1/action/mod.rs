--- conflicted
+++ resolved
@@ -21,31 +21,12 @@
         IncorrectRollupIdLength,
         RollupId,
     },
-<<<<<<< HEAD
     protocol::{
         fees::v1::{
-            BridgeLockFeeComponents,
-            BridgeSudoChangeFeeComponents,
-            BridgeUnlockFeeComponents,
-            FeeAssetChangeFeeComponents,
-            FeeChangeFeeComponents,
             FeeComponentError,
-            IbcRelayFeeComponents,
-            IbcRelayerChangeFeeComponents,
-            IbcSudoChangeFeeComponents,
-            Ics20WithdrawalFeeComponents,
-            InitBridgeAccountFeeComponents,
-            RollupDataSubmissionFeeComponents,
-            SudoAddressChangeFeeComponents,
-            TransferFeeComponents,
-            ValidatorUpdateFeeComponents,
+            FeeComponents,
         },
         memos::v1::Ics20WithdrawalFromRollup,
-=======
-    protocol::fees::v1::{
-        FeeComponentError,
-        FeeComponents,
->>>>>>> 903e1f3c
     },
     Protobuf,
 };
@@ -2302,7 +2283,90 @@
     }
 }
 
-<<<<<<< HEAD
+impl From<FeeComponents<Transfer>> for FeeChange {
+    fn from(fee: FeeComponents<Transfer>) -> Self {
+        FeeChange::Transfer(fee)
+    }
+}
+
+impl From<FeeComponents<RollupDataSubmission>> for FeeChange {
+    fn from(fee: FeeComponents<RollupDataSubmission>) -> Self {
+        FeeChange::RollupDataSubmission(fee)
+    }
+}
+
+impl From<FeeComponents<Ics20Withdrawal>> for FeeChange {
+    fn from(fee: FeeComponents<Ics20Withdrawal>) -> Self {
+        FeeChange::Ics20Withdrawal(fee)
+    }
+}
+
+impl From<FeeComponents<InitBridgeAccount>> for FeeChange {
+    fn from(fee: FeeComponents<InitBridgeAccount>) -> Self {
+        FeeChange::InitBridgeAccount(fee)
+    }
+}
+
+impl From<FeeComponents<BridgeLock>> for FeeChange {
+    fn from(fee: FeeComponents<BridgeLock>) -> Self {
+        FeeChange::BridgeLock(fee)
+    }
+}
+
+impl From<FeeComponents<BridgeUnlock>> for FeeChange {
+    fn from(fee: FeeComponents<BridgeUnlock>) -> Self {
+        FeeChange::BridgeUnlock(fee)
+    }
+}
+
+impl From<FeeComponents<BridgeSudoChange>> for FeeChange {
+    fn from(fee: FeeComponents<BridgeSudoChange>) -> Self {
+        FeeChange::BridgeSudoChange(fee)
+    }
+}
+
+impl From<FeeComponents<IbcRelay>> for FeeChange {
+    fn from(fee: FeeComponents<IbcRelay>) -> Self {
+        FeeChange::IbcRelay(fee)
+    }
+}
+
+impl From<FeeComponents<ValidatorUpdate>> for FeeChange {
+    fn from(fee: FeeComponents<ValidatorUpdate>) -> Self {
+        FeeChange::ValidatorUpdate(fee)
+    }
+}
+
+impl From<FeeComponents<FeeAssetChange>> for FeeChange {
+    fn from(fee: FeeComponents<FeeAssetChange>) -> Self {
+        FeeChange::FeeAssetChange(fee)
+    }
+}
+
+impl From<FeeComponents<FeeChange>> for FeeChange {
+    fn from(fee: FeeComponents<FeeChange>) -> Self {
+        FeeChange::FeeChange(fee)
+    }
+}
+
+impl From<FeeComponents<IbcRelayerChange>> for FeeChange {
+    fn from(fee: FeeComponents<IbcRelayerChange>) -> Self {
+        FeeChange::IbcRelayerChange(fee)
+    }
+}
+
+impl From<FeeComponents<SudoAddressChange>> for FeeChange {
+    fn from(fee: FeeComponents<SudoAddressChange>) -> Self {
+        FeeChange::SudoAddressChange(fee)
+    }
+}
+
+impl From<FeeComponents<IbcSudoChange>> for FeeChange {
+    fn from(fee: FeeComponents<IbcSudoChange>) -> Self {
+        FeeChange::IbcSudoChange(fee)
+    }
+}
+
 #[derive(Debug, thiserror::Error)]
 enum RollupWithdrawalError {
     #[error("rollup return address must be non-empty")]
@@ -2339,88 +2403,4 @@
         return Err(RollupWithdrawalError::InvalidRollupBlockNumber);
     }
     Ok(())
-=======
-impl From<FeeComponents<Transfer>> for FeeChange {
-    fn from(fee: FeeComponents<Transfer>) -> Self {
-        FeeChange::Transfer(fee)
-    }
-}
-
-impl From<FeeComponents<RollupDataSubmission>> for FeeChange {
-    fn from(fee: FeeComponents<RollupDataSubmission>) -> Self {
-        FeeChange::RollupDataSubmission(fee)
-    }
-}
-
-impl From<FeeComponents<Ics20Withdrawal>> for FeeChange {
-    fn from(fee: FeeComponents<Ics20Withdrawal>) -> Self {
-        FeeChange::Ics20Withdrawal(fee)
-    }
-}
-
-impl From<FeeComponents<InitBridgeAccount>> for FeeChange {
-    fn from(fee: FeeComponents<InitBridgeAccount>) -> Self {
-        FeeChange::InitBridgeAccount(fee)
-    }
-}
-
-impl From<FeeComponents<BridgeLock>> for FeeChange {
-    fn from(fee: FeeComponents<BridgeLock>) -> Self {
-        FeeChange::BridgeLock(fee)
-    }
-}
-
-impl From<FeeComponents<BridgeUnlock>> for FeeChange {
-    fn from(fee: FeeComponents<BridgeUnlock>) -> Self {
-        FeeChange::BridgeUnlock(fee)
-    }
-}
-
-impl From<FeeComponents<BridgeSudoChange>> for FeeChange {
-    fn from(fee: FeeComponents<BridgeSudoChange>) -> Self {
-        FeeChange::BridgeSudoChange(fee)
-    }
-}
-
-impl From<FeeComponents<IbcRelay>> for FeeChange {
-    fn from(fee: FeeComponents<IbcRelay>) -> Self {
-        FeeChange::IbcRelay(fee)
-    }
-}
-
-impl From<FeeComponents<ValidatorUpdate>> for FeeChange {
-    fn from(fee: FeeComponents<ValidatorUpdate>) -> Self {
-        FeeChange::ValidatorUpdate(fee)
-    }
-}
-
-impl From<FeeComponents<FeeAssetChange>> for FeeChange {
-    fn from(fee: FeeComponents<FeeAssetChange>) -> Self {
-        FeeChange::FeeAssetChange(fee)
-    }
-}
-
-impl From<FeeComponents<FeeChange>> for FeeChange {
-    fn from(fee: FeeComponents<FeeChange>) -> Self {
-        FeeChange::FeeChange(fee)
-    }
-}
-
-impl From<FeeComponents<IbcRelayerChange>> for FeeChange {
-    fn from(fee: FeeComponents<IbcRelayerChange>) -> Self {
-        FeeChange::IbcRelayerChange(fee)
-    }
-}
-
-impl From<FeeComponents<SudoAddressChange>> for FeeChange {
-    fn from(fee: FeeComponents<SudoAddressChange>) -> Self {
-        FeeChange::SudoAddressChange(fee)
-    }
-}
-
-impl From<FeeComponents<IbcSudoChange>> for FeeChange {
-    fn from(fee: FeeComponents<IbcSudoChange>) -> Self {
-        FeeChange::IbcSudoChange(fee)
-    }
->>>>>>> 903e1f3c
 }