--- conflicted
+++ resolved
@@ -64,11 +64,8 @@
     BridgeSudoChange(BridgeSudoChange),
     BridgeTransfer(BridgeTransfer),
     FeeChange(FeeChange),
-<<<<<<< HEAD
+    RecoverIbcClient(RecoverIbcClient),
     PriceFeed(PriceFeed),
-=======
-    RecoverIbcClient(RecoverIbcClient),
->>>>>>> dd99bf9f
 }
 
 impl Protobuf for Action {
@@ -94,11 +91,8 @@
             Action::BridgeSudoChange(act) => Value::BridgeSudoChange(act.to_raw()),
             Action::BridgeTransfer(act) => Value::BridgeTransfer(act.to_raw()),
             Action::FeeChange(act) => Value::FeeChange(act.to_raw()),
-<<<<<<< HEAD
+            Action::RecoverIbcClient(act) => Value::RecoverIbcClient(act.to_raw()),
             Action::PriceFeed(act) => Value::PriceFeed(act.to_raw()),
-=======
-            Action::RecoverIbcClient(act) => Value::RecoverIbcClient(act.to_raw()),
->>>>>>> dd99bf9f
         };
         raw::Action {
             value: Some(kind),
@@ -175,15 +169,12 @@
             Value::FeeChange(act) => {
                 Self::FeeChange(FeeChange::try_from_raw_ref(&act).map_err(Error::fee_change)?)
             }
-<<<<<<< HEAD
-            Value::PriceFeed(act) => {
-                Self::PriceFeed(PriceFeed::try_from_raw(act).map_err(Error::price_feed)?)
-            }
-=======
             Value::RecoverIbcClient(act) => Self::RecoverIbcClient(
                 RecoverIbcClient::try_from_raw(act).map_err(Error::recover_ibc_client)?,
             ),
->>>>>>> dd99bf9f
+            Value::PriceFeed(act) => {
+                Self::PriceFeed(PriceFeed::try_from_raw(act).map_err(Error::price_feed)?)
+            }
         };
         Ok(action)
     }
@@ -300,15 +291,15 @@
     }
 }
 
-<<<<<<< HEAD
+impl From<RecoverIbcClient> for Action {
+    fn from(value: RecoverIbcClient) -> Self {
+        Self::RecoverIbcClient(value)
+    }
+}
+
 impl From<PriceFeed> for Action {
     fn from(value: PriceFeed) -> Self {
         Self::PriceFeed(value)
-=======
-impl From<RecoverIbcClient> for Action {
-    fn from(value: RecoverIbcClient) -> Self {
-        Self::RecoverIbcClient(value)
->>>>>>> dd99bf9f
     }
 }
 
@@ -350,11 +341,8 @@
             Action::BridgeSudoChange(_) => "BridgeSudoChange",
             Action::BridgeTransfer(_) => "BridgeTransfer",
             Action::FeeChange(_) => "FeeChange",
-<<<<<<< HEAD
+            Action::RecoverIbcClient(_) => "RecoverIbcClient",
             Action::PriceFeed(_) => "PriceFeed",
-=======
-            Action::RecoverIbcClient(_) => "RecoverIbcClient",
->>>>>>> dd99bf9f
         }
     }
 }
@@ -428,13 +416,12 @@
         Self(ActionErrorKind::FeeChange(inner))
     }
 
-<<<<<<< HEAD
+    fn recover_ibc_client(inner: RecoverIbcClientError) -> Self {
+        Self(ActionErrorKind::RecoverIbcClient(inner))
+    }
+
     fn price_feed(inner: PriceFeedError) -> Self {
         Self(ActionErrorKind::PriceFeed(inner))
-=======
-    fn recover_ibc_client(inner: RecoverIbcClientError) -> Self {
-        Self(ActionErrorKind::RecoverIbcClient(inner))
->>>>>>> dd99bf9f
     }
 }
 
@@ -472,13 +459,10 @@
     BridgeTransfer(#[source] BridgeTransferError),
     #[error("fee change action was not valid")]
     FeeChange(#[source] FeeChangeError),
-<<<<<<< HEAD
+    #[error("recover ibc client action was not valid")]
+    RecoverIbcClient(#[source] RecoverIbcClientError),
     #[error("price feed action was not valid")]
     PriceFeed(#[source] PriceFeedError),
-=======
-    #[error("recover ibc client action was not valid")]
-    RecoverIbcClient(#[source] RecoverIbcClientError),
->>>>>>> dd99bf9f
 }
 
 #[derive(Debug, thiserror::Error)]
@@ -2174,12 +2158,9 @@
     IbcRelayerChange(FeeComponents<IbcRelayerChange>),
     SudoAddressChange(FeeComponents<SudoAddressChange>),
     IbcSudoChange(FeeComponents<IbcSudoChange>),
-<<<<<<< HEAD
-    PriceFeed(FeeComponents<PriceFeed>),
-=======
     BridgeTransfer(FeeComponents<BridgeTransfer>),
     RecoverIbcClient(FeeComponents<RecoverIbcClient>),
->>>>>>> dd99bf9f
+    PriceFeed(FeeComponents<PriceFeed>),
 }
 
 impl Protobuf for FeeChange {
@@ -2232,16 +2213,14 @@
                 Self::IbcSudoChange(fee_change) => {
                     raw::fee_change::FeeComponents::IbcSudoChange(fee_change.to_raw())
                 }
-<<<<<<< HEAD
-                Self::PriceFeed(fee_change) => {
-                    raw::fee_change::FeeComponents::PriceFeed(fee_change.to_raw())
-=======
                 Self::BridgeTransfer(fee_change) => {
                     raw::fee_change::FeeComponents::BridgeTransfer(fee_change.to_raw())
                 }
                 Self::RecoverIbcClient(fee_change) => {
                     raw::fee_change::FeeComponents::RecoverIbcClient(fee_change.to_raw())
->>>>>>> dd99bf9f
+                }
+                Self::PriceFeed(fee_change) => {
+                    raw::fee_change::FeeComponents::PriceFeed(fee_change.to_raw())
                 }
             }),
         }
@@ -2313,10 +2292,6 @@
             Some(raw::fee_change::FeeComponents::IbcSudoChange(fee_change)) => Self::IbcSudoChange(
                 FeeComponents::<IbcSudoChange>::try_from_raw_ref(fee_change)?,
             ),
-<<<<<<< HEAD
-            Some(raw::fee_change::FeeComponents::PriceFeed(fee_change)) => {
-                Self::PriceFeed(FeeComponents::<PriceFeed>::try_from_raw_ref(fee_change)?)
-=======
             Some(raw::fee_change::FeeComponents::BridgeTransfer(fee_change)) => {
                 Self::BridgeTransfer(FeeComponents::<BridgeTransfer>::try_from_raw_ref(
                     fee_change,
@@ -2326,7 +2301,9 @@
                 Self::RecoverIbcClient(FeeComponents::<RecoverIbcClient>::try_from_raw_ref(
                     fee_change,
                 )?)
->>>>>>> dd99bf9f
+            }
+            Some(raw::fee_change::FeeComponents::PriceFeed(fee_change)) => {
+                Self::PriceFeed(FeeComponents::<PriceFeed>::try_from_raw_ref(fee_change)?)
             }
             None => return Err(FeeChangeError::field_unset("fee_components")),
         })
@@ -2334,7 +2311,62 @@
 }
 
 #[derive(Debug, Clone)]
-<<<<<<< HEAD
+pub struct RecoverIbcClient {
+    pub client_id: ibc_types::core::client::ClientId,
+    pub replacement_client_id: ibc_types::core::client::ClientId,
+}
+
+impl Protobuf for RecoverIbcClient {
+    type Error = RecoverIbcClientError;
+    type Raw = raw::RecoverIbcClient;
+
+    #[must_use]
+    fn into_raw(self) -> raw::RecoverIbcClient {
+        raw::RecoverIbcClient {
+            client_id: self.client_id.to_string(),
+            replacement_client_id: self.replacement_client_id.to_string(),
+        }
+    }
+
+    #[must_use]
+    fn to_raw(&self) -> raw::RecoverIbcClient {
+        raw::RecoverIbcClient {
+            client_id: self.client_id.clone().to_string(),
+            replacement_client_id: self.replacement_client_id.clone().to_string(),
+        }
+    }
+
+    /// Convert from a raw, unchecked protobuf [`raw::RecoverIbcClientAction`].
+    ///
+    /// # Errors
+    ///
+    /// - if the `client_id` field is not set
+    /// - if the `replacement_client_id` field is not set
+    fn try_from_raw(proto: raw::RecoverIbcClient) -> Result<Self, RecoverIbcClientError> {
+        let client_id = proto.client_id.parse().map_err(|_| {
+            RecoverIbcClientError(RecoverIbcClientErrorKind::InvalidSubjectClientId)
+        })?;
+        let replacement_client_id = proto.replacement_client_id.parse().map_err(|_| {
+            RecoverIbcClientError(RecoverIbcClientErrorKind::InvalidSubstituteClientId)
+        })?;
+        Ok(Self {
+            client_id,
+            replacement_client_id,
+        })
+    }
+
+    /// Convert from a reference to a raw, unchecked protobuf [`raw::RecoverIbcClientAction`].
+    ///
+    /// # Errors
+    ///
+    /// - if the `client_id` field is not set
+    /// - if the `replacement_client_id` field is not set
+    fn try_from_raw_ref(proto: &Self::Raw) -> Result<Self, RecoverIbcClientError> {
+        Self::try_from_raw(proto.clone())
+    }
+}
+
+#[derive(Debug, Clone)]
 pub enum PriceFeed {
     Oracle(CurrencyPairsChange),
     MarketMap(MarketMapChange),
@@ -2359,27 +2391,10 @@
                     value: Some(raw),
                 }
             }
-=======
-pub struct RecoverIbcClient {
-    pub client_id: ibc_types::core::client::ClientId,
-    pub replacement_client_id: ibc_types::core::client::ClientId,
-}
-
-impl Protobuf for RecoverIbcClient {
-    type Error = RecoverIbcClientError;
-    type Raw = raw::RecoverIbcClient;
-
-    #[must_use]
-    fn into_raw(self) -> raw::RecoverIbcClient {
-        raw::RecoverIbcClient {
-            client_id: self.client_id.to_string(),
-            replacement_client_id: self.replacement_client_id.to_string(),
->>>>>>> dd99bf9f
-        }
-    }
-
-    #[must_use]
-<<<<<<< HEAD
+        }
+    }
+
+    #[must_use]
     fn to_raw(&self) -> Self::Raw {
         self.clone().into_raw()
     }
@@ -2416,6 +2431,18 @@
     fn try_from_raw_ref(raw: &raw::PriceFeed) -> Result<Self, Self::Error> {
         Self::try_from_raw(raw.clone())
     }
+}
+
+#[derive(Debug, thiserror::Error)]
+#[error(transparent)]
+pub struct RecoverIbcClientError(RecoverIbcClientErrorKind);
+
+#[derive(Debug, thiserror::Error)]
+enum RecoverIbcClientErrorKind {
+    #[error("the `client_id` field was invalid")]
+    InvalidSubjectClientId,
+    #[error("the `replacement_client_id` field was invalid")]
+    InvalidSubstituteClientId,
 }
 
 #[derive(Debug, thiserror::Error)]
@@ -2523,48 +2550,11 @@
     /// - if any of the `pairs` field is invalid
     fn try_from_raw_ref(raw: &raw::CurrencyPairsChange) -> Result<Self, Self::Error> {
         Self::try_from_raw(raw.clone())
-=======
-    fn to_raw(&self) -> raw::RecoverIbcClient {
-        raw::RecoverIbcClient {
-            client_id: self.client_id.clone().to_string(),
-            replacement_client_id: self.replacement_client_id.clone().to_string(),
-        }
-    }
-
-    /// Convert from a raw, unchecked protobuf [`raw::RecoverIbcClientAction`].
-    ///
-    /// # Errors
-    ///
-    /// - if the `client_id` field is not set
-    /// - if the `replacement_client_id` field is not set
-    fn try_from_raw(proto: raw::RecoverIbcClient) -> Result<Self, RecoverIbcClientError> {
-        let client_id = proto.client_id.parse().map_err(|_| {
-            RecoverIbcClientError(RecoverIbcClientErrorKind::InvalidSubjectClientId)
-        })?;
-        let replacement_client_id = proto.replacement_client_id.parse().map_err(|_| {
-            RecoverIbcClientError(RecoverIbcClientErrorKind::InvalidSubstituteClientId)
-        })?;
-        Ok(Self {
-            client_id,
-            replacement_client_id,
-        })
-    }
-
-    /// Convert from a reference to a raw, unchecked protobuf [`raw::RecoverIbcClientAction`].
-    ///
-    /// # Errors
-    ///
-    /// - if the `client_id` field is not set
-    /// - if the `replacement_client_id` field is not set
-    fn try_from_raw_ref(proto: &Self::Raw) -> Result<Self, RecoverIbcClientError> {
-        Self::try_from_raw(proto.clone())
->>>>>>> dd99bf9f
     }
 }
 
 #[derive(Debug, thiserror::Error)]
 #[error(transparent)]
-<<<<<<< HEAD
 pub struct CurrencyPairsChangeError(CurrencyPairsChangeErrorKind);
 
 impl CurrencyPairsChangeError {
@@ -2585,16 +2575,6 @@
     Unset,
     #[error("a currency pair was invalid")]
     InvalidCurrencyPair(#[from] CurrencyPairError),
-=======
-pub struct RecoverIbcClientError(RecoverIbcClientErrorKind);
-
-#[derive(Debug, thiserror::Error)]
-enum RecoverIbcClientErrorKind {
-    #[error("the `client_id` field was invalid")]
-    InvalidSubjectClientId,
-    #[error("the `replacement_client_id` field was invalid")]
-    InvalidSubstituteClientId,
->>>>>>> dd99bf9f
 }
 
 impl From<FeeComponents<Transfer>> for FeeChange {
@@ -2681,7 +2661,18 @@
     }
 }
 
-<<<<<<< HEAD
+impl From<FeeComponents<BridgeTransfer>> for FeeChange {
+    fn from(fee: FeeComponents<BridgeTransfer>) -> Self {
+        FeeChange::BridgeTransfer(fee)
+    }
+}
+
+impl From<FeeComponents<RecoverIbcClient>> for FeeChange {
+    fn from(fee: FeeComponents<RecoverIbcClient>) -> Self {
+        FeeChange::RecoverIbcClient(fee)
+    }
+}
+
 impl From<FeeComponents<PriceFeed>> for FeeChange {
     fn from(fee: FeeComponents<PriceFeed>) -> Self {
         FeeChange::PriceFeed(fee)
@@ -2917,16 +2908,4 @@
     InvalidParams(#[from] ParamsError),
     #[error("authority string could not be parsed to address")]
     AuthorityParse(#[from] AddressError),
-=======
-impl From<FeeComponents<BridgeTransfer>> for FeeChange {
-    fn from(fee: FeeComponents<BridgeTransfer>) -> Self {
-        FeeChange::BridgeTransfer(fee)
-    }
-}
-
-impl From<FeeComponents<RecoverIbcClient>> for FeeChange {
-    fn from(fee: FeeComponents<RecoverIbcClient>) -> Self {
-        FeeChange::RecoverIbcClient(fee)
-    }
->>>>>>> dd99bf9f
 }