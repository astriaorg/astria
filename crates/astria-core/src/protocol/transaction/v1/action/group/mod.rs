#[cfg(test)]
mod tests;

use std::fmt::{
    self,
    Debug,
};

use super::{
    Action,
    ActionName,
<<<<<<< HEAD
    AddCurrencyPairs,
    BridgeLock,
    BridgeSudoChange,
    BridgeUnlock,
    ChangeMarkets,
    FeeAssetChange,
    FeeChange,
    IbcRelayerChange,
    IbcSudoChange,
    Ics20Withdrawal,
    InitBridgeAccount,
    RemoveCurrencyPairs,
    RemoveMarketAuthorities,
    RollupDataSubmission,
    SudoAddressChange,
    Transfer,
    UpdateMarketMapParams,
    ValidatorUpdate,
=======
    PriceFeed,
>>>>>>> 04d93fd2
};

impl Action {
    pub const fn group(&self) -> Group {
        match self {
            Action::SudoAddressChange(_) | Action::IbcSudoChange(_) => Group::UnbundleableSudo,

            Action::IbcRelayerChange(_) | Action::FeeChange(_) | Action::FeeAssetChange(_) => {
                Group::BundleableSudo
            }

<<<<<<< HEAD
impl_belong_to_group!(
    (RollupDataSubmission, Group::BundleableGeneral),
    (Transfer, Group::BundleableGeneral),
    (ValidatorUpdate, Group::BundleableGeneral),
    (SudoAddressChange, Group::UnbundleableSudo),
    (IbcRelayerChange, Group::BundleableSudo),
    (Ics20Withdrawal, Group::BundleableGeneral),
    (InitBridgeAccount, Group::UnbundleableGeneral),
    (BridgeLock, Group::BundleableGeneral),
    (BridgeUnlock, Group::BundleableGeneral),
    (BridgeSudoChange, Group::UnbundleableGeneral),
    (FeeChange, Group::BundleableSudo),
    (FeeAssetChange, Group::BundleableSudo),
    (IbcRelay, Group::BundleableGeneral),
    (IbcSudoChange, Group::UnbundleableSudo),
    (AddCurrencyPairs, Group::BundleableGeneral),
    (RemoveCurrencyPairs, Group::BundleableGeneral),
    (ChangeMarkets, Group::BundleableGeneral),
    (UpdateMarketMapParams, Group::BundleableSudo),
    (RemoveMarketAuthorities, Group::BundleableGeneral),
);

impl Action {
    pub const fn group(&self) -> Group {
        match self {
            Action::RollupDataSubmission(_) => RollupDataSubmission::GROUP,
            Action::Transfer(_) => Transfer::GROUP,
            Action::ValidatorUpdate(_) => ValidatorUpdate::GROUP,
            Action::SudoAddressChange(_) => SudoAddressChange::GROUP,
            Action::IbcRelayerChange(_) => IbcRelayerChange::GROUP,
            Action::Ics20Withdrawal(_) => Ics20Withdrawal::GROUP,
            Action::InitBridgeAccount(_) => InitBridgeAccount::GROUP,
            Action::BridgeLock(_) => BridgeLock::GROUP,
            Action::BridgeUnlock(_) => BridgeUnlock::GROUP,
            Action::BridgeSudoChange(_) => BridgeSudoChange::GROUP,
            Action::FeeChange(_) => FeeChange::GROUP,
            Action::FeeAssetChange(_) => FeeAssetChange::GROUP,
            Action::Ibc(_) => IbcRelay::GROUP,
            Action::IbcSudoChange(_) => IbcSudoChange::GROUP,
            Action::AddCurrencyPairs(_) => AddCurrencyPairs::GROUP,
            Action::RemoveCurrencyPairs(_) => RemoveCurrencyPairs::GROUP,
            Action::ChangeMarkets(_) => ChangeMarkets::GROUP,
            Action::UpdateMarketMapParams(_) => UpdateMarketMapParams::GROUP,
            Action::RemoveMarketAuthorities(_) => RemoveMarketAuthorities::GROUP,
=======
            Action::InitBridgeAccount(_) | Action::BridgeSudoChange(_) => {
                Group::UnbundleableGeneral
            }

            Action::RollupDataSubmission(_)
            | Action::Transfer(_)
            | Action::ValidatorUpdate(_)
            | Action::Ics20Withdrawal(_)
            | Action::BridgeLock(_)
            | Action::BridgeUnlock(_)
            | Action::Ibc(_)
            | Action::PriceFeed(PriceFeed::Oracle(_)) => Group::BundleableGeneral,
>>>>>>> 04d93fd2
        }
    }
}

/// `action::Group`
///
/// Used to constrain the types of actions that can be included in a single
/// transaction and the order which transactions are ran in a block.
///
/// NOTE: The ordering is important and must be maintained.
#[derive(Copy, Clone, Debug, PartialEq, Eq, PartialOrd, Ord)]
pub enum Group {
    UnbundleableSudo = 1,
    BundleableSudo = 2,
    UnbundleableGeneral = 3,
    BundleableGeneral = 4,
}

impl Group {
    pub(crate) fn is_bundleable(self) -> bool {
        matches!(self, Group::BundleableGeneral | Group::BundleableSudo)
    }

    pub(crate) fn is_bundleable_sudo(self) -> bool {
        matches!(self, Group::BundleableSudo)
    }
}

impl fmt::Display for Group {
    fn fmt(&self, f: &mut fmt::Formatter<'_>) -> fmt::Result {
        match self {
            Group::BundleableGeneral => write!(f, "bundleable general"),
            Group::UnbundleableGeneral => write!(f, "unbundleable general"),
            Group::BundleableSudo => write!(f, "bundleable sudo"),
            Group::UnbundleableSudo => write!(f, "unbundleable sudo"),
        }
    }
}

#[derive(Debug, thiserror::Error)]
#[error(transparent)]
pub struct Error(ErrorKind);

impl Error {
    fn mixed(original_group: Group, additional_group: Group, action: &'static str) -> Self {
        Self(ErrorKind::Mixed {
            original_group,
            additional_group,
            action,
        })
    }

    fn not_bundleable(group: Group) -> Self {
        Self(ErrorKind::NotBundleable {
            group,
        })
    }

    fn empty() -> Self {
        Self(ErrorKind::Empty)
    }
}

#[derive(Debug, thiserror::Error)]
enum ErrorKind {
    #[error(
        "input contains mixed `Group` types. original group: {original_group}, additional group: \
         {additional_group}, triggering action: {action}"
    )]
    Mixed {
        original_group: Group,
        additional_group: Group,
        action: &'static str,
    },
    #[error("attempted to create bundle with non bundleable `Group` type: {group}")]
    NotBundleable { group: Group },
    #[error("actions cannot be empty")]
    Empty,
}

#[derive(Clone, Debug)]
pub(crate) struct Actions {
    group: Group,
    inner: Vec<Action>,
}

impl Actions {
    pub(crate) fn actions(&self) -> &[Action] {
        &self.inner
    }

    #[must_use]
    pub(crate) fn into_actions(self) -> Vec<Action> {
        self.inner
    }

    pub(crate) fn group(&self) -> Group {
        self.group
    }

    pub(crate) fn try_from_list_of_actions(actions: Vec<Action>) -> Result<Self, Error> {
        let mut actions_iter = actions.iter();
        let group = match actions_iter.next() {
            Some(action) => action.group(),
            None => {
                // empty `actions`
                return Err(Error::empty());
            }
        };

        // assert size constraints on non-bundleable action groups
        if actions.len() > 1 && !group.is_bundleable() {
            return Err(Error::not_bundleable(group));
        }

        // assert the rest of the actions have the same group as the first
        for action in actions_iter {
            if action.group() != group {
                return Err(Error::mixed(group, action.group(), action.name()));
            }
        }

        Ok(Self {
            group,
            inner: actions,
        })
    }
}<|MERGE_RESOLUTION|>--- conflicted
+++ resolved
@@ -9,28 +9,8 @@
 use super::{
     Action,
     ActionName,
-<<<<<<< HEAD
-    AddCurrencyPairs,
-    BridgeLock,
-    BridgeSudoChange,
-    BridgeUnlock,
-    ChangeMarkets,
-    FeeAssetChange,
-    FeeChange,
-    IbcRelayerChange,
-    IbcSudoChange,
-    Ics20Withdrawal,
-    InitBridgeAccount,
-    RemoveCurrencyPairs,
-    RemoveMarketAuthorities,
-    RollupDataSubmission,
-    SudoAddressChange,
-    Transfer,
-    UpdateMarketMapParams,
-    ValidatorUpdate,
-=======
+    MarketMapChange,
     PriceFeed,
->>>>>>> 04d93fd2
 };
 
 impl Action {
@@ -38,56 +18,13 @@
         match self {
             Action::SudoAddressChange(_) | Action::IbcSudoChange(_) => Group::UnbundleableSudo,
 
-            Action::IbcRelayerChange(_) | Action::FeeChange(_) | Action::FeeAssetChange(_) => {
+            Action::IbcRelayerChange(_)
+            | Action::FeeChange(_)
+            | Action::FeeAssetChange(_)
+            | Action::PriceFeed(PriceFeed::MarketMap(MarketMapChange::Params(_))) => {
                 Group::BundleableSudo
             }
 
-<<<<<<< HEAD
-impl_belong_to_group!(
-    (RollupDataSubmission, Group::BundleableGeneral),
-    (Transfer, Group::BundleableGeneral),
-    (ValidatorUpdate, Group::BundleableGeneral),
-    (SudoAddressChange, Group::UnbundleableSudo),
-    (IbcRelayerChange, Group::BundleableSudo),
-    (Ics20Withdrawal, Group::BundleableGeneral),
-    (InitBridgeAccount, Group::UnbundleableGeneral),
-    (BridgeLock, Group::BundleableGeneral),
-    (BridgeUnlock, Group::BundleableGeneral),
-    (BridgeSudoChange, Group::UnbundleableGeneral),
-    (FeeChange, Group::BundleableSudo),
-    (FeeAssetChange, Group::BundleableSudo),
-    (IbcRelay, Group::BundleableGeneral),
-    (IbcSudoChange, Group::UnbundleableSudo),
-    (AddCurrencyPairs, Group::BundleableGeneral),
-    (RemoveCurrencyPairs, Group::BundleableGeneral),
-    (ChangeMarkets, Group::BundleableGeneral),
-    (UpdateMarketMapParams, Group::BundleableSudo),
-    (RemoveMarketAuthorities, Group::BundleableGeneral),
-);
-
-impl Action {
-    pub const fn group(&self) -> Group {
-        match self {
-            Action::RollupDataSubmission(_) => RollupDataSubmission::GROUP,
-            Action::Transfer(_) => Transfer::GROUP,
-            Action::ValidatorUpdate(_) => ValidatorUpdate::GROUP,
-            Action::SudoAddressChange(_) => SudoAddressChange::GROUP,
-            Action::IbcRelayerChange(_) => IbcRelayerChange::GROUP,
-            Action::Ics20Withdrawal(_) => Ics20Withdrawal::GROUP,
-            Action::InitBridgeAccount(_) => InitBridgeAccount::GROUP,
-            Action::BridgeLock(_) => BridgeLock::GROUP,
-            Action::BridgeUnlock(_) => BridgeUnlock::GROUP,
-            Action::BridgeSudoChange(_) => BridgeSudoChange::GROUP,
-            Action::FeeChange(_) => FeeChange::GROUP,
-            Action::FeeAssetChange(_) => FeeAssetChange::GROUP,
-            Action::Ibc(_) => IbcRelay::GROUP,
-            Action::IbcSudoChange(_) => IbcSudoChange::GROUP,
-            Action::AddCurrencyPairs(_) => AddCurrencyPairs::GROUP,
-            Action::RemoveCurrencyPairs(_) => RemoveCurrencyPairs::GROUP,
-            Action::ChangeMarkets(_) => ChangeMarkets::GROUP,
-            Action::UpdateMarketMapParams(_) => UpdateMarketMapParams::GROUP,
-            Action::RemoveMarketAuthorities(_) => RemoveMarketAuthorities::GROUP,
-=======
             Action::InitBridgeAccount(_) | Action::BridgeSudoChange(_) => {
                 Group::UnbundleableGeneral
             }
@@ -99,8 +36,9 @@
             | Action::BridgeLock(_)
             | Action::BridgeUnlock(_)
             | Action::Ibc(_)
-            | Action::PriceFeed(PriceFeed::Oracle(_)) => Group::BundleableGeneral,
->>>>>>> 04d93fd2
+            | Action::PriceFeed(
+                PriceFeed::Oracle(_) | PriceFeed::MarketMap(MarketMapChange::Markets(_)),
+            ) => Group::BundleableGeneral,
         }
     }
 }
