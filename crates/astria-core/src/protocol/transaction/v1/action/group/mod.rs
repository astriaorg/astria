--- conflicted
+++ resolved
@@ -9,26 +9,8 @@
 use super::{
     Action,
     ActionName,
-<<<<<<< HEAD
     MarketMapChange,
     PriceFeed,
-=======
-    BridgeLock,
-    BridgeSudoChange,
-    BridgeTransfer,
-    BridgeUnlock,
-    FeeAssetChange,
-    FeeChange,
-    IbcRelayerChange,
-    IbcSudoChange,
-    Ics20Withdrawal,
-    InitBridgeAccount,
-    RecoverIbcClient,
-    RollupDataSubmission,
-    SudoAddressChange,
-    Transfer,
-    ValidatorUpdate,
->>>>>>> dd99bf9f
 };
 
 impl Action {
@@ -39,11 +21,11 @@
             Action::IbcRelayerChange(_)
             | Action::FeeChange(_)
             | Action::FeeAssetChange(_)
+            | Action::RecoverIbcClient(_)
             | Action::PriceFeed(PriceFeed::MarketMap(MarketMapChange::Params(_))) => {
                 Group::BundleableSudo
             }
 
-<<<<<<< HEAD
             Action::InitBridgeAccount(_) | Action::BridgeSudoChange(_) => {
                 Group::UnbundleableGeneral
             }
@@ -54,50 +36,11 @@
             | Action::Ics20Withdrawal(_)
             | Action::BridgeLock(_)
             | Action::BridgeUnlock(_)
+            | Action::BridgeTransfer(_)
             | Action::Ibc(_)
             | Action::PriceFeed(
                 PriceFeed::Oracle(_) | PriceFeed::MarketMap(MarketMapChange::Markets(_)),
             ) => Group::BundleableGeneral,
-=======
-impl_belong_to_group!(
-    (RollupDataSubmission, Group::BundleableGeneral),
-    (Transfer, Group::BundleableGeneral),
-    (ValidatorUpdate, Group::BundleableGeneral),
-    (SudoAddressChange, Group::UnbundleableSudo),
-    (IbcRelayerChange, Group::BundleableSudo),
-    (Ics20Withdrawal, Group::BundleableGeneral),
-    (InitBridgeAccount, Group::UnbundleableGeneral),
-    (BridgeLock, Group::BundleableGeneral),
-    (BridgeUnlock, Group::BundleableGeneral),
-    (BridgeSudoChange, Group::UnbundleableGeneral),
-    (BridgeTransfer, Group::BundleableGeneral),
-    (FeeChange, Group::BundleableSudo),
-    (FeeAssetChange, Group::BundleableSudo),
-    (IbcRelay, Group::BundleableGeneral),
-    (IbcSudoChange, Group::UnbundleableSudo),
-    (RecoverIbcClient, Group::BundleableSudo),
-);
-
-impl Action {
-    pub const fn group(&self) -> Group {
-        match self {
-            Action::RollupDataSubmission(_) => RollupDataSubmission::GROUP,
-            Action::Transfer(_) => Transfer::GROUP,
-            Action::ValidatorUpdate(_) => ValidatorUpdate::GROUP,
-            Action::SudoAddressChange(_) => SudoAddressChange::GROUP,
-            Action::IbcRelayerChange(_) => IbcRelayerChange::GROUP,
-            Action::Ics20Withdrawal(_) => Ics20Withdrawal::GROUP,
-            Action::InitBridgeAccount(_) => InitBridgeAccount::GROUP,
-            Action::BridgeLock(_) => BridgeLock::GROUP,
-            Action::BridgeUnlock(_) => BridgeUnlock::GROUP,
-            Action::BridgeSudoChange(_) => BridgeSudoChange::GROUP,
-            Action::BridgeTransfer(_) => BridgeTransfer::GROUP,
-            Action::FeeChange(_) => FeeChange::GROUP,
-            Action::FeeAssetChange(_) => FeeAssetChange::GROUP,
-            Action::Ibc(_) => IbcRelay::GROUP,
-            Action::IbcSudoChange(_) => IbcSudoChange::GROUP,
-            Action::RecoverIbcClient(_) => RecoverIbcClient::GROUP,
->>>>>>> dd99bf9f
         }
     }
 }
