--- conflicted
+++ resolved
@@ -11,14 +11,10 @@
         SigningKey,
         VerificationKey,
     },
-<<<<<<< HEAD
     primitive::v1::{
         asset,
-        Address,
+        ADDRESS_LEN,
     },
-=======
-    primitive::v1::ADDRESS_LEN,
->>>>>>> d270d4d6
 };
 
 pub mod action;
