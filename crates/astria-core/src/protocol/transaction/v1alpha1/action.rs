use bytes::Bytes;
use ibc_types::{
    core::{
        channel::ChannelId,
        client::Height as IbcHeight,
    },
    IdentifierError,
};
use penumbra_ibc::IbcRelay;

use super::raw;
use crate::{
    primitive::v1::{
        asset::{
            self,
            Denom,
        },
        Address,
        AddressError,
        IncorrectRollupIdLength,
        RollupId,
    },
    Protobuf,
};

#[derive(Clone, Debug)]
#[cfg_attr(
    feature = "serde",
    derive(::serde::Deserialize, ::serde::Serialize),
    serde(into = "raw::Action", try_from = "raw::Action")
)]
pub enum Action {
    Sequence(SequenceAction),
    Transfer(TransferAction),
    ValidatorUpdate(ValidatorUpdate),
    SudoAddressChange(SudoAddressChangeAction),
    Ibc(IbcRelay),
    IbcSudoChange(IbcSudoChangeAction),
    Ics20Withdrawal(Ics20Withdrawal),
    IbcRelayerChange(IbcRelayerChangeAction),
    FeeAssetChange(FeeAssetChangeAction),
    InitBridgeAccount(InitBridgeAccountAction),
    BridgeLock(BridgeLockAction),
    BridgeUnlock(BridgeUnlockAction),
    BridgeSudoChange(BridgeSudoChangeAction),
    FeeChange(FeeChangeAction),
}

impl Protobuf for Action {
    type Error = ActionError;
    type Raw = raw::Action;

    #[must_use]
    fn to_raw(&self) -> Self::Raw {
        use raw::action::Value;
        let kind = match self {
            Action::Sequence(act) => Value::SequenceAction(act.to_raw()),
            Action::Transfer(act) => Value::TransferAction(act.to_raw()),
            Action::ValidatorUpdate(act) => Value::ValidatorUpdateAction(act.to_raw()),
            Action::SudoAddressChange(act) => {
                Value::SudoAddressChangeAction(act.clone().into_raw())
            }
            Action::Ibc(act) => Value::IbcAction(act.clone().into()),
            Action::IbcSudoChange(act) => Value::IbcSudoChangeAction(act.clone().into_raw()),
            Action::Ics20Withdrawal(act) => Value::Ics20Withdrawal(act.to_raw()),
            Action::IbcRelayerChange(act) => Value::IbcRelayerChangeAction(act.to_raw()),
            Action::FeeAssetChange(act) => Value::FeeAssetChangeAction(act.to_raw()),
            Action::InitBridgeAccount(act) => Value::InitBridgeAccountAction(act.to_raw()),
            Action::BridgeLock(act) => Value::BridgeLockAction(act.to_raw()),
            Action::BridgeUnlock(act) => Value::BridgeUnlockAction(act.to_raw()),
            Action::BridgeSudoChange(act) => Value::BridgeSudoChangeAction(act.to_raw()),
            Action::FeeChange(act) => Value::FeeChangeAction(act.to_raw()),
        };
        raw::Action {
            value: Some(kind),
        }
    }

    /// Attempt to convert from a reference to raw, unchecked protobuf [`raw::Action`].
    ///
    /// # Errors
    ///
    /// Returns an error if conversion of one of the inner raw action variants
    /// to a native action ([`SequenceAction`] or [`TransferAction`]) fails.
    fn try_from_raw_ref(raw: &Self::Raw) -> Result<Self, ActionError> {
        Self::try_from_raw(raw.clone())
    }

    /// Attempt to convert from a raw, unchecked protobuf [`raw::Action`].
    ///
    /// # Errors
    ///
    /// Returns an error if conversion of one of the inner raw action variants
    /// to a native action ([`SequenceAction`] or [`TransferAction`]) fails.
    fn try_from_raw(proto: raw::Action) -> Result<Self, ActionError> {
        use raw::action::Value;
        let raw::Action {
            value,
        } = proto;
        let Some(action) = value else {
            return Err(ActionError::unset());
        };
        let action = match action {
            Value::SequenceAction(act) => {
                Self::Sequence(SequenceAction::try_from_raw(act).map_err(ActionError::sequence)?)
            }
            Value::TransferAction(act) => {
                Self::Transfer(TransferAction::try_from_raw(act).map_err(ActionError::transfer)?)
            }
            Value::ValidatorUpdateAction(act) => Self::ValidatorUpdate(
                ValidatorUpdate::try_from_raw(act).map_err(ActionError::validator_update)?,
            ),
            Value::SudoAddressChangeAction(act) => Self::SudoAddressChange(
                SudoAddressChangeAction::try_from_raw(act)
                    .map_err(ActionError::sudo_address_change)?,
            ),
            Value::IbcSudoChangeAction(act) => Self::IbcSudoChange(
                IbcSudoChangeAction::try_from_raw(act).map_err(ActionError::ibc_sudo_change)?,
            ),
            Value::IbcAction(act) => {
                Self::Ibc(IbcRelay::try_from(act).map_err(|e| ActionError::ibc(e.into()))?)
            }
            Value::Ics20Withdrawal(act) => Self::Ics20Withdrawal(
                Ics20Withdrawal::try_from_raw(act).map_err(ActionError::ics20_withdrawal)?,
            ),
            Value::IbcRelayerChangeAction(act) => Self::IbcRelayerChange(
                IbcRelayerChangeAction::try_from_raw_ref(&act)
                    .map_err(ActionError::ibc_relayer_change)?,
            ),
            Value::FeeAssetChangeAction(act) => Self::FeeAssetChange(
                FeeAssetChangeAction::try_from_raw_ref(&act)
                    .map_err(ActionError::fee_asset_change)?,
            ),
            Value::InitBridgeAccountAction(act) => Self::InitBridgeAccount(
                InitBridgeAccountAction::try_from_raw(act)
                    .map_err(ActionError::init_bridge_account)?,
            ),
            Value::BridgeLockAction(act) => Self::BridgeLock(
                BridgeLockAction::try_from_raw(act).map_err(ActionError::bridge_lock)?,
            ),
            Value::BridgeUnlockAction(act) => Self::BridgeUnlock(
                BridgeUnlockAction::try_from_raw(act).map_err(ActionError::bridge_unlock)?,
            ),
            Value::BridgeSudoChangeAction(act) => Self::BridgeSudoChange(
                BridgeSudoChangeAction::try_from_raw(act)
                    .map_err(ActionError::bridge_sudo_change)?,
            ),
            Value::FeeChangeAction(act) => Self::FeeChange(
                FeeChangeAction::try_from_raw_ref(&act).map_err(ActionError::fee_change)?,
            ),
        };
        Ok(action)
    }
}

// TODO: add unit tests for these methods (https://github.com/astriaorg/astria/issues/1593)
impl Action {
    #[must_use]
    pub fn as_sequence(&self) -> Option<&SequenceAction> {
        let Self::Sequence(sequence_action) = self else {
            return None;
        };
        Some(sequence_action)
    }

    #[must_use]
    pub fn as_transfer(&self) -> Option<&TransferAction> {
        let Self::Transfer(transfer_action) = self else {
            return None;
        };
        Some(transfer_action)
    }

    pub fn is_fee_asset_change(&self) -> bool {
        matches!(self, Self::FeeAssetChange(_))
    }

    pub fn is_fee_change(&self) -> bool {
        matches!(self, Self::FeeChange(_))
    }
}

impl From<SequenceAction> for Action {
    fn from(value: SequenceAction) -> Self {
        Self::Sequence(value)
    }
}

impl From<TransferAction> for Action {
    fn from(value: TransferAction) -> Self {
        Self::Transfer(value)
    }
}

impl From<SudoAddressChangeAction> for Action {
    fn from(value: SudoAddressChangeAction) -> Self {
        Self::SudoAddressChange(value)
    }
}

impl From<IbcSudoChangeAction> for Action {
    fn from(value: IbcSudoChangeAction) -> Self {
        Self::IbcSudoChange(value)
    }
}

impl From<IbcRelay> for Action {
    fn from(value: IbcRelay) -> Self {
        Self::Ibc(value)
    }
}

impl From<Ics20Withdrawal> for Action {
    fn from(value: Ics20Withdrawal) -> Self {
        Self::Ics20Withdrawal(value)
    }
}

impl From<IbcRelayerChangeAction> for Action {
    fn from(value: IbcRelayerChangeAction) -> Self {
        Self::IbcRelayerChange(value)
    }
}

impl From<FeeAssetChangeAction> for Action {
    fn from(value: FeeAssetChangeAction) -> Self {
        Self::FeeAssetChange(value)
    }
}

impl From<InitBridgeAccountAction> for Action {
    fn from(value: InitBridgeAccountAction) -> Self {
        Self::InitBridgeAccount(value)
    }
}

impl From<BridgeLockAction> for Action {
    fn from(value: BridgeLockAction) -> Self {
        Self::BridgeLock(value)
    }
}

impl From<BridgeUnlockAction> for Action {
    fn from(value: BridgeUnlockAction) -> Self {
        Self::BridgeUnlock(value)
    }
}

impl From<BridgeSudoChangeAction> for Action {
    fn from(value: BridgeSudoChangeAction) -> Self {
        Self::BridgeSudoChange(value)
    }
}

impl From<FeeChangeAction> for Action {
    fn from(value: FeeChangeAction) -> Self {
        Self::FeeChange(value)
    }
}

impl From<Action> for raw::Action {
    fn from(value: Action) -> Self {
        value.into_raw()
    }
}

impl TryFrom<raw::Action> for Action {
    type Error = ActionError;

    fn try_from(value: raw::Action) -> Result<Self, Self::Error> {
        Self::try_from_raw(value)
    }
}

<<<<<<< HEAD
// TODO: replace this trait with a Protobuf:FullName implementation.
// Issue tracked in #1567
pub(super) trait ActionName {
    fn name(&self) -> &'static str;
}

impl ActionName for Action {
    fn name(&self) -> &'static str {
        match self {
            Action::Sequence(_) => "Sequence",
            Action::Transfer(_) => "Transfer",
            Action::ValidatorUpdate(_) => "ValidatorUpdate",
            Action::SudoAddressChange(_) => "SudoAddressChange",
            Action::Ibc(_) => "Ibc",
            Action::IbcSudoChange(_) => "IbcSudoChange",
            Action::Ics20Withdrawal(_) => "Ics20Withdrawal",
            Action::IbcRelayerChange(_) => "IbcRelayerChange",
            Action::FeeAssetChange(_) => "FeeAssetChange",
            Action::InitBridgeAccount(_) => "InitBridgeAccount",
            Action::BridgeLock(_) => "BridgeLock",
            Action::BridgeUnlock(_) => "BridgeUnlock",
            Action::BridgeSudoChange(_) => "BridgeSudoChange",
            Action::FeeChange(_) => "FeeChange",
        }
    }
}

#[allow(clippy::module_name_repetitions)]
=======
#[expect(
    clippy::module_name_repetitions,
    reason = "for parity with the Protobuf spec"
)]
>>>>>>> a9f51971
#[derive(Debug, thiserror::Error)]
#[error(transparent)]
pub struct ActionError(ActionErrorKind);

impl ActionError {
    fn unset() -> Self {
        Self(ActionErrorKind::Unset)
    }

    fn sequence(inner: SequenceActionError) -> Self {
        Self(ActionErrorKind::Sequence(inner))
    }

    fn transfer(inner: TransferActionError) -> Self {
        Self(ActionErrorKind::Transfer(inner))
    }

    fn validator_update(inner: ValidatorUpdateError) -> Self {
        Self(ActionErrorKind::ValidatorUpdate(inner))
    }

    fn sudo_address_change(inner: SudoAddressChangeActionError) -> Self {
        Self(ActionErrorKind::SudoAddressChange(inner))
    }

    fn ibc_sudo_change(inner: IbcSudoChangeActionError) -> Self {
        Self(ActionErrorKind::IbcSudoChange(inner))
    }

    fn ibc(inner: Box<dyn std::error::Error + Send + Sync>) -> Self {
        Self(ActionErrorKind::Ibc(inner))
    }

    fn ics20_withdrawal(inner: Ics20WithdrawalError) -> Self {
        Self(ActionErrorKind::Ics20Withdrawal(inner))
    }

    fn ibc_relayer_change(inner: IbcRelayerChangeActionError) -> Self {
        Self(ActionErrorKind::IbcRelayerChange(inner))
    }

    fn fee_asset_change(inner: FeeAssetChangeActionError) -> Self {
        Self(ActionErrorKind::FeeAssetChange(inner))
    }

    fn init_bridge_account(inner: InitBridgeAccountActionError) -> Self {
        Self(ActionErrorKind::InitBridgeAccount(inner))
    }

    fn bridge_lock(inner: BridgeLockActionError) -> Self {
        Self(ActionErrorKind::BridgeLock(inner))
    }

    fn bridge_unlock(inner: BridgeUnlockActionError) -> Self {
        Self(ActionErrorKind::BridgeUnlock(inner))
    }

    fn bridge_sudo_change(inner: BridgeSudoChangeActionError) -> Self {
        Self(ActionErrorKind::BridgeSudoChange(inner))
    }

    fn fee_change(inner: FeeChangeActionError) -> Self {
        Self(ActionErrorKind::FeeChange(inner))
    }
}

#[derive(Debug, thiserror::Error)]
enum ActionErrorKind {
    #[error("required action value was not set")]
    Unset,
    #[error("sequence action was not valid")]
    Sequence(#[source] SequenceActionError),
    #[error("transfer action was not valid")]
    Transfer(#[source] TransferActionError),
    #[error("validator update action was not valid")]
    ValidatorUpdate(#[source] ValidatorUpdateError),
    #[error("sudo address change action was not valid")]
    SudoAddressChange(#[source] SudoAddressChangeActionError),
    #[error("ibc sudo address change action was not valid")]
    IbcSudoChange(#[source] IbcSudoChangeActionError),
    #[error("ibc action was not valid")]
    Ibc(#[source] Box<dyn std::error::Error + Send + Sync>),
    #[error("ics20 withdrawal action was not valid")]
    Ics20Withdrawal(#[source] Ics20WithdrawalError),
    #[error("ibc relayer change action was not valid")]
    IbcRelayerChange(#[source] IbcRelayerChangeActionError),
    #[error("fee asset change action was not valid")]
    FeeAssetChange(#[source] FeeAssetChangeActionError),
    #[error("init bridge account action was not valid")]
    InitBridgeAccount(#[source] InitBridgeAccountActionError),
    #[error("bridge lock action was not valid")]
    BridgeLock(#[source] BridgeLockActionError),
    #[error("bridge unlock action was not valid")]
    BridgeUnlock(#[source] BridgeUnlockActionError),
    #[error("bridge sudo change action was not valid")]
    BridgeSudoChange(#[source] BridgeSudoChangeActionError),
    #[error("fee change action was not valid")]
    FeeChange(#[source] FeeChangeActionError),
}

#[derive(Debug, thiserror::Error)]
#[error(transparent)]
pub struct SequenceActionError(SequenceActionErrorKind);

impl SequenceActionError {
    fn field_not_set(field: &'static str) -> Self {
        Self(SequenceActionErrorKind::FieldNotSet(field))
    }

    fn rollup_id_length(inner: IncorrectRollupIdLength) -> Self {
        Self(SequenceActionErrorKind::RollupIdLength(inner))
    }

    fn fee_asset(inner: asset::ParseDenomError) -> Self {
        Self(SequenceActionErrorKind::FeeAsset(inner))
    }
}

#[derive(Debug, thiserror::Error)]
enum SequenceActionErrorKind {
    #[error("the expected field in the raw source type was not set: `{0}`")]
    FieldNotSet(&'static str),
    #[error("`rollup_id` field did not contain a valid rollup ID")]
    RollupIdLength(IncorrectRollupIdLength),
    #[error("`fee_asset` field did not contain a valid asset ID")]
    FeeAsset(#[source] asset::ParseDenomError),
}

#[derive(Clone, Debug)]
#[expect(
    clippy::module_name_repetitions,
    reason = "for parity with the Protobuf spec"
)]
pub struct SequenceAction {
    pub rollup_id: RollupId,
    pub data: Bytes,
    /// asset to use for fee payment.
    pub fee_asset: asset::Denom,
}

impl Protobuf for SequenceAction {
    type Error = SequenceActionError;
    type Raw = raw::SequenceAction;

    #[must_use]
    fn to_raw(&self) -> raw::SequenceAction {
        let Self {
            rollup_id,
            data,
            fee_asset,
        } = self;
        raw::SequenceAction {
            rollup_id: Some(rollup_id.to_raw()),
            data: data.clone(),
            fee_asset: fee_asset.to_string(),
        }
    }

    /// Convert from a reference to the raw protobuf type.
    ///
    /// # Errors
    /// Returns `SequenceActionError` if the `proto.rollup_id` field was not 32 bytes.
    fn try_from_raw_ref(raw: &Self::Raw) -> Result<Self, Self::Error> {
        let raw::SequenceAction {
            rollup_id,
            data,
            fee_asset,
        } = raw;
        let Some(rollup_id) = rollup_id else {
            return Err(SequenceActionError::field_not_set("rollup_id"));
        };
        let rollup_id =
            RollupId::try_from_raw(rollup_id).map_err(SequenceActionError::rollup_id_length)?;
        let fee_asset = fee_asset.parse().map_err(SequenceActionError::fee_asset)?;
        let data = data.clone();
        Ok(Self {
            rollup_id,
            data,
            fee_asset,
        })
    }
}

#[derive(Clone, Debug)]
#[expect(
    clippy::module_name_repetitions,
    reason = "for parity with the Protobuf spec"
)]
pub struct TransferAction {
    pub to: Address,
    pub amount: u128,
    /// asset to be transferred.
    pub asset: asset::Denom,
    /// asset to use for fee payment.
    pub fee_asset: asset::Denom,
}

impl Protobuf for TransferAction {
    type Error = TransferActionError;
    type Raw = raw::TransferAction;

    #[must_use]
    fn to_raw(&self) -> raw::TransferAction {
        let Self {
            to,
            amount,
            asset,
            fee_asset,
        } = self;
        raw::TransferAction {
            to: Some(to.to_raw()),
            amount: Some((*amount).into()),
            asset: asset.to_string(),
            fee_asset: fee_asset.to_string(),
        }
    }

    /// Convert from a reference to the raw protobuf type.
    ///
    /// # Errors
    /// Returns `TransferActionError` if the raw action's `to` address did not have the expected
    /// length.
    fn try_from_raw_ref(raw: &Self::Raw) -> Result<Self, Self::Error> {
        let raw::TransferAction {
            to,
            amount,
            asset,
            fee_asset,
        } = raw;
        let Some(to) = to else {
            return Err(TransferActionError::field_not_set("to"));
        };
        let to = Address::try_from_raw(to).map_err(TransferActionError::address)?;
        let amount = amount.map_or(0, Into::into);
        let asset = asset.parse().map_err(TransferActionError::asset)?;
        let fee_asset = fee_asset.parse().map_err(TransferActionError::fee_asset)?;

        Ok(Self {
            to,
            amount,
            asset,
            fee_asset,
        })
    }
}

#[derive(Debug, thiserror::Error)]
#[error(transparent)]
pub struct TransferActionError(TransferActionErrorKind);

impl TransferActionError {
    fn field_not_set(field: &'static str) -> Self {
        Self(TransferActionErrorKind::FieldNotSet(field))
    }

    fn address(inner: AddressError) -> Self {
        Self(TransferActionErrorKind::Address(inner))
    }

    fn asset(inner: asset::ParseDenomError) -> Self {
        Self(TransferActionErrorKind::Asset(inner))
    }

    fn fee_asset(inner: asset::ParseDenomError) -> Self {
        Self(TransferActionErrorKind::FeeAsset(inner))
    }
}

#[derive(Debug, thiserror::Error)]
enum TransferActionErrorKind {
    #[error("the expected field in the raw source type was not set: `{0}`")]
    FieldNotSet(&'static str),
    #[error("`to` field did not contain a valid address")]
    Address(#[source] AddressError),
    #[error("`asset` field did not contain a valid asset ID")]
    Asset(#[source] asset::ParseDenomError),
    #[error("`fee_asset` field did not contain a valid asset ID")]
    FeeAsset(#[source] asset::ParseDenomError),
}

#[derive(Debug, thiserror::Error)]
#[error(transparent)]
pub struct ValidatorUpdateError(ValidatorUpdateErrorKind);

impl ValidatorUpdateError {
    fn negative_power(power: i64) -> Self {
        Self(ValidatorUpdateErrorKind::NegativePower {
            power,
        })
    }

    fn public_key_not_set() -> Self {
        Self(ValidatorUpdateErrorKind::PublicKeyNotSet)
    }

    fn secp256k1_not_supported() -> Self {
        Self(ValidatorUpdateErrorKind::Secp256k1NotSupported)
    }

    fn verification_key(source: crate::crypto::Error) -> Self {
        Self(ValidatorUpdateErrorKind::VerificationKey {
            source,
        })
    }
}

#[derive(Debug, thiserror::Error)]
enum ValidatorUpdateErrorKind {
    #[error("field .power had negative value `{power}`, which is not permitted")]
    NegativePower { power: i64 },
    #[error(".pub_key field was not set")]
    PublicKeyNotSet,
    #[error(".pub_key field was set to secp256k1, but only ed25519 keys are supported")]
    Secp256k1NotSupported,
    #[error("bytes stored in the .pub_key field could not be read as an ed25519 verification key")]
    VerificationKey { source: crate::crypto::Error },
}

#[derive(Clone, Debug, PartialEq, Eq)]
#[cfg_attr(
    feature = "serde",
    derive(::serde::Deserialize, ::serde::Serialize),
    serde(
        into = "crate::generated::astria_vendored::tendermint::abci::ValidatorUpdate",
        try_from = "crate::generated::astria_vendored::tendermint::abci::ValidatorUpdate",
    )
)]
pub struct ValidatorUpdate {
    pub power: u32,
    pub verification_key: crate::crypto::VerificationKey,
}

impl Protobuf for ValidatorUpdate {
    type Error = ValidatorUpdateError;
    type Raw = crate::generated::astria_vendored::tendermint::abci::ValidatorUpdate;

    /// Create a validator update by verifying a raw protobuf-decoded
    /// [`crate::generated::astria_vendored::tendermint::abci::ValidatorUpdate`].
    ///
    /// # Errors
    /// Returns an error if the `.power` field is negative, if `.pub_key`
    /// is not set, or if `.pub_key` contains a non-ed25519 variant, or
    /// if the ed25519 has invalid bytes (that is, bytes from which an
    /// ed25519 public key cannot be constructed).
    fn try_from_raw(
        value: crate::generated::astria_vendored::tendermint::abci::ValidatorUpdate,
    ) -> Result<Self, ValidatorUpdateError> {
        use crate::generated::astria_vendored::tendermint::crypto::{
            public_key,
            PublicKey,
        };
        let crate::generated::astria_vendored::tendermint::abci::ValidatorUpdate {
            pub_key,
            power,
        } = value;
        let power = power
            .try_into()
            .map_err(|_| ValidatorUpdateError::negative_power(power))?;
        let verification_key = match pub_key {
            None
            | Some(PublicKey {
                sum: None,
            }) => Err(ValidatorUpdateError::public_key_not_set()),
            Some(PublicKey {
                sum: Some(public_key::Sum::Secp256k1(..)),
            }) => Err(ValidatorUpdateError::secp256k1_not_supported()),

            Some(PublicKey {
                sum: Some(public_key::Sum::Ed25519(bytes)),
            }) => crate::crypto::VerificationKey::try_from(&*bytes)
                .map_err(ValidatorUpdateError::verification_key),
        }?;
        Ok(Self {
            power,
            verification_key,
        })
    }

    /// Create a validator update by verifying a reference to raw protobuf-decoded
    /// [`crate::generated::astria_vendored::tendermint::abci::ValidatorUpdate`].
    ///
    /// # Errors
    /// Returns an error if the `.power` field is negative, if `.pub_key`
    /// is not set, or if `.pub_key` contains a non-ed25519 variant, or
    /// if the ed25519 has invalid bytes (that is, bytes from which an
    /// ed25519 public key cannot be constructed).
    fn try_from_raw_ref(raw: &Self::Raw) -> Result<Self, ValidatorUpdateError> {
        Self::try_from_raw(raw.clone())
    }

    #[must_use]
    fn to_raw(&self) -> crate::generated::astria_vendored::tendermint::abci::ValidatorUpdate {
        use crate::generated::astria_vendored::tendermint::crypto::{
            public_key,
            PublicKey,
        };
        let Self {
            power,
            verification_key,
        } = self;

        crate::generated::astria_vendored::tendermint::abci::ValidatorUpdate {
            power: (*power).into(),
            pub_key: Some(PublicKey {
                sum: Some(public_key::Sum::Ed25519(
                    verification_key.to_bytes().to_vec(),
                )),
            }),
        }
    }
}

impl From<ValidatorUpdate>
    for crate::generated::astria_vendored::tendermint::abci::ValidatorUpdate
{
    fn from(value: ValidatorUpdate) -> Self {
        value.into_raw()
    }
}

impl TryFrom<crate::generated::astria_vendored::tendermint::abci::ValidatorUpdate>
    for ValidatorUpdate
{
    type Error = ValidatorUpdateError;

    fn try_from(
        value: crate::generated::astria_vendored::tendermint::abci::ValidatorUpdate,
    ) -> Result<Self, Self::Error> {
        Self::try_from_raw(value)
    }
}

#[derive(Clone, Debug)]
#[expect(
    clippy::module_name_repetitions,
    reason = "for parity with the Protobuf spec"
)]
pub struct SudoAddressChangeAction {
    pub new_address: Address,
}

impl Protobuf for SudoAddressChangeAction {
    type Error = SudoAddressChangeActionError;
    type Raw = raw::SudoAddressChangeAction;

    fn into_raw(self) -> raw::SudoAddressChangeAction {
        let Self {
            new_address,
        } = self;
        raw::SudoAddressChangeAction {
            new_address: Some(new_address.into_raw()),
        }
    }

    #[must_use]
    fn to_raw(&self) -> raw::SudoAddressChangeAction {
        let Self {
            new_address,
        } = self;
        raw::SudoAddressChangeAction {
            new_address: Some(new_address.to_raw()),
        }
    }

    /// Convert from a reference to a raw, unchecked protobuf [`raw::SudoAddressChangeAction`].
    ///
    /// # Errors
    ///
    /// Returns an error if the raw action's `new_address` did not have the expected
    /// length.
    fn try_from_raw_ref(proto: &Self::Raw) -> Result<Self, SudoAddressChangeActionError> {
        let raw::SudoAddressChangeAction {
            new_address,
        } = proto;
        let Some(new_address) = new_address else {
            return Err(SudoAddressChangeActionError::field_not_set("new_address"));
        };
        let new_address =
            Address::try_from_raw(new_address).map_err(SudoAddressChangeActionError::address)?;
        Ok(Self {
            new_address,
        })
    }
}

#[derive(Debug, thiserror::Error)]
#[error(transparent)]
pub struct SudoAddressChangeActionError(SudoAddressChangeActionErrorKind);

impl SudoAddressChangeActionError {
    fn field_not_set(field: &'static str) -> Self {
        Self(SudoAddressChangeActionErrorKind::FieldNotSet(field))
    }

    fn address(source: AddressError) -> Self {
        Self(SudoAddressChangeActionErrorKind::Address {
            source,
        })
    }
}

#[derive(Debug, thiserror::Error)]
enum SudoAddressChangeActionErrorKind {
    #[error("the expected field in the raw source type was not set: `{0}`")]
    FieldNotSet(&'static str),
    #[error("`new_address` field did not contain a valid address")]
    Address { source: AddressError },
}

#[derive(Debug, Clone)]
#[expect(
    clippy::module_name_repetitions,
    reason = "for parity with the Protobuf spec"
)]
pub struct IbcSudoChangeAction {
    pub new_address: Address,
}

impl Protobuf for IbcSudoChangeAction {
    type Error = IbcSudoChangeActionError;
    type Raw = raw::IbcSudoChangeAction;

    fn into_raw(self) -> raw::IbcSudoChangeAction {
        raw::IbcSudoChangeAction {
            new_address: Some(self.new_address.into_raw()),
        }
    }

    #[must_use]
    fn to_raw(&self) -> raw::IbcSudoChangeAction {
        raw::IbcSudoChangeAction {
            new_address: Some(self.new_address.to_raw()),
        }
    }

    /// Convert from a reference to a raw, unchecked protobuf [`raw::IbcSudoChangeAction`].
    ///
    /// # Errors
    ///
    /// Returns an error if the raw action's `new_address` did not have the expected
    /// length or if the field was not set.
    fn try_from_raw_ref(proto: &Self::Raw) -> Result<Self, IbcSudoChangeActionError> {
        let raw::IbcSudoChangeAction {
            new_address,
        } = proto;
        let Some(new_address) = new_address else {
            return Err(IbcSudoChangeActionError::field_not_set("new_address"));
        };
        let new_address =
            Address::try_from_raw(new_address).map_err(IbcSudoChangeActionError::address)?;
        Ok(Self {
            new_address,
        })
    }
}

#[derive(Debug, thiserror::Error)]
#[error(transparent)]
pub struct IbcSudoChangeActionError(IbcSudoChangeActionErrorKind);

impl IbcSudoChangeActionError {
    fn field_not_set(field: &'static str) -> Self {
        Self(IbcSudoChangeActionErrorKind::FieldNotSet(field))
    }

    fn address(source: AddressError) -> Self {
        Self(IbcSudoChangeActionErrorKind::Address {
            source,
        })
    }
}

#[derive(Debug, thiserror::Error)]
enum IbcSudoChangeActionErrorKind {
    #[error("the expected field in the raw source type was not set: `{0}`")]
    FieldNotSet(&'static str),
    #[error("`new_sudo` field did not contain a valid address")]
    Address { source: AddressError },
}

/// Represents an IBC withdrawal of an asset from a source chain to a destination chain.
///
/// The parameters match the arguments to the `sendFungibleTokens` function in the
/// [ICS 20 spec](https://github.com/cosmos/ibc/blob/fe150abb629de5c1a598e8c7896a7568f2083681/spec/app/ics-020-fungible-token-transfer/README.md#packet-relay).
///
/// Note that it does not contain `source_port` as that is implicit (it uses the `transfer`) port.
///
/// It also contains a `return_address` field which may or may not be the same as the signer
/// of the packet. The funds will be returned to the `return_address` in the case of a timeout.
#[derive(Debug, Clone, PartialEq, Eq)]
pub struct Ics20Withdrawal {
    // a transparent value consisting of an amount and a denom.
    pub amount: u128,
    pub denom: Denom,
    // the address on the destination chain to send the transfer to.
    pub destination_chain_address: String,
    // an Astria address to use to return funds from this withdrawal
    // in the case it fails.
    pub return_address: Address,
    // the height (on Astria) at which this transfer expires.
    pub timeout_height: IbcHeight,
    // the unix timestamp (in nanoseconds) at which this transfer expires.
    pub timeout_time: u64,
    // the source channel used for the withdrawal.
    pub source_channel: ChannelId,
    // the asset to use for fee payment.
    pub fee_asset: asset::Denom,
    // a memo to include with the transfer
    pub memo: String,
    // the address of the bridge account to transfer from, if this is a withdrawal
    // from a bridge account and the sender of the tx is the bridge's withdrawer,
    // which differs from the bridge account's address.
    //
    // if unset, and the transaction sender is not a bridge account, the withdrawal
    // is treated as a user (non-bridge) withdrawal.
    //
    // if unset, and the transaction sender is a bridge account, the withdrawal is
    // treated as a bridge withdrawal (ie. the bridge account's withdrawer address is checked).
    pub bridge_address: Option<Address>,

    // whether to use a bech32-compatible format of the `.return_address` when generating
    // fungible token packets (as opposed to Astria-native bech32m addresses). This is
    // necessary for chains like noble which enforce a strict bech32 format.
    pub use_compat_address: bool,
}

impl Ics20Withdrawal {
    #[must_use]
    pub fn amount(&self) -> u128 {
        self.amount
    }

    #[must_use]
    pub fn denom(&self) -> &Denom {
        &self.denom
    }

    #[must_use]
    pub fn destination_chain_address(&self) -> &str {
        &self.destination_chain_address
    }

    #[must_use]
    pub fn return_address(&self) -> &Address {
        &self.return_address
    }

    #[must_use]
    pub fn timeout_height(&self) -> &IbcHeight {
        &self.timeout_height
    }

    #[must_use]
    pub fn timeout_time(&self) -> u64 {
        self.timeout_time
    }

    #[must_use]
    pub fn source_channel(&self) -> &ChannelId {
        &self.source_channel
    }

    #[must_use]
    pub fn fee_asset(&self) -> &asset::Denom {
        &self.fee_asset
    }

    #[must_use]
    pub fn memo(&self) -> &str {
        &self.memo
    }
}

impl Protobuf for Ics20Withdrawal {
    type Error = Ics20WithdrawalError;
    type Raw = raw::Ics20Withdrawal;

    #[must_use]
    fn to_raw(&self) -> raw::Ics20Withdrawal {
        raw::Ics20Withdrawal {
            amount: Some(self.amount.into()),
            denom: self.denom.to_string(),
            destination_chain_address: self.destination_chain_address.clone(),
            return_address: Some(self.return_address.into_raw()),
            timeout_height: Some(self.timeout_height.into_raw()),
            timeout_time: self.timeout_time,
            source_channel: self.source_channel.to_string(),
            fee_asset: self.fee_asset.to_string(),
            memo: self.memo.clone(),
            bridge_address: self.bridge_address.as_ref().map(Address::to_raw),
            use_compat_address: self.use_compat_address,
        }
    }

    #[must_use]
    fn into_raw(self) -> raw::Ics20Withdrawal {
        raw::Ics20Withdrawal {
            amount: Some(self.amount.into()),
            denom: self.denom.to_string(),
            destination_chain_address: self.destination_chain_address,
            return_address: Some(self.return_address.into_raw()),
            timeout_height: Some(self.timeout_height.into_raw()),
            timeout_time: self.timeout_time,
            source_channel: self.source_channel.to_string(),
            fee_asset: self.fee_asset.to_string(),
            memo: self.memo,
            bridge_address: self.bridge_address.map(Address::into_raw),
            use_compat_address: self.use_compat_address,
        }
    }

    /// Convert from a raw, unchecked protobuf [`raw::Ics20Withdrawal`].
    ///
    /// # Errors
    ///
    /// - if the `amount` field is missing
    /// - if the `denom` field is invalid
    /// - if the `return_address` field is invalid or missing
    /// - if the `timeout_height` field is missing
    /// - if the `source_channel` field is invalid
    fn try_from_raw(proto: raw::Ics20Withdrawal) -> Result<Self, Ics20WithdrawalError> {
        let raw::Ics20Withdrawal {
            amount,
            denom,
            destination_chain_address,
            return_address,
            timeout_height,
            timeout_time,
            source_channel,
            fee_asset,
            memo,
            bridge_address,
            use_compat_address,
        } = proto;
        let amount = amount.ok_or(Ics20WithdrawalError::field_not_set("amount"))?;
        let return_address = Address::try_from_raw(
            &return_address.ok_or(Ics20WithdrawalError::field_not_set("return_address"))?,
        )
        .map_err(Ics20WithdrawalError::return_address)?;

        let timeout_height = timeout_height
            .ok_or(Ics20WithdrawalError::field_not_set("timeout_height"))?
            .into();
        let bridge_address = bridge_address
            .as_ref()
            .map(Address::try_from_raw)
            .transpose()
            .map_err(Ics20WithdrawalError::invalid_bridge_address)?;

        Ok(Self {
            amount: amount.into(),
            denom: denom.parse().map_err(Ics20WithdrawalError::invalid_denom)?,
            destination_chain_address,
            return_address,
            timeout_height,
            timeout_time,
            source_channel: source_channel
                .parse()
                .map_err(Ics20WithdrawalError::invalid_source_channel)?,
            fee_asset: fee_asset
                .parse()
                .map_err(Ics20WithdrawalError::invalid_fee_asset)?,
            memo,
            bridge_address,
            use_compat_address,
        })
    }

    /// Convert from a reference to raw, unchecked protobuf [`raw::Ics20Withdrawal`].
    ///
    /// # Errors
    ///
    /// - if the `amount` field is missing
    /// - if the `denom` field is invalid
    /// - if the `return_address` field is invalid or missing
    /// - if the `timeout_height` field is missing
    /// - if the `source_channel` field is invalid
    fn try_from_raw_ref(proto: &raw::Ics20Withdrawal) -> Result<Self, Ics20WithdrawalError> {
        let raw::Ics20Withdrawal {
            amount,
            denom,
            destination_chain_address,
            return_address,
            timeout_height,
            timeout_time,
            source_channel,
            fee_asset,
            memo,
            bridge_address,
            use_compat_address,
        } = proto;
        let amount = amount.ok_or(Ics20WithdrawalError::field_not_set("amount"))?;
        let return_address = Address::try_from_raw(
            return_address
                .as_ref()
                .ok_or(Ics20WithdrawalError::field_not_set("return_address"))?,
        )
        .map_err(Ics20WithdrawalError::return_address)?;

        let timeout_height = timeout_height
            .clone()
            .ok_or(Ics20WithdrawalError::field_not_set("timeout_height"))?
            .into();
        let bridge_address = bridge_address
            .as_ref()
            .map(Address::try_from_raw)
            .transpose()
            .map_err(Ics20WithdrawalError::invalid_bridge_address)?;

        Ok(Self {
            amount: amount.into(),
            denom: denom.parse().map_err(Ics20WithdrawalError::invalid_denom)?,
            destination_chain_address: destination_chain_address.clone(),
            return_address,
            timeout_height,
            timeout_time: *timeout_time,
            source_channel: source_channel
                .parse()
                .map_err(Ics20WithdrawalError::invalid_source_channel)?,
            fee_asset: fee_asset
                .parse()
                .map_err(Ics20WithdrawalError::invalid_fee_asset)?,
            memo: memo.clone(),
            bridge_address,
            use_compat_address: *use_compat_address,
        })
    }
}

impl From<raw::IbcHeight> for IbcHeight {
    fn from(h: raw::IbcHeight) -> Self {
        Self {
            revision_number: h.revision_number,
            revision_height: h.revision_height,
        }
    }
}

impl Protobuf for IbcHeight {
    type Error = ::std::convert::Infallible;
    type Raw = raw::IbcHeight;

    fn try_from_raw_ref(raw: &Self::Raw) -> Result<Self, Self::Error> {
        Ok(Self {
            revision_number: raw.revision_number,
            revision_height: raw.revision_height,
        })
    }

    fn to_raw(&self) -> Self::Raw {
        Self::Raw {
            revision_number: self.revision_number,
            revision_height: self.revision_height,
        }
    }
}

#[derive(Debug, thiserror::Error)]
#[error(transparent)]
pub struct Ics20WithdrawalError(Ics20WithdrawalErrorKind);

impl Ics20WithdrawalError {
    #[must_use]
    fn field_not_set(field: &'static str) -> Self {
        Self(Ics20WithdrawalErrorKind::FieldNotSet {
            field,
        })
    }

    #[must_use]
    fn return_address(source: AddressError) -> Self {
        Self(Ics20WithdrawalErrorKind::ReturnAddress {
            source,
        })
    }

    #[must_use]
    fn invalid_source_channel(err: IdentifierError) -> Self {
        Self(Ics20WithdrawalErrorKind::InvalidSourceChannel(err))
    }

    #[must_use]
    fn invalid_fee_asset(err: asset::ParseDenomError) -> Self {
        Self(Ics20WithdrawalErrorKind::InvalidFeeAsset(err))
    }

    #[must_use]
    fn invalid_bridge_address(err: AddressError) -> Self {
        Self(Ics20WithdrawalErrorKind::InvalidBridgeAddress(err))
    }

    fn invalid_denom(source: asset::ParseDenomError) -> Self {
        Self(Ics20WithdrawalErrorKind::InvalidDenom {
            source,
        })
    }
}

#[derive(Debug, thiserror::Error)]
enum Ics20WithdrawalErrorKind {
    #[error("expected field `{field}` was not set`")]
    FieldNotSet { field: &'static str },
    #[error("`return_address` field was invalid")]
    ReturnAddress { source: AddressError },
    #[error("`source_channel` field was invalid")]
    InvalidSourceChannel(#[source] IdentifierError),
    #[error("field `fee_asset` could not be parsed")]
    InvalidFeeAsset(#[source] asset::ParseDenomError),
    #[error("`bridge_address` field was invalid")]
    InvalidBridgeAddress(#[source] AddressError),
    #[error("`denom` field was invalid")]
    InvalidDenom { source: asset::ParseDenomError },
}

#[expect(
    clippy::module_name_repetitions,
    reason = "for parity with the Protobuf spec"
)]
#[derive(Debug, Clone)]
pub enum IbcRelayerChangeAction {
    Addition(Address),
    Removal(Address),
}

impl Protobuf for IbcRelayerChangeAction {
    type Error = IbcRelayerChangeActionError;
    type Raw = raw::IbcRelayerChangeAction;

    #[must_use]
    fn to_raw(&self) -> raw::IbcRelayerChangeAction {
        match self {
            IbcRelayerChangeAction::Addition(address) => raw::IbcRelayerChangeAction {
                value: Some(raw::ibc_relayer_change_action::Value::Addition(
                    address.to_raw(),
                )),
            },
            IbcRelayerChangeAction::Removal(address) => raw::IbcRelayerChangeAction {
                value: Some(raw::ibc_relayer_change_action::Value::Removal(
                    address.to_raw(),
                )),
            },
        }
    }

    /// Convert from a raw, unchecked protobuf [`raw::IbcRelayerChangeAction`].
    ///
    /// # Errors
    ///
    /// - if the `address` field is invalid
    fn try_from_raw_ref(
        raw: &raw::IbcRelayerChangeAction,
    ) -> Result<Self, IbcRelayerChangeActionError> {
        match raw {
            raw::IbcRelayerChangeAction {
                value: Some(raw::ibc_relayer_change_action::Value::Addition(address)),
            } => {
                let address =
                    Address::try_from_raw(address).map_err(IbcRelayerChangeActionError::address)?;
                Ok(IbcRelayerChangeAction::Addition(address))
            }
            raw::IbcRelayerChangeAction {
                value: Some(raw::ibc_relayer_change_action::Value::Removal(address)),
            } => {
                let address =
                    Address::try_from_raw(address).map_err(IbcRelayerChangeActionError::address)?;
                Ok(IbcRelayerChangeAction::Removal(address))
            }
            _ => Err(IbcRelayerChangeActionError::missing_address()),
        }
    }
}

#[derive(Debug, thiserror::Error)]
#[error(transparent)]
pub struct IbcRelayerChangeActionError(IbcRelayerChangeActionErrorKind);

impl IbcRelayerChangeActionError {
    #[must_use]
    fn address(source: AddressError) -> Self {
        Self(IbcRelayerChangeActionErrorKind::Address {
            source,
        })
    }

    #[must_use]
    fn missing_address() -> Self {
        Self(IbcRelayerChangeActionErrorKind::MissingAddress)
    }
}

#[derive(Debug, thiserror::Error)]
enum IbcRelayerChangeActionErrorKind {
    #[error("the `address` was invalid")]
    Address { source: AddressError },
    #[error("the `address` was not set")]
    MissingAddress,
}

#[expect(
    clippy::module_name_repetitions,
    reason = "for parity with the Protobuf spec"
)]
#[derive(Debug, Clone)]
pub enum FeeAssetChangeAction {
    Addition(asset::Denom),
    Removal(asset::Denom),
}

impl Protobuf for FeeAssetChangeAction {
    type Error = FeeAssetChangeActionError;
    type Raw = raw::FeeAssetChangeAction;

    #[must_use]
    fn to_raw(&self) -> raw::FeeAssetChangeAction {
        match self {
            FeeAssetChangeAction::Addition(asset) => raw::FeeAssetChangeAction {
                value: Some(raw::fee_asset_change_action::Value::Addition(
                    asset.to_string(),
                )),
            },
            FeeAssetChangeAction::Removal(asset) => raw::FeeAssetChangeAction {
                value: Some(raw::fee_asset_change_action::Value::Removal(
                    asset.to_string(),
                )),
            },
        }
    }

    /// Convert from a reference to a raw, unchecked protobuf [`raw::FeeAssetChangeAction`].
    ///
    /// # Errors
    ///
    /// - if the `asset` field is invalid
    fn try_from_raw_ref(
        raw: &raw::FeeAssetChangeAction,
    ) -> Result<Self, FeeAssetChangeActionError> {
        match raw {
            raw::FeeAssetChangeAction {
                value: Some(raw::fee_asset_change_action::Value::Addition(asset)),
            } => {
                let asset = asset
                    .parse()
                    .map_err(FeeAssetChangeActionError::invalid_asset)?;
                Ok(FeeAssetChangeAction::Addition(asset))
            }
            raw::FeeAssetChangeAction {
                value: Some(raw::fee_asset_change_action::Value::Removal(asset)),
            } => {
                let asset = asset
                    .parse()
                    .map_err(FeeAssetChangeActionError::invalid_asset)?;
                Ok(FeeAssetChangeAction::Removal(asset))
            }
            _ => Err(FeeAssetChangeActionError::missing_asset()),
        }
    }
}

#[derive(Debug, thiserror::Error)]
#[error(transparent)]
pub struct FeeAssetChangeActionError(FeeAssetChangeActionErrorKind);

impl FeeAssetChangeActionError {
    #[must_use]
    fn invalid_asset(err: asset::ParseDenomError) -> Self {
        Self(FeeAssetChangeActionErrorKind::InvalidAsset(err))
    }

    #[must_use]
    fn missing_asset() -> Self {
        Self(FeeAssetChangeActionErrorKind::MissingAsset)
    }
}

#[derive(Debug, thiserror::Error)]
enum FeeAssetChangeActionErrorKind {
    #[error("the `asset` field was invalid")]
    InvalidAsset(#[source] asset::ParseDenomError),
    #[error("the `asset` field was not set")]
    MissingAsset,
}

#[expect(
    clippy::module_name_repetitions,
    reason = "for parity with the Protobuf spec"
)]
#[derive(Debug, Clone)]
pub struct InitBridgeAccountAction {
    // the rollup ID to register for the sender of this action
    pub rollup_id: RollupId,
    // the assets accepted by the bridge account
    pub asset: asset::Denom,
    // the fee asset which to pay this action's fees with
    pub fee_asset: asset::Denom,
    // the address corresponding to the key which has sudo capabilities;
    // ie. can change the sudo and withdrawer addresses for this bridge account.
    // if unset, this is set to the sender of the transaction.
    pub sudo_address: Option<Address>,
    // the address corresponding to the key which can withdraw funds from this bridge account.
    // if unset, this is set to the sender of the transaction.
    pub withdrawer_address: Option<Address>,
}

impl Protobuf for InitBridgeAccountAction {
    type Error = InitBridgeAccountActionError;
    type Raw = raw::InitBridgeAccountAction;

    #[must_use]
    fn into_raw(self) -> raw::InitBridgeAccountAction {
        raw::InitBridgeAccountAction {
            rollup_id: Some(self.rollup_id.to_raw()),
            asset: self.asset.to_string(),
            fee_asset: self.fee_asset.to_string(),
            sudo_address: self.sudo_address.map(Address::into_raw),
            withdrawer_address: self.withdrawer_address.map(Address::into_raw),
        }
    }

    #[must_use]
    fn to_raw(&self) -> raw::InitBridgeAccountAction {
        raw::InitBridgeAccountAction {
            rollup_id: Some(self.rollup_id.to_raw()),
            asset: self.asset.to_string(),
            fee_asset: self.fee_asset.to_string(),
            sudo_address: self.sudo_address.as_ref().map(Address::to_raw),
            withdrawer_address: self.withdrawer_address.as_ref().map(Address::to_raw),
        }
    }

    /// Convert from a raw, unchecked protobuf [`raw::InitBridgeAccountAction`].
    ///
    /// # Errors
    ///
    /// - if the `rollup_id` field is not set
    /// - if the `rollup_id` field is invalid
    /// - if the `sudo_address` field is invalid
    /// - if the `withdrawer_address` field is invalid
    fn try_from_raw(
        proto: raw::InitBridgeAccountAction,
    ) -> Result<Self, InitBridgeAccountActionError> {
        let Some(rollup_id) = proto.rollup_id else {
            return Err(InitBridgeAccountActionError::field_not_set("rollup_id"));
        };
        let rollup_id = RollupId::try_from_raw(&rollup_id)
            .map_err(InitBridgeAccountActionError::invalid_rollup_id)?;
        let asset = proto
            .asset
            .parse()
            .map_err(InitBridgeAccountActionError::invalid_asset)?;
        let fee_asset = proto
            .fee_asset
            .parse()
            .map_err(InitBridgeAccountActionError::invalid_fee_asset)?;
        let sudo_address = proto
            .sudo_address
            .as_ref()
            .map(Address::try_from_raw)
            .transpose()
            .map_err(InitBridgeAccountActionError::invalid_sudo_address)?;
        let withdrawer_address = proto
            .withdrawer_address
            .as_ref()
            .map(Address::try_from_raw)
            .transpose()
            .map_err(InitBridgeAccountActionError::invalid_withdrawer_address)?;

        Ok(Self {
            rollup_id,
            asset,
            fee_asset,
            sudo_address,
            withdrawer_address,
        })
    }

    /// Convert from a reference to a raw, unchecked protobuf [`raw::InitBridgeAccountAction`].
    ///
    /// # Errors
    ///
    /// - if the `rollup_id` field is not set
    /// - if the `rollup_id` field is invalid
    /// - if the `sudo_address` field is invalid
    /// - if the `withdrawer_address` field is invalid
    fn try_from_raw_ref(proto: &Self::Raw) -> Result<Self, InitBridgeAccountActionError> {
        Self::try_from_raw(proto.clone())
    }
}

#[derive(Debug, thiserror::Error)]
#[error(transparent)]
pub struct InitBridgeAccountActionError(InitBridgeAccountActionErrorKind);

impl InitBridgeAccountActionError {
    #[must_use]
    fn field_not_set(field: &'static str) -> Self {
        Self(InitBridgeAccountActionErrorKind::FieldNotSet(field))
    }

    #[must_use]
    fn invalid_rollup_id(err: IncorrectRollupIdLength) -> Self {
        Self(InitBridgeAccountActionErrorKind::InvalidRollupId(err))
    }

    #[must_use]
    fn invalid_asset(err: asset::ParseDenomError) -> Self {
        Self(InitBridgeAccountActionErrorKind::InvalidAsset(err))
    }

    #[must_use]
    fn invalid_fee_asset(err: asset::ParseDenomError) -> Self {
        Self(InitBridgeAccountActionErrorKind::InvalidFeeAsset(err))
    }

    #[must_use]
    fn invalid_sudo_address(err: AddressError) -> Self {
        Self(InitBridgeAccountActionErrorKind::InvalidSudoAddress(err))
    }

    #[must_use]
    fn invalid_withdrawer_address(err: AddressError) -> Self {
        Self(InitBridgeAccountActionErrorKind::InvalidWithdrawerAddress(
            err,
        ))
    }
}

#[derive(Debug, thiserror::Error)]
enum InitBridgeAccountActionErrorKind {
    #[error("the expected field in the raw source type was not set: `{0}`")]
    FieldNotSet(&'static str),
    #[error("the `rollup_id` field was invalid")]
    InvalidRollupId(#[source] IncorrectRollupIdLength),
    #[error("an asset ID was invalid")]
    InvalidAsset(#[source] asset::ParseDenomError),
    #[error("the `fee_asset` field was invalid")]
    InvalidFeeAsset(#[source] asset::ParseDenomError),
    #[error("the `sudo_address` field was invalid")]
    InvalidSudoAddress(#[source] AddressError),
    #[error("the `withdrawer_address` field was invalid")]
    InvalidWithdrawerAddress(#[source] AddressError),
}

#[expect(
    clippy::module_name_repetitions,
    reason = "for parity with the Protobuf spec"
)]
#[derive(Debug, Clone)]
pub struct BridgeLockAction {
    pub to: Address,
    pub amount: u128,
    // asset to be transferred.
    pub asset: asset::Denom,
    // asset to use for fee payment.
    pub fee_asset: asset::Denom,
    // the address on the destination chain to send the transfer to.
    pub destination_chain_address: String,
}

impl Protobuf for BridgeLockAction {
    type Error = BridgeLockActionError;
    type Raw = raw::BridgeLockAction;

    #[must_use]
    fn into_raw(self) -> raw::BridgeLockAction {
        raw::BridgeLockAction {
            to: Some(self.to.to_raw()),
            amount: Some(self.amount.into()),
            asset: self.asset.to_string(),
            fee_asset: self.fee_asset.to_string(),
            destination_chain_address: self.destination_chain_address,
        }
    }

    #[must_use]
    fn to_raw(&self) -> raw::BridgeLockAction {
        raw::BridgeLockAction {
            to: Some(self.to.to_raw()),
            amount: Some(self.amount.into()),
            asset: self.asset.to_string(),
            fee_asset: self.fee_asset.to_string(),
            destination_chain_address: self.destination_chain_address.clone(),
        }
    }

    /// Convert from a raw, unchecked protobuf [`raw::BridgeLockAction`].
    ///
    /// # Errors
    ///
    /// - if the `to` field is not set
    /// - if the `to` field is invalid
    /// - if the `asset` field is invalid
    /// - if the `fee_asset` field is invalid
    fn try_from_raw(proto: raw::BridgeLockAction) -> Result<Self, BridgeLockActionError> {
        let Some(to) = proto.to else {
            return Err(BridgeLockActionError::field_not_set("to"));
        };
        let to = Address::try_from_raw(&to).map_err(BridgeLockActionError::address)?;
        let amount = proto
            .amount
            .ok_or(BridgeLockActionError::missing_amount())?;
        let asset = proto
            .asset
            .parse()
            .map_err(BridgeLockActionError::invalid_asset)?;
        let fee_asset = proto
            .fee_asset
            .parse()
            .map_err(BridgeLockActionError::invalid_fee_asset)?;
        Ok(Self {
            to,
            amount: amount.into(),
            asset,
            fee_asset,
            destination_chain_address: proto.destination_chain_address,
        })
    }

    /// Convert from a reference to a raw, unchecked protobuf [`raw::BridgeLockAction`].
    ///
    /// # Errors
    ///
    /// - if the `to` field is not set
    /// - if the `to` field is invalid
    /// - if the `asset` field is invalid
    /// - if the `fee_asset` field is invalid
    fn try_from_raw_ref(proto: &raw::BridgeLockAction) -> Result<Self, BridgeLockActionError> {
        Self::try_from_raw(proto.clone())
    }
}

#[derive(Debug, thiserror::Error)]
#[error(transparent)]
pub struct BridgeLockActionError(BridgeLockActionErrorKind);

impl BridgeLockActionError {
    #[must_use]
    fn field_not_set(field: &'static str) -> Self {
        Self(BridgeLockActionErrorKind::FieldNotSet(field))
    }

    #[must_use]
    fn address(source: AddressError) -> Self {
        Self(BridgeLockActionErrorKind::Address {
            source,
        })
    }

    #[must_use]
    fn missing_amount() -> Self {
        Self(BridgeLockActionErrorKind::MissingAmount)
    }

    #[must_use]
    fn invalid_asset(err: asset::ParseDenomError) -> Self {
        Self(BridgeLockActionErrorKind::InvalidAsset(err))
    }

    #[must_use]
    fn invalid_fee_asset(err: asset::ParseDenomError) -> Self {
        Self(BridgeLockActionErrorKind::InvalidFeeAsset(err))
    }
}

#[derive(Debug, thiserror::Error)]
enum BridgeLockActionErrorKind {
    #[error("the expected field in the raw source type was not set: `{0}`")]
    FieldNotSet(&'static str),
    #[error("the `to` field was invalid")]
    Address { source: AddressError },
    #[error("the `amount` field was not set")]
    MissingAmount,
    #[error("the `asset` field was invalid")]
    InvalidAsset(#[source] asset::ParseDenomError),
    #[error("the `fee_asset` field was invalid")]
    InvalidFeeAsset(#[source] asset::ParseDenomError),
}

#[expect(
    clippy::module_name_repetitions,
    reason = "for parity with the Protobuf spec"
)]
#[derive(Debug, Clone, PartialEq, Eq)]
pub struct BridgeUnlockAction {
    pub to: Address,
    pub amount: u128,
    // asset to use for fee payment.
    pub fee_asset: asset::Denom,
    // the address of the bridge account to transfer from.
    pub bridge_address: Address,
    // A field for users to additional identifying information
    pub memo: String,
    // The block number of the rollup block containing the withdrawal event.
    pub rollup_block_number: u64,
    // The identifier of the withdrawal event in the rollup block.
    pub rollup_withdrawal_event_id: String,
}

impl Protobuf for BridgeUnlockAction {
    type Error = BridgeUnlockActionError;
    type Raw = raw::BridgeUnlockAction;

    #[must_use]
    fn into_raw(self) -> raw::BridgeUnlockAction {
        raw::BridgeUnlockAction {
            to: Some(self.to.into_raw()),
            amount: Some(self.amount.into()),
            fee_asset: self.fee_asset.to_string(),
            memo: self.memo,
            bridge_address: Some(self.bridge_address.into_raw()),
            rollup_block_number: self.rollup_block_number,
            rollup_withdrawal_event_id: self.rollup_withdrawal_event_id,
        }
    }

    #[must_use]
    fn to_raw(&self) -> raw::BridgeUnlockAction {
        raw::BridgeUnlockAction {
            to: Some(self.to.to_raw()),
            amount: Some(self.amount.into()),
            fee_asset: self.fee_asset.to_string(),
            memo: self.memo.clone(),
            bridge_address: Some(self.bridge_address.to_raw()),
            rollup_block_number: self.rollup_block_number,
            rollup_withdrawal_event_id: self.rollup_withdrawal_event_id.clone(),
        }
    }

    /// Convert from a raw, unchecked protobuf [`raw::BridgeUnlockAction`].
    ///
    /// # Errors
    ///
    /// - if the `to` field is not set
    /// - if the `to` field is invalid
    /// - if the `amount` field is invalid
    /// - if the `fee_asset` field is invalid
    /// - if the `from` field is invalid
    fn try_from_raw(proto: raw::BridgeUnlockAction) -> Result<Self, Self::Error> {
        let raw::BridgeUnlockAction {
            to,
            amount,
            fee_asset,
            memo,
            bridge_address,
            rollup_block_number,
            rollup_withdrawal_event_id,
        } = proto;
        let to = to
            .ok_or_else(|| BridgeUnlockActionError::field_not_set("to"))
            .and_then(|to| Address::try_from_raw(&to).map_err(BridgeUnlockActionError::address))?;
        let amount = amount.ok_or_else(|| BridgeUnlockActionError::field_not_set("amount"))?;
        let fee_asset = fee_asset
            .parse()
            .map_err(BridgeUnlockActionError::fee_asset)?;

        let bridge_address = bridge_address
            .ok_or_else(|| BridgeUnlockActionError::field_not_set("bridge_address"))
            .and_then(|to| {
                Address::try_from_raw(&to).map_err(BridgeUnlockActionError::bridge_address)
            })?;
        Ok(Self {
            to,
            amount: amount.into(),
            fee_asset,
            memo,
            bridge_address,
            rollup_block_number,
            rollup_withdrawal_event_id,
        })
    }

    /// Convert from a reference to a raw, unchecked protobuf [`raw::BridgeUnlockAction`].
    ///
    /// # Errors
    ///
    /// - if the `to` field is not set
    /// - if the `to` field is invalid
    /// - if the `amount` field is invalid
    /// - if the `fee_asset` field is invalid
    /// - if the `from` field is invalid
    fn try_from_raw_ref(proto: &raw::BridgeUnlockAction) -> Result<Self, BridgeUnlockActionError> {
        Self::try_from_raw(proto.clone())
    }
}

#[derive(Debug, thiserror::Error)]
#[error(transparent)]
pub struct BridgeUnlockActionError(BridgeUnlockActionErrorKind);

impl BridgeUnlockActionError {
    #[must_use]
    fn field_not_set(field: &'static str) -> Self {
        Self(BridgeUnlockActionErrorKind::FieldNotSet(field))
    }

    #[must_use]
    fn address(source: AddressError) -> Self {
        Self(BridgeUnlockActionErrorKind::Address {
            source,
        })
    }

    #[must_use]
    fn fee_asset(source: asset::ParseDenomError) -> Self {
        Self(BridgeUnlockActionErrorKind::FeeAsset {
            source,
        })
    }

    #[must_use]
    fn bridge_address(source: AddressError) -> Self {
        Self(BridgeUnlockActionErrorKind::BridgeAddress {
            source,
        })
    }
}

#[derive(Debug, thiserror::Error)]
enum BridgeUnlockActionErrorKind {
    #[error("the expected field in the raw source type was not set: `{0}`")]
    FieldNotSet(&'static str),
    #[error("the `to` field was invalid")]
    Address { source: AddressError },
    #[error("the `fee_asset` field was invalid")]
    FeeAsset { source: asset::ParseDenomError },
    #[error("the `bridge_address` field was invalid")]
    BridgeAddress { source: AddressError },
}

#[expect(
    clippy::module_name_repetitions,
    reason = "for parity with the Protobuf spec"
)]
#[derive(Debug, Clone)]
pub struct BridgeSudoChangeAction {
    pub bridge_address: Address,
    pub new_sudo_address: Option<Address>,
    pub new_withdrawer_address: Option<Address>,
    pub fee_asset: asset::Denom,
}

impl Protobuf for BridgeSudoChangeAction {
    type Error = BridgeSudoChangeActionError;
    type Raw = raw::BridgeSudoChangeAction;

    #[must_use]
    fn into_raw(self) -> raw::BridgeSudoChangeAction {
        raw::BridgeSudoChangeAction {
            bridge_address: Some(self.bridge_address.to_raw()),
            new_sudo_address: self.new_sudo_address.map(Address::into_raw),
            new_withdrawer_address: self.new_withdrawer_address.map(Address::into_raw),
            fee_asset: self.fee_asset.to_string(),
        }
    }

    #[must_use]
    fn to_raw(&self) -> raw::BridgeSudoChangeAction {
        raw::BridgeSudoChangeAction {
            bridge_address: Some(self.bridge_address.to_raw()),
            new_sudo_address: self.new_sudo_address.as_ref().map(Address::to_raw),
            new_withdrawer_address: self.new_withdrawer_address.as_ref().map(Address::to_raw),
            fee_asset: self.fee_asset.to_string(),
        }
    }

    /// Convert from a raw, unchecked protobuf [`raw::BridgeSudoChangeAction`].
    ///
    /// # Errors
    ///
    /// - if the `bridge_address` field is not set
    /// - if the `bridge_address` field is invalid
    /// - if the `new_sudo_address` field is invalid
    /// - if the `new_withdrawer_address` field is invalid
    /// - if the `fee_asset` field is invalid
    fn try_from_raw(
        proto: raw::BridgeSudoChangeAction,
    ) -> Result<Self, BridgeSudoChangeActionError> {
        let Some(bridge_address) = proto.bridge_address else {
            return Err(BridgeSudoChangeActionError::field_not_set("bridge_address"));
        };
        let bridge_address = Address::try_from_raw(&bridge_address)
            .map_err(BridgeSudoChangeActionError::invalid_bridge_address)?;
        let new_sudo_address = proto
            .new_sudo_address
            .as_ref()
            .map(Address::try_from_raw)
            .transpose()
            .map_err(BridgeSudoChangeActionError::invalid_new_sudo_address)?;
        let new_withdrawer_address = proto
            .new_withdrawer_address
            .as_ref()
            .map(Address::try_from_raw)
            .transpose()
            .map_err(BridgeSudoChangeActionError::invalid_new_withdrawer_address)?;
        let fee_asset = proto
            .fee_asset
            .parse()
            .map_err(BridgeSudoChangeActionError::invalid_fee_asset)?;

        Ok(Self {
            bridge_address,
            new_sudo_address,
            new_withdrawer_address,
            fee_asset,
        })
    }

    /// Convert from a reference to a raw, unchecked protobuf [`raw::BridgeSudoChangeAction`].
    ///
    /// # Errors
    ///
    /// - if the `bridge_address` field is not set
    /// - if the `bridge_address` field is invalid
    /// - if the `new_sudo_address` field is invalid
    /// - if the `new_withdrawer_address` field is invalid
    /// - if the `fee_asset` field is invalid
    fn try_from_raw_ref(
        proto: &raw::BridgeSudoChangeAction,
    ) -> Result<Self, BridgeSudoChangeActionError> {
        Self::try_from_raw(proto.clone())
    }
}

#[derive(Debug, thiserror::Error)]
#[error(transparent)]
pub struct BridgeSudoChangeActionError(BridgeSudoChangeActionErrorKind);

impl BridgeSudoChangeActionError {
    #[must_use]
    fn field_not_set(field: &'static str) -> Self {
        Self(BridgeSudoChangeActionErrorKind::FieldNotSet(field))
    }

    #[must_use]
    fn invalid_bridge_address(err: AddressError) -> Self {
        Self(BridgeSudoChangeActionErrorKind::InvalidBridgeAddress(err))
    }

    #[must_use]
    fn invalid_new_sudo_address(err: AddressError) -> Self {
        Self(BridgeSudoChangeActionErrorKind::InvalidNewSudoAddress(err))
    }

    #[must_use]
    fn invalid_new_withdrawer_address(err: AddressError) -> Self {
        Self(BridgeSudoChangeActionErrorKind::InvalidNewWithdrawerAddress(err))
    }

    #[must_use]
    fn invalid_fee_asset(err: asset::ParseDenomError) -> Self {
        Self(BridgeSudoChangeActionErrorKind::InvalidFeeAsset(err))
    }
}

#[derive(Debug, thiserror::Error)]
enum BridgeSudoChangeActionErrorKind {
    #[error("the expected field in the raw source type was not set: `{0}`")]
    FieldNotSet(&'static str),
    #[error("the `bridge_address` field was invalid")]
    InvalidBridgeAddress(#[source] AddressError),
    #[error("the `new_sudo_address` field was invalid")]
    InvalidNewSudoAddress(#[source] AddressError),
    #[error("the `new_withdrawer_address` field was invalid")]
    InvalidNewWithdrawerAddress(#[source] AddressError),
    #[error("the `fee_asset` field was invalid")]
    InvalidFeeAsset(#[source] asset::ParseDenomError),
}

#[derive(Debug, Clone)]
pub enum FeeChange {
    TransferBaseFee,
    SequenceBaseFee,
    SequenceByteCostMultiplier,
    InitBridgeAccountBaseFee,
    BridgeLockByteCostMultiplier,
    BridgeSudoChangeBaseFee,
    Ics20WithdrawalBaseFee,
}

#[expect(
    clippy::module_name_repetitions,
    reason = "for parity with the Protobuf spec"
)]
#[derive(Debug, Clone)]
pub struct FeeChangeAction {
    pub fee_change: FeeChange,
    pub new_value: u128,
}

impl Protobuf for FeeChangeAction {
    type Error = FeeChangeActionError;
    type Raw = raw::FeeChangeAction;

    #[must_use]
    fn to_raw(&self) -> raw::FeeChangeAction {
        raw::FeeChangeAction {
            value: Some(match self.fee_change {
                FeeChange::TransferBaseFee => {
                    raw::fee_change_action::Value::TransferBaseFee(self.new_value.into())
                }
                FeeChange::SequenceBaseFee => {
                    raw::fee_change_action::Value::SequenceBaseFee(self.new_value.into())
                }
                FeeChange::SequenceByteCostMultiplier => {
                    raw::fee_change_action::Value::SequenceByteCostMultiplier(self.new_value.into())
                }
                FeeChange::InitBridgeAccountBaseFee => {
                    raw::fee_change_action::Value::InitBridgeAccountBaseFee(self.new_value.into())
                }
                FeeChange::BridgeLockByteCostMultiplier => {
                    raw::fee_change_action::Value::BridgeLockByteCostMultiplier(
                        self.new_value.into(),
                    )
                }
                FeeChange::BridgeSudoChangeBaseFee => {
                    raw::fee_change_action::Value::BridgeSudoChangeBaseFee(self.new_value.into())
                }
                FeeChange::Ics20WithdrawalBaseFee => {
                    raw::fee_change_action::Value::Ics20WithdrawalBaseFee(self.new_value.into())
                }
            }),
        }
    }

    /// Convert from a reference to a raw, unchecked protobuf [`raw::FeeChangeAction`].
    ///
    /// # Errors
    ///
    /// - if the fee change `value` field is missing
    /// - if the `new_value` field is missing
    fn try_from_raw_ref(proto: &raw::FeeChangeAction) -> Result<Self, FeeChangeActionError> {
        let (fee_change, new_value) = match proto.value {
            Some(raw::fee_change_action::Value::TransferBaseFee(new_value)) => {
                (FeeChange::TransferBaseFee, new_value)
            }
            Some(raw::fee_change_action::Value::SequenceBaseFee(new_value)) => {
                (FeeChange::SequenceBaseFee, new_value)
            }
            Some(raw::fee_change_action::Value::SequenceByteCostMultiplier(new_value)) => {
                (FeeChange::SequenceByteCostMultiplier, new_value)
            }
            Some(raw::fee_change_action::Value::InitBridgeAccountBaseFee(new_value)) => {
                (FeeChange::InitBridgeAccountBaseFee, new_value)
            }
            Some(raw::fee_change_action::Value::BridgeLockByteCostMultiplier(new_value)) => {
                (FeeChange::BridgeLockByteCostMultiplier, new_value)
            }
            Some(raw::fee_change_action::Value::BridgeSudoChangeBaseFee(new_value)) => {
                (FeeChange::BridgeSudoChangeBaseFee, new_value)
            }
            Some(raw::fee_change_action::Value::Ics20WithdrawalBaseFee(new_value)) => {
                (FeeChange::Ics20WithdrawalBaseFee, new_value)
            }
            None => return Err(FeeChangeActionError::missing_value_to_change()),
        };

        Ok(Self {
            fee_change,
            new_value: new_value.into(),
        })
    }
}

#[derive(Debug, thiserror::Error)]
#[error(transparent)]
pub struct FeeChangeActionError(FeeChangeActionErrorKind);

impl FeeChangeActionError {
    fn missing_value_to_change() -> Self {
        Self(FeeChangeActionErrorKind::MissingValueToChange)
    }
}

#[derive(Debug, thiserror::Error)]
enum FeeChangeActionErrorKind {
    #[error("the value which to change was missing")]
    MissingValueToChange,
}<|MERGE_RESOLUTION|>--- conflicted
+++ resolved
@@ -272,7 +272,6 @@
     }
 }
 
-<<<<<<< HEAD
 // TODO: replace this trait with a Protobuf:FullName implementation.
 // Issue tracked in #1567
 pub(super) trait ActionName {
@@ -300,13 +299,10 @@
     }
 }
 
-#[allow(clippy::module_name_repetitions)]
-=======
 #[expect(
     clippy::module_name_repetitions,
     reason = "for parity with the Protobuf spec"
 )]
->>>>>>> a9f51971
 #[derive(Debug, thiserror::Error)]
 #[error(transparent)]
 pub struct ActionError(ActionErrorKind);
