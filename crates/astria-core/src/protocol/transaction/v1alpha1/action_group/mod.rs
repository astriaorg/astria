#[cfg(test)]
mod tests;

use std::fmt::{
    self,
    Debug,
};

use penumbra_ibc::IbcRelay;

use super::{
    action::{
        ActionName,
        BridgeLockAction,
        BridgeSudoChangeAction,
        BridgeUnlockAction,
        FeeAssetChangeAction,
        FeeChangeAction,
        IbcRelayerChangeAction,
        IbcSudoChangeAction,
        Ics20Withdrawal,
        InitBridgeAccountAction,
        SequenceAction,
        SudoAddressChangeAction,
        TransferAction,
        ValidatorUpdate,
    },
    Action,
};

trait BelongsToGroup {
    const GROUP: ActionGroup;
}

macro_rules! impl_belong_to_group {
    ($(($act:ty, $group:expr)),*$(,)?) => {
        $(
            impl BelongsToGroup for $act {
                const GROUP: ActionGroup = $group;
            }
        )*
    }
}

impl_belong_to_group!(
    (SequenceAction, ActionGroup::BundleableGeneral),
    (TransferAction, ActionGroup::BundleableGeneral),
    (ValidatorUpdate, ActionGroup::BundleableGeneral),
    (SudoAddressChangeAction, ActionGroup::UnbundleableSudo),
    (IbcRelayerChangeAction, ActionGroup::BundleableSudo),
    (Ics20Withdrawal, ActionGroup::BundleableGeneral),
    (InitBridgeAccountAction, ActionGroup::UnbundleableGeneral),
    (BridgeLockAction, ActionGroup::BundleableGeneral),
    (BridgeUnlockAction, ActionGroup::BundleableGeneral),
    (BridgeSudoChangeAction, ActionGroup::UnbundleableGeneral),
    (FeeChangeAction, ActionGroup::BundleableSudo),
    (FeeAssetChangeAction, ActionGroup::BundleableSudo),
    (IbcRelay, ActionGroup::BundleableGeneral),
    (IbcSudoChangeAction, ActionGroup::UnbundleableSudo),
);

impl Action {
    pub const fn group(&self) -> ActionGroup {
        match self {
            Action::Sequence(_) => SequenceAction::GROUP,
            Action::Transfer(_) => TransferAction::GROUP,
            Action::ValidatorUpdate(_) => ValidatorUpdate::GROUP,
            Action::SudoAddressChange(_) => SudoAddressChangeAction::GROUP,
            Action::IbcRelayerChange(_) => IbcRelayerChangeAction::GROUP,
            Action::Ics20Withdrawal(_) => Ics20Withdrawal::GROUP,
            Action::InitBridgeAccount(_) => InitBridgeAccountAction::GROUP,
            Action::BridgeLock(_) => BridgeLockAction::GROUP,
            Action::BridgeUnlock(_) => BridgeUnlockAction::GROUP,
            Action::BridgeSudoChange(_) => BridgeSudoChangeAction::GROUP,
            Action::FeeChange(_) => FeeChangeAction::GROUP,
            Action::FeeAssetChange(_) => FeeAssetChangeAction::GROUP,
            Action::Ibc(_) => IbcRelay::GROUP,
            Action::IbcSudoChange(_) => IbcSudoChangeAction::GROUP,
        }
    }
}

#[derive(Copy, Clone, Debug, PartialEq, Eq, PartialOrd, Ord)]
pub enum ActionGroup {
    UnbundleableSudo,
    BundleableSudo,
    UnbundleableGeneral,
    BundleableGeneral,
}

impl ActionGroup {
    pub(super) fn is_bundleable(self) -> bool {
        matches!(
            self,
            ActionGroup::BundleableGeneral | ActionGroup::BundleableSudo
        )
    }

    pub(super) fn is_bundleable_sudo(self) -> bool {
        matches!(self, ActionGroup::BundleableSudo)
    }
}

impl fmt::Display for ActionGroup {
    fn fmt(&self, f: &mut fmt::Formatter<'_>) -> fmt::Result {
        match self {
            ActionGroup::BundleableGeneral => write!(f, "bundleable general"),
            ActionGroup::UnbundleableGeneral => write!(f, "unbundleable general"),
            ActionGroup::BundleableSudo => write!(f, "bundleable sudo"),
            ActionGroup::UnbundleableSudo => write!(f, "unbundleable sudo"),
        }
    }
}

#[derive(Debug, thiserror::Error)]
#[error(transparent)]
pub struct Error(ErrorKind);

impl Error {
    fn mixed(
        original_group: ActionGroup,
        additional_group: ActionGroup,
        action: &'static str,
    ) -> Self {
        Self(ErrorKind::Mixed {
            original_group,
            additional_group,
            action,
        })
    }

    fn not_bundleable(group: ActionGroup) -> Self {
        Self(ErrorKind::NotBundleable {
            group,
        })
    }

    fn empty() -> Self {
        Self(ErrorKind::Empty)
    }
}

#[derive(Debug, thiserror::Error)]
enum ErrorKind {
    #[error(
        "input contains mixed `ActionGroup` types. original group: {original_group}, additional \
         group: {additional_group}, triggering action: {action}"
    )]
    Mixed {
        original_group: ActionGroup,
        additional_group: ActionGroup,
        action: &'static str,
    },
    #[error("attempted to create bundle with non bundleable `ActionGroup` type: {group}")]
    NotBundleable { group: ActionGroup },
<<<<<<< HEAD
    #[error("attempted to create ActionGroup with empty list of actions")]
=======
    #[error("actions cannot be empty")]
>>>>>>> b54ccb9b
    Empty,
}

#[derive(Clone, Debug)]
pub(super) struct Actions {
    group: ActionGroup,
    inner: Vec<Action>,
}

impl Actions {
    pub(super) fn actions(&self) -> &[Action] {
        &self.inner
    }

    #[must_use]
    pub(super) fn into_actions(self) -> Vec<Action> {
        self.inner
    }

    pub(super) fn group(&self) -> ActionGroup {
        self.group
    }

    pub(super) fn try_from_list_of_actions(actions: Vec<Action>) -> Result<Self, Error> {
        let mut actions_iter = actions.iter();
        let group = match actions_iter.next() {
            Some(action) => action.group(),
            None => {
                // empty `actions`
                return Err(Error::empty());
            }
        };

        // assert size constraints on non-bundleable action groups
        if actions.len() > 1 && !group.is_bundleable() {
            return Err(Error::not_bundleable(group));
        }

        // assert the rest of the actions have the same group as the first
        for action in actions_iter {
            if action.group() != group {
                return Err(Error::mixed(group, action.group(), action.name()));
            }
        }

        Ok(Self {
            group,
            inner: actions,
        })
    }
}<|MERGE_RESOLUTION|>--- conflicted
+++ resolved
@@ -153,11 +153,7 @@
     },
     #[error("attempted to create bundle with non bundleable `ActionGroup` type: {group}")]
     NotBundleable { group: ActionGroup },
-<<<<<<< HEAD
-    #[error("attempted to create ActionGroup with empty list of actions")]
-=======
     #[error("actions cannot be empty")]
->>>>>>> b54ccb9b
     Empty,
 }
 
