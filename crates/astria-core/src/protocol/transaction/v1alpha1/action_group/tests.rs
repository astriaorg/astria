--- conflicted
+++ resolved
@@ -10,28 +10,12 @@
     protocol::transaction::v1alpha1::{
         action::{
             Action,
-<<<<<<< HEAD
-            BridgeLockAction,
-            BridgeSudoChangeAction,
-            BridgeUnlockAction,
-            FeeAssetChangeAction,
-            FeeChangeAction,
-            FeeComponents,
-            IbcRelayerChangeAction,
-            IbcSudoChangeAction,
-            Ics20Withdrawal,
-            InitBridgeAccountAction,
-            SequenceAction,
-            SudoAddressChangeAction,
-            TransferAction,
-            TransferFeeComponents,
-=======
             BridgeLock,
             BridgeSudoChange,
             BridgeUnlock,
             FeeAssetChange,
             FeeChange,
-            FeeChangeKind,
+            FeeComponents,
             IbcRelayerChange,
             IbcSudoChange,
             Ics20Withdrawal,
@@ -39,7 +23,7 @@
             Sequence,
             SudoAddressChange,
             Transfer,
->>>>>>> d8f2a2fe
+            TransferFeeComponents,
             ValidatorUpdate,
         },
         action_group::{
@@ -123,17 +107,11 @@
 
     let asset: Denom = "nria".parse().unwrap();
     let actions = vec![
-<<<<<<< HEAD
-        Action::FeeChange(FeeChangeAction {
+        Action::FeeChange(FeeChange {
             fee_change: FeeComponents::TransferFeeComponents(TransferFeeComponents {
                 base_fee: 12,
                 computed_cost_multiplier: 0,
             }),
-=======
-        Action::FeeChange(FeeChange {
-            fee_change: FeeChangeKind::TransferBaseFee,
-            new_value: 100,
->>>>>>> d8f2a2fe
         }),
         Action::FeeAssetChange(FeeAssetChange::Addition(asset)),
         Action::IbcRelayerChange(IbcRelayerChange::Addition(address)),
