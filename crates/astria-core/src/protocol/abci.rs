--- conflicted
+++ resolved
@@ -26,14 +26,10 @@
     pub const NONCE_TAKEN: Self = Self(unsafe { NonZeroU32::new_unchecked(15) });
     pub const ACCOUNT_SIZE_LIMIT: Self = Self(unsafe { NonZeroU32::new_unchecked(16) });
     pub const PARKED_FULL: Self = Self(unsafe { NonZeroU32::new_unchecked(17) });
-<<<<<<< HEAD
-    pub const TRANSACTION_FAILED_CHECK_TX: Self = Self(unsafe { NonZeroU32::new_unchecked(18) });
-=======
     pub const TRANSACTION_INCLUDED_IN_BLOCK: Self = Self(unsafe { NonZeroU32::new_unchecked(18) });
     pub const TRANSACTION_FAILED_CHECK_TX: Self = Self(unsafe { NonZeroU32::new_unchecked(19) });
     pub const INVALID_TRANSACTION_BYTES: Self = Self(unsafe { NonZeroU32::new_unchecked(20) });
     pub const INVALID_TRANSACTION: Self = Self(unsafe { NonZeroU32::new_unchecked(21) });
->>>>>>> 20c9ad94
     // NOTE: When adding a new code, ensure it is added to `ALL_CODES` in the `tests` module below.
 }
 
@@ -73,16 +69,12 @@
                 "the account has reached the maximum number of parked transactions".into()
             }
             Self::PARKED_FULL => "the mempool is out of space for more parked transactions".into(),
-<<<<<<< HEAD
-            Self::TRANSACTION_FAILED_CHECK_TX => "the transaction failed check tx".into(),
-=======
             Self::TRANSACTION_INCLUDED_IN_BLOCK => "the transaction was removed from the mempool \
                                                     after being included in a block"
                 .into(),
-            Self::TRANSACTION_FAILED_CHECK_TX => "the transaction failed stateless checks".into(),
+            Self::TRANSACTION_FAILED_CHECK_TX => "the transaction failed check_tx".into(),
             Self::INVALID_TRANSACTION_BYTES => "the provided transaction bytes were invalid".into(),
             Self::INVALID_TRANSACTION => "the provided transaction was invalid".into(),
->>>>>>> 20c9ad94
             Self(other) => {
                 format!("invalid error code {other}: should be unreachable (this is a bug)")
             }
@@ -102,11 +94,7 @@
 
     use super::*;
 
-<<<<<<< HEAD
-    const ALL_CODES: [AbciErrorCode; 18] = [
-=======
     const ALL_CODES: [AbciErrorCode; 21] = [
->>>>>>> 20c9ad94
         AbciErrorCode::UNKNOWN_PATH,
         AbciErrorCode::INVALID_PARAMETER,
         AbciErrorCode::INTERNAL_ERROR,
@@ -124,14 +112,10 @@
         AbciErrorCode::NONCE_TAKEN,
         AbciErrorCode::ACCOUNT_SIZE_LIMIT,
         AbciErrorCode::PARKED_FULL,
-<<<<<<< HEAD
-        AbciErrorCode::TRANSACTION_FAILED_CHECK_TX,
-=======
         AbciErrorCode::TRANSACTION_INCLUDED_IN_BLOCK,
         AbciErrorCode::TRANSACTION_FAILED_CHECK_TX,
         AbciErrorCode::INVALID_TRANSACTION_BYTES,
         AbciErrorCode::INVALID_TRANSACTION,
->>>>>>> 20c9ad94
     ];
 
     #[test]
