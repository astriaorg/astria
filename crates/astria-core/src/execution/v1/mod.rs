use bytes::Bytes;
use pbjson_types::Timestamp;

use crate::{
    generated::astria::execution::v1 as raw,
    primitive::v1::{
        IncorrectRollupIdLength,
        RollupId,
    },
    Protobuf,
};

// An error when transforming a [`raw::GenesisInfo`] into a [`GenesisInfo`].
#[derive(Debug, thiserror::Error)]
#[error(transparent)]
pub struct GenesisInfoError(GenesisInfoErrorKind);

impl GenesisInfoError {
    fn incorrect_rollup_id_length(inner: IncorrectRollupIdLength) -> Self {
        Self(GenesisInfoErrorKind::IncorrectRollupIdLength(inner))
    }

    fn no_rollup_id() -> Self {
        Self(GenesisInfoErrorKind::NoRollupId)
    }
}

#[derive(Debug, thiserror::Error)]
enum GenesisInfoErrorKind {
    #[error("`rollup_id` field contained an invalid rollup ID")]
    IncorrectRollupIdLength(IncorrectRollupIdLength),
    #[error("`rollup_id` was not set")]
    NoRollupId,
}

/// Genesis Info required from a rollup to start an execution client.
///
/// Contains information about the rollup id, and base heights for both sequencer & celestia.
///
/// Usually constructed its [`Protobuf`] implementation from a
/// [`raw::GenesisInfo`].
<<<<<<< HEAD
#[derive(Clone, Copy, Debug, serde::Serialize)]
#[serde(into = "crate::generated::execution::v1::GenesisInfo")]
=======
#[derive(Clone, Copy, Debug)]
#[cfg_attr(feature = "serde", derive(serde::Serialize))]
#[cfg_attr(
    feature = "serde",
    serde(into = "crate::generated::astria::execution::v1::GenesisInfo")
)]
>>>>>>> fc10a63a
pub struct GenesisInfo {
    /// The rollup id which is used to identify the rollup txs.
    rollup_id: RollupId,
    /// The Sequencer block height which contains the first block of the rollup.
    sequencer_genesis_block_height: tendermint::block::Height,
    /// The allowed variance in the block height of celestia when looking for sequencer blocks.
    celestia_block_variance: u64,
}

impl GenesisInfo {
    #[must_use]
    pub fn rollup_id(&self) -> RollupId {
        self.rollup_id
    }

    #[must_use]
    pub fn sequencer_genesis_block_height(&self) -> tendermint::block::Height {
        self.sequencer_genesis_block_height
    }

    #[must_use]
    pub fn celestia_block_variance(&self) -> u64 {
        self.celestia_block_variance
    }
}

impl From<GenesisInfo> for raw::GenesisInfo {
    fn from(value: GenesisInfo) -> Self {
        value.to_raw()
    }
}

impl Protobuf for GenesisInfo {
    type Error = GenesisInfoError;
    type Raw = raw::GenesisInfo;

    fn try_from_raw_ref(raw: &Self::Raw) -> Result<Self, Self::Error> {
        let raw::GenesisInfo {
            rollup_id,
            sequencer_genesis_block_height,
            celestia_block_variance,
        } = raw;
        let Some(rollup_id) = rollup_id else {
            return Err(Self::Error::no_rollup_id());
        };
        let rollup_id = RollupId::try_from_raw_ref(rollup_id)
            .map_err(Self::Error::incorrect_rollup_id_length)?;

        Ok(Self {
            rollup_id,
            sequencer_genesis_block_height: (*sequencer_genesis_block_height).into(),
            celestia_block_variance: *celestia_block_variance,
        })
    }

    fn to_raw(&self) -> Self::Raw {
        let Self {
            rollup_id,
            sequencer_genesis_block_height,
            celestia_block_variance,
        } = self;

        let sequencer_genesis_block_height: u32 =
            (*sequencer_genesis_block_height).value().try_into().expect(
                "block height overflow, this should not happen since tendermint heights are i64 \
                 under the hood",
            );
        Self::Raw {
            rollup_id: Some(rollup_id.to_raw()),
            sequencer_genesis_block_height,
            celestia_block_variance: *celestia_block_variance,
        }
    }
}

/// An error when transforming a [`raw::Block`] into a [`Block`].
#[derive(Debug, thiserror::Error)]
#[error(transparent)]
pub struct BlockError(BlockErrorKind);

impl BlockError {
    fn field_not_set(field: &'static str) -> Self {
        Self(BlockErrorKind::FieldNotSet(field))
    }
}

#[derive(Debug, thiserror::Error)]
enum BlockErrorKind {
    #[error("{0} field not set")]
    FieldNotSet(&'static str),
}

/// An Astria execution block on a rollup.
///
/// Contains information about the block number, its hash,
/// its parent block's hash, and timestamp.
///
/// Usually constructed its [`Protobuf`] implementation from a
/// [`raw::Block`].
<<<<<<< HEAD
#[derive(Clone, Debug, PartialEq, serde::Serialize)]
#[serde(into = "crate::generated::execution::v1::Block")]
=======
#[derive(Clone, Debug, PartialEq)]
#[cfg_attr(feature = "serde", derive(serde::Serialize))]
#[cfg_attr(
    feature = "serde",
    serde(into = "crate::generated::astria::execution::v1::Block")
)]
>>>>>>> fc10a63a
pub struct Block {
    /// The block number
    number: u32,
    /// The hash of the block
    hash: Bytes,
    /// The hash of the parent block
    parent_block_hash: Bytes,
    /// Timestamp on the block, standardized to google protobuf standard.
    timestamp: Timestamp,
}

impl Block {
    #[must_use]
    pub fn number(&self) -> u32 {
        self.number
    }

    #[must_use]
    pub fn hash(&self) -> &Bytes {
        &self.hash
    }

    #[must_use]
    pub fn parent_block_hash(&self) -> &Bytes {
        &self.parent_block_hash
    }

    #[must_use]
    pub fn timestamp(&self) -> Timestamp {
        // prost_types::Timestamp is a (i64, i32) tuple, so this is
        // effectively just a copy
        self.timestamp.clone()
    }
}

impl From<Block> for raw::Block {
    fn from(value: Block) -> Self {
        value.to_raw()
    }
}

impl Protobuf for Block {
    type Error = BlockError;
    type Raw = raw::Block;

    fn try_from_raw_ref(raw: &Self::Raw) -> Result<Self, Self::Error> {
        let raw::Block {
            number,
            hash,
            parent_block_hash,
            timestamp,
        } = raw;
        // Cloning timestamp is effectively a copy because timestamp is just a (i32, i64) tuple
        let timestamp = timestamp
            .clone()
            .ok_or(Self::Error::field_not_set(".timestamp"))?;

        Ok(Self {
            number: *number,
            hash: hash.clone(),
            parent_block_hash: parent_block_hash.clone(),
            timestamp,
        })
    }

    fn to_raw(&self) -> Self::Raw {
        let Self {
            number,
            hash,
            parent_block_hash,
            timestamp,
        } = self;
        Self::Raw {
            number: *number,
            hash: hash.clone(),
            parent_block_hash: parent_block_hash.clone(),
            // Cloning timestamp is effectively a copy because timestamp is just a (i32, i64)
            // tuple
            timestamp: Some(timestamp.clone()),
        }
    }
}

#[derive(Debug, thiserror::Error)]
#[error(transparent)]
pub struct CommitmentStateError(CommitmentStateErrorKind);

impl CommitmentStateError {
    fn field_not_set(field: &'static str) -> Self {
        Self(CommitmentStateErrorKind::FieldNotSet(field))
    }

    fn firm(source: BlockError) -> Self {
        Self(CommitmentStateErrorKind::Firm(source))
    }

    fn soft(source: BlockError) -> Self {
        Self(CommitmentStateErrorKind::Soft(source))
    }

    fn firm_exceeds_soft(source: FirmExceedsSoft) -> Self {
        Self(CommitmentStateErrorKind::FirmExceedsSoft(source))
    }
}

#[derive(Debug, thiserror::Error)]
enum CommitmentStateErrorKind {
    #[error("{0} field not set")]
    FieldNotSet(&'static str),
    #[error(".firm field did not contain a valid block")]
    Firm(#[source] BlockError),
    #[error(".soft field did not contain a valid block")]
    Soft(#[source] BlockError),
    #[error(transparent)]
    FirmExceedsSoft(FirmExceedsSoft),
}

#[derive(Debug, thiserror::Error)]
#[error("firm commitment at `{firm} exceeds soft commitment at `{soft}")]
pub struct FirmExceedsSoft {
    firm: u32,
    soft: u32,
}

pub struct NoFirm;
pub struct NoSoft;
pub struct NoBaseCelestiaHeight;
pub struct WithFirm(Block);
pub struct WithSoft(Block);
pub struct WithCelestiaBaseHeight(u64);
#[derive(Default)]
pub struct CommitmentStateBuilder<
    TFirm = NoFirm,
    TSoft = NoSoft,
    TBaseCelestiaHeight = NoBaseCelestiaHeight,
> {
    firm: TFirm,
    soft: TSoft,
    base_celestia_height: TBaseCelestiaHeight,
}

impl CommitmentStateBuilder<NoFirm, NoSoft, NoBaseCelestiaHeight> {
    fn new() -> Self {
        Self {
            firm: NoFirm,
            soft: NoSoft,
            base_celestia_height: NoBaseCelestiaHeight,
        }
    }
}

impl<TFirm, TSoft, TCelestiaBaseHeight> CommitmentStateBuilder<TFirm, TSoft, TCelestiaBaseHeight> {
    pub fn firm(self, firm: Block) -> CommitmentStateBuilder<WithFirm, TSoft, TCelestiaBaseHeight> {
        let Self {
            soft,
            base_celestia_height,
            ..
        } = self;
        CommitmentStateBuilder {
            firm: WithFirm(firm),
            soft,
            base_celestia_height,
        }
    }

    pub fn soft(self, soft: Block) -> CommitmentStateBuilder<TFirm, WithSoft, TCelestiaBaseHeight> {
        let Self {
            firm,
            base_celestia_height,
            ..
        } = self;
        CommitmentStateBuilder {
            firm,
            soft: WithSoft(soft),
            base_celestia_height,
        }
    }

    pub fn base_celestia_height(
        self,
        base_celestia_height: u64,
    ) -> CommitmentStateBuilder<TFirm, TSoft, WithCelestiaBaseHeight> {
        let Self {
            firm,
            soft,
            ..
        } = self;
        CommitmentStateBuilder {
            firm,
            soft,
            base_celestia_height: WithCelestiaBaseHeight(base_celestia_height),
        }
    }
}

impl CommitmentStateBuilder<WithFirm, WithSoft, WithCelestiaBaseHeight> {
    /// Finalize the commitment state.
    ///
    /// # Errors
    /// Returns an error if the firm block exceeds the soft one.
    pub fn build(self) -> Result<CommitmentState, FirmExceedsSoft> {
        let Self {
            firm: WithFirm(firm),
            soft: WithSoft(soft),
            base_celestia_height: WithCelestiaBaseHeight(base_celestia_height),
        } = self;
        if firm.number() > soft.number() {
            return Err(FirmExceedsSoft {
                firm: firm.number(),
                soft: soft.number(),
            });
        }
        Ok(CommitmentState {
            soft,
            firm,
            base_celestia_height,
        })
    }
}

/// Information about the [`Block`] at each sequencer commitment level.
///
/// A commitment state is valid if:
/// - Block numbers are such that soft >= firm (upheld by this type).
/// - No blocks ever decrease in block number.
/// - The chain defined by soft is the head of the canonical chain the firm block must belong to.
<<<<<<< HEAD
#[derive(Clone, Debug, PartialEq, serde::Serialize)]
#[serde(into = "crate::generated::execution::v1::CommitmentState")]
=======
#[derive(Clone, Debug, PartialEq)]
#[cfg_attr(feature = "serde", derive(serde::Serialize))]
#[cfg_attr(
    feature = "serde",
    serde(into = "crate::generated::astria::execution::v1::CommitmentState")
)]
>>>>>>> fc10a63a
pub struct CommitmentState {
    /// Soft commitment is the rollup block matching latest sequencer block.
    soft: Block,
    /// Firm commitment is achieved when data has been seen in DA.
    firm: Block,
    /// The base height of celestia from which to search for blocks after this
    /// commitment state.
    base_celestia_height: u64,
}

impl CommitmentState {
    #[must_use = "a commitment state must be built to be useful"]
    pub fn builder() -> CommitmentStateBuilder {
        CommitmentStateBuilder::new()
    }

    #[must_use]
    pub fn firm(&self) -> &Block {
        &self.firm
    }

    #[must_use]
    pub fn soft(&self) -> &Block {
        &self.soft
    }

    pub fn base_celestia_height(&self) -> u64 {
        self.base_celestia_height
    }
}

impl From<CommitmentState> for raw::CommitmentState {
    fn from(value: CommitmentState) -> Self {
        value.to_raw()
    }
}

impl Protobuf for CommitmentState {
    type Error = CommitmentStateError;
    type Raw = raw::CommitmentState;

    fn try_from_raw_ref(raw: &Self::Raw) -> Result<Self, Self::Error> {
        let Self::Raw {
            soft,
            firm,
            base_celestia_height,
        } = raw;
        let soft = 'soft: {
            let Some(soft) = soft else {
                break 'soft Err(Self::Error::field_not_set(".soft"));
            };
            Block::try_from_raw_ref(soft).map_err(Self::Error::soft)
        }?;
        let firm = 'firm: {
            let Some(firm) = firm else {
                break 'firm Err(Self::Error::field_not_set(".firm"));
            };
            Block::try_from_raw_ref(firm).map_err(Self::Error::firm)
        }?;

        Self::builder()
            .firm(firm)
            .soft(soft)
            .base_celestia_height(*base_celestia_height)
            .build()
            .map_err(Self::Error::firm_exceeds_soft)
    }

    fn to_raw(&self) -> Self::Raw {
        let Self {
            soft,
            firm,
            base_celestia_height,
        } = self;
        let soft = soft.to_raw();
        let firm = firm.to_raw();
        let base_celestia_height = *base_celestia_height;
        Self::Raw {
            soft: Some(soft),
            firm: Some(firm),
            base_celestia_height,
        }
    }
}<|MERGE_RESOLUTION|>--- conflicted
+++ resolved
@@ -39,17 +39,8 @@
 ///
 /// Usually constructed its [`Protobuf`] implementation from a
 /// [`raw::GenesisInfo`].
-<<<<<<< HEAD
 #[derive(Clone, Copy, Debug, serde::Serialize)]
-#[serde(into = "crate::generated::execution::v1::GenesisInfo")]
-=======
-#[derive(Clone, Copy, Debug)]
-#[cfg_attr(feature = "serde", derive(serde::Serialize))]
-#[cfg_attr(
-    feature = "serde",
-    serde(into = "crate::generated::astria::execution::v1::GenesisInfo")
-)]
->>>>>>> fc10a63a
+#[serde(into = "crate::generated::astria::execution::v1::GenesisInfo")]
 pub struct GenesisInfo {
     /// The rollup id which is used to identify the rollup txs.
     rollup_id: RollupId,
@@ -149,17 +140,8 @@
 ///
 /// Usually constructed its [`Protobuf`] implementation from a
 /// [`raw::Block`].
-<<<<<<< HEAD
 #[derive(Clone, Debug, PartialEq, serde::Serialize)]
-#[serde(into = "crate::generated::execution::v1::Block")]
-=======
-#[derive(Clone, Debug, PartialEq)]
-#[cfg_attr(feature = "serde", derive(serde::Serialize))]
-#[cfg_attr(
-    feature = "serde",
-    serde(into = "crate::generated::astria::execution::v1::Block")
-)]
->>>>>>> fc10a63a
+#[serde(into = "crate::generated::astria::execution::v1::Block")]
 pub struct Block {
     /// The block number
     number: u32,
@@ -386,17 +368,8 @@
 /// - Block numbers are such that soft >= firm (upheld by this type).
 /// - No blocks ever decrease in block number.
 /// - The chain defined by soft is the head of the canonical chain the firm block must belong to.
-<<<<<<< HEAD
 #[derive(Clone, Debug, PartialEq, serde::Serialize)]
-#[serde(into = "crate::generated::execution::v1::CommitmentState")]
-=======
-#[derive(Clone, Debug, PartialEq)]
-#[cfg_attr(feature = "serde", derive(serde::Serialize))]
-#[cfg_attr(
-    feature = "serde",
-    serde(into = "crate::generated::astria::execution::v1::CommitmentState")
-)]
->>>>>>> fc10a63a
+#[serde(into = "crate::generated::astria::execution::v1::CommitmentState")]
 pub struct CommitmentState {
     /// Soft commitment is the rollup block matching latest sequencer block.
     soft: Block,
