--- conflicted
+++ resolved
@@ -1294,11 +1294,7 @@
         deserializer.deserialize_struct("astria.protocol.fees.v1.InitBridgeAccountFeeComponents", FIELDS, GeneratedVisitor)
     }
 }
-<<<<<<< HEAD
 impl serde::Serialize for PriceFeedFeeComponents {
-=======
-impl serde::Serialize for RecoverIbcClientFeeComponents {
->>>>>>> dd99bf9f
     #[allow(deprecated)]
     fn serialize<S>(&self, serializer: S) -> std::result::Result<S::Ok, S::Error>
     where
@@ -1312,11 +1308,7 @@
         if self.multiplier.is_some() {
             len += 1;
         }
-<<<<<<< HEAD
         let mut struct_ser = serializer.serialize_struct("astria.protocol.fees.v1.PriceFeedFeeComponents", len)?;
-=======
-        let mut struct_ser = serializer.serialize_struct("astria.protocol.fees.v1.RecoverIbcClientFeeComponents", len)?;
->>>>>>> dd99bf9f
         if let Some(v) = self.base.as_ref() {
             struct_ser.serialize_field("base", v)?;
         }
@@ -1326,11 +1318,7 @@
         struct_ser.end()
     }
 }
-<<<<<<< HEAD
 impl<'de> serde::Deserialize<'de> for PriceFeedFeeComponents {
-=======
-impl<'de> serde::Deserialize<'de> for RecoverIbcClientFeeComponents {
->>>>>>> dd99bf9f
     #[allow(deprecated)]
     fn deserialize<D>(deserializer: D) -> std::result::Result<Self, D::Error>
     where
@@ -1377,7 +1365,6 @@
         }
         struct GeneratedVisitor;
         impl<'de> serde::de::Visitor<'de> for GeneratedVisitor {
-<<<<<<< HEAD
             type Value = PriceFeedFeeComponents;
 
             fn expecting(&self, formatter: &mut std::fmt::Formatter<'_>) -> std::fmt::Result {
@@ -1385,15 +1372,6 @@
             }
 
             fn visit_map<V>(self, mut map_: V) -> std::result::Result<PriceFeedFeeComponents, V::Error>
-=======
-            type Value = RecoverIbcClientFeeComponents;
-
-            fn expecting(&self, formatter: &mut std::fmt::Formatter<'_>) -> std::fmt::Result {
-                formatter.write_str("struct astria.protocol.fees.v1.RecoverIbcClientFeeComponents")
-            }
-
-            fn visit_map<V>(self, mut map_: V) -> std::result::Result<RecoverIbcClientFeeComponents, V::Error>
->>>>>>> dd99bf9f
                 where
                     V: serde::de::MapAccess<'de>,
             {
@@ -1415,21 +1393,16 @@
                         }
                     }
                 }
-<<<<<<< HEAD
                 Ok(PriceFeedFeeComponents {
-=======
-                Ok(RecoverIbcClientFeeComponents {
->>>>>>> dd99bf9f
                     base: base__,
                     multiplier: multiplier__,
                 })
             }
         }
-<<<<<<< HEAD
         deserializer.deserialize_struct("astria.protocol.fees.v1.PriceFeedFeeComponents", FIELDS, GeneratedVisitor)
     }
 }
-impl serde::Serialize for RemoveMarketAuthoritiesFeeComponents {
+impl serde::Serialize for RecoverIbcClientFeeComponents {
     #[allow(deprecated)]
     fn serialize<S>(&self, serializer: S) -> std::result::Result<S::Ok, S::Error>
     where
@@ -1443,7 +1416,7 @@
         if self.multiplier.is_some() {
             len += 1;
         }
-        let mut struct_ser = serializer.serialize_struct("astria.protocol.fees.v1.RemoveMarketAuthoritiesFeeComponents", len)?;
+        let mut struct_ser = serializer.serialize_struct("astria.protocol.fees.v1.RecoverIbcClientFeeComponents", len)?;
         if let Some(v) = self.base.as_ref() {
             struct_ser.serialize_field("base", v)?;
         }
@@ -1453,7 +1426,7 @@
         struct_ser.end()
     }
 }
-impl<'de> serde::Deserialize<'de> for RemoveMarketAuthoritiesFeeComponents {
+impl<'de> serde::Deserialize<'de> for RecoverIbcClientFeeComponents {
     #[allow(deprecated)]
     fn deserialize<D>(deserializer: D) -> std::result::Result<Self, D::Error>
     where
@@ -1500,13 +1473,13 @@
         }
         struct GeneratedVisitor;
         impl<'de> serde::de::Visitor<'de> for GeneratedVisitor {
-            type Value = RemoveMarketAuthoritiesFeeComponents;
+            type Value = RecoverIbcClientFeeComponents;
 
             fn expecting(&self, formatter: &mut std::fmt::Formatter<'_>) -> std::fmt::Result {
-                formatter.write_str("struct astria.protocol.fees.v1.RemoveMarketAuthoritiesFeeComponents")
-            }
-
-            fn visit_map<V>(self, mut map_: V) -> std::result::Result<RemoveMarketAuthoritiesFeeComponents, V::Error>
+                formatter.write_str("struct astria.protocol.fees.v1.RecoverIbcClientFeeComponents")
+            }
+
+            fn visit_map<V>(self, mut map_: V) -> std::result::Result<RecoverIbcClientFeeComponents, V::Error>
                 where
                     V: serde::de::MapAccess<'de>,
             {
@@ -1528,19 +1501,16 @@
                         }
                     }
                 }
-                Ok(RemoveMarketAuthoritiesFeeComponents {
+                Ok(RecoverIbcClientFeeComponents {
                     base: base__,
                     multiplier: multiplier__,
                 })
             }
         }
-        deserializer.deserialize_struct("astria.protocol.fees.v1.RemoveMarketAuthoritiesFeeComponents", FIELDS, GeneratedVisitor)
-=======
         deserializer.deserialize_struct("astria.protocol.fees.v1.RecoverIbcClientFeeComponents", FIELDS, GeneratedVisitor)
->>>>>>> dd99bf9f
-    }
-}
-impl serde::Serialize for RollupDataSubmissionFeeComponents {
+    }
+}
+impl serde::Serialize for RemoveMarketAuthoritiesFeeComponents {
     #[allow(deprecated)]
     fn serialize<S>(&self, serializer: S) -> std::result::Result<S::Ok, S::Error>
     where
@@ -1554,7 +1524,7 @@
         if self.multiplier.is_some() {
             len += 1;
         }
-        let mut struct_ser = serializer.serialize_struct("astria.protocol.fees.v1.RollupDataSubmissionFeeComponents", len)?;
+        let mut struct_ser = serializer.serialize_struct("astria.protocol.fees.v1.RemoveMarketAuthoritiesFeeComponents", len)?;
         if let Some(v) = self.base.as_ref() {
             struct_ser.serialize_field("base", v)?;
         }
@@ -1564,7 +1534,7 @@
         struct_ser.end()
     }
 }
-impl<'de> serde::Deserialize<'de> for RollupDataSubmissionFeeComponents {
+impl<'de> serde::Deserialize<'de> for RemoveMarketAuthoritiesFeeComponents {
     #[allow(deprecated)]
     fn deserialize<D>(deserializer: D) -> std::result::Result<Self, D::Error>
     where
@@ -1611,13 +1581,13 @@
         }
         struct GeneratedVisitor;
         impl<'de> serde::de::Visitor<'de> for GeneratedVisitor {
-            type Value = RollupDataSubmissionFeeComponents;
+            type Value = RemoveMarketAuthoritiesFeeComponents;
 
             fn expecting(&self, formatter: &mut std::fmt::Formatter<'_>) -> std::fmt::Result {
-                formatter.write_str("struct astria.protocol.fees.v1.RollupDataSubmissionFeeComponents")
-            }
-
-            fn visit_map<V>(self, mut map_: V) -> std::result::Result<RollupDataSubmissionFeeComponents, V::Error>
+                formatter.write_str("struct astria.protocol.fees.v1.RemoveMarketAuthoritiesFeeComponents")
+            }
+
+            fn visit_map<V>(self, mut map_: V) -> std::result::Result<RemoveMarketAuthoritiesFeeComponents, V::Error>
                 where
                     V: serde::de::MapAccess<'de>,
             {
@@ -1639,16 +1609,16 @@
                         }
                     }
                 }
-                Ok(RollupDataSubmissionFeeComponents {
+                Ok(RemoveMarketAuthoritiesFeeComponents {
                     base: base__,
                     multiplier: multiplier__,
                 })
             }
         }
-        deserializer.deserialize_struct("astria.protocol.fees.v1.RollupDataSubmissionFeeComponents", FIELDS, GeneratedVisitor)
-    }
-}
-impl serde::Serialize for SudoAddressChangeFeeComponents {
+        deserializer.deserialize_struct("astria.protocol.fees.v1.RemoveMarketAuthoritiesFeeComponents", FIELDS, GeneratedVisitor)
+    }
+}
+impl serde::Serialize for RollupDataSubmissionFeeComponents {
     #[allow(deprecated)]
     fn serialize<S>(&self, serializer: S) -> std::result::Result<S::Ok, S::Error>
     where
@@ -1662,7 +1632,7 @@
         if self.multiplier.is_some() {
             len += 1;
         }
-        let mut struct_ser = serializer.serialize_struct("astria.protocol.fees.v1.SudoAddressChangeFeeComponents", len)?;
+        let mut struct_ser = serializer.serialize_struct("astria.protocol.fees.v1.RollupDataSubmissionFeeComponents", len)?;
         if let Some(v) = self.base.as_ref() {
             struct_ser.serialize_field("base", v)?;
         }
@@ -1672,7 +1642,7 @@
         struct_ser.end()
     }
 }
-impl<'de> serde::Deserialize<'de> for SudoAddressChangeFeeComponents {
+impl<'de> serde::Deserialize<'de> for RollupDataSubmissionFeeComponents {
     #[allow(deprecated)]
     fn deserialize<D>(deserializer: D) -> std::result::Result<Self, D::Error>
     where
@@ -1719,6 +1689,114 @@
         }
         struct GeneratedVisitor;
         impl<'de> serde::de::Visitor<'de> for GeneratedVisitor {
+            type Value = RollupDataSubmissionFeeComponents;
+
+            fn expecting(&self, formatter: &mut std::fmt::Formatter<'_>) -> std::fmt::Result {
+                formatter.write_str("struct astria.protocol.fees.v1.RollupDataSubmissionFeeComponents")
+            }
+
+            fn visit_map<V>(self, mut map_: V) -> std::result::Result<RollupDataSubmissionFeeComponents, V::Error>
+                where
+                    V: serde::de::MapAccess<'de>,
+            {
+                let mut base__ = None;
+                let mut multiplier__ = None;
+                while let Some(k) = map_.next_key()? {
+                    match k {
+                        GeneratedField::Base => {
+                            if base__.is_some() {
+                                return Err(serde::de::Error::duplicate_field("base"));
+                            }
+                            base__ = map_.next_value()?;
+                        }
+                        GeneratedField::Multiplier => {
+                            if multiplier__.is_some() {
+                                return Err(serde::de::Error::duplicate_field("multiplier"));
+                            }
+                            multiplier__ = map_.next_value()?;
+                        }
+                    }
+                }
+                Ok(RollupDataSubmissionFeeComponents {
+                    base: base__,
+                    multiplier: multiplier__,
+                })
+            }
+        }
+        deserializer.deserialize_struct("astria.protocol.fees.v1.RollupDataSubmissionFeeComponents", FIELDS, GeneratedVisitor)
+    }
+}
+impl serde::Serialize for SudoAddressChangeFeeComponents {
+    #[allow(deprecated)]
+    fn serialize<S>(&self, serializer: S) -> std::result::Result<S::Ok, S::Error>
+    where
+        S: serde::Serializer,
+    {
+        use serde::ser::SerializeStruct;
+        let mut len = 0;
+        if self.base.is_some() {
+            len += 1;
+        }
+        if self.multiplier.is_some() {
+            len += 1;
+        }
+        let mut struct_ser = serializer.serialize_struct("astria.protocol.fees.v1.SudoAddressChangeFeeComponents", len)?;
+        if let Some(v) = self.base.as_ref() {
+            struct_ser.serialize_field("base", v)?;
+        }
+        if let Some(v) = self.multiplier.as_ref() {
+            struct_ser.serialize_field("multiplier", v)?;
+        }
+        struct_ser.end()
+    }
+}
+impl<'de> serde::Deserialize<'de> for SudoAddressChangeFeeComponents {
+    #[allow(deprecated)]
+    fn deserialize<D>(deserializer: D) -> std::result::Result<Self, D::Error>
+    where
+        D: serde::Deserializer<'de>,
+    {
+        const FIELDS: &[&str] = &[
+            "base",
+            "multiplier",
+        ];
+
+        #[allow(clippy::enum_variant_names)]
+        enum GeneratedField {
+            Base,
+            Multiplier,
+        }
+        impl<'de> serde::Deserialize<'de> for GeneratedField {
+            fn deserialize<D>(deserializer: D) -> std::result::Result<GeneratedField, D::Error>
+            where
+                D: serde::Deserializer<'de>,
+            {
+                struct GeneratedVisitor;
+
+                impl<'de> serde::de::Visitor<'de> for GeneratedVisitor {
+                    type Value = GeneratedField;
+
+                    fn expecting(&self, formatter: &mut std::fmt::Formatter<'_>) -> std::fmt::Result {
+                        write!(formatter, "expected one of: {:?}", &FIELDS)
+                    }
+
+                    #[allow(unused_variables)]
+                    fn visit_str<E>(self, value: &str) -> std::result::Result<GeneratedField, E>
+                    where
+                        E: serde::de::Error,
+                    {
+                        match value {
+                            "base" => Ok(GeneratedField::Base),
+                            "multiplier" => Ok(GeneratedField::Multiplier),
+                            _ => Err(serde::de::Error::unknown_field(value, FIELDS)),
+                        }
+                    }
+                }
+                deserializer.deserialize_identifier(GeneratedVisitor)
+            }
+        }
+        struct GeneratedVisitor;
+        impl<'de> serde::de::Visitor<'de> for GeneratedVisitor {
             type Value = SudoAddressChangeFeeComponents;
 
             fn expecting(&self, formatter: &mut std::fmt::Formatter<'_>) -> std::fmt::Result {
