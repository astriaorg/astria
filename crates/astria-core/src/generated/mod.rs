--- conflicted
+++ resolved
@@ -98,14 +98,11 @@
             pub mod v1;
         }
         #[path = ""]
-<<<<<<< HEAD
         pub mod connect {
             #[path = "astria.protocol.connect.v1.rs"]
             pub mod v1;
         }
         #[path = ""]
-=======
->>>>>>> 88adcb33
         pub mod fees {
             #[path = "astria.protocol.fees.v1.rs"]
             pub mod v1 {
@@ -142,10 +139,7 @@
                 }
             }
         }
-<<<<<<< HEAD
-=======
-
->>>>>>> 88adcb33
+
         #[path = ""]
         pub mod transaction {
             pub mod v1 {
@@ -162,19 +156,35 @@
 
     #[path = ""]
     pub mod sequencerblock {
-<<<<<<< HEAD
+        pub mod v1alpha1 {
+            include!("astria.sequencerblock.v1alpha1.rs");
+
+            #[cfg(feature = "serde")]
+            mod _serde_impl {
+                use super::*;
+                include!("astria.sequencerblock.v1alpha1.serde.rs");
+            }
+        }
+
         pub mod v1 {
             include!("astria.sequencerblock.v1.rs");
-=======
-        pub mod v1alpha1 {
-            include!("astria.sequencerblock.v1alpha1.rs");
->>>>>>> 88adcb33
-
-            #[cfg(feature = "serde")]
-            mod _serde_impl {
-                use super::*;
-<<<<<<< HEAD
+
+            #[cfg(feature = "serde")]
+            mod _serde_impl {
+                use super::*;
                 include!("astria.sequencerblock.v1.serde.rs");
+            }
+        }
+
+        pub mod optimistic {
+            pub mod v1alpha1 {
+                include!("astria.sequencerblock.optimistic.v1alpha1.rs");
+
+                #[cfg(feature = "serde")]
+                mod _serde_impl {
+                    use super::*;
+                    include!("astria.sequencerblock.optimistic.v1alpha1.serde.rs");
+                }
             }
         }
     }
@@ -217,41 +227,6 @@
     pub mod marketmap {
         pub mod v2 {
             include!("connect.marketmap.v2.rs");
-=======
-                include!("astria.sequencerblock.v1alpha1.serde.rs");
-            }
-        }
-
-        pub mod v1 {
-            include!("astria.sequencerblock.v1.rs");
-
-            #[cfg(feature = "serde")]
-            mod _serde_impl {
-                use super::*;
-                include!("astria.sequencerblock.v1.serde.rs");
-            }
-        }
-
-        pub mod optimistic {
-            pub mod v1alpha1 {
-                include!("astria.sequencerblock.optimistic.v1alpha1.rs");
-
-                #[cfg(feature = "serde")]
-                mod _serde_impl {
-                    use super::*;
-                    include!("astria.sequencerblock.optimistic.v1alpha1.serde.rs");
-                }
-            }
-        }
-    }
-
-    #[path = ""]
-    pub mod composer {
-        #[path = "astria.composer.v1.rs"]
-        pub mod v1;
-    }
-}
->>>>>>> 88adcb33
 
             #[cfg(feature = "serde")]
             mod _serde_impl {
