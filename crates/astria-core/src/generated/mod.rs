#![allow(
    unreachable_pub,
    clippy::pedantic,
    clippy::needless_borrows_for_generic_args,
    clippy::arithmetic_side_effects
)]
//! Files generated using [`tonic-build`] and [`buf`] via the [`tools/protobuf-compiler`]
//! build tool.
//!
//! [`tonic-build`]: https://docs.rs/tonic-build
//! [`buf`]: https://buf.build
//! [`tools/protobuf-compiler`]: ../../../../tools/protobuf-compiler

pub use astria::*;

#[path = ""]
pub mod astria_vendored {
    #[path = ""]
    pub mod tendermint {
        pub mod abci {
            include!("astria_vendored.tendermint.abci.rs");

            #[cfg(feature = "serde")]
            mod _serde_impl {
                use super::*;
                include!("astria_vendored.tendermint.abci.serde.rs");
            }
        }

        pub mod crypto {
            include!("astria_vendored.tendermint.crypto.rs");

            #[cfg(feature = "serde")]
            mod _serde_impl {
                use super::*;
                include!("astria_vendored.tendermint.crypto.serde.rs");
            }
        }
    }
}

#[path = ""]
pub mod astria {
    #[path = ""]
    pub mod bundle {
        pub mod v1alpha1 {
            include!("astria.bundle.v1alpha1.rs");

            #[cfg(feature = "serde")]
            mod _serde_impl {
                use super::*;
                include!("astria.bundle.v1alpha1.serde.rs");
            }
        }
    }

    #[path = ""]
    pub mod execution {
        pub mod v1 {
            include!("astria.execution.v1.rs");
    
            #[cfg(feature = "serde")]
            mod _serde_impl {
                use super::*;
                include!("astria.execution.v1.serde.rs");
            }
        }
    }

    #[path = ""]
    pub mod primitive {
        pub mod v1 {
            include!("astria.primitive.v1.rs");

            #[cfg(feature = "serde")]
            mod _serde_impl {
                use super::*;
                include!("astria.primitive.v1.serde.rs");
            }
        }
    }

    #[path = ""]
    pub mod protocol {
        #[path = ""]
        pub mod accounts {
            #[path = "astria.protocol.accounts.v1.rs"]
            pub mod v1;
        }
        #[path = ""]
        pub mod asset {
            #[path = "astria.protocol.asset.v1.rs"]
            pub mod v1;
        }
        #[path = ""]
        pub mod bridge {
            #[path = "astria.protocol.bridge.v1.rs"]
            pub mod v1;
        }
        #[path = ""]
        pub mod connect {
            #[path = "astria.protocol.connect.v1.rs"]
            pub mod v1;
        }
        #[path = ""]
        pub mod fees {
            #[path = "astria.protocol.fees.v1.rs"]
            pub mod v1 {
                include!("astria.protocol.fees.v1.rs");
    
                #[cfg(feature = "serde")]
                mod _serde_impls {
                    use super::*;
                    include!("astria.protocol.fees.v1.serde.rs");
                }
            }
        }
        #[path = ""]
        pub mod genesis {
            pub mod v1 {
                include!("astria.protocol.genesis.v1.rs");
    
                #[cfg(feature = "serde")]
                mod _serde_impls {
                    use super::*;
                    include!("astria.protocol.genesis.v1.serde.rs");
                }
            }
        }
        #[path = ""]
        pub mod memos {
            pub mod v1 {
                include!("astria.protocol.memos.v1.rs");
    
                #[cfg(feature = "serde")]
                mod _serde_impls {
                    use super::*;
                    include!("astria.protocol.memos.v1.serde.rs");
                }
            }
        }
        #[path = ""]
        pub mod transaction {
            pub mod v1 {
                include!("astria.protocol.transaction.v1.rs");

                #[cfg(feature = "serde")]
                mod _serde_impl {
                    use super::*;
                    include!("astria.protocol.transaction.v1.serde.rs");
                }
            }
        }
    }

    #[path = ""]
    pub mod sequencerblock {
        pub mod v1 {
            include!("astria.sequencerblock.v1.rs");

            #[cfg(feature = "serde")]
            mod _serde_impl {
                use super::*;
                include!("astria.sequencerblock.v1.serde.rs");
            }
        }
    }

    #[path = ""]
    pub mod composer {
        #[path = "astria.composer.v1.rs"]
        pub mod v1;
    }
}

#[path = ""]
pub mod celestia {
    #[path = "celestia.blob.v1.rs"]
    pub mod v1 {
        include!("celestia.blob.v1.rs");

        #[cfg(feature = "serde")]
        mod _serde_impl {
            use super::*;
            include!("celestia.blob.v1.serde.rs");
        }
    }
}

#[path = ""]
pub mod connect {
    pub mod abci {
        pub mod v2 {
            include!("connect.abci.v2.rs");

            #[cfg(feature = "serde")]
            mod _serde_impl {
                use super::*;
                include!("connect.abci.v2.serde.rs");
            }
        }
    }
<<<<<<< HEAD
=======

    pub mod optimisticblock {
        pub mod v1alpha1 {
            include!("astria.sequencerblock.optimisticblock.v1alpha1.rs");

            #[cfg(feature = "serde")]
            mod _serde_impl {
                use super::*;
                include!("astria.sequencerblock.optimisticblock.v1alpha1.serde.rs");
            }
        }
    }
}
>>>>>>> e67fdb94

    pub mod marketmap {
        pub mod v2 {
            include!("connect.marketmap.v2.rs");

            #[cfg(feature = "serde")]
            mod _serde_impl {
                use super::*;
                include!("connect.marketmap.v2.serde.rs");
            }
        }
    }

    pub mod oracle {
        pub mod v2 {
            include!("connect.oracle.v2.rs");

            #[cfg(feature = "serde")]
            mod _serde_impl {
                use super::*;
                include!("connect.oracle.v2.serde.rs");
            }
        }
    }

    pub mod service {
        pub mod v2 {
            include!("connect.service.v2.rs");

            #[cfg(feature = "serde")]
            mod _serde_impl {
                use super::*;
                include!("connect.service.v2.serde.rs");
            }
        }
    }

    pub mod types {
        pub mod v2 {
            include!("connect.types.v2.rs");

            #[cfg(feature = "serde")]
            mod _serde_impl {
                use super::*;
                include!("connect.types.v2.serde.rs");
            }
        }
    }
}

#[path = ""]
pub mod cosmos {
    pub mod auth {
        pub mod v1beta1 {
            include!("cosmos.auth.v1beta1.rs");

            #[cfg(feature = "serde")]
            mod _serde_impl {
                use super::*;
                include!("cosmos.auth.v1beta1.serde.rs");
            }
        }
    }

    pub mod base {
        pub mod abci {
            pub mod v1beta1 {
                include!("cosmos.base.abci.v1beta1.rs");

                #[cfg(feature = "serde")]
                mod _serde_impl {
                    use super::*;
                    include!("cosmos.base.abci.v1beta1.serde.rs");
                }
            }
        }

        pub mod node {
            pub mod v1beta1 {
                include!("cosmos.base.node.v1beta1.rs");

                #[cfg(feature = "serde")]
                mod _serde_impl {
                    use super::*;
                    include!("cosmos.base.node.v1beta1.serde.rs");
                }
            }
        }

        pub mod tendermint {
            pub mod v1beta1 {
                include!("cosmos.base.tendermint.v1beta1.rs");

                #[cfg(feature = "serde")]
                mod _serde_impl {
                    use super::*;
                    include!("cosmos.base.tendermint.v1beta1.serde.rs");
                }
            }
        }

        pub mod v1beta1 {
            include!("cosmos.base.v1beta1.rs");

            #[cfg(feature = "serde")]
            mod _serde_impl {
                use super::*;
                include!("cosmos.base.v1beta1.serde.rs");
            }
        }
    }

    pub mod crypto {
        pub mod multisig {
            pub mod v1beta1 {
                include!("cosmos.crypto.multisig.v1beta1.rs");

                #[cfg(feature = "serde")]
                mod _serde_impl {
                    use super::*;
                    include!("cosmos.crypto.multisig.v1beta1.serde.rs");
                }
            }
        }

        pub mod secp256k1 {
            include!("cosmos.crypto.secp256k1.rs");

            #[cfg(feature = "serde")]
            mod _serde_impl {
                use super::*;
                include!("cosmos.crypto.secp256k1.serde.rs");
            }
        }
    }

    pub mod tx {
        pub mod signing {
            pub mod v1beta1 {
                include!("cosmos.tx.signing.v1beta1.rs");

                #[cfg(feature = "serde")]
                mod _serde_impl {
                    use super::*;
                    include!("cosmos.tx.signing.v1beta1.serde.rs");
                }
            }
        }

        pub mod v1beta1 {
            include!("cosmos.tx.v1beta1.rs");
            #[cfg(feature = "serde")]
            use super::signing;

            #[cfg(feature = "serde")]
            mod _serde_impl {
                use super::*;
                include!("cosmos.tx.v1beta1.serde.rs");
            }
        }
    }
}

#[path = ""]
pub mod tendermint {
    pub mod abci {
        include!("tendermint.abci.rs");

        #[cfg(feature = "serde")]
        mod _serde_impl {
            use super::*;
            include!("tendermint.abci.serde.rs");
        }
    }

    pub mod p2p {
        include!("tendermint.p2p.rs");

        #[cfg(feature = "serde")]
        mod _serde_impl {
            use super::*;
            include!("tendermint.p2p.serde.rs");
        }
    }

    pub mod types {
        include!("tendermint.types.rs");

        #[cfg(feature = "serde")]
        mod _serde_impl {
            use super::*;
            include!("tendermint.types.serde.rs");
        }
    }
}<|MERGE_RESOLUTION|>--- conflicted
+++ resolved
@@ -58,7 +58,7 @@
     pub mod execution {
         pub mod v1 {
             include!("astria.execution.v1.rs");
-    
+
             #[cfg(feature = "serde")]
             mod _serde_impl {
                 use super::*;
@@ -107,7 +107,7 @@
             #[path = "astria.protocol.fees.v1.rs"]
             pub mod v1 {
                 include!("astria.protocol.fees.v1.rs");
-    
+
                 #[cfg(feature = "serde")]
                 mod _serde_impls {
                     use super::*;
@@ -119,7 +119,7 @@
         pub mod genesis {
             pub mod v1 {
                 include!("astria.protocol.genesis.v1.rs");
-    
+
                 #[cfg(feature = "serde")]
                 mod _serde_impls {
                     use super::*;
@@ -131,7 +131,7 @@
         pub mod memos {
             pub mod v1 {
                 include!("astria.protocol.memos.v1.rs");
-    
+
                 #[cfg(feature = "serde")]
                 mod _serde_impls {
                     use super::*;
@@ -200,22 +200,6 @@
             }
         }
     }
-<<<<<<< HEAD
-=======
-
-    pub mod optimisticblock {
-        pub mod v1alpha1 {
-            include!("astria.sequencerblock.optimisticblock.v1alpha1.rs");
-
-            #[cfg(feature = "serde")]
-            mod _serde_impl {
-                use super::*;
-                include!("astria.sequencerblock.optimisticblock.v1alpha1.serde.rs");
-            }
-        }
-    }
-}
->>>>>>> e67fdb94
 
     pub mod marketmap {
         pub mod v2 {
