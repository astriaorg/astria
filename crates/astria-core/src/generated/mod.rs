#![allow(
    unreachable_pub,
    clippy::pedantic,
    clippy::needless_borrows_for_generic_args,
    clippy::arithmetic_side_effects
)]
//! Files generated using [`tonic-build`] and [`buf`] via the [`tools/protobuf-compiler`]
//! build tool.
//!
//! [`tonic-build`]: https://docs.rs/tonic-build
//! [`buf`]: https://buf.build
//! [`tools/protobuf-compiler`]: ../../../../tools/protobuf-compiler

pub use astria::*;

#[path = ""]
pub mod astria_vendored {
    #[path = ""]
    pub mod tendermint {
        pub mod abci {
            include!("astria_vendored.tendermint.abci.rs");

            #[cfg(feature = "serde")]
            mod _serde_impl {
                use super::*;
                include!("astria_vendored.tendermint.abci.serde.rs");
            }
        }

        pub mod crypto {
            include!("astria_vendored.tendermint.crypto.rs");

            #[cfg(feature = "serde")]
            mod _serde_impl {
                use super::*;
                include!("astria_vendored.tendermint.crypto.serde.rs");
            }
        }
    }

<<<<<<< HEAD
    #[path = ""]
    pub mod slinky {
        pub mod abci {
            pub mod v1 {
                include!("astria_vendored.slinky.abci.v1.rs");
=======
#[path = ""]
pub mod bundle {
    pub mod v1alpha1 {
        include!("astria.bundle.v1alpha1.rs");

        #[cfg(feature = "serde")]
        mod _serde_impl {
            use super::*;
            include!("astria.bundle.v1alpha1.serde.rs");
        }
    }
}

#[path = ""]
pub mod execution {
    #[path = "astria.execution.v1alpha1.rs"]
    pub mod v1alpha1;
>>>>>>> b54ccb9b

                #[cfg(feature = "serde")]
                mod _serde_impl {
                    use super::*;
                    include!("astria_vendored.slinky.abci.v1.serde.rs");
                }
            }
        }

        pub mod marketmap {
            pub mod v1 {
                include!("astria_vendored.slinky.marketmap.v1.rs");

                #[cfg(feature = "serde")]
                mod _serde_impl {
                    use super::*;
                    include!("astria_vendored.slinky.marketmap.v1.serde.rs");
                }
            }
        }

        pub mod oracle {
            pub mod v1 {
                include!("astria_vendored.slinky.oracle.v1.rs");

                #[cfg(feature = "serde")]
                mod _serde_impl {
                    use super::*;
                    include!("astria_vendored.slinky.oracle.v1.serde.rs");
                }
            }
        }

        pub mod service {
            pub mod v1 {
                include!("astria_vendored.slinky.service.v1.rs");

                #[cfg(feature = "serde")]
                mod _serde_impl {
                    use super::*;
                    include!("astria_vendored.slinky.service.v1.serde.rs");
                }
            }
        }

        pub mod types {
            pub mod v1 {
                include!("astria_vendored.slinky.types.v1.rs");

                #[cfg(feature = "serde")]
                mod _serde_impl {
                    use super::*;
                    include!("astria_vendored.slinky.types.v1.serde.rs");
                }
            }
        }
    }
}

#[path = ""]
pub mod astria {
    #[path = ""]
    pub mod execution {
        #[path = "astria.execution.v1alpha1.rs"]
        pub mod v1alpha1;

        pub mod v1alpha2 {
            include!("astria.execution.v1alpha2.rs");

            #[cfg(feature = "serde")]
            mod _serde_impl {
                use super::*;
                include!("astria.execution.v1alpha2.serde.rs");
            }
        }
    }

    #[path = ""]
    pub mod primitive {
        pub mod v1 {
            include!("astria.primitive.v1.rs");

            #[cfg(feature = "serde")]
            mod _serde_impl {
                use super::*;
                include!("astria.primitive.v1.serde.rs");
            }
        }
    }

    #[path = ""]
    pub mod protocol {
        #[path = ""]
        pub mod accounts {
            #[path = "astria.protocol.accounts.v1alpha1.rs"]
            pub mod v1alpha1;
        }
        #[path = ""]
        pub mod asset {
            #[path = "astria.protocol.asset.v1alpha1.rs"]
            pub mod v1alpha1;
        }
        #[path = ""]
        pub mod bridge {
            #[path = "astria.protocol.bridge.v1alpha1.rs"]
            pub mod v1alpha1;
        }
        #[path = ""]
        pub mod genesis {
            pub mod v1alpha1 {
                include!("astria.protocol.genesis.v1alpha1.rs");

                #[cfg(feature = "serde")]
                mod _serde_impls {
                    use super::*;
                    include!("astria.protocol.genesis.v1alpha1.serde.rs");
                }
            }
        }
        #[path = ""]
        pub mod memos {
            pub mod v1alpha1 {
                include!("astria.protocol.memos.v1alpha1.rs");

                #[cfg(feature = "serde")]
                mod _serde_impls {
                    use super::*;
                    include!("astria.protocol.memos.v1alpha1.serde.rs");
                }
            }
        }
        #[path = ""]
        pub mod transactions {
            pub mod v1alpha1 {
                include!("astria.protocol.transactions.v1alpha1.rs");

                #[cfg(feature = "serde")]
                mod _serde_impl {
                    use super::*;
                    include!("astria.protocol.transactions.v1alpha1.serde.rs");
                }
            }
        }
    }

    #[path = ""]
    pub mod sequencerblock {
        pub mod v1alpha1 {
            include!("astria.sequencerblock.v1alpha1.rs");

            #[cfg(feature = "serde")]
            mod _serde_impl {
                use super::*;
                include!("astria.sequencerblock.v1alpha1.serde.rs");
            }
        }
    }

    #[path = ""]
    pub mod composer {
        #[path = "astria.composer.v1alpha1.rs"]
        pub mod v1alpha1;
    }
}

#[path = ""]
pub mod celestia {
    #[path = "celestia.blob.v1.rs"]
    pub mod v1 {
        include!("celestia.blob.v1.rs");

        #[cfg(feature = "serde")]
        mod _serde_impl {
            use super::*;
            include!("celestia.blob.v1.serde.rs");
        }
    }
}

#[path = ""]
pub mod cosmos {
    pub mod auth {
        pub mod v1beta1 {
            include!("cosmos.auth.v1beta1.rs");

            #[cfg(feature = "serde")]
            mod _serde_impl {
                use super::*;
                include!("cosmos.auth.v1beta1.serde.rs");
            }
        }
    }

    pub mod base {
        pub mod abci {
            pub mod v1beta1 {
                include!("cosmos.base.abci.v1beta1.rs");

                #[cfg(feature = "serde")]
                mod _serde_impl {
                    use super::*;
                    include!("cosmos.base.abci.v1beta1.serde.rs");
                }
            }
        }

        pub mod node {
            pub mod v1beta1 {
                include!("cosmos.base.node.v1beta1.rs");

                #[cfg(feature = "serde")]
                mod _serde_impl {
                    use super::*;
                    include!("cosmos.base.node.v1beta1.serde.rs");
                }
            }
        }

        pub mod tendermint {
            pub mod v1beta1 {
                include!("cosmos.base.tendermint.v1beta1.rs");

                #[cfg(feature = "serde")]
                mod _serde_impl {
                    use super::*;
                    include!("cosmos.base.tendermint.v1beta1.serde.rs");
                }
            }
        }

        pub mod v1beta1 {
            include!("cosmos.base.v1beta1.rs");

            #[cfg(feature = "serde")]
            mod _serde_impl {
                use super::*;
                include!("cosmos.base.v1beta1.serde.rs");
            }
        }
    }

    pub mod crypto {
        pub mod multisig {
            pub mod v1beta1 {
                include!("cosmos.crypto.multisig.v1beta1.rs");

                #[cfg(feature = "serde")]
                mod _serde_impl {
                    use super::*;
                    include!("cosmos.crypto.multisig.v1beta1.serde.rs");
                }
            }
        }

        pub mod secp256k1 {
            include!("cosmos.crypto.secp256k1.rs");

            #[cfg(feature = "serde")]
            mod _serde_impl {
                use super::*;
                include!("cosmos.crypto.secp256k1.serde.rs");
            }
        }
    }

    pub mod tx {
        pub mod signing {
            pub mod v1beta1 {
                include!("cosmos.tx.signing.v1beta1.rs");

                #[cfg(feature = "serde")]
                mod _serde_impl {
                    use super::*;
                    include!("cosmos.tx.signing.v1beta1.serde.rs");
                }
            }
        }

        pub mod v1beta1 {
            include!("cosmos.tx.v1beta1.rs");
            #[cfg(feature = "serde")]
            use super::signing;

            #[cfg(feature = "serde")]
            mod _serde_impl {
                use super::*;
                include!("cosmos.tx.v1beta1.serde.rs");
            }
        }
    }
}

#[path = ""]
pub mod tendermint {
    pub mod abci {
        include!("tendermint.abci.rs");

        #[cfg(feature = "serde")]
        mod _serde_impl {
            use super::*;
            include!("tendermint.abci.serde.rs");
        }
    }

    pub mod p2p {
        include!("tendermint.p2p.rs");

        #[cfg(feature = "serde")]
        mod _serde_impl {
            use super::*;
            include!("tendermint.p2p.serde.rs");
        }
    }

    pub mod types {
        include!("tendermint.types.rs");

        #[cfg(feature = "serde")]
        mod _serde_impl {
            use super::*;
            include!("tendermint.types.serde.rs");
        }
    }
}<|MERGE_RESOLUTION|>--- conflicted
+++ resolved
@@ -38,92 +38,85 @@
         }
     }
 
-<<<<<<< HEAD
     #[path = ""]
     pub mod slinky {
         pub mod abci {
             pub mod v1 {
                 include!("astria_vendored.slinky.abci.v1.rs");
-=======
-#[path = ""]
-pub mod bundle {
-    pub mod v1alpha1 {
-        include!("astria.bundle.v1alpha1.rs");
-
-        #[cfg(feature = "serde")]
-        mod _serde_impl {
-            use super::*;
-            include!("astria.bundle.v1alpha1.serde.rs");
+
+                #[cfg(feature = "serde")]
+                mod _serde_impl {
+                    use super::*;
+                    include!("astria_vendored.slinky.abci.v1.serde.rs");
+                }
+            }
+        }
+
+        pub mod marketmap {
+            pub mod v1 {
+                include!("astria_vendored.slinky.marketmap.v1.rs");
+
+                #[cfg(feature = "serde")]
+                mod _serde_impl {
+                    use super::*;
+                    include!("astria_vendored.slinky.marketmap.v1.serde.rs");
+                }
+            }
+        }
+
+        pub mod oracle {
+            pub mod v1 {
+                include!("astria_vendored.slinky.oracle.v1.rs");
+
+                #[cfg(feature = "serde")]
+                mod _serde_impl {
+                    use super::*;
+                    include!("astria_vendored.slinky.oracle.v1.serde.rs");
+                }
+            }
+        }
+
+        pub mod service {
+            pub mod v1 {
+                include!("astria_vendored.slinky.service.v1.rs");
+
+                #[cfg(feature = "serde")]
+                mod _serde_impl {
+                    use super::*;
+                    include!("astria_vendored.slinky.service.v1.serde.rs");
+                }
+            }
+        }
+
+        pub mod types {
+            pub mod v1 {
+                include!("astria_vendored.slinky.types.v1.rs");
+
+                #[cfg(feature = "serde")]
+                mod _serde_impl {
+                    use super::*;
+                    include!("astria_vendored.slinky.types.v1.serde.rs");
+                }
+            }
         }
     }
 }
 
 #[path = ""]
-pub mod execution {
-    #[path = "astria.execution.v1alpha1.rs"]
-    pub mod v1alpha1;
->>>>>>> b54ccb9b
-
-                #[cfg(feature = "serde")]
-                mod _serde_impl {
-                    use super::*;
-                    include!("astria_vendored.slinky.abci.v1.serde.rs");
-                }
-            }
-        }
-
-        pub mod marketmap {
-            pub mod v1 {
-                include!("astria_vendored.slinky.marketmap.v1.rs");
-
-                #[cfg(feature = "serde")]
-                mod _serde_impl {
-                    use super::*;
-                    include!("astria_vendored.slinky.marketmap.v1.serde.rs");
-                }
-            }
-        }
-
-        pub mod oracle {
-            pub mod v1 {
-                include!("astria_vendored.slinky.oracle.v1.rs");
-
-                #[cfg(feature = "serde")]
-                mod _serde_impl {
-                    use super::*;
-                    include!("astria_vendored.slinky.oracle.v1.serde.rs");
-                }
-            }
-        }
-
-        pub mod service {
-            pub mod v1 {
-                include!("astria_vendored.slinky.service.v1.rs");
-
-                #[cfg(feature = "serde")]
-                mod _serde_impl {
-                    use super::*;
-                    include!("astria_vendored.slinky.service.v1.serde.rs");
-                }
-            }
-        }
-
-        pub mod types {
-            pub mod v1 {
-                include!("astria_vendored.slinky.types.v1.rs");
-
-                #[cfg(feature = "serde")]
-                mod _serde_impl {
-                    use super::*;
-                    include!("astria_vendored.slinky.types.v1.serde.rs");
-                }
-            }
-        }
-    }
-}
-
-#[path = ""]
 pub mod astria {
+    #[path = ""]
+    pub mod bundle {
+        pub mod v1alpha1 {
+            include!("astria.bundle.v1alpha1.rs");
+
+            #[cfg(feature = "serde")]
+            mod _serde_impl {
+                use super::*;
+                include!("astria.bundle.v1alpha1.serde.rs");
+            }
+        }
+    }
+
     #[path = ""]
     pub mod execution {
         #[path = "astria.execution.v1alpha1.rs"]
