/// `RollupTransactions` are a sequence of opaque bytes together with a 32 byte
/// identifier of that rollup.
///
/// The binary encoding is understood as an implementation detail of the
/// services sending and receiving the transactions.
#[allow(clippy::derive_partial_eq_without_eq)]
#[derive(Clone, PartialEq, ::prost::Message)]
pub struct RollupTransactions {
    /// The 32 bytes identifying a rollup. Usually the sha256 hash of a plain rollup name.
    #[prost(message, optional, tag = "1")]
    pub rollup_id: ::core::option::Option<super::super::primitive::v1::RollupId>,
    /// The serialized bytes of the rollup data.
    /// Each entry is a protobuf-encoded `RollupData` message.
    #[prost(bytes = "vec", repeated, tag = "2")]
    pub transactions: ::prost::alloc::vec::Vec<::prost::alloc::vec::Vec<u8>>,
    /// The proof that these rollup transactions are included in sequencer block.
    /// `astria.sequencer.v1alpha.SequencerBlock.rollup_transactions_proof`.
    #[prost(message, optional, tag = "3")]
    pub proof: ::core::option::Option<super::super::primitive::v1::Proof>,
}
impl ::prost::Name for RollupTransactions {
    const NAME: &'static str = "RollupTransactions";
    const PACKAGE: &'static str = "astria.sequencerblock.v1alpha1";
    fn full_name() -> ::prost::alloc::string::String {
        ::prost::alloc::format!("astria.sequencerblock.v1alpha1.{}", Self::NAME)
    }
}
/// `SequencerBlock` is constructed from a tendermint/cometbft block by
/// converting its opaque `data` bytes into sequencer specific types.
#[allow(clippy::derive_partial_eq_without_eq)]
#[derive(Clone, PartialEq, ::prost::Message)]
pub struct SequencerBlock {
    /// the block header, which contains sequencer-specific commitments.
    #[prost(message, optional, tag = "1")]
    pub header: ::core::option::Option<SequencerBlockHeader>,
    /// The collection of rollup transactions that were included in this block.
    #[prost(message, repeated, tag = "2")]
    pub rollup_transactions: ::prost::alloc::vec::Vec<RollupTransactions>,
    /// The proof that the rollup transactions are included in the CometBFT block this
    /// sequencer block is derived form. This proof together with
    /// `Sha256(MTH(rollup_transactions))` must match `header.data_hash`.
    /// `MTH(rollup_transactions)` is the Merkle Tree Hash derived from the
    /// rollup transactions.
    #[prost(message, optional, tag = "3")]
    pub rollup_transactions_proof: ::core::option::Option<
        super::super::primitive::v1::Proof,
    >,
    /// The proof that the rollup IDs listed in `rollup_transactions` are included
    /// in the CometBFT block this sequencer block is derived form.
    ///
    /// This proof is used to verify that the relayer that posts to celestia
    /// includes all rollup IDs and does not censor any.
    ///
    /// This proof together with `Sha256(MTH(rollup_ids))` must match `header.data_hash`.
    /// `MTH(rollup_ids)` is the Merkle Tree Hash derived from the rollup IDs listed in
    /// the rollup transactions.
    #[prost(message, optional, tag = "4")]
    pub rollup_ids_proof: ::core::option::Option<super::super::primitive::v1::Proof>,
    /// / The block hash of the cometbft block that corresponds to this sequencer block.
    #[prost(bytes = "vec", tag = "5")]
    pub block_hash: ::prost::alloc::vec::Vec<u8>,
}
impl ::prost::Name for SequencerBlock {
    const NAME: &'static str = "SequencerBlock";
    const PACKAGE: &'static str = "astria.sequencerblock.v1alpha1";
    fn full_name() -> ::prost::alloc::string::String {
        ::prost::alloc::format!("astria.sequencerblock.v1alpha1.{}", Self::NAME)
    }
}
#[allow(clippy::derive_partial_eq_without_eq)]
#[derive(Clone, PartialEq, ::prost::Message)]
pub struct SequencerBlockHeader {
    /// the cometbft chain ID of the sequencer chain
    #[prost(string, tag = "1")]
    pub chain_id: ::prost::alloc::string::String,
    /// the height of this sequencer block
    #[prost(uint64, tag = "2")]
    pub height: u64,
    /// the timestamp of this sequencer block
    #[prost(message, optional, tag = "3")]
    pub time: ::core::option::Option<::pbjson_types::Timestamp>,
    /// the data_hash of the sequencer block (merkle root of all transaction hashes)
    #[prost(bytes = "vec", tag = "4")]
    pub data_hash: ::prost::alloc::vec::Vec<u8>,
    /// the cometbft proposer address of the sequencer block
    #[prost(bytes = "vec", tag = "5")]
    pub proposer_address: ::prost::alloc::vec::Vec<u8>,
    /// The 32-byte merkle root of all the rollup transactions in the block,
    /// Corresponds to `MHT(astria.SequencerBlock.rollup_transactions)`,
    #[prost(bytes = "vec", tag = "6")]
    pub rollup_transactions_root: ::prost::alloc::vec::Vec<u8>,
}
impl ::prost::Name for SequencerBlockHeader {
    const NAME: &'static str = "SequencerBlockHeader";
    const PACKAGE: &'static str = "astria.sequencerblock.v1alpha1";
    fn full_name() -> ::prost::alloc::string::String {
        ::prost::alloc::format!("astria.sequencerblock.v1alpha1.{}", Self::NAME)
    }
}
/// `Deposit` represents a deposit from the sequencer
/// to a rollup.
///
/// A `Deposit` is similar to an emitted event, in that the sequencer application detects
/// transfers to bridge accounts and the corresponding rollup ID and includes a `Deposit`
/// corresponding to that within the respective rollup's data.
///
/// A `Deposit` notifies a rollup that funds were locked to some account on the sequencer,
/// however it's up to the rollup what to do with that info.
#[allow(clippy::derive_partial_eq_without_eq)]
#[derive(Clone, PartialEq, ::prost::Message)]
pub struct Deposit {
    /// the address the funds were locked in on the sequencer.
    /// this is required as initializing an account as a bridge account
    /// is permissionless, so the rollup consensus needs to know and enshrine
    /// which accounts it accepts as valid bridge accounts.
    #[prost(message, optional, tag = "1")]
    pub bridge_address: ::core::option::Option<super::super::primitive::v1::Address>,
    /// the rollup_id which the funds are being deposited to
    #[prost(message, optional, tag = "2")]
    pub rollup_id: ::core::option::Option<super::super::primitive::v1::RollupId>,
    #[prost(message, optional, tag = "3")]
    pub amount: ::core::option::Option<super::super::primitive::v1::Uint128>,
    #[prost(bytes = "vec", tag = "4")]
    pub asset_id: ::prost::alloc::vec::Vec<u8>,
    /// the address on the destination chain which
    /// will receive the bridged funds
    #[prost(string, tag = "5")]
    pub destination_chain_address: ::prost::alloc::string::String,
}
impl ::prost::Name for Deposit {
    const NAME: &'static str = "Deposit";
    const PACKAGE: &'static str = "astria.sequencerblock.v1alpha1";
    fn full_name() -> ::prost::alloc::string::String {
        ::prost::alloc::format!("astria.sequencerblock.v1alpha1.{}", Self::NAME)
    }
}
/// `FilteredSequencerBlock` is similar to `SequencerBlock` but with a subset
/// of the rollup transactions.
#[allow(clippy::derive_partial_eq_without_eq)]
#[derive(Clone, PartialEq, ::prost::Message)]
pub struct FilteredSequencerBlock {
    /// / The block hash of the cometbft block that corresponds to this sequencer block.
    #[prost(bytes = "vec", tag = "1")]
    pub block_hash: ::prost::alloc::vec::Vec<u8>,
    /// the block header, which contains sequencer-specific commitments.
    #[prost(message, optional, tag = "2")]
    pub header: ::core::option::Option<SequencerBlockHeader>,
    /// A subset of rollup transactions that were included in this block.
    #[prost(message, repeated, tag = "3")]
    pub rollup_transactions: ::prost::alloc::vec::Vec<RollupTransactions>,
    /// The proof that the rollup transactions are included in the CometBFT block this
    /// sequencer block is derived form. This proof together with
    /// `rollup_transactions_root = Sha256(MTH(rollup_transactions))` must match `header.data_hash`.
    /// `MTH(rollup_transactions)` is the Merkle Tree Hash derived from the
    /// rollup transactions.
    #[prost(message, optional, tag = "4")]
    pub rollup_transactions_proof: ::core::option::Option<
        super::super::primitive::v1::Proof,
    >,
    /// The rollup IDs for which `CelestiaRollupBlob`s were submitted to celestia.
    /// Corresponds to the `astria.sequencer.v1.RollupTransactions.rollup_id` field
    /// and is extracted from `astria.SequencerBlock.rollup_transactions`.
    /// Note that these are all the rollup IDs in the sequencer block, not merely those in
    /// `rollup_transactions` field. This is necessary to prove that no rollup IDs were omitted.
    #[prost(bytes = "vec", repeated, tag = "5")]
    pub all_rollup_ids: ::prost::alloc::vec::Vec<::prost::alloc::vec::Vec<u8>>,
    /// The proof that the `rollup_ids` are included
    /// in the CometBFT block this sequencer block is derived form.
    ///
    /// This proof is used to verify that the relayer that posts to celestia
    /// includes all rollup IDs and does not censor any.
    ///
    /// This proof together with `Sha256(MTH(rollup_ids))` must match `header.data_hash`.
    /// `MTH(rollup_ids)` is the Merkle Tree Hash derived from the rollup IDs listed in
    /// the rollup transactions.
    #[prost(message, optional, tag = "6")]
    pub rollup_ids_proof: ::core::option::Option<super::super::primitive::v1::Proof>,
}
impl ::prost::Name for FilteredSequencerBlock {
    const NAME: &'static str = "FilteredSequencerBlock";
    const PACKAGE: &'static str = "astria.sequencerblock.v1alpha1";
    fn full_name() -> ::prost::alloc::string::String {
        ::prost::alloc::format!("astria.sequencerblock.v1alpha1.{}", Self::NAME)
    }
}
/// A piece of data that is sent to a rollup execution node.
///
/// The data can be either sequenced data (originating from a `SequenceAction`
/// submitted by a user) or a `Deposit` originating from a `BridgeLockAction`.
///
/// The rollup node receives this type from conductor and must decode them accordingly.
#[allow(clippy::derive_partial_eq_without_eq)]
#[derive(Clone, PartialEq, ::prost::Message)]
pub struct RollupData {
    #[prost(oneof = "rollup_data::Value", tags = "1, 2")]
    pub value: ::core::option::Option<rollup_data::Value>,
}
/// Nested message and enum types in `RollupData`.
pub mod rollup_data {
    #[allow(clippy::derive_partial_eq_without_eq)]
    #[derive(Clone, PartialEq, ::prost::Oneof)]
    pub enum Value {
        #[prost(bytes, tag = "1")]
        SequencedData(::prost::alloc::vec::Vec<u8>),
        #[prost(message, tag = "2")]
        Deposit(super::Deposit),
    }
}
impl ::prost::Name for RollupData {
    const NAME: &'static str = "RollupData";
    const PACKAGE: &'static str = "astria.sequencerblock.v1alpha1";
    fn full_name() -> ::prost::alloc::string::String {
        ::prost::alloc::format!("astria.sequencerblock.v1alpha1.{}", Self::NAME)
    }
}
/// A sequence of `astria.sequencerblock.v1alpha1.SubmittedRollupData` submitted to Celestia.
#[allow(clippy::derive_partial_eq_without_eq)]
#[derive(Clone, PartialEq, ::prost::Message)]
pub struct SubmittedRollupDataList {
    #[prost(message, repeated, tag = "1")]
    pub entries: ::prost::alloc::vec::Vec<SubmittedRollupData>,
}
impl ::prost::Name for SubmittedRollupDataList {
    const NAME: &'static str = "SubmittedRollupDataList";
    const PACKAGE: &'static str = "astria.sequencerblock.v1alpha1";
    fn full_name() -> ::prost::alloc::string::String {
        ::prost::alloc::format!("astria.sequencerblock.v1alpha1.{}", Self::NAME)
    }
}
/// A collection of transactions belonging to a specific Rollup that is submitted to a Data
/// Availability provider like Celestia.
///
/// It is created by splitting an `astria.sequencerblock.v1alpha1.SequencerBlock` into a
/// `astria.sequencerblock.v1alpha1.SubmittedMetadata`, and a sequence of
/// `astria.sequencerblock.v1alpha.SubmittedRollupData` (this object; one object per rollup that had
/// data included in the sequencer block).
///
/// The original sequencer block (and in turn CometBFT block) can be identified by the
/// `sequencer_block_hash` field.
#[allow(clippy::derive_partial_eq_without_eq)]
#[derive(Clone, PartialEq, ::prost::Message)]
pub struct SubmittedRollupData {
    /// The hash of the sequencer block. Must be 32 bytes.
    #[prost(bytes = "vec", tag = "1")]
    pub sequencer_block_hash: ::prost::alloc::vec::Vec<u8>,
    /// The 32 bytes identifying the rollup this blob belongs to. Matches
    /// `astria.sequencer.v1.RollupTransactions.rollup_id`
    #[prost(message, optional, tag = "2")]
    pub rollup_id: ::core::option::Option<super::super::primitive::v1::RollupId>,
    /// A list of opaque bytes that are serialized rollup transactions.
    #[prost(bytes = "vec", repeated, tag = "3")]
    pub transactions: ::prost::alloc::vec::Vec<::prost::alloc::vec::Vec<u8>>,
    /// The proof that these rollup transactions are included in sequencer block.
    /// `astria.sequencer.v1alpha.SequencerBlock.rollup_transactions_proof`.
    #[prost(message, optional, tag = "4")]
    pub proof: ::core::option::Option<super::super::primitive::v1::Proof>,
}
impl ::prost::Name for SubmittedRollupData {
    const NAME: &'static str = "SubmittedRollupData";
    const PACKAGE: &'static str = "astria.sequencerblock.v1alpha1";
    fn full_name() -> ::prost::alloc::string::String {
        ::prost::alloc::format!("astria.sequencerblock.v1alpha1.{}", Self::NAME)
    }
}
/// A sequence of `astria.sequencerblock.v1alpha1.SubmittedMetadata` submitted to Celestia.
#[allow(clippy::derive_partial_eq_without_eq)]
#[derive(Clone, PartialEq, ::prost::Message)]
pub struct SubmittedMetadataList {
    #[prost(message, repeated, tag = "1")]
    pub entries: ::prost::alloc::vec::Vec<SubmittedMetadata>,
}
impl ::prost::Name for SubmittedMetadataList {
    const NAME: &'static str = "SubmittedMetadataList";
    const PACKAGE: &'static str = "astria.sequencerblock.v1alpha1";
    fn full_name() -> ::prost::alloc::string::String {
        ::prost::alloc::format!("astria.sequencerblock.v1alpha1.{}", Self::NAME)
    }
}
/// The metadata of a sequencer block that is submitted to a Data Availability provider like
/// Celestia
///
/// It is created by splitting an `astria.sequencerblock.v1alpha1.SequencerBlock` into a
/// `astria.sequencerblock.v1alpha1.SubmittedMetadata` (this object), and a sequence of
/// `astria.sequencerblock.v1alpha.SubmittedRollupData` (one object per rollup that had data
/// included in the sequencer block).
///
/// The original sequencer block (and in turn CometBFT block) can be identified by the
/// `block_hash` field.
#[allow(clippy::derive_partial_eq_without_eq)]
#[derive(Clone, PartialEq, ::prost::Message)]
pub struct SubmittedMetadata {
    /// the 32-byte block hash of the sequencer block.
    #[prost(bytes = "vec", tag = "1")]
    pub block_hash: ::prost::alloc::vec::Vec<u8>,
    /// the block header, which contains sequencer-specific commitments.
    #[prost(message, optional, tag = "2")]
    pub header: ::core::option::Option<SequencerBlockHeader>,
    /// The rollup IDs that had transactions included in the `astria.sequencerblock.v1alpha1.SequencerBlock`
    /// that this object is derived from.
    /// Corresponds to `astria.sequencerblock.v1alpha1.RollupTransactions.rollup_id`
    /// extracted from `astria.sequencerblock.v1alpha1.SsequencerBlock.rollup_transactions`.
    #[prost(message, repeated, tag = "3")]
    pub rollup_ids: ::prost::alloc::vec::Vec<super::super::primitive::v1::RollupId>,
    /// The proof that the rollup transactions are included in sequencer block.
    /// Corresponds to `astria.sequencerblock.v1alpha1.SequencerBlock.rollup_transactions_proof`.
    #[prost(message, optional, tag = "4")]
    pub rollup_transactions_proof: ::core::option::Option<
        super::super::primitive::v1::Proof,
    >,
    /// The proof that the rollup IDs are included in sequencer block.
    /// Corresponds to `astria.sequencerblock.v1alpha1.SequencerBlock.rollup_ids_proof`.
    #[prost(message, optional, tag = "5")]
    pub rollup_ids_proof: ::core::option::Option<super::super::primitive::v1::Proof>,
}
impl ::prost::Name for SubmittedMetadata {
    const NAME: &'static str = "SubmittedMetadata";
    const PACKAGE: &'static str = "astria.sequencerblock.v1alpha1";
    fn full_name() -> ::prost::alloc::string::String {
        ::prost::alloc::format!("astria.sequencerblock.v1alpha1.{}", Self::NAME)
    }
}
#[allow(clippy::derive_partial_eq_without_eq)]
#[derive(Clone, PartialEq, ::prost::Message)]
pub struct GetSequencerBlockRequest {
    /// The height of the block to retrieve.
    #[prost(uint64, tag = "1")]
    pub height: u64,
}
impl ::prost::Name for GetSequencerBlockRequest {
    const NAME: &'static str = "GetSequencerBlockRequest";
    const PACKAGE: &'static str = "astria.sequencerblock.v1alpha1";
    fn full_name() -> ::prost::alloc::string::String {
        ::prost::alloc::format!("astria.sequencerblock.v1alpha1.{}", Self::NAME)
    }
}
#[allow(clippy::derive_partial_eq_without_eq)]
#[derive(Clone, PartialEq, ::prost::Message)]
pub struct GetFilteredSequencerBlockRequest {
    /// The height of the block to retrieve.
    #[prost(uint64, tag = "1")]
    pub height: u64,
    /// The 32 bytes identifying a rollup. Usually the sha256 hash of a plain rollup name.
    #[prost(message, repeated, tag = "2")]
    pub rollup_ids: ::prost::alloc::vec::Vec<super::super::primitive::v1::RollupId>,
}
impl ::prost::Name for GetFilteredSequencerBlockRequest {
    const NAME: &'static str = "GetFilteredSequencerBlockRequest";
    const PACKAGE: &'static str = "astria.sequencerblock.v1alpha1";
    fn full_name() -> ::prost::alloc::string::String {
        ::prost::alloc::format!("astria.sequencerblock.v1alpha1.{}", Self::NAME)
    }
}
#[allow(clippy::derive_partial_eq_without_eq)]
#[derive(Clone, PartialEq, ::prost::Message)]
pub struct GetPendingNonceRequest {
    /// The account to retrieve the pending nonce for.
    #[prost(message, optional, tag = "1")]
    pub address: ::core::option::Option<super::super::primitive::v1::Address>,
}
impl ::prost::Name for GetPendingNonceRequest {
    const NAME: &'static str = "GetPendingNonceRequest";
    const PACKAGE: &'static str = "astria.sequencerblock.v1alpha1";
    fn full_name() -> ::prost::alloc::string::String {
        ::prost::alloc::format!("astria.sequencerblock.v1alpha1.{}", Self::NAME)
    }
}
#[allow(clippy::derive_partial_eq_without_eq)]
#[derive(Clone, PartialEq, ::prost::Message)]
<<<<<<< HEAD
pub struct PendingNonce {
=======
pub struct GetPendingNonceResponse {
>>>>>>> 691888bc
    /// The pending nonce for the given account.
    #[prost(uint32, tag = "1")]
    pub inner: u32,
}
<<<<<<< HEAD
impl ::prost::Name for PendingNonce {
    const NAME: &'static str = "PendingNonce";
=======
impl ::prost::Name for GetPendingNonceResponse {
    const NAME: &'static str = "GetPendingNonceResponse";
>>>>>>> 691888bc
    const PACKAGE: &'static str = "astria.sequencerblock.v1alpha1";
    fn full_name() -> ::prost::alloc::string::String {
        ::prost::alloc::format!("astria.sequencerblock.v1alpha1.{}", Self::NAME)
    }
}
/// Generated client implementations.
#[cfg(feature = "client")]
pub mod sequencer_service_client {
    #![allow(unused_variables, dead_code, missing_docs, clippy::let_unit_value)]
    use tonic::codegen::*;
    use tonic::codegen::http::Uri;
    #[derive(Debug, Clone)]
    pub struct SequencerServiceClient<T> {
        inner: tonic::client::Grpc<T>,
    }
    impl SequencerServiceClient<tonic::transport::Channel> {
        /// Attempt to create a new client by connecting to a given endpoint.
        pub async fn connect<D>(dst: D) -> Result<Self, tonic::transport::Error>
        where
            D: TryInto<tonic::transport::Endpoint>,
            D::Error: Into<StdError>,
        {
            let conn = tonic::transport::Endpoint::new(dst)?.connect().await?;
            Ok(Self::new(conn))
        }
    }
    impl<T> SequencerServiceClient<T>
    where
        T: tonic::client::GrpcService<tonic::body::BoxBody>,
        T::Error: Into<StdError>,
        T::ResponseBody: Body<Data = Bytes> + Send + 'static,
        <T::ResponseBody as Body>::Error: Into<StdError> + Send,
    {
        pub fn new(inner: T) -> Self {
            let inner = tonic::client::Grpc::new(inner);
            Self { inner }
        }
        pub fn with_origin(inner: T, origin: Uri) -> Self {
            let inner = tonic::client::Grpc::with_origin(inner, origin);
            Self { inner }
        }
        pub fn with_interceptor<F>(
            inner: T,
            interceptor: F,
        ) -> SequencerServiceClient<InterceptedService<T, F>>
        where
            F: tonic::service::Interceptor,
            T::ResponseBody: Default,
            T: tonic::codegen::Service<
                http::Request<tonic::body::BoxBody>,
                Response = http::Response<
                    <T as tonic::client::GrpcService<tonic::body::BoxBody>>::ResponseBody,
                >,
            >,
            <T as tonic::codegen::Service<
                http::Request<tonic::body::BoxBody>,
            >>::Error: Into<StdError> + Send + Sync,
        {
            SequencerServiceClient::new(InterceptedService::new(inner, interceptor))
        }
        /// Compress requests with the given encoding.
        ///
        /// This requires the server to support it otherwise it might respond with an
        /// error.
        #[must_use]
        pub fn send_compressed(mut self, encoding: CompressionEncoding) -> Self {
            self.inner = self.inner.send_compressed(encoding);
            self
        }
        /// Enable decompressing responses.
        #[must_use]
        pub fn accept_compressed(mut self, encoding: CompressionEncoding) -> Self {
            self.inner = self.inner.accept_compressed(encoding);
            self
        }
        /// Limits the maximum size of a decoded message.
        ///
        /// Default: `4MB`
        #[must_use]
        pub fn max_decoding_message_size(mut self, limit: usize) -> Self {
            self.inner = self.inner.max_decoding_message_size(limit);
            self
        }
        /// Limits the maximum size of an encoded message.
        ///
        /// Default: `usize::MAX`
        #[must_use]
        pub fn max_encoding_message_size(mut self, limit: usize) -> Self {
            self.inner = self.inner.max_encoding_message_size(limit);
            self
        }
        /// Given a block height, returns the sequencer block at that height.
        pub async fn get_sequencer_block(
            &mut self,
            request: impl tonic::IntoRequest<super::GetSequencerBlockRequest>,
        ) -> std::result::Result<tonic::Response<super::SequencerBlock>, tonic::Status> {
            self.inner
                .ready()
                .await
                .map_err(|e| {
                    tonic::Status::new(
                        tonic::Code::Unknown,
                        format!("Service was not ready: {}", e.into()),
                    )
                })?;
            let codec = tonic::codec::ProstCodec::default();
            let path = http::uri::PathAndQuery::from_static(
                "/astria.sequencerblock.v1alpha1.SequencerService/GetSequencerBlock",
            );
            let mut req = request.into_request();
            req.extensions_mut()
                .insert(
                    GrpcMethod::new(
                        "astria.sequencerblock.v1alpha1.SequencerService",
                        "GetSequencerBlock",
                    ),
                );
            self.inner.unary(req, path, codec).await
        }
        /// Given a block height and set of rollup ids, returns a SequencerBlock which
        /// is filtered to contain only the transactions that are relevant to the given rollup.
        pub async fn get_filtered_sequencer_block(
            &mut self,
            request: impl tonic::IntoRequest<super::GetFilteredSequencerBlockRequest>,
        ) -> std::result::Result<
            tonic::Response<super::FilteredSequencerBlock>,
            tonic::Status,
        > {
            self.inner
                .ready()
                .await
                .map_err(|e| {
                    tonic::Status::new(
                        tonic::Code::Unknown,
                        format!("Service was not ready: {}", e.into()),
                    )
                })?;
            let codec = tonic::codec::ProstCodec::default();
            let path = http::uri::PathAndQuery::from_static(
                "/astria.sequencerblock.v1alpha1.SequencerService/GetFilteredSequencerBlock",
            );
            let mut req = request.into_request();
            req.extensions_mut()
                .insert(
                    GrpcMethod::new(
                        "astria.sequencerblock.v1alpha1.SequencerService",
                        "GetFilteredSequencerBlock",
                    ),
                );
            self.inner.unary(req, path, codec).await
        }
        /// Returns the pending nonce for the given account.
        pub async fn get_pending_nonce(
            &mut self,
            request: impl tonic::IntoRequest<super::GetPendingNonceRequest>,
<<<<<<< HEAD
        ) -> std::result::Result<tonic::Response<super::PendingNonce>, tonic::Status> {
=======
        ) -> std::result::Result<
            tonic::Response<super::GetPendingNonceResponse>,
            tonic::Status,
        > {
>>>>>>> 691888bc
            self.inner
                .ready()
                .await
                .map_err(|e| {
                    tonic::Status::new(
                        tonic::Code::Unknown,
                        format!("Service was not ready: {}", e.into()),
                    )
                })?;
            let codec = tonic::codec::ProstCodec::default();
            let path = http::uri::PathAndQuery::from_static(
                "/astria.sequencerblock.v1alpha1.SequencerService/GetPendingNonce",
            );
            let mut req = request.into_request();
            req.extensions_mut()
                .insert(
                    GrpcMethod::new(
                        "astria.sequencerblock.v1alpha1.SequencerService",
                        "GetPendingNonce",
                    ),
                );
            self.inner.unary(req, path, codec).await
        }
    }
}
/// Generated server implementations.
#[cfg(feature = "server")]
pub mod sequencer_service_server {
    #![allow(unused_variables, dead_code, missing_docs, clippy::let_unit_value)]
    use tonic::codegen::*;
    /// Generated trait containing gRPC methods that should be implemented for use with SequencerServiceServer.
    #[async_trait]
    pub trait SequencerService: Send + Sync + 'static {
        /// Given a block height, returns the sequencer block at that height.
        async fn get_sequencer_block(
            self: std::sync::Arc<Self>,
            request: tonic::Request<super::GetSequencerBlockRequest>,
        ) -> std::result::Result<tonic::Response<super::SequencerBlock>, tonic::Status>;
        /// Given a block height and set of rollup ids, returns a SequencerBlock which
        /// is filtered to contain only the transactions that are relevant to the given rollup.
        async fn get_filtered_sequencer_block(
            self: std::sync::Arc<Self>,
            request: tonic::Request<super::GetFilteredSequencerBlockRequest>,
        ) -> std::result::Result<
            tonic::Response<super::FilteredSequencerBlock>,
            tonic::Status,
        >;
        /// Returns the pending nonce for the given account.
        async fn get_pending_nonce(
            self: std::sync::Arc<Self>,
            request: tonic::Request<super::GetPendingNonceRequest>,
<<<<<<< HEAD
        ) -> std::result::Result<tonic::Response<super::PendingNonce>, tonic::Status>;
=======
        ) -> std::result::Result<
            tonic::Response<super::GetPendingNonceResponse>,
            tonic::Status,
        >;
>>>>>>> 691888bc
    }
    #[derive(Debug)]
    pub struct SequencerServiceServer<T: SequencerService> {
        inner: _Inner<T>,
        accept_compression_encodings: EnabledCompressionEncodings,
        send_compression_encodings: EnabledCompressionEncodings,
        max_decoding_message_size: Option<usize>,
        max_encoding_message_size: Option<usize>,
    }
    struct _Inner<T>(Arc<T>);
    impl<T: SequencerService> SequencerServiceServer<T> {
        pub fn new(inner: T) -> Self {
            Self::from_arc(Arc::new(inner))
        }
        pub fn from_arc(inner: Arc<T>) -> Self {
            let inner = _Inner(inner);
            Self {
                inner,
                accept_compression_encodings: Default::default(),
                send_compression_encodings: Default::default(),
                max_decoding_message_size: None,
                max_encoding_message_size: None,
            }
        }
        pub fn with_interceptor<F>(
            inner: T,
            interceptor: F,
        ) -> InterceptedService<Self, F>
        where
            F: tonic::service::Interceptor,
        {
            InterceptedService::new(Self::new(inner), interceptor)
        }
        /// Enable decompressing requests with the given encoding.
        #[must_use]
        pub fn accept_compressed(mut self, encoding: CompressionEncoding) -> Self {
            self.accept_compression_encodings.enable(encoding);
            self
        }
        /// Compress responses with the given encoding, if the client supports it.
        #[must_use]
        pub fn send_compressed(mut self, encoding: CompressionEncoding) -> Self {
            self.send_compression_encodings.enable(encoding);
            self
        }
        /// Limits the maximum size of a decoded message.
        ///
        /// Default: `4MB`
        #[must_use]
        pub fn max_decoding_message_size(mut self, limit: usize) -> Self {
            self.max_decoding_message_size = Some(limit);
            self
        }
        /// Limits the maximum size of an encoded message.
        ///
        /// Default: `usize::MAX`
        #[must_use]
        pub fn max_encoding_message_size(mut self, limit: usize) -> Self {
            self.max_encoding_message_size = Some(limit);
            self
        }
    }
    impl<T, B> tonic::codegen::Service<http::Request<B>> for SequencerServiceServer<T>
    where
        T: SequencerService,
        B: Body + Send + 'static,
        B::Error: Into<StdError> + Send + 'static,
    {
        type Response = http::Response<tonic::body::BoxBody>;
        type Error = std::convert::Infallible;
        type Future = BoxFuture<Self::Response, Self::Error>;
        fn poll_ready(
            &mut self,
            _cx: &mut Context<'_>,
        ) -> Poll<std::result::Result<(), Self::Error>> {
            Poll::Ready(Ok(()))
        }
        fn call(&mut self, req: http::Request<B>) -> Self::Future {
            let inner = self.inner.clone();
            match req.uri().path() {
                "/astria.sequencerblock.v1alpha1.SequencerService/GetSequencerBlock" => {
                    #[allow(non_camel_case_types)]
                    struct GetSequencerBlockSvc<T: SequencerService>(pub Arc<T>);
                    impl<
                        T: SequencerService,
                    > tonic::server::UnaryService<super::GetSequencerBlockRequest>
                    for GetSequencerBlockSvc<T> {
                        type Response = super::SequencerBlock;
                        type Future = BoxFuture<
                            tonic::Response<Self::Response>,
                            tonic::Status,
                        >;
                        fn call(
                            &mut self,
                            request: tonic::Request<super::GetSequencerBlockRequest>,
                        ) -> Self::Future {
                            let inner = Arc::clone(&self.0);
                            let fut = async move {
                                <T as SequencerService>::get_sequencer_block(inner, request)
                                    .await
                            };
                            Box::pin(fut)
                        }
                    }
                    let accept_compression_encodings = self.accept_compression_encodings;
                    let send_compression_encodings = self.send_compression_encodings;
                    let max_decoding_message_size = self.max_decoding_message_size;
                    let max_encoding_message_size = self.max_encoding_message_size;
                    let inner = self.inner.clone();
                    let fut = async move {
                        let inner = inner.0;
                        let method = GetSequencerBlockSvc(inner);
                        let codec = tonic::codec::ProstCodec::default();
                        let mut grpc = tonic::server::Grpc::new(codec)
                            .apply_compression_config(
                                accept_compression_encodings,
                                send_compression_encodings,
                            )
                            .apply_max_message_size_config(
                                max_decoding_message_size,
                                max_encoding_message_size,
                            );
                        let res = grpc.unary(method, req).await;
                        Ok(res)
                    };
                    Box::pin(fut)
                }
                "/astria.sequencerblock.v1alpha1.SequencerService/GetFilteredSequencerBlock" => {
                    #[allow(non_camel_case_types)]
                    struct GetFilteredSequencerBlockSvc<T: SequencerService>(pub Arc<T>);
                    impl<
                        T: SequencerService,
                    > tonic::server::UnaryService<
                        super::GetFilteredSequencerBlockRequest,
                    > for GetFilteredSequencerBlockSvc<T> {
                        type Response = super::FilteredSequencerBlock;
                        type Future = BoxFuture<
                            tonic::Response<Self::Response>,
                            tonic::Status,
                        >;
                        fn call(
                            &mut self,
                            request: tonic::Request<
                                super::GetFilteredSequencerBlockRequest,
                            >,
                        ) -> Self::Future {
                            let inner = Arc::clone(&self.0);
                            let fut = async move {
                                <T as SequencerService>::get_filtered_sequencer_block(
                                        inner,
                                        request,
                                    )
                                    .await
                            };
                            Box::pin(fut)
                        }
                    }
                    let accept_compression_encodings = self.accept_compression_encodings;
                    let send_compression_encodings = self.send_compression_encodings;
                    let max_decoding_message_size = self.max_decoding_message_size;
                    let max_encoding_message_size = self.max_encoding_message_size;
                    let inner = self.inner.clone();
                    let fut = async move {
                        let inner = inner.0;
                        let method = GetFilteredSequencerBlockSvc(inner);
                        let codec = tonic::codec::ProstCodec::default();
                        let mut grpc = tonic::server::Grpc::new(codec)
                            .apply_compression_config(
                                accept_compression_encodings,
                                send_compression_encodings,
                            )
                            .apply_max_message_size_config(
                                max_decoding_message_size,
                                max_encoding_message_size,
                            );
                        let res = grpc.unary(method, req).await;
                        Ok(res)
                    };
                    Box::pin(fut)
                }
                "/astria.sequencerblock.v1alpha1.SequencerService/GetPendingNonce" => {
                    #[allow(non_camel_case_types)]
                    struct GetPendingNonceSvc<T: SequencerService>(pub Arc<T>);
                    impl<
                        T: SequencerService,
                    > tonic::server::UnaryService<super::GetPendingNonceRequest>
                    for GetPendingNonceSvc<T> {
<<<<<<< HEAD
                        type Response = super::PendingNonce;
=======
                        type Response = super::GetPendingNonceResponse;
>>>>>>> 691888bc
                        type Future = BoxFuture<
                            tonic::Response<Self::Response>,
                            tonic::Status,
                        >;
                        fn call(
                            &mut self,
                            request: tonic::Request<super::GetPendingNonceRequest>,
                        ) -> Self::Future {
                            let inner = Arc::clone(&self.0);
                            let fut = async move {
                                <T as SequencerService>::get_pending_nonce(inner, request)
                                    .await
                            };
                            Box::pin(fut)
                        }
                    }
                    let accept_compression_encodings = self.accept_compression_encodings;
                    let send_compression_encodings = self.send_compression_encodings;
                    let max_decoding_message_size = self.max_decoding_message_size;
                    let max_encoding_message_size = self.max_encoding_message_size;
                    let inner = self.inner.clone();
                    let fut = async move {
                        let inner = inner.0;
                        let method = GetPendingNonceSvc(inner);
                        let codec = tonic::codec::ProstCodec::default();
                        let mut grpc = tonic::server::Grpc::new(codec)
                            .apply_compression_config(
                                accept_compression_encodings,
                                send_compression_encodings,
                            )
                            .apply_max_message_size_config(
                                max_decoding_message_size,
                                max_encoding_message_size,
                            );
                        let res = grpc.unary(method, req).await;
                        Ok(res)
                    };
                    Box::pin(fut)
                }
                _ => {
                    Box::pin(async move {
                        Ok(
                            http::Response::builder()
                                .status(200)
                                .header("grpc-status", "12")
                                .header("content-type", "application/grpc")
                                .body(empty_body())
                                .unwrap(),
                        )
                    })
                }
            }
        }
    }
    impl<T: SequencerService> Clone for SequencerServiceServer<T> {
        fn clone(&self) -> Self {
            let inner = self.inner.clone();
            Self {
                inner,
                accept_compression_encodings: self.accept_compression_encodings,
                send_compression_encodings: self.send_compression_encodings,
                max_decoding_message_size: self.max_decoding_message_size,
                max_encoding_message_size: self.max_encoding_message_size,
            }
        }
    }
    impl<T: SequencerService> Clone for _Inner<T> {
        fn clone(&self) -> Self {
            Self(Arc::clone(&self.0))
        }
    }
    impl<T: std::fmt::Debug> std::fmt::Debug for _Inner<T> {
        fn fmt(&self, f: &mut std::fmt::Formatter<'_>) -> std::fmt::Result {
            write!(f, "{:?}", self.0)
        }
    }
    impl<T: SequencerService> tonic::server::NamedService for SequencerServiceServer<T> {
        const NAME: &'static str = "astria.sequencerblock.v1alpha1.SequencerService";
    }
}<|MERGE_RESOLUTION|>--- conflicted
+++ resolved
@@ -21,6 +21,7 @@
 impl ::prost::Name for RollupTransactions {
     const NAME: &'static str = "RollupTransactions";
     const PACKAGE: &'static str = "astria.sequencerblock.v1alpha1";
+
     fn full_name() -> ::prost::alloc::string::String {
         ::prost::alloc::format!("astria.sequencerblock.v1alpha1.{}", Self::NAME)
     }
@@ -42,9 +43,7 @@
     /// `MTH(rollup_transactions)` is the Merkle Tree Hash derived from the
     /// rollup transactions.
     #[prost(message, optional, tag = "3")]
-    pub rollup_transactions_proof: ::core::option::Option<
-        super::super::primitive::v1::Proof,
-    >,
+    pub rollup_transactions_proof: ::core::option::Option<super::super::primitive::v1::Proof>,
     /// The proof that the rollup IDs listed in `rollup_transactions` are included
     /// in the CometBFT block this sequencer block is derived form.
     ///
@@ -63,6 +62,7 @@
 impl ::prost::Name for SequencerBlock {
     const NAME: &'static str = "SequencerBlock";
     const PACKAGE: &'static str = "astria.sequencerblock.v1alpha1";
+
     fn full_name() -> ::prost::alloc::string::String {
         ::prost::alloc::format!("astria.sequencerblock.v1alpha1.{}", Self::NAME)
     }
@@ -93,6 +93,7 @@
 impl ::prost::Name for SequencerBlockHeader {
     const NAME: &'static str = "SequencerBlockHeader";
     const PACKAGE: &'static str = "astria.sequencerblock.v1alpha1";
+
     fn full_name() -> ::prost::alloc::string::String {
         ::prost::alloc::format!("astria.sequencerblock.v1alpha1.{}", Self::NAME)
     }
@@ -130,6 +131,7 @@
 impl ::prost::Name for Deposit {
     const NAME: &'static str = "Deposit";
     const PACKAGE: &'static str = "astria.sequencerblock.v1alpha1";
+
     fn full_name() -> ::prost::alloc::string::String {
         ::prost::alloc::format!("astria.sequencerblock.v1alpha1.{}", Self::NAME)
     }
@@ -150,13 +152,11 @@
     pub rollup_transactions: ::prost::alloc::vec::Vec<RollupTransactions>,
     /// The proof that the rollup transactions are included in the CometBFT block this
     /// sequencer block is derived form. This proof together with
-    /// `rollup_transactions_root = Sha256(MTH(rollup_transactions))` must match `header.data_hash`.
-    /// `MTH(rollup_transactions)` is the Merkle Tree Hash derived from the
+    /// `rollup_transactions_root = Sha256(MTH(rollup_transactions))` must match
+    /// `header.data_hash`. `MTH(rollup_transactions)` is the Merkle Tree Hash derived from the
     /// rollup transactions.
     #[prost(message, optional, tag = "4")]
-    pub rollup_transactions_proof: ::core::option::Option<
-        super::super::primitive::v1::Proof,
-    >,
+    pub rollup_transactions_proof: ::core::option::Option<super::super::primitive::v1::Proof>,
     /// The rollup IDs for which `CelestiaRollupBlob`s were submitted to celestia.
     /// Corresponds to the `astria.sequencer.v1.RollupTransactions.rollup_id` field
     /// and is extracted from `astria.SequencerBlock.rollup_transactions`.
@@ -179,6 +179,7 @@
 impl ::prost::Name for FilteredSequencerBlock {
     const NAME: &'static str = "FilteredSequencerBlock";
     const PACKAGE: &'static str = "astria.sequencerblock.v1alpha1";
+
     fn full_name() -> ::prost::alloc::string::String {
         ::prost::alloc::format!("astria.sequencerblock.v1alpha1.{}", Self::NAME)
     }
@@ -209,6 +210,7 @@
 impl ::prost::Name for RollupData {
     const NAME: &'static str = "RollupData";
     const PACKAGE: &'static str = "astria.sequencerblock.v1alpha1";
+
     fn full_name() -> ::prost::alloc::string::String {
         ::prost::alloc::format!("astria.sequencerblock.v1alpha1.{}", Self::NAME)
     }
@@ -223,6 +225,7 @@
 impl ::prost::Name for SubmittedRollupDataList {
     const NAME: &'static str = "SubmittedRollupDataList";
     const PACKAGE: &'static str = "astria.sequencerblock.v1alpha1";
+
     fn full_name() -> ::prost::alloc::string::String {
         ::prost::alloc::format!("astria.sequencerblock.v1alpha1.{}", Self::NAME)
     }
@@ -258,6 +261,7 @@
 impl ::prost::Name for SubmittedRollupData {
     const NAME: &'static str = "SubmittedRollupData";
     const PACKAGE: &'static str = "astria.sequencerblock.v1alpha1";
+
     fn full_name() -> ::prost::alloc::string::String {
         ::prost::alloc::format!("astria.sequencerblock.v1alpha1.{}", Self::NAME)
     }
@@ -272,6 +276,7 @@
 impl ::prost::Name for SubmittedMetadataList {
     const NAME: &'static str = "SubmittedMetadataList";
     const PACKAGE: &'static str = "astria.sequencerblock.v1alpha1";
+
     fn full_name() -> ::prost::alloc::string::String {
         ::prost::alloc::format!("astria.sequencerblock.v1alpha1.{}", Self::NAME)
     }
@@ -295,8 +300,8 @@
     /// the block header, which contains sequencer-specific commitments.
     #[prost(message, optional, tag = "2")]
     pub header: ::core::option::Option<SequencerBlockHeader>,
-    /// The rollup IDs that had transactions included in the `astria.sequencerblock.v1alpha1.SequencerBlock`
-    /// that this object is derived from.
+    /// The rollup IDs that had transactions included in the
+    /// `astria.sequencerblock.v1alpha1.SequencerBlock` that this object is derived from.
     /// Corresponds to `astria.sequencerblock.v1alpha1.RollupTransactions.rollup_id`
     /// extracted from `astria.sequencerblock.v1alpha1.SsequencerBlock.rollup_transactions`.
     #[prost(message, repeated, tag = "3")]
@@ -304,9 +309,7 @@
     /// The proof that the rollup transactions are included in sequencer block.
     /// Corresponds to `astria.sequencerblock.v1alpha1.SequencerBlock.rollup_transactions_proof`.
     #[prost(message, optional, tag = "4")]
-    pub rollup_transactions_proof: ::core::option::Option<
-        super::super::primitive::v1::Proof,
-    >,
+    pub rollup_transactions_proof: ::core::option::Option<super::super::primitive::v1::Proof>,
     /// The proof that the rollup IDs are included in sequencer block.
     /// Corresponds to `astria.sequencerblock.v1alpha1.SequencerBlock.rollup_ids_proof`.
     #[prost(message, optional, tag = "5")]
@@ -315,6 +318,7 @@
 impl ::prost::Name for SubmittedMetadata {
     const NAME: &'static str = "SubmittedMetadata";
     const PACKAGE: &'static str = "astria.sequencerblock.v1alpha1";
+
     fn full_name() -> ::prost::alloc::string::String {
         ::prost::alloc::format!("astria.sequencerblock.v1alpha1.{}", Self::NAME)
     }
@@ -329,6 +333,7 @@
 impl ::prost::Name for GetSequencerBlockRequest {
     const NAME: &'static str = "GetSequencerBlockRequest";
     const PACKAGE: &'static str = "astria.sequencerblock.v1alpha1";
+
     fn full_name() -> ::prost::alloc::string::String {
         ::prost::alloc::format!("astria.sequencerblock.v1alpha1.{}", Self::NAME)
     }
@@ -346,6 +351,7 @@
 impl ::prost::Name for GetFilteredSequencerBlockRequest {
     const NAME: &'static str = "GetFilteredSequencerBlockRequest";
     const PACKAGE: &'static str = "astria.sequencerblock.v1alpha1";
+
     fn full_name() -> ::prost::alloc::string::String {
         ::prost::alloc::format!("astria.sequencerblock.v1alpha1.{}", Self::NAME)
     }
@@ -360,29 +366,22 @@
 impl ::prost::Name for GetPendingNonceRequest {
     const NAME: &'static str = "GetPendingNonceRequest";
     const PACKAGE: &'static str = "astria.sequencerblock.v1alpha1";
-    fn full_name() -> ::prost::alloc::string::String {
-        ::prost::alloc::format!("astria.sequencerblock.v1alpha1.{}", Self::NAME)
-    }
-}
-#[allow(clippy::derive_partial_eq_without_eq)]
-#[derive(Clone, PartialEq, ::prost::Message)]
-<<<<<<< HEAD
-pub struct PendingNonce {
-=======
+
+    fn full_name() -> ::prost::alloc::string::String {
+        ::prost::alloc::format!("astria.sequencerblock.v1alpha1.{}", Self::NAME)
+    }
+}
+#[allow(clippy::derive_partial_eq_without_eq)]
+#[derive(Clone, PartialEq, ::prost::Message)]
 pub struct GetPendingNonceResponse {
->>>>>>> 691888bc
     /// The pending nonce for the given account.
     #[prost(uint32, tag = "1")]
     pub inner: u32,
 }
-<<<<<<< HEAD
-impl ::prost::Name for PendingNonce {
-    const NAME: &'static str = "PendingNonce";
-=======
 impl ::prost::Name for GetPendingNonceResponse {
     const NAME: &'static str = "GetPendingNonceResponse";
->>>>>>> 691888bc
-    const PACKAGE: &'static str = "astria.sequencerblock.v1alpha1";
+    const PACKAGE: &'static str = "astria.sequencerblock.v1alpha1";
+
     fn full_name() -> ::prost::alloc::string::String {
         ::prost::alloc::format!("astria.sequencerblock.v1alpha1.{}", Self::NAME)
     }
@@ -391,8 +390,10 @@
 #[cfg(feature = "client")]
 pub mod sequencer_service_client {
     #![allow(unused_variables, dead_code, missing_docs, clippy::let_unit_value)]
-    use tonic::codegen::*;
-    use tonic::codegen::http::Uri;
+    use tonic::codegen::{
+        http::Uri,
+        *,
+    };
     #[derive(Debug, Clone)]
     pub struct SequencerServiceClient<T> {
         inner: tonic::client::Grpc<T>,
@@ -417,12 +418,18 @@
     {
         pub fn new(inner: T) -> Self {
             let inner = tonic::client::Grpc::new(inner);
-            Self { inner }
-        }
+            Self {
+                inner,
+            }
+        }
+
         pub fn with_origin(inner: T, origin: Uri) -> Self {
             let inner = tonic::client::Grpc::with_origin(inner, origin);
-            Self { inner }
-        }
+            Self {
+                inner,
+            }
+        }
+
         pub fn with_interceptor<F>(
             inner: T,
             interceptor: F,
@@ -431,17 +438,17 @@
             F: tonic::service::Interceptor,
             T::ResponseBody: Default,
             T: tonic::codegen::Service<
-                http::Request<tonic::body::BoxBody>,
-                Response = http::Response<
-                    <T as tonic::client::GrpcService<tonic::body::BoxBody>>::ResponseBody,
+                    http::Request<tonic::body::BoxBody>,
+                    Response = http::Response<
+                        <T as tonic::client::GrpcService<tonic::body::BoxBody>>::ResponseBody,
+                    >,
                 >,
-            >,
-            <T as tonic::codegen::Service<
-                http::Request<tonic::body::BoxBody>,
-            >>::Error: Into<StdError> + Send + Sync,
+            <T as tonic::codegen::Service<http::Request<tonic::body::BoxBody>>>::Error:
+                Into<StdError> + Send + Sync,
         {
             SequencerServiceClient::new(InterceptedService::new(inner, interceptor))
         }
+
         /// Compress requests with the given encoding.
         ///
         /// This requires the server to support it otherwise it might respond with an
@@ -451,12 +458,14 @@
             self.inner = self.inner.send_compressed(encoding);
             self
         }
+
         /// Enable decompressing responses.
         #[must_use]
         pub fn accept_compressed(mut self, encoding: CompressionEncoding) -> Self {
             self.inner = self.inner.accept_compressed(encoding);
             self
         }
+
         /// Limits the maximum size of a decoded message.
         ///
         /// Default: `4MB`
@@ -465,6 +474,7 @@
             self.inner = self.inner.max_decoding_message_size(limit);
             self
         }
+
         /// Limits the maximum size of an encoded message.
         ///
         /// Default: `usize::MAX`
@@ -473,99 +483,76 @@
             self.inner = self.inner.max_encoding_message_size(limit);
             self
         }
+
         /// Given a block height, returns the sequencer block at that height.
         pub async fn get_sequencer_block(
             &mut self,
             request: impl tonic::IntoRequest<super::GetSequencerBlockRequest>,
         ) -> std::result::Result<tonic::Response<super::SequencerBlock>, tonic::Status> {
-            self.inner
-                .ready()
-                .await
-                .map_err(|e| {
-                    tonic::Status::new(
-                        tonic::Code::Unknown,
-                        format!("Service was not ready: {}", e.into()),
-                    )
-                })?;
+            self.inner.ready().await.map_err(|e| {
+                tonic::Status::new(
+                    tonic::Code::Unknown,
+                    format!("Service was not ready: {}", e.into()),
+                )
+            })?;
             let codec = tonic::codec::ProstCodec::default();
             let path = http::uri::PathAndQuery::from_static(
                 "/astria.sequencerblock.v1alpha1.SequencerService/GetSequencerBlock",
             );
             let mut req = request.into_request();
-            req.extensions_mut()
-                .insert(
-                    GrpcMethod::new(
-                        "astria.sequencerblock.v1alpha1.SequencerService",
-                        "GetSequencerBlock",
-                    ),
-                );
+            req.extensions_mut().insert(GrpcMethod::new(
+                "astria.sequencerblock.v1alpha1.SequencerService",
+                "GetSequencerBlock",
+            ));
             self.inner.unary(req, path, codec).await
         }
+
         /// Given a block height and set of rollup ids, returns a SequencerBlock which
         /// is filtered to contain only the transactions that are relevant to the given rollup.
         pub async fn get_filtered_sequencer_block(
             &mut self,
             request: impl tonic::IntoRequest<super::GetFilteredSequencerBlockRequest>,
-        ) -> std::result::Result<
-            tonic::Response<super::FilteredSequencerBlock>,
-            tonic::Status,
-        > {
-            self.inner
-                .ready()
-                .await
-                .map_err(|e| {
-                    tonic::Status::new(
-                        tonic::Code::Unknown,
-                        format!("Service was not ready: {}", e.into()),
-                    )
-                })?;
+        ) -> std::result::Result<tonic::Response<super::FilteredSequencerBlock>, tonic::Status>
+        {
+            self.inner.ready().await.map_err(|e| {
+                tonic::Status::new(
+                    tonic::Code::Unknown,
+                    format!("Service was not ready: {}", e.into()),
+                )
+            })?;
             let codec = tonic::codec::ProstCodec::default();
             let path = http::uri::PathAndQuery::from_static(
                 "/astria.sequencerblock.v1alpha1.SequencerService/GetFilteredSequencerBlock",
             );
             let mut req = request.into_request();
-            req.extensions_mut()
-                .insert(
-                    GrpcMethod::new(
-                        "astria.sequencerblock.v1alpha1.SequencerService",
-                        "GetFilteredSequencerBlock",
-                    ),
-                );
+            req.extensions_mut().insert(GrpcMethod::new(
+                "astria.sequencerblock.v1alpha1.SequencerService",
+                "GetFilteredSequencerBlock",
+            ));
             self.inner.unary(req, path, codec).await
         }
+
         /// Returns the pending nonce for the given account.
         pub async fn get_pending_nonce(
             &mut self,
             request: impl tonic::IntoRequest<super::GetPendingNonceRequest>,
-<<<<<<< HEAD
-        ) -> std::result::Result<tonic::Response<super::PendingNonce>, tonic::Status> {
-=======
-        ) -> std::result::Result<
-            tonic::Response<super::GetPendingNonceResponse>,
-            tonic::Status,
-        > {
->>>>>>> 691888bc
-            self.inner
-                .ready()
-                .await
-                .map_err(|e| {
-                    tonic::Status::new(
-                        tonic::Code::Unknown,
-                        format!("Service was not ready: {}", e.into()),
-                    )
-                })?;
+        ) -> std::result::Result<tonic::Response<super::GetPendingNonceResponse>, tonic::Status>
+        {
+            self.inner.ready().await.map_err(|e| {
+                tonic::Status::new(
+                    tonic::Code::Unknown,
+                    format!("Service was not ready: {}", e.into()),
+                )
+            })?;
             let codec = tonic::codec::ProstCodec::default();
             let path = http::uri::PathAndQuery::from_static(
                 "/astria.sequencerblock.v1alpha1.SequencerService/GetPendingNonce",
             );
             let mut req = request.into_request();
-            req.extensions_mut()
-                .insert(
-                    GrpcMethod::new(
-                        "astria.sequencerblock.v1alpha1.SequencerService",
-                        "GetPendingNonce",
-                    ),
-                );
+            req.extensions_mut().insert(GrpcMethod::new(
+                "astria.sequencerblock.v1alpha1.SequencerService",
+                "GetPendingNonce",
+            ));
             self.inner.unary(req, path, codec).await
         }
     }
@@ -575,7 +562,8 @@
 pub mod sequencer_service_server {
     #![allow(unused_variables, dead_code, missing_docs, clippy::let_unit_value)]
     use tonic::codegen::*;
-    /// Generated trait containing gRPC methods that should be implemented for use with SequencerServiceServer.
+    /// Generated trait containing gRPC methods that should be implemented for use with
+    /// SequencerServiceServer.
     #[async_trait]
     pub trait SequencerService: Send + Sync + 'static {
         /// Given a block height, returns the sequencer block at that height.
@@ -588,22 +576,12 @@
         async fn get_filtered_sequencer_block(
             self: std::sync::Arc<Self>,
             request: tonic::Request<super::GetFilteredSequencerBlockRequest>,
-        ) -> std::result::Result<
-            tonic::Response<super::FilteredSequencerBlock>,
-            tonic::Status,
-        >;
+        ) -> std::result::Result<tonic::Response<super::FilteredSequencerBlock>, tonic::Status>;
         /// Returns the pending nonce for the given account.
         async fn get_pending_nonce(
             self: std::sync::Arc<Self>,
             request: tonic::Request<super::GetPendingNonceRequest>,
-<<<<<<< HEAD
-        ) -> std::result::Result<tonic::Response<super::PendingNonce>, tonic::Status>;
-=======
-        ) -> std::result::Result<
-            tonic::Response<super::GetPendingNonceResponse>,
-            tonic::Status,
-        >;
->>>>>>> 691888bc
+        ) -> std::result::Result<tonic::Response<super::GetPendingNonceResponse>, tonic::Status>;
     }
     #[derive(Debug)]
     pub struct SequencerServiceServer<T: SequencerService> {
@@ -618,6 +596,7 @@
         pub fn new(inner: T) -> Self {
             Self::from_arc(Arc::new(inner))
         }
+
         pub fn from_arc(inner: Arc<T>) -> Self {
             let inner = _Inner(inner);
             Self {
@@ -628,27 +607,28 @@
                 max_encoding_message_size: None,
             }
         }
-        pub fn with_interceptor<F>(
-            inner: T,
-            interceptor: F,
-        ) -> InterceptedService<Self, F>
+
+        pub fn with_interceptor<F>(inner: T, interceptor: F) -> InterceptedService<Self, F>
         where
             F: tonic::service::Interceptor,
         {
             InterceptedService::new(Self::new(inner), interceptor)
         }
+
         /// Enable decompressing requests with the given encoding.
         #[must_use]
         pub fn accept_compressed(mut self, encoding: CompressionEncoding) -> Self {
             self.accept_compression_encodings.enable(encoding);
             self
         }
+
         /// Compress responses with the given encoding, if the client supports it.
         #[must_use]
         pub fn send_compressed(mut self, encoding: CompressionEncoding) -> Self {
             self.send_compression_encodings.enable(encoding);
             self
         }
+
         /// Limits the maximum size of a decoded message.
         ///
         /// Default: `4MB`
@@ -657,6 +637,7 @@
             self.max_decoding_message_size = Some(limit);
             self
         }
+
         /// Limits the maximum size of an encoded message.
         ///
         /// Default: `usize::MAX`
@@ -672,38 +653,37 @@
         B: Body + Send + 'static,
         B::Error: Into<StdError> + Send + 'static,
     {
-        type Response = http::Response<tonic::body::BoxBody>;
         type Error = std::convert::Infallible;
         type Future = BoxFuture<Self::Response, Self::Error>;
+        type Response = http::Response<tonic::body::BoxBody>;
+
         fn poll_ready(
             &mut self,
             _cx: &mut Context<'_>,
         ) -> Poll<std::result::Result<(), Self::Error>> {
             Poll::Ready(Ok(()))
         }
+
         fn call(&mut self, req: http::Request<B>) -> Self::Future {
             let inner = self.inner.clone();
             match req.uri().path() {
                 "/astria.sequencerblock.v1alpha1.SequencerService/GetSequencerBlock" => {
                     #[allow(non_camel_case_types)]
                     struct GetSequencerBlockSvc<T: SequencerService>(pub Arc<T>);
-                    impl<
-                        T: SequencerService,
-                    > tonic::server::UnaryService<super::GetSequencerBlockRequest>
-                    for GetSequencerBlockSvc<T> {
+                    impl<T: SequencerService>
+                        tonic::server::UnaryService<super::GetSequencerBlockRequest>
+                        for GetSequencerBlockSvc<T>
+                    {
+                        type Future = BoxFuture<tonic::Response<Self::Response>, tonic::Status>;
                         type Response = super::SequencerBlock;
-                        type Future = BoxFuture<
-                            tonic::Response<Self::Response>,
-                            tonic::Status,
-                        >;
+
                         fn call(
                             &mut self,
                             request: tonic::Request<super::GetSequencerBlockRequest>,
                         ) -> Self::Future {
                             let inner = Arc::clone(&self.0);
                             let fut = async move {
-                                <T as SequencerService>::get_sequencer_block(inner, request)
-                                    .await
+                                <T as SequencerService>::get_sequencer_block(inner, request).await
                             };
                             Box::pin(fut)
                         }
@@ -734,29 +714,23 @@
                 "/astria.sequencerblock.v1alpha1.SequencerService/GetFilteredSequencerBlock" => {
                     #[allow(non_camel_case_types)]
                     struct GetFilteredSequencerBlockSvc<T: SequencerService>(pub Arc<T>);
-                    impl<
-                        T: SequencerService,
-                    > tonic::server::UnaryService<
-                        super::GetFilteredSequencerBlockRequest,
-                    > for GetFilteredSequencerBlockSvc<T> {
+                    impl<T: SequencerService>
+                        tonic::server::UnaryService<super::GetFilteredSequencerBlockRequest>
+                        for GetFilteredSequencerBlockSvc<T>
+                    {
+                        type Future = BoxFuture<tonic::Response<Self::Response>, tonic::Status>;
                         type Response = super::FilteredSequencerBlock;
-                        type Future = BoxFuture<
-                            tonic::Response<Self::Response>,
-                            tonic::Status,
-                        >;
+
                         fn call(
                             &mut self,
-                            request: tonic::Request<
-                                super::GetFilteredSequencerBlockRequest,
-                            >,
+                            request: tonic::Request<super::GetFilteredSequencerBlockRequest>,
                         ) -> Self::Future {
                             let inner = Arc::clone(&self.0);
                             let fut = async move {
                                 <T as SequencerService>::get_filtered_sequencer_block(
-                                        inner,
-                                        request,
-                                    )
-                                    .await
+                                    inner, request,
+                                )
+                                .await
                             };
                             Box::pin(fut)
                         }
@@ -787,27 +761,20 @@
                 "/astria.sequencerblock.v1alpha1.SequencerService/GetPendingNonce" => {
                     #[allow(non_camel_case_types)]
                     struct GetPendingNonceSvc<T: SequencerService>(pub Arc<T>);
-                    impl<
-                        T: SequencerService,
-                    > tonic::server::UnaryService<super::GetPendingNonceRequest>
-                    for GetPendingNonceSvc<T> {
-<<<<<<< HEAD
-                        type Response = super::PendingNonce;
-=======
+                    impl<T: SequencerService>
+                        tonic::server::UnaryService<super::GetPendingNonceRequest>
+                        for GetPendingNonceSvc<T>
+                    {
+                        type Future = BoxFuture<tonic::Response<Self::Response>, tonic::Status>;
                         type Response = super::GetPendingNonceResponse;
->>>>>>> 691888bc
-                        type Future = BoxFuture<
-                            tonic::Response<Self::Response>,
-                            tonic::Status,
-                        >;
+
                         fn call(
                             &mut self,
                             request: tonic::Request<super::GetPendingNonceRequest>,
                         ) -> Self::Future {
                             let inner = Arc::clone(&self.0);
                             let fut = async move {
-                                <T as SequencerService>::get_pending_nonce(inner, request)
-                                    .await
+                                <T as SequencerService>::get_pending_nonce(inner, request).await
                             };
                             Box::pin(fut)
                         }
@@ -835,18 +802,14 @@
                     };
                     Box::pin(fut)
                 }
-                _ => {
-                    Box::pin(async move {
-                        Ok(
-                            http::Response::builder()
-                                .status(200)
-                                .header("grpc-status", "12")
-                                .header("content-type", "application/grpc")
-                                .body(empty_body())
-                                .unwrap(),
-                        )
-                    })
-                }
+                _ => Box::pin(async move {
+                    Ok(http::Response::builder()
+                        .status(200)
+                        .header("grpc-status", "12")
+                        .header("content-type", "application/grpc")
+                        .body(empty_body())
+                        .unwrap())
+                }),
             }
         }
     }
