impl serde::Serialize for Deposit {
    #[allow(deprecated)]
    fn serialize<S>(&self, serializer: S) -> std::result::Result<S::Ok, S::Error>
    where
        S: serde::Serializer,
    {
        use serde::ser::SerializeStruct;
        let mut len = 0;
        if self.bridge_address.is_some() {
            len += 1;
        }
        if self.rollup_id.is_some() {
            len += 1;
        }
        if self.amount.is_some() {
            len += 1;
        }
        if !self.asset.is_empty() {
            len += 1;
        }
        if !self.destination_chain_address.is_empty() {
            len += 1;
        }
<<<<<<< HEAD
        if self.id_of_source_transaction.is_some() {
            len += 1;
        }
        if self.position_in_source_transaction != 0 {
=======
        if self.source_transaction_id.is_some() {
            len += 1;
        }
        if self.source_action_index != 0 {
>>>>>>> f5432228
            len += 1;
        }
        let mut struct_ser = serializer.serialize_struct("astria.sequencerblock.v1alpha1.Deposit", len)?;
        if let Some(v) = self.bridge_address.as_ref() {
            struct_ser.serialize_field("bridgeAddress", v)?;
        }
        if let Some(v) = self.rollup_id.as_ref() {
            struct_ser.serialize_field("rollupId", v)?;
        }
        if let Some(v) = self.amount.as_ref() {
            struct_ser.serialize_field("amount", v)?;
        }
        if !self.asset.is_empty() {
            struct_ser.serialize_field("asset", &self.asset)?;
        }
        if !self.destination_chain_address.is_empty() {
            struct_ser.serialize_field("destinationChainAddress", &self.destination_chain_address)?;
        }
<<<<<<< HEAD
        if let Some(v) = self.id_of_source_transaction.as_ref() {
            struct_ser.serialize_field("idOfSourceTransaction", v)?;
        }
        if self.position_in_source_transaction != 0 {
            #[allow(clippy::needless_borrow)]
            struct_ser.serialize_field("positionInSourceTransaction", ToString::to_string(&self.position_in_source_transaction).as_str())?;
=======
        if let Some(v) = self.source_transaction_id.as_ref() {
            struct_ser.serialize_field("sourceTransactionId", v)?;
        }
        if self.source_action_index != 0 {
            #[allow(clippy::needless_borrow)]
            struct_ser.serialize_field("sourceActionIndex", ToString::to_string(&self.source_action_index).as_str())?;
>>>>>>> f5432228
        }
        struct_ser.end()
    }
}
impl<'de> serde::Deserialize<'de> for Deposit {
    #[allow(deprecated)]
    fn deserialize<D>(deserializer: D) -> std::result::Result<Self, D::Error>
    where
        D: serde::Deserializer<'de>,
    {
        const FIELDS: &[&str] = &[
            "bridge_address",
            "bridgeAddress",
            "rollup_id",
            "rollupId",
            "amount",
            "asset",
            "destination_chain_address",
            "destinationChainAddress",
<<<<<<< HEAD
            "id_of_source_transaction",
            "idOfSourceTransaction",
            "position_in_source_transaction",
            "positionInSourceTransaction",
=======
            "source_transaction_id",
            "sourceTransactionId",
            "source_action_index",
            "sourceActionIndex",
>>>>>>> f5432228
        ];

        #[allow(clippy::enum_variant_names)]
        enum GeneratedField {
            BridgeAddress,
            RollupId,
            Amount,
            Asset,
            DestinationChainAddress,
<<<<<<< HEAD
            IdOfSourceTransaction,
            PositionInSourceTransaction,
=======
            SourceTransactionId,
            SourceActionIndex,
>>>>>>> f5432228
        }
        impl<'de> serde::Deserialize<'de> for GeneratedField {
            fn deserialize<D>(deserializer: D) -> std::result::Result<GeneratedField, D::Error>
            where
                D: serde::Deserializer<'de>,
            {
                struct GeneratedVisitor;

                impl<'de> serde::de::Visitor<'de> for GeneratedVisitor {
                    type Value = GeneratedField;

                    fn expecting(&self, formatter: &mut std::fmt::Formatter<'_>) -> std::fmt::Result {
                        write!(formatter, "expected one of: {:?}", &FIELDS)
                    }

                    #[allow(unused_variables)]
                    fn visit_str<E>(self, value: &str) -> std::result::Result<GeneratedField, E>
                    where
                        E: serde::de::Error,
                    {
                        match value {
                            "bridgeAddress" | "bridge_address" => Ok(GeneratedField::BridgeAddress),
                            "rollupId" | "rollup_id" => Ok(GeneratedField::RollupId),
                            "amount" => Ok(GeneratedField::Amount),
                            "asset" => Ok(GeneratedField::Asset),
                            "destinationChainAddress" | "destination_chain_address" => Ok(GeneratedField::DestinationChainAddress),
<<<<<<< HEAD
                            "idOfSourceTransaction" | "id_of_source_transaction" => Ok(GeneratedField::IdOfSourceTransaction),
                            "positionInSourceTransaction" | "position_in_source_transaction" => Ok(GeneratedField::PositionInSourceTransaction),
=======
                            "sourceTransactionId" | "source_transaction_id" => Ok(GeneratedField::SourceTransactionId),
                            "sourceActionIndex" | "source_action_index" => Ok(GeneratedField::SourceActionIndex),
>>>>>>> f5432228
                            _ => Err(serde::de::Error::unknown_field(value, FIELDS)),
                        }
                    }
                }
                deserializer.deserialize_identifier(GeneratedVisitor)
            }
        }
        struct GeneratedVisitor;
        impl<'de> serde::de::Visitor<'de> for GeneratedVisitor {
            type Value = Deposit;

            fn expecting(&self, formatter: &mut std::fmt::Formatter<'_>) -> std::fmt::Result {
                formatter.write_str("struct astria.sequencerblock.v1alpha1.Deposit")
            }

            fn visit_map<V>(self, mut map_: V) -> std::result::Result<Deposit, V::Error>
                where
                    V: serde::de::MapAccess<'de>,
            {
                let mut bridge_address__ = None;
                let mut rollup_id__ = None;
                let mut amount__ = None;
                let mut asset__ = None;
                let mut destination_chain_address__ = None;
<<<<<<< HEAD
                let mut id_of_source_transaction__ = None;
                let mut position_in_source_transaction__ = None;
=======
                let mut source_transaction_id__ = None;
                let mut source_action_index__ = None;
>>>>>>> f5432228
                while let Some(k) = map_.next_key()? {
                    match k {
                        GeneratedField::BridgeAddress => {
                            if bridge_address__.is_some() {
                                return Err(serde::de::Error::duplicate_field("bridgeAddress"));
                            }
                            bridge_address__ = map_.next_value()?;
                        }
                        GeneratedField::RollupId => {
                            if rollup_id__.is_some() {
                                return Err(serde::de::Error::duplicate_field("rollupId"));
                            }
                            rollup_id__ = map_.next_value()?;
                        }
                        GeneratedField::Amount => {
                            if amount__.is_some() {
                                return Err(serde::de::Error::duplicate_field("amount"));
                            }
                            amount__ = map_.next_value()?;
                        }
                        GeneratedField::Asset => {
                            if asset__.is_some() {
                                return Err(serde::de::Error::duplicate_field("asset"));
                            }
                            asset__ = Some(map_.next_value()?);
                        }
                        GeneratedField::DestinationChainAddress => {
                            if destination_chain_address__.is_some() {
                                return Err(serde::de::Error::duplicate_field("destinationChainAddress"));
                            }
                            destination_chain_address__ = Some(map_.next_value()?);
                        }
<<<<<<< HEAD
                        GeneratedField::IdOfSourceTransaction => {
                            if id_of_source_transaction__.is_some() {
                                return Err(serde::de::Error::duplicate_field("idOfSourceTransaction"));
                            }
                            id_of_source_transaction__ = map_.next_value()?;
                        }
                        GeneratedField::PositionInSourceTransaction => {
                            if position_in_source_transaction__.is_some() {
                                return Err(serde::de::Error::duplicate_field("positionInSourceTransaction"));
                            }
                            position_in_source_transaction__ = 
=======
                        GeneratedField::SourceTransactionId => {
                            if source_transaction_id__.is_some() {
                                return Err(serde::de::Error::duplicate_field("sourceTransactionId"));
                            }
                            source_transaction_id__ = map_.next_value()?;
                        }
                        GeneratedField::SourceActionIndex => {
                            if source_action_index__.is_some() {
                                return Err(serde::de::Error::duplicate_field("sourceActionIndex"));
                            }
                            source_action_index__ = 
>>>>>>> f5432228
                                Some(map_.next_value::<::pbjson::private::NumberDeserialize<_>>()?.0)
                            ;
                        }
                    }
                }
                Ok(Deposit {
                    bridge_address: bridge_address__,
                    rollup_id: rollup_id__,
                    amount: amount__,
                    asset: asset__.unwrap_or_default(),
                    destination_chain_address: destination_chain_address__.unwrap_or_default(),
<<<<<<< HEAD
                    id_of_source_transaction: id_of_source_transaction__,
                    position_in_source_transaction: position_in_source_transaction__.unwrap_or_default(),
=======
                    source_transaction_id: source_transaction_id__,
                    source_action_index: source_action_index__.unwrap_or_default(),
>>>>>>> f5432228
                })
            }
        }
        deserializer.deserialize_struct("astria.sequencerblock.v1alpha1.Deposit", FIELDS, GeneratedVisitor)
    }
}
impl serde::Serialize for FilteredSequencerBlock {
    #[allow(deprecated)]
    fn serialize<S>(&self, serializer: S) -> std::result::Result<S::Ok, S::Error>
    where
        S: serde::Serializer,
    {
        use serde::ser::SerializeStruct;
        let mut len = 0;
        if !self.block_hash.is_empty() {
            len += 1;
        }
        if self.header.is_some() {
            len += 1;
        }
        if !self.rollup_transactions.is_empty() {
            len += 1;
        }
        if self.rollup_transactions_proof.is_some() {
            len += 1;
        }
        if !self.all_rollup_ids.is_empty() {
            len += 1;
        }
        if self.rollup_ids_proof.is_some() {
            len += 1;
        }
        let mut struct_ser = serializer.serialize_struct("astria.sequencerblock.v1alpha1.FilteredSequencerBlock", len)?;
        if !self.block_hash.is_empty() {
            #[allow(clippy::needless_borrow)]
            struct_ser.serialize_field("blockHash", pbjson::private::base64::encode(&self.block_hash).as_str())?;
        }
        if let Some(v) = self.header.as_ref() {
            struct_ser.serialize_field("header", v)?;
        }
        if !self.rollup_transactions.is_empty() {
            struct_ser.serialize_field("rollupTransactions", &self.rollup_transactions)?;
        }
        if let Some(v) = self.rollup_transactions_proof.as_ref() {
            struct_ser.serialize_field("rollupTransactionsProof", v)?;
        }
        if !self.all_rollup_ids.is_empty() {
            struct_ser.serialize_field("allRollupIds", &self.all_rollup_ids.iter().map(pbjson::private::base64::encode).collect::<Vec<_>>())?;
        }
        if let Some(v) = self.rollup_ids_proof.as_ref() {
            struct_ser.serialize_field("rollupIdsProof", v)?;
        }
        struct_ser.end()
    }
}
impl<'de> serde::Deserialize<'de> for FilteredSequencerBlock {
    #[allow(deprecated)]
    fn deserialize<D>(deserializer: D) -> std::result::Result<Self, D::Error>
    where
        D: serde::Deserializer<'de>,
    {
        const FIELDS: &[&str] = &[
            "block_hash",
            "blockHash",
            "header",
            "rollup_transactions",
            "rollupTransactions",
            "rollup_transactions_proof",
            "rollupTransactionsProof",
            "all_rollup_ids",
            "allRollupIds",
            "rollup_ids_proof",
            "rollupIdsProof",
        ];

        #[allow(clippy::enum_variant_names)]
        enum GeneratedField {
            BlockHash,
            Header,
            RollupTransactions,
            RollupTransactionsProof,
            AllRollupIds,
            RollupIdsProof,
        }
        impl<'de> serde::Deserialize<'de> for GeneratedField {
            fn deserialize<D>(deserializer: D) -> std::result::Result<GeneratedField, D::Error>
            where
                D: serde::Deserializer<'de>,
            {
                struct GeneratedVisitor;

                impl<'de> serde::de::Visitor<'de> for GeneratedVisitor {
                    type Value = GeneratedField;

                    fn expecting(&self, formatter: &mut std::fmt::Formatter<'_>) -> std::fmt::Result {
                        write!(formatter, "expected one of: {:?}", &FIELDS)
                    }

                    #[allow(unused_variables)]
                    fn visit_str<E>(self, value: &str) -> std::result::Result<GeneratedField, E>
                    where
                        E: serde::de::Error,
                    {
                        match value {
                            "blockHash" | "block_hash" => Ok(GeneratedField::BlockHash),
                            "header" => Ok(GeneratedField::Header),
                            "rollupTransactions" | "rollup_transactions" => Ok(GeneratedField::RollupTransactions),
                            "rollupTransactionsProof" | "rollup_transactions_proof" => Ok(GeneratedField::RollupTransactionsProof),
                            "allRollupIds" | "all_rollup_ids" => Ok(GeneratedField::AllRollupIds),
                            "rollupIdsProof" | "rollup_ids_proof" => Ok(GeneratedField::RollupIdsProof),
                            _ => Err(serde::de::Error::unknown_field(value, FIELDS)),
                        }
                    }
                }
                deserializer.deserialize_identifier(GeneratedVisitor)
            }
        }
        struct GeneratedVisitor;
        impl<'de> serde::de::Visitor<'de> for GeneratedVisitor {
            type Value = FilteredSequencerBlock;

            fn expecting(&self, formatter: &mut std::fmt::Formatter<'_>) -> std::fmt::Result {
                formatter.write_str("struct astria.sequencerblock.v1alpha1.FilteredSequencerBlock")
            }

            fn visit_map<V>(self, mut map_: V) -> std::result::Result<FilteredSequencerBlock, V::Error>
                where
                    V: serde::de::MapAccess<'de>,
            {
                let mut block_hash__ = None;
                let mut header__ = None;
                let mut rollup_transactions__ = None;
                let mut rollup_transactions_proof__ = None;
                let mut all_rollup_ids__ = None;
                let mut rollup_ids_proof__ = None;
                while let Some(k) = map_.next_key()? {
                    match k {
                        GeneratedField::BlockHash => {
                            if block_hash__.is_some() {
                                return Err(serde::de::Error::duplicate_field("blockHash"));
                            }
                            block_hash__ = 
                                Some(map_.next_value::<::pbjson::private::BytesDeserialize<_>>()?.0)
                            ;
                        }
                        GeneratedField::Header => {
                            if header__.is_some() {
                                return Err(serde::de::Error::duplicate_field("header"));
                            }
                            header__ = map_.next_value()?;
                        }
                        GeneratedField::RollupTransactions => {
                            if rollup_transactions__.is_some() {
                                return Err(serde::de::Error::duplicate_field("rollupTransactions"));
                            }
                            rollup_transactions__ = Some(map_.next_value()?);
                        }
                        GeneratedField::RollupTransactionsProof => {
                            if rollup_transactions_proof__.is_some() {
                                return Err(serde::de::Error::duplicate_field("rollupTransactionsProof"));
                            }
                            rollup_transactions_proof__ = map_.next_value()?;
                        }
                        GeneratedField::AllRollupIds => {
                            if all_rollup_ids__.is_some() {
                                return Err(serde::de::Error::duplicate_field("allRollupIds"));
                            }
                            all_rollup_ids__ = 
                                Some(map_.next_value::<Vec<::pbjson::private::BytesDeserialize<_>>>()?
                                    .into_iter().map(|x| x.0).collect())
                            ;
                        }
                        GeneratedField::RollupIdsProof => {
                            if rollup_ids_proof__.is_some() {
                                return Err(serde::de::Error::duplicate_field("rollupIdsProof"));
                            }
                            rollup_ids_proof__ = map_.next_value()?;
                        }
                    }
                }
                Ok(FilteredSequencerBlock {
                    block_hash: block_hash__.unwrap_or_default(),
                    header: header__,
                    rollup_transactions: rollup_transactions__.unwrap_or_default(),
                    rollup_transactions_proof: rollup_transactions_proof__,
                    all_rollup_ids: all_rollup_ids__.unwrap_or_default(),
                    rollup_ids_proof: rollup_ids_proof__,
                })
            }
        }
        deserializer.deserialize_struct("astria.sequencerblock.v1alpha1.FilteredSequencerBlock", FIELDS, GeneratedVisitor)
    }
}
impl serde::Serialize for GetFilteredSequencerBlockRequest {
    #[allow(deprecated)]
    fn serialize<S>(&self, serializer: S) -> std::result::Result<S::Ok, S::Error>
    where
        S: serde::Serializer,
    {
        use serde::ser::SerializeStruct;
        let mut len = 0;
        if self.height != 0 {
            len += 1;
        }
        if !self.rollup_ids.is_empty() {
            len += 1;
        }
        let mut struct_ser = serializer.serialize_struct("astria.sequencerblock.v1alpha1.GetFilteredSequencerBlockRequest", len)?;
        if self.height != 0 {
            #[allow(clippy::needless_borrow)]
            struct_ser.serialize_field("height", ToString::to_string(&self.height).as_str())?;
        }
        if !self.rollup_ids.is_empty() {
            struct_ser.serialize_field("rollupIds", &self.rollup_ids)?;
        }
        struct_ser.end()
    }
}
impl<'de> serde::Deserialize<'de> for GetFilteredSequencerBlockRequest {
    #[allow(deprecated)]
    fn deserialize<D>(deserializer: D) -> std::result::Result<Self, D::Error>
    where
        D: serde::Deserializer<'de>,
    {
        const FIELDS: &[&str] = &[
            "height",
            "rollup_ids",
            "rollupIds",
        ];

        #[allow(clippy::enum_variant_names)]
        enum GeneratedField {
            Height,
            RollupIds,
        }
        impl<'de> serde::Deserialize<'de> for GeneratedField {
            fn deserialize<D>(deserializer: D) -> std::result::Result<GeneratedField, D::Error>
            where
                D: serde::Deserializer<'de>,
            {
                struct GeneratedVisitor;

                impl<'de> serde::de::Visitor<'de> for GeneratedVisitor {
                    type Value = GeneratedField;

                    fn expecting(&self, formatter: &mut std::fmt::Formatter<'_>) -> std::fmt::Result {
                        write!(formatter, "expected one of: {:?}", &FIELDS)
                    }

                    #[allow(unused_variables)]
                    fn visit_str<E>(self, value: &str) -> std::result::Result<GeneratedField, E>
                    where
                        E: serde::de::Error,
                    {
                        match value {
                            "height" => Ok(GeneratedField::Height),
                            "rollupIds" | "rollup_ids" => Ok(GeneratedField::RollupIds),
                            _ => Err(serde::de::Error::unknown_field(value, FIELDS)),
                        }
                    }
                }
                deserializer.deserialize_identifier(GeneratedVisitor)
            }
        }
        struct GeneratedVisitor;
        impl<'de> serde::de::Visitor<'de> for GeneratedVisitor {
            type Value = GetFilteredSequencerBlockRequest;

            fn expecting(&self, formatter: &mut std::fmt::Formatter<'_>) -> std::fmt::Result {
                formatter.write_str("struct astria.sequencerblock.v1alpha1.GetFilteredSequencerBlockRequest")
            }

            fn visit_map<V>(self, mut map_: V) -> std::result::Result<GetFilteredSequencerBlockRequest, V::Error>
                where
                    V: serde::de::MapAccess<'de>,
            {
                let mut height__ = None;
                let mut rollup_ids__ = None;
                while let Some(k) = map_.next_key()? {
                    match k {
                        GeneratedField::Height => {
                            if height__.is_some() {
                                return Err(serde::de::Error::duplicate_field("height"));
                            }
                            height__ = 
                                Some(map_.next_value::<::pbjson::private::NumberDeserialize<_>>()?.0)
                            ;
                        }
                        GeneratedField::RollupIds => {
                            if rollup_ids__.is_some() {
                                return Err(serde::de::Error::duplicate_field("rollupIds"));
                            }
                            rollup_ids__ = Some(map_.next_value()?);
                        }
                    }
                }
                Ok(GetFilteredSequencerBlockRequest {
                    height: height__.unwrap_or_default(),
                    rollup_ids: rollup_ids__.unwrap_or_default(),
                })
            }
        }
        deserializer.deserialize_struct("astria.sequencerblock.v1alpha1.GetFilteredSequencerBlockRequest", FIELDS, GeneratedVisitor)
    }
}
impl serde::Serialize for GetPendingNonceRequest {
    #[allow(deprecated)]
    fn serialize<S>(&self, serializer: S) -> std::result::Result<S::Ok, S::Error>
    where
        S: serde::Serializer,
    {
        use serde::ser::SerializeStruct;
        let mut len = 0;
        if self.address.is_some() {
            len += 1;
        }
        let mut struct_ser = serializer.serialize_struct("astria.sequencerblock.v1alpha1.GetPendingNonceRequest", len)?;
        if let Some(v) = self.address.as_ref() {
            struct_ser.serialize_field("address", v)?;
        }
        struct_ser.end()
    }
}
impl<'de> serde::Deserialize<'de> for GetPendingNonceRequest {
    #[allow(deprecated)]
    fn deserialize<D>(deserializer: D) -> std::result::Result<Self, D::Error>
    where
        D: serde::Deserializer<'de>,
    {
        const FIELDS: &[&str] = &[
            "address",
        ];

        #[allow(clippy::enum_variant_names)]
        enum GeneratedField {
            Address,
        }
        impl<'de> serde::Deserialize<'de> for GeneratedField {
            fn deserialize<D>(deserializer: D) -> std::result::Result<GeneratedField, D::Error>
            where
                D: serde::Deserializer<'de>,
            {
                struct GeneratedVisitor;

                impl<'de> serde::de::Visitor<'de> for GeneratedVisitor {
                    type Value = GeneratedField;

                    fn expecting(&self, formatter: &mut std::fmt::Formatter<'_>) -> std::fmt::Result {
                        write!(formatter, "expected one of: {:?}", &FIELDS)
                    }

                    #[allow(unused_variables)]
                    fn visit_str<E>(self, value: &str) -> std::result::Result<GeneratedField, E>
                    where
                        E: serde::de::Error,
                    {
                        match value {
                            "address" => Ok(GeneratedField::Address),
                            _ => Err(serde::de::Error::unknown_field(value, FIELDS)),
                        }
                    }
                }
                deserializer.deserialize_identifier(GeneratedVisitor)
            }
        }
        struct GeneratedVisitor;
        impl<'de> serde::de::Visitor<'de> for GeneratedVisitor {
            type Value = GetPendingNonceRequest;

            fn expecting(&self, formatter: &mut std::fmt::Formatter<'_>) -> std::fmt::Result {
                formatter.write_str("struct astria.sequencerblock.v1alpha1.GetPendingNonceRequest")
            }

            fn visit_map<V>(self, mut map_: V) -> std::result::Result<GetPendingNonceRequest, V::Error>
                where
                    V: serde::de::MapAccess<'de>,
            {
                let mut address__ = None;
                while let Some(k) = map_.next_key()? {
                    match k {
                        GeneratedField::Address => {
                            if address__.is_some() {
                                return Err(serde::de::Error::duplicate_field("address"));
                            }
                            address__ = map_.next_value()?;
                        }
                    }
                }
                Ok(GetPendingNonceRequest {
                    address: address__,
                })
            }
        }
        deserializer.deserialize_struct("astria.sequencerblock.v1alpha1.GetPendingNonceRequest", FIELDS, GeneratedVisitor)
    }
}
impl serde::Serialize for GetPendingNonceResponse {
    #[allow(deprecated)]
    fn serialize<S>(&self, serializer: S) -> std::result::Result<S::Ok, S::Error>
    where
        S: serde::Serializer,
    {
        use serde::ser::SerializeStruct;
        let mut len = 0;
        if self.inner != 0 {
            len += 1;
        }
        let mut struct_ser = serializer.serialize_struct("astria.sequencerblock.v1alpha1.GetPendingNonceResponse", len)?;
        if self.inner != 0 {
            struct_ser.serialize_field("inner", &self.inner)?;
        }
        struct_ser.end()
    }
}
impl<'de> serde::Deserialize<'de> for GetPendingNonceResponse {
    #[allow(deprecated)]
    fn deserialize<D>(deserializer: D) -> std::result::Result<Self, D::Error>
    where
        D: serde::Deserializer<'de>,
    {
        const FIELDS: &[&str] = &[
            "inner",
        ];

        #[allow(clippy::enum_variant_names)]
        enum GeneratedField {
            Inner,
        }
        impl<'de> serde::Deserialize<'de> for GeneratedField {
            fn deserialize<D>(deserializer: D) -> std::result::Result<GeneratedField, D::Error>
            where
                D: serde::Deserializer<'de>,
            {
                struct GeneratedVisitor;

                impl<'de> serde::de::Visitor<'de> for GeneratedVisitor {
                    type Value = GeneratedField;

                    fn expecting(&self, formatter: &mut std::fmt::Formatter<'_>) -> std::fmt::Result {
                        write!(formatter, "expected one of: {:?}", &FIELDS)
                    }

                    #[allow(unused_variables)]
                    fn visit_str<E>(self, value: &str) -> std::result::Result<GeneratedField, E>
                    where
                        E: serde::de::Error,
                    {
                        match value {
                            "inner" => Ok(GeneratedField::Inner),
                            _ => Err(serde::de::Error::unknown_field(value, FIELDS)),
                        }
                    }
                }
                deserializer.deserialize_identifier(GeneratedVisitor)
            }
        }
        struct GeneratedVisitor;
        impl<'de> serde::de::Visitor<'de> for GeneratedVisitor {
            type Value = GetPendingNonceResponse;

            fn expecting(&self, formatter: &mut std::fmt::Formatter<'_>) -> std::fmt::Result {
                formatter.write_str("struct astria.sequencerblock.v1alpha1.GetPendingNonceResponse")
            }

            fn visit_map<V>(self, mut map_: V) -> std::result::Result<GetPendingNonceResponse, V::Error>
                where
                    V: serde::de::MapAccess<'de>,
            {
                let mut inner__ = None;
                while let Some(k) = map_.next_key()? {
                    match k {
                        GeneratedField::Inner => {
                            if inner__.is_some() {
                                return Err(serde::de::Error::duplicate_field("inner"));
                            }
                            inner__ = 
                                Some(map_.next_value::<::pbjson::private::NumberDeserialize<_>>()?.0)
                            ;
                        }
                    }
                }
                Ok(GetPendingNonceResponse {
                    inner: inner__.unwrap_or_default(),
                })
            }
        }
        deserializer.deserialize_struct("astria.sequencerblock.v1alpha1.GetPendingNonceResponse", FIELDS, GeneratedVisitor)
    }
}
impl serde::Serialize for GetSequencerBlockRequest {
    #[allow(deprecated)]
    fn serialize<S>(&self, serializer: S) -> std::result::Result<S::Ok, S::Error>
    where
        S: serde::Serializer,
    {
        use serde::ser::SerializeStruct;
        let mut len = 0;
        if self.height != 0 {
            len += 1;
        }
        let mut struct_ser = serializer.serialize_struct("astria.sequencerblock.v1alpha1.GetSequencerBlockRequest", len)?;
        if self.height != 0 {
            #[allow(clippy::needless_borrow)]
            struct_ser.serialize_field("height", ToString::to_string(&self.height).as_str())?;
        }
        struct_ser.end()
    }
}
impl<'de> serde::Deserialize<'de> for GetSequencerBlockRequest {
    #[allow(deprecated)]
    fn deserialize<D>(deserializer: D) -> std::result::Result<Self, D::Error>
    where
        D: serde::Deserializer<'de>,
    {
        const FIELDS: &[&str] = &[
            "height",
        ];

        #[allow(clippy::enum_variant_names)]
        enum GeneratedField {
            Height,
        }
        impl<'de> serde::Deserialize<'de> for GeneratedField {
            fn deserialize<D>(deserializer: D) -> std::result::Result<GeneratedField, D::Error>
            where
                D: serde::Deserializer<'de>,
            {
                struct GeneratedVisitor;

                impl<'de> serde::de::Visitor<'de> for GeneratedVisitor {
                    type Value = GeneratedField;

                    fn expecting(&self, formatter: &mut std::fmt::Formatter<'_>) -> std::fmt::Result {
                        write!(formatter, "expected one of: {:?}", &FIELDS)
                    }

                    #[allow(unused_variables)]
                    fn visit_str<E>(self, value: &str) -> std::result::Result<GeneratedField, E>
                    where
                        E: serde::de::Error,
                    {
                        match value {
                            "height" => Ok(GeneratedField::Height),
                            _ => Err(serde::de::Error::unknown_field(value, FIELDS)),
                        }
                    }
                }
                deserializer.deserialize_identifier(GeneratedVisitor)
            }
        }
        struct GeneratedVisitor;
        impl<'de> serde::de::Visitor<'de> for GeneratedVisitor {
            type Value = GetSequencerBlockRequest;

            fn expecting(&self, formatter: &mut std::fmt::Formatter<'_>) -> std::fmt::Result {
                formatter.write_str("struct astria.sequencerblock.v1alpha1.GetSequencerBlockRequest")
            }

            fn visit_map<V>(self, mut map_: V) -> std::result::Result<GetSequencerBlockRequest, V::Error>
                where
                    V: serde::de::MapAccess<'de>,
            {
                let mut height__ = None;
                while let Some(k) = map_.next_key()? {
                    match k {
                        GeneratedField::Height => {
                            if height__.is_some() {
                                return Err(serde::de::Error::duplicate_field("height"));
                            }
                            height__ = 
                                Some(map_.next_value::<::pbjson::private::NumberDeserialize<_>>()?.0)
                            ;
                        }
                    }
                }
                Ok(GetSequencerBlockRequest {
                    height: height__.unwrap_or_default(),
                })
            }
        }
        deserializer.deserialize_struct("astria.sequencerblock.v1alpha1.GetSequencerBlockRequest", FIELDS, GeneratedVisitor)
    }
}
impl serde::Serialize for RollupData {
    #[allow(deprecated)]
    fn serialize<S>(&self, serializer: S) -> std::result::Result<S::Ok, S::Error>
    where
        S: serde::Serializer,
    {
        use serde::ser::SerializeStruct;
        let mut len = 0;
        if self.value.is_some() {
            len += 1;
        }
        let mut struct_ser = serializer.serialize_struct("astria.sequencerblock.v1alpha1.RollupData", len)?;
        if let Some(v) = self.value.as_ref() {
            match v {
                rollup_data::Value::SequencedData(v) => {
                    #[allow(clippy::needless_borrow)]
                    struct_ser.serialize_field("sequencedData", pbjson::private::base64::encode(&v).as_str())?;
                }
                rollup_data::Value::Deposit(v) => {
                    struct_ser.serialize_field("deposit", v)?;
                }
            }
        }
        struct_ser.end()
    }
}
impl<'de> serde::Deserialize<'de> for RollupData {
    #[allow(deprecated)]
    fn deserialize<D>(deserializer: D) -> std::result::Result<Self, D::Error>
    where
        D: serde::Deserializer<'de>,
    {
        const FIELDS: &[&str] = &[
            "sequenced_data",
            "sequencedData",
            "deposit",
        ];

        #[allow(clippy::enum_variant_names)]
        enum GeneratedField {
            SequencedData,
            Deposit,
        }
        impl<'de> serde::Deserialize<'de> for GeneratedField {
            fn deserialize<D>(deserializer: D) -> std::result::Result<GeneratedField, D::Error>
            where
                D: serde::Deserializer<'de>,
            {
                struct GeneratedVisitor;

                impl<'de> serde::de::Visitor<'de> for GeneratedVisitor {
                    type Value = GeneratedField;

                    fn expecting(&self, formatter: &mut std::fmt::Formatter<'_>) -> std::fmt::Result {
                        write!(formatter, "expected one of: {:?}", &FIELDS)
                    }

                    #[allow(unused_variables)]
                    fn visit_str<E>(self, value: &str) -> std::result::Result<GeneratedField, E>
                    where
                        E: serde::de::Error,
                    {
                        match value {
                            "sequencedData" | "sequenced_data" => Ok(GeneratedField::SequencedData),
                            "deposit" => Ok(GeneratedField::Deposit),
                            _ => Err(serde::de::Error::unknown_field(value, FIELDS)),
                        }
                    }
                }
                deserializer.deserialize_identifier(GeneratedVisitor)
            }
        }
        struct GeneratedVisitor;
        impl<'de> serde::de::Visitor<'de> for GeneratedVisitor {
            type Value = RollupData;

            fn expecting(&self, formatter: &mut std::fmt::Formatter<'_>) -> std::fmt::Result {
                formatter.write_str("struct astria.sequencerblock.v1alpha1.RollupData")
            }

            fn visit_map<V>(self, mut map_: V) -> std::result::Result<RollupData, V::Error>
                where
                    V: serde::de::MapAccess<'de>,
            {
                let mut value__ = None;
                while let Some(k) = map_.next_key()? {
                    match k {
                        GeneratedField::SequencedData => {
                            if value__.is_some() {
                                return Err(serde::de::Error::duplicate_field("sequencedData"));
                            }
                            value__ = map_.next_value::<::std::option::Option<::pbjson::private::BytesDeserialize<_>>>()?.map(|x| rollup_data::Value::SequencedData(x.0));
                        }
                        GeneratedField::Deposit => {
                            if value__.is_some() {
                                return Err(serde::de::Error::duplicate_field("deposit"));
                            }
                            value__ = map_.next_value::<::std::option::Option<_>>()?.map(rollup_data::Value::Deposit)
;
                        }
                    }
                }
                Ok(RollupData {
                    value: value__,
                })
            }
        }
        deserializer.deserialize_struct("astria.sequencerblock.v1alpha1.RollupData", FIELDS, GeneratedVisitor)
    }
}
impl serde::Serialize for RollupTransactions {
    #[allow(deprecated)]
    fn serialize<S>(&self, serializer: S) -> std::result::Result<S::Ok, S::Error>
    where
        S: serde::Serializer,
    {
        use serde::ser::SerializeStruct;
        let mut len = 0;
        if self.rollup_id.is_some() {
            len += 1;
        }
        if !self.transactions.is_empty() {
            len += 1;
        }
        if self.proof.is_some() {
            len += 1;
        }
        let mut struct_ser = serializer.serialize_struct("astria.sequencerblock.v1alpha1.RollupTransactions", len)?;
        if let Some(v) = self.rollup_id.as_ref() {
            struct_ser.serialize_field("rollupId", v)?;
        }
        if !self.transactions.is_empty() {
            struct_ser.serialize_field("transactions", &self.transactions.iter().map(pbjson::private::base64::encode).collect::<Vec<_>>())?;
        }
        if let Some(v) = self.proof.as_ref() {
            struct_ser.serialize_field("proof", v)?;
        }
        struct_ser.end()
    }
}
impl<'de> serde::Deserialize<'de> for RollupTransactions {
    #[allow(deprecated)]
    fn deserialize<D>(deserializer: D) -> std::result::Result<Self, D::Error>
    where
        D: serde::Deserializer<'de>,
    {
        const FIELDS: &[&str] = &[
            "rollup_id",
            "rollupId",
            "transactions",
            "proof",
        ];

        #[allow(clippy::enum_variant_names)]
        enum GeneratedField {
            RollupId,
            Transactions,
            Proof,
        }
        impl<'de> serde::Deserialize<'de> for GeneratedField {
            fn deserialize<D>(deserializer: D) -> std::result::Result<GeneratedField, D::Error>
            where
                D: serde::Deserializer<'de>,
            {
                struct GeneratedVisitor;

                impl<'de> serde::de::Visitor<'de> for GeneratedVisitor {
                    type Value = GeneratedField;

                    fn expecting(&self, formatter: &mut std::fmt::Formatter<'_>) -> std::fmt::Result {
                        write!(formatter, "expected one of: {:?}", &FIELDS)
                    }

                    #[allow(unused_variables)]
                    fn visit_str<E>(self, value: &str) -> std::result::Result<GeneratedField, E>
                    where
                        E: serde::de::Error,
                    {
                        match value {
                            "rollupId" | "rollup_id" => Ok(GeneratedField::RollupId),
                            "transactions" => Ok(GeneratedField::Transactions),
                            "proof" => Ok(GeneratedField::Proof),
                            _ => Err(serde::de::Error::unknown_field(value, FIELDS)),
                        }
                    }
                }
                deserializer.deserialize_identifier(GeneratedVisitor)
            }
        }
        struct GeneratedVisitor;
        impl<'de> serde::de::Visitor<'de> for GeneratedVisitor {
            type Value = RollupTransactions;

            fn expecting(&self, formatter: &mut std::fmt::Formatter<'_>) -> std::fmt::Result {
                formatter.write_str("struct astria.sequencerblock.v1alpha1.RollupTransactions")
            }

            fn visit_map<V>(self, mut map_: V) -> std::result::Result<RollupTransactions, V::Error>
                where
                    V: serde::de::MapAccess<'de>,
            {
                let mut rollup_id__ = None;
                let mut transactions__ = None;
                let mut proof__ = None;
                while let Some(k) = map_.next_key()? {
                    match k {
                        GeneratedField::RollupId => {
                            if rollup_id__.is_some() {
                                return Err(serde::de::Error::duplicate_field("rollupId"));
                            }
                            rollup_id__ = map_.next_value()?;
                        }
                        GeneratedField::Transactions => {
                            if transactions__.is_some() {
                                return Err(serde::de::Error::duplicate_field("transactions"));
                            }
                            transactions__ = 
                                Some(map_.next_value::<Vec<::pbjson::private::BytesDeserialize<_>>>()?
                                    .into_iter().map(|x| x.0).collect())
                            ;
                        }
                        GeneratedField::Proof => {
                            if proof__.is_some() {
                                return Err(serde::de::Error::duplicate_field("proof"));
                            }
                            proof__ = map_.next_value()?;
                        }
                    }
                }
                Ok(RollupTransactions {
                    rollup_id: rollup_id__,
                    transactions: transactions__.unwrap_or_default(),
                    proof: proof__,
                })
            }
        }
        deserializer.deserialize_struct("astria.sequencerblock.v1alpha1.RollupTransactions", FIELDS, GeneratedVisitor)
    }
}
impl serde::Serialize for SequencerBlock {
    #[allow(deprecated)]
    fn serialize<S>(&self, serializer: S) -> std::result::Result<S::Ok, S::Error>
    where
        S: serde::Serializer,
    {
        use serde::ser::SerializeStruct;
        let mut len = 0;
        if self.header.is_some() {
            len += 1;
        }
        if !self.rollup_transactions.is_empty() {
            len += 1;
        }
        if self.rollup_transactions_proof.is_some() {
            len += 1;
        }
        if self.rollup_ids_proof.is_some() {
            len += 1;
        }
        if !self.block_hash.is_empty() {
            len += 1;
        }
        let mut struct_ser = serializer.serialize_struct("astria.sequencerblock.v1alpha1.SequencerBlock", len)?;
        if let Some(v) = self.header.as_ref() {
            struct_ser.serialize_field("header", v)?;
        }
        if !self.rollup_transactions.is_empty() {
            struct_ser.serialize_field("rollupTransactions", &self.rollup_transactions)?;
        }
        if let Some(v) = self.rollup_transactions_proof.as_ref() {
            struct_ser.serialize_field("rollupTransactionsProof", v)?;
        }
        if let Some(v) = self.rollup_ids_proof.as_ref() {
            struct_ser.serialize_field("rollupIdsProof", v)?;
        }
        if !self.block_hash.is_empty() {
            #[allow(clippy::needless_borrow)]
            struct_ser.serialize_field("blockHash", pbjson::private::base64::encode(&self.block_hash).as_str())?;
        }
        struct_ser.end()
    }
}
impl<'de> serde::Deserialize<'de> for SequencerBlock {
    #[allow(deprecated)]
    fn deserialize<D>(deserializer: D) -> std::result::Result<Self, D::Error>
    where
        D: serde::Deserializer<'de>,
    {
        const FIELDS: &[&str] = &[
            "header",
            "rollup_transactions",
            "rollupTransactions",
            "rollup_transactions_proof",
            "rollupTransactionsProof",
            "rollup_ids_proof",
            "rollupIdsProof",
            "block_hash",
            "blockHash",
        ];

        #[allow(clippy::enum_variant_names)]
        enum GeneratedField {
            Header,
            RollupTransactions,
            RollupTransactionsProof,
            RollupIdsProof,
            BlockHash,
        }
        impl<'de> serde::Deserialize<'de> for GeneratedField {
            fn deserialize<D>(deserializer: D) -> std::result::Result<GeneratedField, D::Error>
            where
                D: serde::Deserializer<'de>,
            {
                struct GeneratedVisitor;

                impl<'de> serde::de::Visitor<'de> for GeneratedVisitor {
                    type Value = GeneratedField;

                    fn expecting(&self, formatter: &mut std::fmt::Formatter<'_>) -> std::fmt::Result {
                        write!(formatter, "expected one of: {:?}", &FIELDS)
                    }

                    #[allow(unused_variables)]
                    fn visit_str<E>(self, value: &str) -> std::result::Result<GeneratedField, E>
                    where
                        E: serde::de::Error,
                    {
                        match value {
                            "header" => Ok(GeneratedField::Header),
                            "rollupTransactions" | "rollup_transactions" => Ok(GeneratedField::RollupTransactions),
                            "rollupTransactionsProof" | "rollup_transactions_proof" => Ok(GeneratedField::RollupTransactionsProof),
                            "rollupIdsProof" | "rollup_ids_proof" => Ok(GeneratedField::RollupIdsProof),
                            "blockHash" | "block_hash" => Ok(GeneratedField::BlockHash),
                            _ => Err(serde::de::Error::unknown_field(value, FIELDS)),
                        }
                    }
                }
                deserializer.deserialize_identifier(GeneratedVisitor)
            }
        }
        struct GeneratedVisitor;
        impl<'de> serde::de::Visitor<'de> for GeneratedVisitor {
            type Value = SequencerBlock;

            fn expecting(&self, formatter: &mut std::fmt::Formatter<'_>) -> std::fmt::Result {
                formatter.write_str("struct astria.sequencerblock.v1alpha1.SequencerBlock")
            }

            fn visit_map<V>(self, mut map_: V) -> std::result::Result<SequencerBlock, V::Error>
                where
                    V: serde::de::MapAccess<'de>,
            {
                let mut header__ = None;
                let mut rollup_transactions__ = None;
                let mut rollup_transactions_proof__ = None;
                let mut rollup_ids_proof__ = None;
                let mut block_hash__ = None;
                while let Some(k) = map_.next_key()? {
                    match k {
                        GeneratedField::Header => {
                            if header__.is_some() {
                                return Err(serde::de::Error::duplicate_field("header"));
                            }
                            header__ = map_.next_value()?;
                        }
                        GeneratedField::RollupTransactions => {
                            if rollup_transactions__.is_some() {
                                return Err(serde::de::Error::duplicate_field("rollupTransactions"));
                            }
                            rollup_transactions__ = Some(map_.next_value()?);
                        }
                        GeneratedField::RollupTransactionsProof => {
                            if rollup_transactions_proof__.is_some() {
                                return Err(serde::de::Error::duplicate_field("rollupTransactionsProof"));
                            }
                            rollup_transactions_proof__ = map_.next_value()?;
                        }
                        GeneratedField::RollupIdsProof => {
                            if rollup_ids_proof__.is_some() {
                                return Err(serde::de::Error::duplicate_field("rollupIdsProof"));
                            }
                            rollup_ids_proof__ = map_.next_value()?;
                        }
                        GeneratedField::BlockHash => {
                            if block_hash__.is_some() {
                                return Err(serde::de::Error::duplicate_field("blockHash"));
                            }
                            block_hash__ = 
                                Some(map_.next_value::<::pbjson::private::BytesDeserialize<_>>()?.0)
                            ;
                        }
                    }
                }
                Ok(SequencerBlock {
                    header: header__,
                    rollup_transactions: rollup_transactions__.unwrap_or_default(),
                    rollup_transactions_proof: rollup_transactions_proof__,
                    rollup_ids_proof: rollup_ids_proof__,
                    block_hash: block_hash__.unwrap_or_default(),
                })
            }
        }
        deserializer.deserialize_struct("astria.sequencerblock.v1alpha1.SequencerBlock", FIELDS, GeneratedVisitor)
    }
}
impl serde::Serialize for SequencerBlockHeader {
    #[allow(deprecated)]
    fn serialize<S>(&self, serializer: S) -> std::result::Result<S::Ok, S::Error>
    where
        S: serde::Serializer,
    {
        use serde::ser::SerializeStruct;
        let mut len = 0;
        if !self.chain_id.is_empty() {
            len += 1;
        }
        if self.height != 0 {
            len += 1;
        }
        if self.time.is_some() {
            len += 1;
        }
        if !self.data_hash.is_empty() {
            len += 1;
        }
        if !self.proposer_address.is_empty() {
            len += 1;
        }
        if !self.rollup_transactions_root.is_empty() {
            len += 1;
        }
        let mut struct_ser = serializer.serialize_struct("astria.sequencerblock.v1alpha1.SequencerBlockHeader", len)?;
        if !self.chain_id.is_empty() {
            struct_ser.serialize_field("chainId", &self.chain_id)?;
        }
        if self.height != 0 {
            #[allow(clippy::needless_borrow)]
            struct_ser.serialize_field("height", ToString::to_string(&self.height).as_str())?;
        }
        if let Some(v) = self.time.as_ref() {
            struct_ser.serialize_field("time", v)?;
        }
        if !self.data_hash.is_empty() {
            #[allow(clippy::needless_borrow)]
            struct_ser.serialize_field("dataHash", pbjson::private::base64::encode(&self.data_hash).as_str())?;
        }
        if !self.proposer_address.is_empty() {
            #[allow(clippy::needless_borrow)]
            struct_ser.serialize_field("proposerAddress", pbjson::private::base64::encode(&self.proposer_address).as_str())?;
        }
        if !self.rollup_transactions_root.is_empty() {
            #[allow(clippy::needless_borrow)]
            struct_ser.serialize_field("rollupTransactionsRoot", pbjson::private::base64::encode(&self.rollup_transactions_root).as_str())?;
        }
        struct_ser.end()
    }
}
impl<'de> serde::Deserialize<'de> for SequencerBlockHeader {
    #[allow(deprecated)]
    fn deserialize<D>(deserializer: D) -> std::result::Result<Self, D::Error>
    where
        D: serde::Deserializer<'de>,
    {
        const FIELDS: &[&str] = &[
            "chain_id",
            "chainId",
            "height",
            "time",
            "data_hash",
            "dataHash",
            "proposer_address",
            "proposerAddress",
            "rollup_transactions_root",
            "rollupTransactionsRoot",
        ];

        #[allow(clippy::enum_variant_names)]
        enum GeneratedField {
            ChainId,
            Height,
            Time,
            DataHash,
            ProposerAddress,
            RollupTransactionsRoot,
        }
        impl<'de> serde::Deserialize<'de> for GeneratedField {
            fn deserialize<D>(deserializer: D) -> std::result::Result<GeneratedField, D::Error>
            where
                D: serde::Deserializer<'de>,
            {
                struct GeneratedVisitor;

                impl<'de> serde::de::Visitor<'de> for GeneratedVisitor {
                    type Value = GeneratedField;

                    fn expecting(&self, formatter: &mut std::fmt::Formatter<'_>) -> std::fmt::Result {
                        write!(formatter, "expected one of: {:?}", &FIELDS)
                    }

                    #[allow(unused_variables)]
                    fn visit_str<E>(self, value: &str) -> std::result::Result<GeneratedField, E>
                    where
                        E: serde::de::Error,
                    {
                        match value {
                            "chainId" | "chain_id" => Ok(GeneratedField::ChainId),
                            "height" => Ok(GeneratedField::Height),
                            "time" => Ok(GeneratedField::Time),
                            "dataHash" | "data_hash" => Ok(GeneratedField::DataHash),
                            "proposerAddress" | "proposer_address" => Ok(GeneratedField::ProposerAddress),
                            "rollupTransactionsRoot" | "rollup_transactions_root" => Ok(GeneratedField::RollupTransactionsRoot),
                            _ => Err(serde::de::Error::unknown_field(value, FIELDS)),
                        }
                    }
                }
                deserializer.deserialize_identifier(GeneratedVisitor)
            }
        }
        struct GeneratedVisitor;
        impl<'de> serde::de::Visitor<'de> for GeneratedVisitor {
            type Value = SequencerBlockHeader;

            fn expecting(&self, formatter: &mut std::fmt::Formatter<'_>) -> std::fmt::Result {
                formatter.write_str("struct astria.sequencerblock.v1alpha1.SequencerBlockHeader")
            }

            fn visit_map<V>(self, mut map_: V) -> std::result::Result<SequencerBlockHeader, V::Error>
                where
                    V: serde::de::MapAccess<'de>,
            {
                let mut chain_id__ = None;
                let mut height__ = None;
                let mut time__ = None;
                let mut data_hash__ = None;
                let mut proposer_address__ = None;
                let mut rollup_transactions_root__ = None;
                while let Some(k) = map_.next_key()? {
                    match k {
                        GeneratedField::ChainId => {
                            if chain_id__.is_some() {
                                return Err(serde::de::Error::duplicate_field("chainId"));
                            }
                            chain_id__ = Some(map_.next_value()?);
                        }
                        GeneratedField::Height => {
                            if height__.is_some() {
                                return Err(serde::de::Error::duplicate_field("height"));
                            }
                            height__ = 
                                Some(map_.next_value::<::pbjson::private::NumberDeserialize<_>>()?.0)
                            ;
                        }
                        GeneratedField::Time => {
                            if time__.is_some() {
                                return Err(serde::de::Error::duplicate_field("time"));
                            }
                            time__ = map_.next_value()?;
                        }
                        GeneratedField::DataHash => {
                            if data_hash__.is_some() {
                                return Err(serde::de::Error::duplicate_field("dataHash"));
                            }
                            data_hash__ = 
                                Some(map_.next_value::<::pbjson::private::BytesDeserialize<_>>()?.0)
                            ;
                        }
                        GeneratedField::ProposerAddress => {
                            if proposer_address__.is_some() {
                                return Err(serde::de::Error::duplicate_field("proposerAddress"));
                            }
                            proposer_address__ = 
                                Some(map_.next_value::<::pbjson::private::BytesDeserialize<_>>()?.0)
                            ;
                        }
                        GeneratedField::RollupTransactionsRoot => {
                            if rollup_transactions_root__.is_some() {
                                return Err(serde::de::Error::duplicate_field("rollupTransactionsRoot"));
                            }
                            rollup_transactions_root__ = 
                                Some(map_.next_value::<::pbjson::private::BytesDeserialize<_>>()?.0)
                            ;
                        }
                    }
                }
                Ok(SequencerBlockHeader {
                    chain_id: chain_id__.unwrap_or_default(),
                    height: height__.unwrap_or_default(),
                    time: time__,
                    data_hash: data_hash__.unwrap_or_default(),
                    proposer_address: proposer_address__.unwrap_or_default(),
                    rollup_transactions_root: rollup_transactions_root__.unwrap_or_default(),
                })
            }
        }
        deserializer.deserialize_struct("astria.sequencerblock.v1alpha1.SequencerBlockHeader", FIELDS, GeneratedVisitor)
    }
}
impl serde::Serialize for SubmittedMetadata {
    #[allow(deprecated)]
    fn serialize<S>(&self, serializer: S) -> std::result::Result<S::Ok, S::Error>
    where
        S: serde::Serializer,
    {
        use serde::ser::SerializeStruct;
        let mut len = 0;
        if !self.block_hash.is_empty() {
            len += 1;
        }
        if self.header.is_some() {
            len += 1;
        }
        if !self.rollup_ids.is_empty() {
            len += 1;
        }
        if self.rollup_transactions_proof.is_some() {
            len += 1;
        }
        if self.rollup_ids_proof.is_some() {
            len += 1;
        }
        let mut struct_ser = serializer.serialize_struct("astria.sequencerblock.v1alpha1.SubmittedMetadata", len)?;
        if !self.block_hash.is_empty() {
            #[allow(clippy::needless_borrow)]
            struct_ser.serialize_field("blockHash", pbjson::private::base64::encode(&self.block_hash).as_str())?;
        }
        if let Some(v) = self.header.as_ref() {
            struct_ser.serialize_field("header", v)?;
        }
        if !self.rollup_ids.is_empty() {
            struct_ser.serialize_field("rollupIds", &self.rollup_ids)?;
        }
        if let Some(v) = self.rollup_transactions_proof.as_ref() {
            struct_ser.serialize_field("rollupTransactionsProof", v)?;
        }
        if let Some(v) = self.rollup_ids_proof.as_ref() {
            struct_ser.serialize_field("rollupIdsProof", v)?;
        }
        struct_ser.end()
    }
}
impl<'de> serde::Deserialize<'de> for SubmittedMetadata {
    #[allow(deprecated)]
    fn deserialize<D>(deserializer: D) -> std::result::Result<Self, D::Error>
    where
        D: serde::Deserializer<'de>,
    {
        const FIELDS: &[&str] = &[
            "block_hash",
            "blockHash",
            "header",
            "rollup_ids",
            "rollupIds",
            "rollup_transactions_proof",
            "rollupTransactionsProof",
            "rollup_ids_proof",
            "rollupIdsProof",
        ];

        #[allow(clippy::enum_variant_names)]
        enum GeneratedField {
            BlockHash,
            Header,
            RollupIds,
            RollupTransactionsProof,
            RollupIdsProof,
        }
        impl<'de> serde::Deserialize<'de> for GeneratedField {
            fn deserialize<D>(deserializer: D) -> std::result::Result<GeneratedField, D::Error>
            where
                D: serde::Deserializer<'de>,
            {
                struct GeneratedVisitor;

                impl<'de> serde::de::Visitor<'de> for GeneratedVisitor {
                    type Value = GeneratedField;

                    fn expecting(&self, formatter: &mut std::fmt::Formatter<'_>) -> std::fmt::Result {
                        write!(formatter, "expected one of: {:?}", &FIELDS)
                    }

                    #[allow(unused_variables)]
                    fn visit_str<E>(self, value: &str) -> std::result::Result<GeneratedField, E>
                    where
                        E: serde::de::Error,
                    {
                        match value {
                            "blockHash" | "block_hash" => Ok(GeneratedField::BlockHash),
                            "header" => Ok(GeneratedField::Header),
                            "rollupIds" | "rollup_ids" => Ok(GeneratedField::RollupIds),
                            "rollupTransactionsProof" | "rollup_transactions_proof" => Ok(GeneratedField::RollupTransactionsProof),
                            "rollupIdsProof" | "rollup_ids_proof" => Ok(GeneratedField::RollupIdsProof),
                            _ => Err(serde::de::Error::unknown_field(value, FIELDS)),
                        }
                    }
                }
                deserializer.deserialize_identifier(GeneratedVisitor)
            }
        }
        struct GeneratedVisitor;
        impl<'de> serde::de::Visitor<'de> for GeneratedVisitor {
            type Value = SubmittedMetadata;

            fn expecting(&self, formatter: &mut std::fmt::Formatter<'_>) -> std::fmt::Result {
                formatter.write_str("struct astria.sequencerblock.v1alpha1.SubmittedMetadata")
            }

            fn visit_map<V>(self, mut map_: V) -> std::result::Result<SubmittedMetadata, V::Error>
                where
                    V: serde::de::MapAccess<'de>,
            {
                let mut block_hash__ = None;
                let mut header__ = None;
                let mut rollup_ids__ = None;
                let mut rollup_transactions_proof__ = None;
                let mut rollup_ids_proof__ = None;
                while let Some(k) = map_.next_key()? {
                    match k {
                        GeneratedField::BlockHash => {
                            if block_hash__.is_some() {
                                return Err(serde::de::Error::duplicate_field("blockHash"));
                            }
                            block_hash__ = 
                                Some(map_.next_value::<::pbjson::private::BytesDeserialize<_>>()?.0)
                            ;
                        }
                        GeneratedField::Header => {
                            if header__.is_some() {
                                return Err(serde::de::Error::duplicate_field("header"));
                            }
                            header__ = map_.next_value()?;
                        }
                        GeneratedField::RollupIds => {
                            if rollup_ids__.is_some() {
                                return Err(serde::de::Error::duplicate_field("rollupIds"));
                            }
                            rollup_ids__ = Some(map_.next_value()?);
                        }
                        GeneratedField::RollupTransactionsProof => {
                            if rollup_transactions_proof__.is_some() {
                                return Err(serde::de::Error::duplicate_field("rollupTransactionsProof"));
                            }
                            rollup_transactions_proof__ = map_.next_value()?;
                        }
                        GeneratedField::RollupIdsProof => {
                            if rollup_ids_proof__.is_some() {
                                return Err(serde::de::Error::duplicate_field("rollupIdsProof"));
                            }
                            rollup_ids_proof__ = map_.next_value()?;
                        }
                    }
                }
                Ok(SubmittedMetadata {
                    block_hash: block_hash__.unwrap_or_default(),
                    header: header__,
                    rollup_ids: rollup_ids__.unwrap_or_default(),
                    rollup_transactions_proof: rollup_transactions_proof__,
                    rollup_ids_proof: rollup_ids_proof__,
                })
            }
        }
        deserializer.deserialize_struct("astria.sequencerblock.v1alpha1.SubmittedMetadata", FIELDS, GeneratedVisitor)
    }
}
impl serde::Serialize for SubmittedMetadataList {
    #[allow(deprecated)]
    fn serialize<S>(&self, serializer: S) -> std::result::Result<S::Ok, S::Error>
    where
        S: serde::Serializer,
    {
        use serde::ser::SerializeStruct;
        let mut len = 0;
        if !self.entries.is_empty() {
            len += 1;
        }
        let mut struct_ser = serializer.serialize_struct("astria.sequencerblock.v1alpha1.SubmittedMetadataList", len)?;
        if !self.entries.is_empty() {
            struct_ser.serialize_field("entries", &self.entries)?;
        }
        struct_ser.end()
    }
}
impl<'de> serde::Deserialize<'de> for SubmittedMetadataList {
    #[allow(deprecated)]
    fn deserialize<D>(deserializer: D) -> std::result::Result<Self, D::Error>
    where
        D: serde::Deserializer<'de>,
    {
        const FIELDS: &[&str] = &[
            "entries",
        ];

        #[allow(clippy::enum_variant_names)]
        enum GeneratedField {
            Entries,
        }
        impl<'de> serde::Deserialize<'de> for GeneratedField {
            fn deserialize<D>(deserializer: D) -> std::result::Result<GeneratedField, D::Error>
            where
                D: serde::Deserializer<'de>,
            {
                struct GeneratedVisitor;

                impl<'de> serde::de::Visitor<'de> for GeneratedVisitor {
                    type Value = GeneratedField;

                    fn expecting(&self, formatter: &mut std::fmt::Formatter<'_>) -> std::fmt::Result {
                        write!(formatter, "expected one of: {:?}", &FIELDS)
                    }

                    #[allow(unused_variables)]
                    fn visit_str<E>(self, value: &str) -> std::result::Result<GeneratedField, E>
                    where
                        E: serde::de::Error,
                    {
                        match value {
                            "entries" => Ok(GeneratedField::Entries),
                            _ => Err(serde::de::Error::unknown_field(value, FIELDS)),
                        }
                    }
                }
                deserializer.deserialize_identifier(GeneratedVisitor)
            }
        }
        struct GeneratedVisitor;
        impl<'de> serde::de::Visitor<'de> for GeneratedVisitor {
            type Value = SubmittedMetadataList;

            fn expecting(&self, formatter: &mut std::fmt::Formatter<'_>) -> std::fmt::Result {
                formatter.write_str("struct astria.sequencerblock.v1alpha1.SubmittedMetadataList")
            }

            fn visit_map<V>(self, mut map_: V) -> std::result::Result<SubmittedMetadataList, V::Error>
                where
                    V: serde::de::MapAccess<'de>,
            {
                let mut entries__ = None;
                while let Some(k) = map_.next_key()? {
                    match k {
                        GeneratedField::Entries => {
                            if entries__.is_some() {
                                return Err(serde::de::Error::duplicate_field("entries"));
                            }
                            entries__ = Some(map_.next_value()?);
                        }
                    }
                }
                Ok(SubmittedMetadataList {
                    entries: entries__.unwrap_or_default(),
                })
            }
        }
        deserializer.deserialize_struct("astria.sequencerblock.v1alpha1.SubmittedMetadataList", FIELDS, GeneratedVisitor)
    }
}
impl serde::Serialize for SubmittedRollupData {
    #[allow(deprecated)]
    fn serialize<S>(&self, serializer: S) -> std::result::Result<S::Ok, S::Error>
    where
        S: serde::Serializer,
    {
        use serde::ser::SerializeStruct;
        let mut len = 0;
        if !self.sequencer_block_hash.is_empty() {
            len += 1;
        }
        if self.rollup_id.is_some() {
            len += 1;
        }
        if !self.transactions.is_empty() {
            len += 1;
        }
        if self.proof.is_some() {
            len += 1;
        }
        let mut struct_ser = serializer.serialize_struct("astria.sequencerblock.v1alpha1.SubmittedRollupData", len)?;
        if !self.sequencer_block_hash.is_empty() {
            #[allow(clippy::needless_borrow)]
            struct_ser.serialize_field("sequencerBlockHash", pbjson::private::base64::encode(&self.sequencer_block_hash).as_str())?;
        }
        if let Some(v) = self.rollup_id.as_ref() {
            struct_ser.serialize_field("rollupId", v)?;
        }
        if !self.transactions.is_empty() {
            struct_ser.serialize_field("transactions", &self.transactions.iter().map(pbjson::private::base64::encode).collect::<Vec<_>>())?;
        }
        if let Some(v) = self.proof.as_ref() {
            struct_ser.serialize_field("proof", v)?;
        }
        struct_ser.end()
    }
}
impl<'de> serde::Deserialize<'de> for SubmittedRollupData {
    #[allow(deprecated)]
    fn deserialize<D>(deserializer: D) -> std::result::Result<Self, D::Error>
    where
        D: serde::Deserializer<'de>,
    {
        const FIELDS: &[&str] = &[
            "sequencer_block_hash",
            "sequencerBlockHash",
            "rollup_id",
            "rollupId",
            "transactions",
            "proof",
        ];

        #[allow(clippy::enum_variant_names)]
        enum GeneratedField {
            SequencerBlockHash,
            RollupId,
            Transactions,
            Proof,
        }
        impl<'de> serde::Deserialize<'de> for GeneratedField {
            fn deserialize<D>(deserializer: D) -> std::result::Result<GeneratedField, D::Error>
            where
                D: serde::Deserializer<'de>,
            {
                struct GeneratedVisitor;

                impl<'de> serde::de::Visitor<'de> for GeneratedVisitor {
                    type Value = GeneratedField;

                    fn expecting(&self, formatter: &mut std::fmt::Formatter<'_>) -> std::fmt::Result {
                        write!(formatter, "expected one of: {:?}", &FIELDS)
                    }

                    #[allow(unused_variables)]
                    fn visit_str<E>(self, value: &str) -> std::result::Result<GeneratedField, E>
                    where
                        E: serde::de::Error,
                    {
                        match value {
                            "sequencerBlockHash" | "sequencer_block_hash" => Ok(GeneratedField::SequencerBlockHash),
                            "rollupId" | "rollup_id" => Ok(GeneratedField::RollupId),
                            "transactions" => Ok(GeneratedField::Transactions),
                            "proof" => Ok(GeneratedField::Proof),
                            _ => Err(serde::de::Error::unknown_field(value, FIELDS)),
                        }
                    }
                }
                deserializer.deserialize_identifier(GeneratedVisitor)
            }
        }
        struct GeneratedVisitor;
        impl<'de> serde::de::Visitor<'de> for GeneratedVisitor {
            type Value = SubmittedRollupData;

            fn expecting(&self, formatter: &mut std::fmt::Formatter<'_>) -> std::fmt::Result {
                formatter.write_str("struct astria.sequencerblock.v1alpha1.SubmittedRollupData")
            }

            fn visit_map<V>(self, mut map_: V) -> std::result::Result<SubmittedRollupData, V::Error>
                where
                    V: serde::de::MapAccess<'de>,
            {
                let mut sequencer_block_hash__ = None;
                let mut rollup_id__ = None;
                let mut transactions__ = None;
                let mut proof__ = None;
                while let Some(k) = map_.next_key()? {
                    match k {
                        GeneratedField::SequencerBlockHash => {
                            if sequencer_block_hash__.is_some() {
                                return Err(serde::de::Error::duplicate_field("sequencerBlockHash"));
                            }
                            sequencer_block_hash__ = 
                                Some(map_.next_value::<::pbjson::private::BytesDeserialize<_>>()?.0)
                            ;
                        }
                        GeneratedField::RollupId => {
                            if rollup_id__.is_some() {
                                return Err(serde::de::Error::duplicate_field("rollupId"));
                            }
                            rollup_id__ = map_.next_value()?;
                        }
                        GeneratedField::Transactions => {
                            if transactions__.is_some() {
                                return Err(serde::de::Error::duplicate_field("transactions"));
                            }
                            transactions__ = 
                                Some(map_.next_value::<Vec<::pbjson::private::BytesDeserialize<_>>>()?
                                    .into_iter().map(|x| x.0).collect())
                            ;
                        }
                        GeneratedField::Proof => {
                            if proof__.is_some() {
                                return Err(serde::de::Error::duplicate_field("proof"));
                            }
                            proof__ = map_.next_value()?;
                        }
                    }
                }
                Ok(SubmittedRollupData {
                    sequencer_block_hash: sequencer_block_hash__.unwrap_or_default(),
                    rollup_id: rollup_id__,
                    transactions: transactions__.unwrap_or_default(),
                    proof: proof__,
                })
            }
        }
        deserializer.deserialize_struct("astria.sequencerblock.v1alpha1.SubmittedRollupData", FIELDS, GeneratedVisitor)
    }
}
impl serde::Serialize for SubmittedRollupDataList {
    #[allow(deprecated)]
    fn serialize<S>(&self, serializer: S) -> std::result::Result<S::Ok, S::Error>
    where
        S: serde::Serializer,
    {
        use serde::ser::SerializeStruct;
        let mut len = 0;
        if !self.entries.is_empty() {
            len += 1;
        }
        let mut struct_ser = serializer.serialize_struct("astria.sequencerblock.v1alpha1.SubmittedRollupDataList", len)?;
        if !self.entries.is_empty() {
            struct_ser.serialize_field("entries", &self.entries)?;
        }
        struct_ser.end()
    }
}
impl<'de> serde::Deserialize<'de> for SubmittedRollupDataList {
    #[allow(deprecated)]
    fn deserialize<D>(deserializer: D) -> std::result::Result<Self, D::Error>
    where
        D: serde::Deserializer<'de>,
    {
        const FIELDS: &[&str] = &[
            "entries",
        ];

        #[allow(clippy::enum_variant_names)]
        enum GeneratedField {
            Entries,
        }
        impl<'de> serde::Deserialize<'de> for GeneratedField {
            fn deserialize<D>(deserializer: D) -> std::result::Result<GeneratedField, D::Error>
            where
                D: serde::Deserializer<'de>,
            {
                struct GeneratedVisitor;

                impl<'de> serde::de::Visitor<'de> for GeneratedVisitor {
                    type Value = GeneratedField;

                    fn expecting(&self, formatter: &mut std::fmt::Formatter<'_>) -> std::fmt::Result {
                        write!(formatter, "expected one of: {:?}", &FIELDS)
                    }

                    #[allow(unused_variables)]
                    fn visit_str<E>(self, value: &str) -> std::result::Result<GeneratedField, E>
                    where
                        E: serde::de::Error,
                    {
                        match value {
                            "entries" => Ok(GeneratedField::Entries),
                            _ => Err(serde::de::Error::unknown_field(value, FIELDS)),
                        }
                    }
                }
                deserializer.deserialize_identifier(GeneratedVisitor)
            }
        }
        struct GeneratedVisitor;
        impl<'de> serde::de::Visitor<'de> for GeneratedVisitor {
            type Value = SubmittedRollupDataList;

            fn expecting(&self, formatter: &mut std::fmt::Formatter<'_>) -> std::fmt::Result {
                formatter.write_str("struct astria.sequencerblock.v1alpha1.SubmittedRollupDataList")
            }

            fn visit_map<V>(self, mut map_: V) -> std::result::Result<SubmittedRollupDataList, V::Error>
                where
                    V: serde::de::MapAccess<'de>,
            {
                let mut entries__ = None;
                while let Some(k) = map_.next_key()? {
                    match k {
                        GeneratedField::Entries => {
                            if entries__.is_some() {
                                return Err(serde::de::Error::duplicate_field("entries"));
                            }
                            entries__ = Some(map_.next_value()?);
                        }
                    }
                }
                Ok(SubmittedRollupDataList {
                    entries: entries__.unwrap_or_default(),
                })
            }
        }
        deserializer.deserialize_struct("astria.sequencerblock.v1alpha1.SubmittedRollupDataList", FIELDS, GeneratedVisitor)
    }
}<|MERGE_RESOLUTION|>--- conflicted
+++ resolved
@@ -21,17 +21,10 @@
         if !self.destination_chain_address.is_empty() {
             len += 1;
         }
-<<<<<<< HEAD
-        if self.id_of_source_transaction.is_some() {
-            len += 1;
-        }
-        if self.position_in_source_transaction != 0 {
-=======
         if self.source_transaction_id.is_some() {
             len += 1;
         }
         if self.source_action_index != 0 {
->>>>>>> f5432228
             len += 1;
         }
         let mut struct_ser = serializer.serialize_struct("astria.sequencerblock.v1alpha1.Deposit", len)?;
@@ -50,21 +43,12 @@
         if !self.destination_chain_address.is_empty() {
             struct_ser.serialize_field("destinationChainAddress", &self.destination_chain_address)?;
         }
-<<<<<<< HEAD
-        if let Some(v) = self.id_of_source_transaction.as_ref() {
-            struct_ser.serialize_field("idOfSourceTransaction", v)?;
-        }
-        if self.position_in_source_transaction != 0 {
-            #[allow(clippy::needless_borrow)]
-            struct_ser.serialize_field("positionInSourceTransaction", ToString::to_string(&self.position_in_source_transaction).as_str())?;
-=======
         if let Some(v) = self.source_transaction_id.as_ref() {
             struct_ser.serialize_field("sourceTransactionId", v)?;
         }
         if self.source_action_index != 0 {
             #[allow(clippy::needless_borrow)]
             struct_ser.serialize_field("sourceActionIndex", ToString::to_string(&self.source_action_index).as_str())?;
->>>>>>> f5432228
         }
         struct_ser.end()
     }
@@ -84,17 +68,10 @@
             "asset",
             "destination_chain_address",
             "destinationChainAddress",
-<<<<<<< HEAD
-            "id_of_source_transaction",
-            "idOfSourceTransaction",
-            "position_in_source_transaction",
-            "positionInSourceTransaction",
-=======
             "source_transaction_id",
             "sourceTransactionId",
             "source_action_index",
             "sourceActionIndex",
->>>>>>> f5432228
         ];
 
         #[allow(clippy::enum_variant_names)]
@@ -104,13 +81,8 @@
             Amount,
             Asset,
             DestinationChainAddress,
-<<<<<<< HEAD
-            IdOfSourceTransaction,
-            PositionInSourceTransaction,
-=======
             SourceTransactionId,
             SourceActionIndex,
->>>>>>> f5432228
         }
         impl<'de> serde::Deserialize<'de> for GeneratedField {
             fn deserialize<D>(deserializer: D) -> std::result::Result<GeneratedField, D::Error>
@@ -137,13 +109,8 @@
                             "amount" => Ok(GeneratedField::Amount),
                             "asset" => Ok(GeneratedField::Asset),
                             "destinationChainAddress" | "destination_chain_address" => Ok(GeneratedField::DestinationChainAddress),
-<<<<<<< HEAD
-                            "idOfSourceTransaction" | "id_of_source_transaction" => Ok(GeneratedField::IdOfSourceTransaction),
-                            "positionInSourceTransaction" | "position_in_source_transaction" => Ok(GeneratedField::PositionInSourceTransaction),
-=======
                             "sourceTransactionId" | "source_transaction_id" => Ok(GeneratedField::SourceTransactionId),
                             "sourceActionIndex" | "source_action_index" => Ok(GeneratedField::SourceActionIndex),
->>>>>>> f5432228
                             _ => Err(serde::de::Error::unknown_field(value, FIELDS)),
                         }
                     }
@@ -168,13 +135,8 @@
                 let mut amount__ = None;
                 let mut asset__ = None;
                 let mut destination_chain_address__ = None;
-<<<<<<< HEAD
-                let mut id_of_source_transaction__ = None;
-                let mut position_in_source_transaction__ = None;
-=======
                 let mut source_transaction_id__ = None;
                 let mut source_action_index__ = None;
->>>>>>> f5432228
                 while let Some(k) = map_.next_key()? {
                     match k {
                         GeneratedField::BridgeAddress => {
@@ -207,19 +169,6 @@
                             }
                             destination_chain_address__ = Some(map_.next_value()?);
                         }
-<<<<<<< HEAD
-                        GeneratedField::IdOfSourceTransaction => {
-                            if id_of_source_transaction__.is_some() {
-                                return Err(serde::de::Error::duplicate_field("idOfSourceTransaction"));
-                            }
-                            id_of_source_transaction__ = map_.next_value()?;
-                        }
-                        GeneratedField::PositionInSourceTransaction => {
-                            if position_in_source_transaction__.is_some() {
-                                return Err(serde::de::Error::duplicate_field("positionInSourceTransaction"));
-                            }
-                            position_in_source_transaction__ = 
-=======
                         GeneratedField::SourceTransactionId => {
                             if source_transaction_id__.is_some() {
                                 return Err(serde::de::Error::duplicate_field("sourceTransactionId"));
@@ -231,7 +180,6 @@
                                 return Err(serde::de::Error::duplicate_field("sourceActionIndex"));
                             }
                             source_action_index__ = 
->>>>>>> f5432228
                                 Some(map_.next_value::<::pbjson::private::NumberDeserialize<_>>()?.0)
                             ;
                         }
@@ -243,13 +191,8 @@
                     amount: amount__,
                     asset: asset__.unwrap_or_default(),
                     destination_chain_address: destination_chain_address__.unwrap_or_default(),
-<<<<<<< HEAD
-                    id_of_source_transaction: id_of_source_transaction__,
-                    position_in_source_transaction: position_in_source_transaction__.unwrap_or_default(),
-=======
                     source_transaction_id: source_transaction_id__,
                     source_action_index: source_action_index__.unwrap_or_default(),
->>>>>>> f5432228
                 })
             }
         }
