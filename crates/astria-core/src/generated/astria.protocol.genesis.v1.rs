--- conflicted
+++ resolved
@@ -148,17 +148,16 @@
         super::super::fees::v1::ValidatorUpdateFeeComponents,
     >,
     #[prost(message, optional, tag = "15")]
-<<<<<<< HEAD
-    pub price_feed: ::core::option::Option<
-        super::super::fees::v1::PriceFeedFeeComponents,
-=======
     pub bridge_transfer: ::core::option::Option<
         super::super::fees::v1::BridgeTransferFeeComponents,
     >,
     #[prost(message, optional, tag = "16")]
     pub recover_ibc_client: ::core::option::Option<
         super::super::fees::v1::RecoverIbcClientFeeComponents,
->>>>>>> dd99bf9f
+    >,
+    #[prost(message, optional, tag = "17")]
+    pub price_feed: ::core::option::Option<
+        super::super::fees::v1::PriceFeedFeeComponents,
     >,
 }
 impl ::prost::Name for GenesisFees {
