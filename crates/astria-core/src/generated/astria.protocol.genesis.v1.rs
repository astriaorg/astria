--- conflicted
+++ resolved
@@ -148,7 +148,14 @@
         super::super::fees::v1::ValidatorUpdateFeeComponents,
     >,
     #[prost(message, optional, tag = "15")]
-<<<<<<< HEAD
+    pub add_currency_pairs: ::core::option::Option<
+        super::super::fees::v1::AddCurrencyPairsFeeComponents,
+    >,
+    #[prost(message, optional, tag = "16")]
+    pub remove_currency_pairs: ::core::option::Option<
+        super::super::fees::v1::RemoveCurrencyPairsFeeComponents,
+    >,
+    #[prost(message, optional, tag = "17")]
     pub change_markets: ::core::option::Option<
         super::super::fees::v1::ChangeMarketsFeeComponents,
     >,
@@ -159,14 +166,6 @@
     #[prost(message, optional, tag = "19")]
     pub remove_market_authorities: ::core::option::Option<
         super::super::fees::v1::RemoveMarketAuthoritiesFeeComponents,
-=======
-    pub add_currency_pairs: ::core::option::Option<
-        super::super::fees::v1::AddCurrencyPairsFeeComponents,
-    >,
-    #[prost(message, optional, tag = "16")]
-    pub remove_currency_pairs: ::core::option::Option<
-        super::super::fees::v1::RemoveCurrencyPairsFeeComponents,
->>>>>>> 0a03d83b
     >,
 }
 impl ::prost::Name for GenesisFees {
