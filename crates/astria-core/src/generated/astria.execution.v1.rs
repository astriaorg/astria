<<<<<<< HEAD
=======
/// GenesisInfo contains the information needed to start a rollup chain.
///
/// This information is used to determine which sequencer & celestia data to
/// use from the Astria & Celestia networks.
#[allow(clippy::derive_partial_eq_without_eq)]
#[derive(Clone, PartialEq, ::prost::Message)]
pub struct GenesisInfo {
    /// The rollup_id is the unique identifier for the rollup chain.
    #[prost(message, optional, tag = "1")]
    pub rollup_id: ::core::option::Option<super::super::primitive::v1::RollupId>,
    /// The first block height of sequencer chain to use for rollup transactions.
    #[prost(uint32, tag = "2")]
    pub sequencer_genesis_block_height: u32,
    /// The allowed variance in celestia for sequencer blocks to have been posted.
    #[prost(uint64, tag = "4")]
    pub celestia_block_variance: u64,
}
impl ::prost::Name for GenesisInfo {
    const NAME: &'static str = "GenesisInfo";
    const PACKAGE: &'static str = "astria.execution.v1";
    fn full_name() -> ::prost::alloc::string::String {
        ::prost::alloc::format!("astria.execution.v1.{}", Self::NAME)
    }
}
/// The set of information which deterministic driver of block production
/// must know about a given rollup Block
#[allow(clippy::derive_partial_eq_without_eq)]
#[derive(Clone, PartialEq, ::prost::Message)]
pub struct Block {
    /// The block number
    #[prost(uint32, tag = "1")]
    pub number: u32,
    /// The hash of the block
    #[prost(bytes = "bytes", tag = "2")]
    pub hash: ::prost::bytes::Bytes,
    /// The hash from the parent block
    #[prost(bytes = "bytes", tag = "3")]
    pub parent_block_hash: ::prost::bytes::Bytes,
    /// Timestamp on the block, standardized to google protobuf standard.
    #[prost(message, optional, tag = "4")]
    pub timestamp: ::core::option::Option<::pbjson_types::Timestamp>,
    /// The hash of the sequencer block from which this block was derived.
    ///
    /// (Optional) This field will only be utilized if the execution node stores
    /// this data in blocks during `ExecuteBlock`.
    #[prost(bytes = "bytes", tag = "5")]
    pub sequencer_block_hash: ::prost::bytes::Bytes,
}
impl ::prost::Name for Block {
    const NAME: &'static str = "Block";
    const PACKAGE: &'static str = "astria.execution.v1";
    fn full_name() -> ::prost::alloc::string::String {
        ::prost::alloc::format!("astria.execution.v1.{}", Self::NAME)
    }
}
>>>>>>> 4aadc67d
/// Fields which are indexed for finding blocks on a blockchain.
#[allow(clippy::derive_partial_eq_without_eq)]
#[derive(Clone, PartialEq, ::prost::Message)]
pub struct BlockIdentifier {
    #[prost(oneof = "block_identifier::Identifier", tags = "1, 2")]
    pub identifier: ::core::option::Option<block_identifier::Identifier>,
}
/// Nested message and enum types in `BlockIdentifier`.
pub mod block_identifier {
    #[allow(clippy::derive_partial_eq_without_eq)]
    #[derive(Clone, PartialEq, ::prost::Oneof)]
    pub enum Identifier {
        #[prost(uint32, tag = "1")]
        BlockNumber(u32),
        #[prost(bytes, tag = "2")]
        BlockHash(::prost::bytes::Bytes),
    }
}
impl ::prost::Name for BlockIdentifier {
    const NAME: &'static str = "BlockIdentifier";
    const PACKAGE: &'static str = "astria.execution.v1";
    fn full_name() -> ::prost::alloc::string::String {
        ::prost::alloc::format!("astria.execution.v1.{}", Self::NAME)
    }
}
/// Used in BatchGetBlocks, will find all or none based on the list of
/// identifiers.
#[allow(clippy::derive_partial_eq_without_eq)]
#[derive(Clone, PartialEq, ::prost::Message)]
pub struct BatchGetBlocksRequest {
    #[prost(message, repeated, tag = "1")]
    pub identifiers: ::prost::alloc::vec::Vec<BlockIdentifier>,
}
impl ::prost::Name for BatchGetBlocksRequest {
    const NAME: &'static str = "BatchGetBlocksRequest";
    const PACKAGE: &'static str = "astria.execution.v1";
    fn full_name() -> ::prost::alloc::string::String {
        ::prost::alloc::format!("astria.execution.v1.{}", Self::NAME)
    }
}
/// The set of information which deterministic driver of block production
/// must know about a given rollup Block
#[allow(clippy::derive_partial_eq_without_eq)]
#[derive(Clone, PartialEq, ::prost::Message)]
pub struct Block {
    /// The block number
    #[prost(uint32, tag = "1")]
    pub number: u32,
    /// The hash of the block
    #[prost(bytes = "bytes", tag = "2")]
    pub hash: ::prost::bytes::Bytes,
    /// The hash from the parent block
    #[prost(bytes = "bytes", tag = "3")]
    pub parent_block_hash: ::prost::bytes::Bytes,
    /// Timestamp on the block, standardized to google protobuf standard.
    #[prost(message, optional, tag = "4")]
    pub timestamp: ::core::option::Option<::pbjson_types::Timestamp>,
}
impl ::prost::Name for Block {
    const NAME: &'static str = "Block";
    const PACKAGE: &'static str = "astria.execution.v1";
    fn full_name() -> ::prost::alloc::string::String {
        ::prost::alloc::format!("astria.execution.v1.{}", Self::NAME)
    }
}
/// The list of blocks in response to BatchGetBlocks.
#[allow(clippy::derive_partial_eq_without_eq)]
#[derive(Clone, PartialEq, ::prost::Message)]
pub struct BatchGetBlocksResponse {
    #[prost(message, repeated, tag = "1")]
    pub blocks: ::prost::alloc::vec::Vec<Block>,
}
impl ::prost::Name for BatchGetBlocksResponse {
    const NAME: &'static str = "BatchGetBlocksResponse";
    const PACKAGE: &'static str = "astria.execution.v1";
    fn full_name() -> ::prost::alloc::string::String {
        ::prost::alloc::format!("astria.execution.v1.{}", Self::NAME)
    }
}
/// The CommitmentState holds the block at each stage of sequencer commitment
/// level
///
/// A Valid CommitmentState:
/// - Block numbers are such that soft >= firm.
/// - No blocks ever decrease in block number.
/// - The chain defined by soft is the head of the canonical chain the firm block
///    must belong to.
#[allow(clippy::derive_partial_eq_without_eq)]
#[derive(Clone, PartialEq, ::prost::Message)]
pub struct CommitmentState {
    /// Soft commitment is the rollup block matching latest sequencer block.
    #[prost(message, optional, tag = "1")]
    pub soft: ::core::option::Option<Block>,
    /// Firm commitment is achieved when data has been seen in DA.
    #[prost(message, optional, tag = "2")]
    pub firm: ::core::option::Option<Block>,
    /// The lowest block number of celestia chain to be searched for rollup blocks given current state
    #[prost(uint64, tag = "3")]
    pub base_celestia_height: u64,
}
impl ::prost::Name for CommitmentState {
    const NAME: &'static str = "CommitmentState";
    const PACKAGE: &'static str = "astria.execution.v1";
    fn full_name() -> ::prost::alloc::string::String {
        ::prost::alloc::format!("astria.execution.v1.{}", Self::NAME)
    }
}
/// ExecuteBlockRequest contains all the information needed to create a new rollup
/// block.
///
/// This information comes from previous rollup blocks, as well as from sequencer
/// blocks.
#[allow(clippy::derive_partial_eq_without_eq)]
#[derive(Clone, PartialEq, ::prost::Message)]
pub struct ExecuteBlockRequest {
    /// The hash of previous block, which new block will be created on top of.
    #[prost(bytes = "bytes", tag = "1")]
    pub prev_block_hash: ::prost::bytes::Bytes,
    /// List of transactions to include in the new block.
    #[prost(message, repeated, tag = "2")]
    pub transactions: ::prost::alloc::vec::Vec<
        super::super::sequencerblock::v1::RollupData,
    >,
    /// Timestamp to be used for new block.
    #[prost(message, optional, tag = "3")]
    pub timestamp: ::core::option::Option<::pbjson_types::Timestamp>,
    /// The hash of the sequencer block from which the transactions and timestamp
    /// are derived.
    ///
    /// Utilizing this field is optional for the execution node.
    #[prost(bytes = "bytes", tag = "4")]
    pub sequencer_block_hash: ::prost::bytes::Bytes,
}
impl ::prost::Name for ExecuteBlockRequest {
    const NAME: &'static str = "ExecuteBlockRequest";
    const PACKAGE: &'static str = "astria.execution.v1";
    fn full_name() -> ::prost::alloc::string::String {
        ::prost::alloc::format!("astria.execution.v1.{}", Self::NAME)
    }
}
/// GenesisInfo contains the information needed to start a rollup chain.
///
/// This information is used to determine which sequencer & celestia data to
/// use from the Astria & Celestia networks.
#[allow(clippy::derive_partial_eq_without_eq)]
#[derive(Clone, PartialEq, ::prost::Message)]
pub struct GenesisInfo {
    /// The rollup_id is the unique identifier for the rollup chain.
    #[prost(message, optional, tag = "1")]
    pub rollup_id: ::core::option::Option<super::super::primitive::v1::RollupId>,
    /// The first block height of sequencer chain to use for rollup transactions.
    #[prost(uint32, tag = "2")]
    pub sequencer_genesis_block_height: u32,
    /// The allowed variance in celestia for sequencer blocks to have been posted.
    #[prost(uint64, tag = "4")]
    pub celestia_block_variance: u64,
}
impl ::prost::Name for GenesisInfo {
    const NAME: &'static str = "GenesisInfo";
    const PACKAGE: &'static str = "astria.execution.v1";
    fn full_name() -> ::prost::alloc::string::String {
        ::prost::alloc::format!("astria.execution.v1.{}", Self::NAME)
    }
}
/// Used in GetBlock to find a single block.
#[allow(clippy::derive_partial_eq_without_eq)]
#[derive(Clone, PartialEq, ::prost::Message)]
pub struct GetBlockRequest {
    #[prost(message, optional, tag = "1")]
    pub identifier: ::core::option::Option<BlockIdentifier>,
}
impl ::prost::Name for GetBlockRequest {
    const NAME: &'static str = "GetBlockRequest";
    const PACKAGE: &'static str = "astria.execution.v1";
    fn full_name() -> ::prost::alloc::string::String {
        ::prost::alloc::format!("astria.execution.v1.{}", Self::NAME)
    }
}
/// There is only one CommitmentState object, so the request is empty.
#[allow(clippy::derive_partial_eq_without_eq)]
#[derive(Clone, PartialEq, ::prost::Message)]
pub struct GetCommitmentStateRequest {}
impl ::prost::Name for GetCommitmentStateRequest {
    const NAME: &'static str = "GetCommitmentStateRequest";
    const PACKAGE: &'static str = "astria.execution.v1";
    fn full_name() -> ::prost::alloc::string::String {
        ::prost::alloc::format!("astria.execution.v1.{}", Self::NAME)
    }
}
#[allow(clippy::derive_partial_eq_without_eq)]
#[derive(Clone, PartialEq, ::prost::Message)]
pub struct GetGenesisInfoRequest {}
impl ::prost::Name for GetGenesisInfoRequest {
    const NAME: &'static str = "GetGenesisInfoRequest";
    const PACKAGE: &'static str = "astria.execution.v1";
    fn full_name() -> ::prost::alloc::string::String {
        ::prost::alloc::format!("astria.execution.v1.{}", Self::NAME)
    }
}
/// The CommitmentState to set, must include complete state.
#[allow(clippy::derive_partial_eq_without_eq)]
#[derive(Clone, PartialEq, ::prost::Message)]
pub struct UpdateCommitmentStateRequest {
    #[prost(message, optional, tag = "1")]
    pub commitment_state: ::core::option::Option<CommitmentState>,
}
impl ::prost::Name for UpdateCommitmentStateRequest {
    const NAME: &'static str = "UpdateCommitmentStateRequest";
    const PACKAGE: &'static str = "astria.execution.v1";
    fn full_name() -> ::prost::alloc::string::String {
        ::prost::alloc::format!("astria.execution.v1.{}", Self::NAME)
    }
}
/// Generated client implementations.
#[cfg(feature = "client")]
pub mod execution_service_client {
    #![allow(unused_variables, dead_code, missing_docs, clippy::let_unit_value)]
    use tonic::codegen::*;
    use tonic::codegen::http::Uri;
    /// ExecutionService is used to drive deterministic production of blocks.
    ///
    /// The service can be implemented by any blockchain which wants to utilize the
    /// Astria Shared Sequencer, and will have block production driven via the Astria
    /// "Conductor".
    #[derive(Debug, Clone)]
    pub struct ExecutionServiceClient<T> {
        inner: tonic::client::Grpc<T>,
    }
    impl ExecutionServiceClient<tonic::transport::Channel> {
        /// Attempt to create a new client by connecting to a given endpoint.
        pub async fn connect<D>(dst: D) -> Result<Self, tonic::transport::Error>
        where
            D: TryInto<tonic::transport::Endpoint>,
            D::Error: Into<StdError>,
        {
            let conn = tonic::transport::Endpoint::new(dst)?.connect().await?;
            Ok(Self::new(conn))
        }
    }
    impl<T> ExecutionServiceClient<T>
    where
        T: tonic::client::GrpcService<tonic::body::BoxBody>,
        T::Error: Into<StdError>,
        T::ResponseBody: Body<Data = Bytes> + Send + 'static,
        <T::ResponseBody as Body>::Error: Into<StdError> + Send,
    {
        pub fn new(inner: T) -> Self {
            let inner = tonic::client::Grpc::new(inner);
            Self { inner }
        }
        pub fn with_origin(inner: T, origin: Uri) -> Self {
            let inner = tonic::client::Grpc::with_origin(inner, origin);
            Self { inner }
        }
        pub fn with_interceptor<F>(
            inner: T,
            interceptor: F,
        ) -> ExecutionServiceClient<InterceptedService<T, F>>
        where
            F: tonic::service::Interceptor,
            T::ResponseBody: Default,
            T: tonic::codegen::Service<
                http::Request<tonic::body::BoxBody>,
                Response = http::Response<
                    <T as tonic::client::GrpcService<tonic::body::BoxBody>>::ResponseBody,
                >,
            >,
            <T as tonic::codegen::Service<
                http::Request<tonic::body::BoxBody>,
            >>::Error: Into<StdError> + Send + Sync,
        {
            ExecutionServiceClient::new(InterceptedService::new(inner, interceptor))
        }
        /// Compress requests with the given encoding.
        ///
        /// This requires the server to support it otherwise it might respond with an
        /// error.
        #[must_use]
        pub fn send_compressed(mut self, encoding: CompressionEncoding) -> Self {
            self.inner = self.inner.send_compressed(encoding);
            self
        }
        /// Enable decompressing responses.
        #[must_use]
        pub fn accept_compressed(mut self, encoding: CompressionEncoding) -> Self {
            self.inner = self.inner.accept_compressed(encoding);
            self
        }
        /// Limits the maximum size of a decoded message.
        ///
        /// Default: `4MB`
        #[must_use]
        pub fn max_decoding_message_size(mut self, limit: usize) -> Self {
            self.inner = self.inner.max_decoding_message_size(limit);
            self
        }
        /// Limits the maximum size of an encoded message.
        ///
        /// Default: `usize::MAX`
        #[must_use]
        pub fn max_encoding_message_size(mut self, limit: usize) -> Self {
            self.inner = self.inner.max_encoding_message_size(limit);
            self
        }
        /// GetGenesisInfo returns the necessary genesis information for rollup chain.
        pub async fn get_genesis_info(
            &mut self,
            request: impl tonic::IntoRequest<super::GetGenesisInfoRequest>,
        ) -> std::result::Result<tonic::Response<super::GenesisInfo>, tonic::Status> {
            self.inner
                .ready()
                .await
                .map_err(|e| {
                    tonic::Status::new(
                        tonic::Code::Unknown,
                        format!("Service was not ready: {}", e.into()),
                    )
                })?;
            let codec = tonic::codec::ProstCodec::default();
            let path = http::uri::PathAndQuery::from_static(
                "/astria.execution.v1.ExecutionService/GetGenesisInfo",
            );
            let mut req = request.into_request();
            req.extensions_mut()
                .insert(
                    GrpcMethod::new(
                        "astria.execution.v1.ExecutionService",
                        "GetGenesisInfo",
                    ),
                );
            self.inner.unary(req, path, codec).await
        }
        /// GetBlock will return a block given an identifier.
        pub async fn get_block(
            &mut self,
            request: impl tonic::IntoRequest<super::GetBlockRequest>,
        ) -> std::result::Result<tonic::Response<super::Block>, tonic::Status> {
            self.inner
                .ready()
                .await
                .map_err(|e| {
                    tonic::Status::new(
                        tonic::Code::Unknown,
                        format!("Service was not ready: {}", e.into()),
                    )
                })?;
            let codec = tonic::codec::ProstCodec::default();
            let path = http::uri::PathAndQuery::from_static(
                "/astria.execution.v1.ExecutionService/GetBlock",
            );
            let mut req = request.into_request();
            req.extensions_mut()
                .insert(
                    GrpcMethod::new("astria.execution.v1.ExecutionService", "GetBlock"),
                );
            self.inner.unary(req, path, codec).await
        }
        /// BatchGetBlocks will return an array of Blocks given an array of block
        /// identifiers.
        pub async fn batch_get_blocks(
            &mut self,
            request: impl tonic::IntoRequest<super::BatchGetBlocksRequest>,
        ) -> std::result::Result<
            tonic::Response<super::BatchGetBlocksResponse>,
            tonic::Status,
        > {
            self.inner
                .ready()
                .await
                .map_err(|e| {
                    tonic::Status::new(
                        tonic::Code::Unknown,
                        format!("Service was not ready: {}", e.into()),
                    )
                })?;
            let codec = tonic::codec::ProstCodec::default();
            let path = http::uri::PathAndQuery::from_static(
                "/astria.execution.v1.ExecutionService/BatchGetBlocks",
            );
            let mut req = request.into_request();
            req.extensions_mut()
                .insert(
                    GrpcMethod::new(
                        "astria.execution.v1.ExecutionService",
                        "BatchGetBlocks",
                    ),
                );
            self.inner.unary(req, path, codec).await
        }
        /// ExecuteBlock is called to deterministically derive a rollup block from
        /// filtered sequencer block information.
        pub async fn execute_block(
            &mut self,
            request: impl tonic::IntoRequest<super::ExecuteBlockRequest>,
        ) -> std::result::Result<tonic::Response<super::Block>, tonic::Status> {
            self.inner
                .ready()
                .await
                .map_err(|e| {
                    tonic::Status::new(
                        tonic::Code::Unknown,
                        format!("Service was not ready: {}", e.into()),
                    )
                })?;
            let codec = tonic::codec::ProstCodec::default();
            let path = http::uri::PathAndQuery::from_static(
                "/astria.execution.v1.ExecutionService/ExecuteBlock",
            );
            let mut req = request.into_request();
            req.extensions_mut()
                .insert(
                    GrpcMethod::new(
                        "astria.execution.v1.ExecutionService",
                        "ExecuteBlock",
                    ),
                );
            self.inner.unary(req, path, codec).await
        }
        /// GetCommitmentState fetches the current CommitmentState of the chain.
        pub async fn get_commitment_state(
            &mut self,
            request: impl tonic::IntoRequest<super::GetCommitmentStateRequest>,
        ) -> std::result::Result<
            tonic::Response<super::CommitmentState>,
            tonic::Status,
        > {
            self.inner
                .ready()
                .await
                .map_err(|e| {
                    tonic::Status::new(
                        tonic::Code::Unknown,
                        format!("Service was not ready: {}", e.into()),
                    )
                })?;
            let codec = tonic::codec::ProstCodec::default();
            let path = http::uri::PathAndQuery::from_static(
                "/astria.execution.v1.ExecutionService/GetCommitmentState",
            );
            let mut req = request.into_request();
            req.extensions_mut()
                .insert(
                    GrpcMethod::new(
                        "astria.execution.v1.ExecutionService",
                        "GetCommitmentState",
                    ),
                );
            self.inner.unary(req, path, codec).await
        }
        /// UpdateCommitmentState replaces the whole CommitmentState with a new
        /// CommitmentState.
        pub async fn update_commitment_state(
            &mut self,
            request: impl tonic::IntoRequest<super::UpdateCommitmentStateRequest>,
        ) -> std::result::Result<
            tonic::Response<super::CommitmentState>,
            tonic::Status,
        > {
            self.inner
                .ready()
                .await
                .map_err(|e| {
                    tonic::Status::new(
                        tonic::Code::Unknown,
                        format!("Service was not ready: {}", e.into()),
                    )
                })?;
            let codec = tonic::codec::ProstCodec::default();
            let path = http::uri::PathAndQuery::from_static(
                "/astria.execution.v1.ExecutionService/UpdateCommitmentState",
            );
            let mut req = request.into_request();
            req.extensions_mut()
                .insert(
                    GrpcMethod::new(
                        "astria.execution.v1.ExecutionService",
                        "UpdateCommitmentState",
                    ),
                );
            self.inner.unary(req, path, codec).await
        }
    }
}
/// Generated server implementations.
#[cfg(feature = "server")]
pub mod execution_service_server {
    #![allow(unused_variables, dead_code, missing_docs, clippy::let_unit_value)]
    use tonic::codegen::*;
    /// Generated trait containing gRPC methods that should be implemented for use with ExecutionServiceServer.
    #[async_trait]
    pub trait ExecutionService: Send + Sync + 'static {
        /// GetGenesisInfo returns the necessary genesis information for rollup chain.
        async fn get_genesis_info(
            self: std::sync::Arc<Self>,
            request: tonic::Request<super::GetGenesisInfoRequest>,
        ) -> std::result::Result<tonic::Response<super::GenesisInfo>, tonic::Status>;
        /// GetBlock will return a block given an identifier.
        async fn get_block(
            self: std::sync::Arc<Self>,
            request: tonic::Request<super::GetBlockRequest>,
        ) -> std::result::Result<tonic::Response<super::Block>, tonic::Status>;
        /// BatchGetBlocks will return an array of Blocks given an array of block
        /// identifiers.
        async fn batch_get_blocks(
            self: std::sync::Arc<Self>,
            request: tonic::Request<super::BatchGetBlocksRequest>,
        ) -> std::result::Result<
            tonic::Response<super::BatchGetBlocksResponse>,
            tonic::Status,
        >;
        /// ExecuteBlock is called to deterministically derive a rollup block from
        /// filtered sequencer block information.
        async fn execute_block(
            self: std::sync::Arc<Self>,
            request: tonic::Request<super::ExecuteBlockRequest>,
        ) -> std::result::Result<tonic::Response<super::Block>, tonic::Status>;
        /// GetCommitmentState fetches the current CommitmentState of the chain.
        async fn get_commitment_state(
            self: std::sync::Arc<Self>,
            request: tonic::Request<super::GetCommitmentStateRequest>,
        ) -> std::result::Result<tonic::Response<super::CommitmentState>, tonic::Status>;
        /// UpdateCommitmentState replaces the whole CommitmentState with a new
        /// CommitmentState.
        async fn update_commitment_state(
            self: std::sync::Arc<Self>,
            request: tonic::Request<super::UpdateCommitmentStateRequest>,
        ) -> std::result::Result<tonic::Response<super::CommitmentState>, tonic::Status>;
    }
    /// ExecutionService is used to drive deterministic production of blocks.
    ///
    /// The service can be implemented by any blockchain which wants to utilize the
    /// Astria Shared Sequencer, and will have block production driven via the Astria
    /// "Conductor".
    #[derive(Debug)]
    pub struct ExecutionServiceServer<T: ExecutionService> {
        inner: _Inner<T>,
        accept_compression_encodings: EnabledCompressionEncodings,
        send_compression_encodings: EnabledCompressionEncodings,
        max_decoding_message_size: Option<usize>,
        max_encoding_message_size: Option<usize>,
    }
    struct _Inner<T>(Arc<T>);
    impl<T: ExecutionService> ExecutionServiceServer<T> {
        pub fn new(inner: T) -> Self {
            Self::from_arc(Arc::new(inner))
        }
        pub fn from_arc(inner: Arc<T>) -> Self {
            let inner = _Inner(inner);
            Self {
                inner,
                accept_compression_encodings: Default::default(),
                send_compression_encodings: Default::default(),
                max_decoding_message_size: None,
                max_encoding_message_size: None,
            }
        }
        pub fn with_interceptor<F>(
            inner: T,
            interceptor: F,
        ) -> InterceptedService<Self, F>
        where
            F: tonic::service::Interceptor,
        {
            InterceptedService::new(Self::new(inner), interceptor)
        }
        /// Enable decompressing requests with the given encoding.
        #[must_use]
        pub fn accept_compressed(mut self, encoding: CompressionEncoding) -> Self {
            self.accept_compression_encodings.enable(encoding);
            self
        }
        /// Compress responses with the given encoding, if the client supports it.
        #[must_use]
        pub fn send_compressed(mut self, encoding: CompressionEncoding) -> Self {
            self.send_compression_encodings.enable(encoding);
            self
        }
        /// Limits the maximum size of a decoded message.
        ///
        /// Default: `4MB`
        #[must_use]
        pub fn max_decoding_message_size(mut self, limit: usize) -> Self {
            self.max_decoding_message_size = Some(limit);
            self
        }
        /// Limits the maximum size of an encoded message.
        ///
        /// Default: `usize::MAX`
        #[must_use]
        pub fn max_encoding_message_size(mut self, limit: usize) -> Self {
            self.max_encoding_message_size = Some(limit);
            self
        }
    }
    impl<T, B> tonic::codegen::Service<http::Request<B>> for ExecutionServiceServer<T>
    where
        T: ExecutionService,
        B: Body + Send + 'static,
        B::Error: Into<StdError> + Send + 'static,
    {
        type Response = http::Response<tonic::body::BoxBody>;
        type Error = std::convert::Infallible;
        type Future = BoxFuture<Self::Response, Self::Error>;
        fn poll_ready(
            &mut self,
            _cx: &mut Context<'_>,
        ) -> Poll<std::result::Result<(), Self::Error>> {
            Poll::Ready(Ok(()))
        }
        fn call(&mut self, req: http::Request<B>) -> Self::Future {
            let inner = self.inner.clone();
            match req.uri().path() {
                "/astria.execution.v1.ExecutionService/GetGenesisInfo" => {
                    #[allow(non_camel_case_types)]
                    struct GetGenesisInfoSvc<T: ExecutionService>(pub Arc<T>);
                    impl<
                        T: ExecutionService,
                    > tonic::server::UnaryService<super::GetGenesisInfoRequest>
                    for GetGenesisInfoSvc<T> {
                        type Response = super::GenesisInfo;
                        type Future = BoxFuture<
                            tonic::Response<Self::Response>,
                            tonic::Status,
                        >;
                        fn call(
                            &mut self,
                            request: tonic::Request<super::GetGenesisInfoRequest>,
                        ) -> Self::Future {
                            let inner = Arc::clone(&self.0);
                            let fut = async move {
                                <T as ExecutionService>::get_genesis_info(inner, request)
                                    .await
                            };
                            Box::pin(fut)
                        }
                    }
                    let accept_compression_encodings = self.accept_compression_encodings;
                    let send_compression_encodings = self.send_compression_encodings;
                    let max_decoding_message_size = self.max_decoding_message_size;
                    let max_encoding_message_size = self.max_encoding_message_size;
                    let inner = self.inner.clone();
                    let fut = async move {
                        let inner = inner.0;
                        let method = GetGenesisInfoSvc(inner);
                        let codec = tonic::codec::ProstCodec::default();
                        let mut grpc = tonic::server::Grpc::new(codec)
                            .apply_compression_config(
                                accept_compression_encodings,
                                send_compression_encodings,
                            )
                            .apply_max_message_size_config(
                                max_decoding_message_size,
                                max_encoding_message_size,
                            );
                        let res = grpc.unary(method, req).await;
                        Ok(res)
                    };
                    Box::pin(fut)
                }
                "/astria.execution.v1.ExecutionService/GetBlock" => {
                    #[allow(non_camel_case_types)]
                    struct GetBlockSvc<T: ExecutionService>(pub Arc<T>);
                    impl<
                        T: ExecutionService,
                    > tonic::server::UnaryService<super::GetBlockRequest>
                    for GetBlockSvc<T> {
                        type Response = super::Block;
                        type Future = BoxFuture<
                            tonic::Response<Self::Response>,
                            tonic::Status,
                        >;
                        fn call(
                            &mut self,
                            request: tonic::Request<super::GetBlockRequest>,
                        ) -> Self::Future {
                            let inner = Arc::clone(&self.0);
                            let fut = async move {
                                <T as ExecutionService>::get_block(inner, request).await
                            };
                            Box::pin(fut)
                        }
                    }
                    let accept_compression_encodings = self.accept_compression_encodings;
                    let send_compression_encodings = self.send_compression_encodings;
                    let max_decoding_message_size = self.max_decoding_message_size;
                    let max_encoding_message_size = self.max_encoding_message_size;
                    let inner = self.inner.clone();
                    let fut = async move {
                        let inner = inner.0;
                        let method = GetBlockSvc(inner);
                        let codec = tonic::codec::ProstCodec::default();
                        let mut grpc = tonic::server::Grpc::new(codec)
                            .apply_compression_config(
                                accept_compression_encodings,
                                send_compression_encodings,
                            )
                            .apply_max_message_size_config(
                                max_decoding_message_size,
                                max_encoding_message_size,
                            );
                        let res = grpc.unary(method, req).await;
                        Ok(res)
                    };
                    Box::pin(fut)
                }
                "/astria.execution.v1.ExecutionService/BatchGetBlocks" => {
                    #[allow(non_camel_case_types)]
                    struct BatchGetBlocksSvc<T: ExecutionService>(pub Arc<T>);
                    impl<
                        T: ExecutionService,
                    > tonic::server::UnaryService<super::BatchGetBlocksRequest>
                    for BatchGetBlocksSvc<T> {
                        type Response = super::BatchGetBlocksResponse;
                        type Future = BoxFuture<
                            tonic::Response<Self::Response>,
                            tonic::Status,
                        >;
                        fn call(
                            &mut self,
                            request: tonic::Request<super::BatchGetBlocksRequest>,
                        ) -> Self::Future {
                            let inner = Arc::clone(&self.0);
                            let fut = async move {
                                <T as ExecutionService>::batch_get_blocks(inner, request)
                                    .await
                            };
                            Box::pin(fut)
                        }
                    }
                    let accept_compression_encodings = self.accept_compression_encodings;
                    let send_compression_encodings = self.send_compression_encodings;
                    let max_decoding_message_size = self.max_decoding_message_size;
                    let max_encoding_message_size = self.max_encoding_message_size;
                    let inner = self.inner.clone();
                    let fut = async move {
                        let inner = inner.0;
                        let method = BatchGetBlocksSvc(inner);
                        let codec = tonic::codec::ProstCodec::default();
                        let mut grpc = tonic::server::Grpc::new(codec)
                            .apply_compression_config(
                                accept_compression_encodings,
                                send_compression_encodings,
                            )
                            .apply_max_message_size_config(
                                max_decoding_message_size,
                                max_encoding_message_size,
                            );
                        let res = grpc.unary(method, req).await;
                        Ok(res)
                    };
                    Box::pin(fut)
                }
                "/astria.execution.v1.ExecutionService/ExecuteBlock" => {
                    #[allow(non_camel_case_types)]
                    struct ExecuteBlockSvc<T: ExecutionService>(pub Arc<T>);
                    impl<
                        T: ExecutionService,
                    > tonic::server::UnaryService<super::ExecuteBlockRequest>
                    for ExecuteBlockSvc<T> {
                        type Response = super::Block;
                        type Future = BoxFuture<
                            tonic::Response<Self::Response>,
                            tonic::Status,
                        >;
                        fn call(
                            &mut self,
                            request: tonic::Request<super::ExecuteBlockRequest>,
                        ) -> Self::Future {
                            let inner = Arc::clone(&self.0);
                            let fut = async move {
                                <T as ExecutionService>::execute_block(inner, request).await
                            };
                            Box::pin(fut)
                        }
                    }
                    let accept_compression_encodings = self.accept_compression_encodings;
                    let send_compression_encodings = self.send_compression_encodings;
                    let max_decoding_message_size = self.max_decoding_message_size;
                    let max_encoding_message_size = self.max_encoding_message_size;
                    let inner = self.inner.clone();
                    let fut = async move {
                        let inner = inner.0;
                        let method = ExecuteBlockSvc(inner);
                        let codec = tonic::codec::ProstCodec::default();
                        let mut grpc = tonic::server::Grpc::new(codec)
                            .apply_compression_config(
                                accept_compression_encodings,
                                send_compression_encodings,
                            )
                            .apply_max_message_size_config(
                                max_decoding_message_size,
                                max_encoding_message_size,
                            );
                        let res = grpc.unary(method, req).await;
                        Ok(res)
                    };
                    Box::pin(fut)
                }
                "/astria.execution.v1.ExecutionService/GetCommitmentState" => {
                    #[allow(non_camel_case_types)]
                    struct GetCommitmentStateSvc<T: ExecutionService>(pub Arc<T>);
                    impl<
                        T: ExecutionService,
                    > tonic::server::UnaryService<super::GetCommitmentStateRequest>
                    for GetCommitmentStateSvc<T> {
                        type Response = super::CommitmentState;
                        type Future = BoxFuture<
                            tonic::Response<Self::Response>,
                            tonic::Status,
                        >;
                        fn call(
                            &mut self,
                            request: tonic::Request<super::GetCommitmentStateRequest>,
                        ) -> Self::Future {
                            let inner = Arc::clone(&self.0);
                            let fut = async move {
                                <T as ExecutionService>::get_commitment_state(
                                        inner,
                                        request,
                                    )
                                    .await
                            };
                            Box::pin(fut)
                        }
                    }
                    let accept_compression_encodings = self.accept_compression_encodings;
                    let send_compression_encodings = self.send_compression_encodings;
                    let max_decoding_message_size = self.max_decoding_message_size;
                    let max_encoding_message_size = self.max_encoding_message_size;
                    let inner = self.inner.clone();
                    let fut = async move {
                        let inner = inner.0;
                        let method = GetCommitmentStateSvc(inner);
                        let codec = tonic::codec::ProstCodec::default();
                        let mut grpc = tonic::server::Grpc::new(codec)
                            .apply_compression_config(
                                accept_compression_encodings,
                                send_compression_encodings,
                            )
                            .apply_max_message_size_config(
                                max_decoding_message_size,
                                max_encoding_message_size,
                            );
                        let res = grpc.unary(method, req).await;
                        Ok(res)
                    };
                    Box::pin(fut)
                }
                "/astria.execution.v1.ExecutionService/UpdateCommitmentState" => {
                    #[allow(non_camel_case_types)]
                    struct UpdateCommitmentStateSvc<T: ExecutionService>(pub Arc<T>);
                    impl<
                        T: ExecutionService,
                    > tonic::server::UnaryService<super::UpdateCommitmentStateRequest>
                    for UpdateCommitmentStateSvc<T> {
                        type Response = super::CommitmentState;
                        type Future = BoxFuture<
                            tonic::Response<Self::Response>,
                            tonic::Status,
                        >;
                        fn call(
                            &mut self,
                            request: tonic::Request<super::UpdateCommitmentStateRequest>,
                        ) -> Self::Future {
                            let inner = Arc::clone(&self.0);
                            let fut = async move {
                                <T as ExecutionService>::update_commitment_state(
                                        inner,
                                        request,
                                    )
                                    .await
                            };
                            Box::pin(fut)
                        }
                    }
                    let accept_compression_encodings = self.accept_compression_encodings;
                    let send_compression_encodings = self.send_compression_encodings;
                    let max_decoding_message_size = self.max_decoding_message_size;
                    let max_encoding_message_size = self.max_encoding_message_size;
                    let inner = self.inner.clone();
                    let fut = async move {
                        let inner = inner.0;
                        let method = UpdateCommitmentStateSvc(inner);
                        let codec = tonic::codec::ProstCodec::default();
                        let mut grpc = tonic::server::Grpc::new(codec)
                            .apply_compression_config(
                                accept_compression_encodings,
                                send_compression_encodings,
                            )
                            .apply_max_message_size_config(
                                max_decoding_message_size,
                                max_encoding_message_size,
                            );
                        let res = grpc.unary(method, req).await;
                        Ok(res)
                    };
                    Box::pin(fut)
                }
                _ => {
                    Box::pin(async move {
                        Ok(
                            http::Response::builder()
                                .status(200)
                                .header("grpc-status", "12")
                                .header("content-type", "application/grpc")
                                .body(empty_body())
                                .unwrap(),
                        )
                    })
                }
            }
        }
    }
    impl<T: ExecutionService> Clone for ExecutionServiceServer<T> {
        fn clone(&self) -> Self {
            let inner = self.inner.clone();
            Self {
                inner,
                accept_compression_encodings: self.accept_compression_encodings,
                send_compression_encodings: self.send_compression_encodings,
                max_decoding_message_size: self.max_decoding_message_size,
                max_encoding_message_size: self.max_encoding_message_size,
            }
        }
    }
    impl<T: ExecutionService> Clone for _Inner<T> {
        fn clone(&self) -> Self {
            Self(Arc::clone(&self.0))
        }
    }
    impl<T: std::fmt::Debug> std::fmt::Debug for _Inner<T> {
        fn fmt(&self, f: &mut std::fmt::Formatter<'_>) -> std::fmt::Result {
            write!(f, "{:?}", self.0)
        }
    }
    impl<T: ExecutionService> tonic::server::NamedService for ExecutionServiceServer<T> {
        const NAME: &'static str = "astria.execution.v1.ExecutionService";
    }
}<|MERGE_RESOLUTION|>--- conflicted
+++ resolved
@@ -1,24 +1,38 @@
-<<<<<<< HEAD
-=======
-/// GenesisInfo contains the information needed to start a rollup chain.
-///
-/// This information is used to determine which sequencer & celestia data to
-/// use from the Astria & Celestia networks.
-#[allow(clippy::derive_partial_eq_without_eq)]
-#[derive(Clone, PartialEq, ::prost::Message)]
-pub struct GenesisInfo {
-    /// The rollup_id is the unique identifier for the rollup chain.
-    #[prost(message, optional, tag = "1")]
-    pub rollup_id: ::core::option::Option<super::super::primitive::v1::RollupId>,
-    /// The first block height of sequencer chain to use for rollup transactions.
-    #[prost(uint32, tag = "2")]
-    pub sequencer_genesis_block_height: u32,
-    /// The allowed variance in celestia for sequencer blocks to have been posted.
-    #[prost(uint64, tag = "4")]
-    pub celestia_block_variance: u64,
-}
-impl ::prost::Name for GenesisInfo {
-    const NAME: &'static str = "GenesisInfo";
+/// Fields which are indexed for finding blocks on a blockchain.
+#[allow(clippy::derive_partial_eq_without_eq)]
+#[derive(Clone, PartialEq, ::prost::Message)]
+pub struct BlockIdentifier {
+    #[prost(oneof = "block_identifier::Identifier", tags = "1, 2")]
+    pub identifier: ::core::option::Option<block_identifier::Identifier>,
+}
+/// Nested message and enum types in `BlockIdentifier`.
+pub mod block_identifier {
+    #[allow(clippy::derive_partial_eq_without_eq)]
+    #[derive(Clone, PartialEq, ::prost::Oneof)]
+    pub enum Identifier {
+        #[prost(uint32, tag = "1")]
+        BlockNumber(u32),
+        #[prost(bytes, tag = "2")]
+        BlockHash(::prost::bytes::Bytes),
+    }
+}
+impl ::prost::Name for BlockIdentifier {
+    const NAME: &'static str = "BlockIdentifier";
+    const PACKAGE: &'static str = "astria.execution.v1";
+    fn full_name() -> ::prost::alloc::string::String {
+        ::prost::alloc::format!("astria.execution.v1.{}", Self::NAME)
+    }
+}
+/// Used in BatchGetBlocks, will find all or none based on the list of
+/// identifiers.
+#[allow(clippy::derive_partial_eq_without_eq)]
+#[derive(Clone, PartialEq, ::prost::Message)]
+pub struct BatchGetBlocksRequest {
+    #[prost(message, repeated, tag = "1")]
+    pub identifiers: ::prost::alloc::vec::Vec<BlockIdentifier>,
+}
+impl ::prost::Name for BatchGetBlocksRequest {
+    const NAME: &'static str = "BatchGetBlocksRequest";
     const PACKAGE: &'static str = "astria.execution.v1";
     fn full_name() -> ::prost::alloc::string::String {
         ::prost::alloc::format!("astria.execution.v1.{}", Self::NAME)
@@ -47,72 +61,6 @@
     /// this data in blocks during `ExecuteBlock`.
     #[prost(bytes = "bytes", tag = "5")]
     pub sequencer_block_hash: ::prost::bytes::Bytes,
-}
-impl ::prost::Name for Block {
-    const NAME: &'static str = "Block";
-    const PACKAGE: &'static str = "astria.execution.v1";
-    fn full_name() -> ::prost::alloc::string::String {
-        ::prost::alloc::format!("astria.execution.v1.{}", Self::NAME)
-    }
-}
->>>>>>> 4aadc67d
-/// Fields which are indexed for finding blocks on a blockchain.
-#[allow(clippy::derive_partial_eq_without_eq)]
-#[derive(Clone, PartialEq, ::prost::Message)]
-pub struct BlockIdentifier {
-    #[prost(oneof = "block_identifier::Identifier", tags = "1, 2")]
-    pub identifier: ::core::option::Option<block_identifier::Identifier>,
-}
-/// Nested message and enum types in `BlockIdentifier`.
-pub mod block_identifier {
-    #[allow(clippy::derive_partial_eq_without_eq)]
-    #[derive(Clone, PartialEq, ::prost::Oneof)]
-    pub enum Identifier {
-        #[prost(uint32, tag = "1")]
-        BlockNumber(u32),
-        #[prost(bytes, tag = "2")]
-        BlockHash(::prost::bytes::Bytes),
-    }
-}
-impl ::prost::Name for BlockIdentifier {
-    const NAME: &'static str = "BlockIdentifier";
-    const PACKAGE: &'static str = "astria.execution.v1";
-    fn full_name() -> ::prost::alloc::string::String {
-        ::prost::alloc::format!("astria.execution.v1.{}", Self::NAME)
-    }
-}
-/// Used in BatchGetBlocks, will find all or none based on the list of
-/// identifiers.
-#[allow(clippy::derive_partial_eq_without_eq)]
-#[derive(Clone, PartialEq, ::prost::Message)]
-pub struct BatchGetBlocksRequest {
-    #[prost(message, repeated, tag = "1")]
-    pub identifiers: ::prost::alloc::vec::Vec<BlockIdentifier>,
-}
-impl ::prost::Name for BatchGetBlocksRequest {
-    const NAME: &'static str = "BatchGetBlocksRequest";
-    const PACKAGE: &'static str = "astria.execution.v1";
-    fn full_name() -> ::prost::alloc::string::String {
-        ::prost::alloc::format!("astria.execution.v1.{}", Self::NAME)
-    }
-}
-/// The set of information which deterministic driver of block production
-/// must know about a given rollup Block
-#[allow(clippy::derive_partial_eq_without_eq)]
-#[derive(Clone, PartialEq, ::prost::Message)]
-pub struct Block {
-    /// The block number
-    #[prost(uint32, tag = "1")]
-    pub number: u32,
-    /// The hash of the block
-    #[prost(bytes = "bytes", tag = "2")]
-    pub hash: ::prost::bytes::Bytes,
-    /// The hash from the parent block
-    #[prost(bytes = "bytes", tag = "3")]
-    pub parent_block_hash: ::prost::bytes::Bytes,
-    /// Timestamp on the block, standardized to google protobuf standard.
-    #[prost(message, optional, tag = "4")]
-    pub timestamp: ::core::option::Option<::pbjson_types::Timestamp>,
 }
 impl ::prost::Name for Block {
     const NAME: &'static str = "Block";
