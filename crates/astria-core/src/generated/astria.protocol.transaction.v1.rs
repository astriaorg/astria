--- conflicted
+++ resolved
@@ -34,13 +34,6 @@
         /// POA sudo actions are defined on 50-60
         #[prost(message, tag = "50")]
         SudoAddressChange(super::SudoAddressChange),
-<<<<<<< HEAD
-=======
-        #[prost(message, tag = "51")]
-        ValidatorUpdate(
-            super::super::super::super::super::astria_vendored::tendermint::abci::ValidatorUpdate,
-        ),
->>>>>>> fc10a63a
         #[prost(message, tag = "52")]
         IbcRelayerChange(super::IbcRelayerChange),
         #[prost(message, tag = "53")]
@@ -54,7 +47,7 @@
         /// Prefer `ValidatorUpdateV2` instead.
         #[prost(message, tag = "51")]
         ValidatorUpdate(
-            crate::generated::astria_vendored::tendermint::abci::ValidatorUpdate,
+            super::super::super::super::super::astria_vendored::tendermint::abci::ValidatorUpdate,
         ),
     }
 }
@@ -411,7 +404,7 @@
 pub struct ValidatorUpdateV2 {
     #[prost(message, optional, tag = "1")]
     pub pub_key: ::core::option::Option<
-        crate::generated::astria_vendored::tendermint::crypto::PublicKey,
+        super::super::super::super::astria_vendored::tendermint::crypto::PublicKey,
     >,
     #[prost(int64, tag = "2")]
     pub power: i64,
