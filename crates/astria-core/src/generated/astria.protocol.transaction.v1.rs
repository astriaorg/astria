--- conflicted
+++ resolved
@@ -3,11 +3,7 @@
 pub struct Action {
     #[prost(
         oneof = "action::Value",
-<<<<<<< HEAD
-        tags = "1, 2, 11, 12, 13, 14, 21, 22, 23, 50, 51, 52, 53, 55, 56"
-=======
-        tags = "1, 2, 11, 12, 13, 14, 15, 21, 22, 50, 51, 52, 53, 55, 56"
->>>>>>> 71d63b82
+        tags = "1, 2, 11, 12, 13, 14, 15, 21, 22, 23, 50, 51, 52, 53, 55, 56"
     )]
     pub value: ::core::option::Option<action::Value>,
 }
@@ -451,7 +447,7 @@
     /// the new fee components values
     #[prost(
         oneof = "fee_change::FeeComponents",
-        tags = "1, 2, 3, 4, 5, 7, 6, 8, 9, 10, 11, 12, 13, 14, 15"
+        tags = "1, 2, 3, 4, 5, 7, 6, 8, 9, 10, 11, 12, 13, 14, 15, 16"
     )]
     pub fee_components: ::core::option::Option<fee_change::FeeComponents>,
 }
@@ -492,11 +488,9 @@
         #[prost(message, tag = "14")]
         ValidatorUpdate(super::super::super::fees::v1::ValidatorUpdateFeeComponents),
         #[prost(message, tag = "15")]
-<<<<<<< HEAD
         RecoverClient(super::super::super::fees::v1::RecoverClientFeeComponents),
-=======
+        #[prost(message, tag = "16")]
         BridgeTransfer(super::super::super::fees::v1::BridgeTransferFeeComponents),
->>>>>>> 71d63b82
     }
 }
 impl ::prost::Name for FeeChange {
