#[allow(clippy::derive_partial_eq_without_eq)]
#[derive(Clone, PartialEq, ::prost::Message)]
pub struct Action {
    #[prost(
        oneof = "action::Value",
<<<<<<< HEAD
        tags = "1, 2, 11, 12, 13, 14, 21, 22, 50, 51, 52, 53, 55, 56, 71, 72, 81, 82, 83"
=======
        tags = "1, 2, 11, 12, 13, 14, 21, 22, 50, 51, 52, 53, 55, 56, 71"
>>>>>>> 04d93fd2
    )]
    pub value: ::core::option::Option<action::Value>,
}
/// Nested message and enum types in `Action`.
pub mod action {
    #[allow(clippy::derive_partial_eq_without_eq)]
    #[derive(Clone, PartialEq, ::prost::Oneof)]
    pub enum Value {
        /// Core protocol actions are defined on 1-10
        #[prost(message, tag = "1")]
        Transfer(super::Transfer),
        #[prost(message, tag = "2")]
        RollupDataSubmission(super::RollupDataSubmission),
        /// Bridge actions are defined on 11-20
        #[prost(message, tag = "11")]
        InitBridgeAccount(super::InitBridgeAccount),
        #[prost(message, tag = "12")]
        BridgeLock(super::BridgeLock),
        #[prost(message, tag = "13")]
        BridgeUnlock(super::BridgeUnlock),
        #[prost(message, tag = "14")]
        BridgeSudoChange(super::BridgeSudoChange),
        /// IBC user actions are defined on 21-30
        #[prost(message, tag = "21")]
        Ibc(::penumbra_proto::core::component::ibc::v1::IbcRelay),
        #[prost(message, tag = "22")]
        Ics20Withdrawal(super::Ics20Withdrawal),
        /// POA sudo actions are defined on 50-70
        #[prost(message, tag = "50")]
        SudoAddressChange(super::SudoAddressChange),
        #[prost(message, tag = "51")]
        ValidatorUpdate(
            super::super::super::super::super::astria_vendored::tendermint::abci::ValidatorUpdate,
        ),
        #[prost(message, tag = "52")]
        IbcRelayerChange(super::IbcRelayerChange),
        #[prost(message, tag = "53")]
        FeeAssetChange(super::FeeAssetChange),
        #[prost(message, tag = "55")]
        FeeChange(super::FeeChange),
        #[prost(message, tag = "56")]
        IbcSudoChange(super::IbcSudoChange),
        /// Price feed actions are defined on 71-80
        #[prost(message, tag = "71")]
<<<<<<< HEAD
        AddCurrencyPairs(super::AddCurrencyPairs),
        #[prost(message, tag = "72")]
        RemoveCurrencyPairs(super::RemoveCurrencyPairs),
        /// MarketMap actions are defined on 81-90
        #[prost(message, tag = "81")]
        ChangeMarkets(super::ChangeMarkets),
        #[prost(message, tag = "82")]
        UpdateMarketMapParams(super::UpdateMarketMapParams),
        #[prost(message, tag = "83")]
        RemoveMarketAuthorities(super::RemoveMarketAuthorities),
=======
        PriceFeed(super::PriceFeed),
>>>>>>> 04d93fd2
    }
}
impl ::prost::Name for Action {
    const NAME: &'static str = "Action";
    const PACKAGE: &'static str = "astria.protocol.transaction.v1";
    fn full_name() -> ::prost::alloc::string::String {
        ::prost::alloc::format!("astria.protocol.transaction.v1.{}", Self::NAME)
    }
}
/// `TransferAction` represents a value transfer transaction.
///
/// Note: all values must be set (ie. not `None`), otherwise it will
/// be considered invalid by the sequencer.
#[allow(clippy::derive_partial_eq_without_eq)]
#[derive(Clone, PartialEq, ::prost::Message)]
pub struct Transfer {
    #[prost(message, optional, tag = "1")]
    pub to: ::core::option::Option<super::super::super::primitive::v1::Address>,
    #[prost(message, optional, tag = "2")]
    pub amount: ::core::option::Option<super::super::super::primitive::v1::Uint128>,
    /// the asset to be transferred
    #[prost(string, tag = "3")]
    pub asset: ::prost::alloc::string::String,
    /// the asset used to pay the transaction fee
    #[prost(string, tag = "4")]
    pub fee_asset: ::prost::alloc::string::String,
}
impl ::prost::Name for Transfer {
    const NAME: &'static str = "Transfer";
    const PACKAGE: &'static str = "astria.protocol.transaction.v1";
    fn full_name() -> ::prost::alloc::string::String {
        ::prost::alloc::format!("astria.protocol.transaction.v1.{}", Self::NAME)
    }
}
/// `RollupDataSubmission` represents a transaction destined for another
/// chain, ordered by the sequencer.
///
/// It contains the rollup ID of the destination chain, and the
/// opaque transaction data.
#[allow(clippy::derive_partial_eq_without_eq)]
#[derive(Clone, PartialEq, ::prost::Message)]
pub struct RollupDataSubmission {
    #[prost(message, optional, tag = "1")]
    pub rollup_id: ::core::option::Option<super::super::super::primitive::v1::RollupId>,
    #[prost(bytes = "bytes", tag = "2")]
    pub data: ::prost::bytes::Bytes,
    /// the asset used to pay the transaction fee
    #[prost(string, tag = "3")]
    pub fee_asset: ::prost::alloc::string::String,
}
impl ::prost::Name for RollupDataSubmission {
    const NAME: &'static str = "RollupDataSubmission";
    const PACKAGE: &'static str = "astria.protocol.transaction.v1";
    fn full_name() -> ::prost::alloc::string::String {
        ::prost::alloc::format!("astria.protocol.transaction.v1.{}", Self::NAME)
    }
}
/// / `SudoAddressChange` represents a transaction that changes
/// / the sudo address of the chain, which is the address authorized to
/// / make validator update actions.
/// /
/// / It contains the new sudo address.
#[allow(clippy::derive_partial_eq_without_eq)]
#[derive(Clone, PartialEq, ::prost::Message)]
pub struct SudoAddressChange {
    #[prost(message, optional, tag = "1")]
    pub new_address: ::core::option::Option<super::super::super::primitive::v1::Address>,
}
impl ::prost::Name for SudoAddressChange {
    const NAME: &'static str = "SudoAddressChange";
    const PACKAGE: &'static str = "astria.protocol.transaction.v1";
    fn full_name() -> ::prost::alloc::string::String {
        ::prost::alloc::format!("astria.protocol.transaction.v1.{}", Self::NAME)
    }
}
#[allow(clippy::derive_partial_eq_without_eq)]
#[derive(Clone, PartialEq, ::prost::Message)]
pub struct Ics20Withdrawal {
    /// first two fields are a transparent value consisting of an amount and a denom.
    #[prost(message, optional, tag = "1")]
    pub amount: ::core::option::Option<super::super::super::primitive::v1::Uint128>,
    #[prost(string, tag = "2")]
    pub denom: ::prost::alloc::string::String,
    /// the address on the destination chain to send the transfer to.
    /// this is not validated by Astria; it is up to the destination chain
    /// to interpret it.
    #[prost(string, tag = "3")]
    pub destination_chain_address: ::prost::alloc::string::String,
    /// an Astria address to use to return funds from this withdrawal
    /// in the case it fails.
    #[prost(message, optional, tag = "4")]
    pub return_address: ::core::option::Option<
        super::super::super::primitive::v1::Address,
    >,
    /// the height (on the counterparty chain) at which this transfer expires.
    #[prost(message, optional, tag = "5")]
    pub timeout_height: ::core::option::Option<IbcHeight>,
    /// the unix timestamp (in nanoseconds) at which this transfer expires.
    #[prost(uint64, tag = "6")]
    pub timeout_time: u64,
    /// the source channel used for the withdrawal.
    #[prost(string, tag = "7")]
    pub source_channel: ::prost::alloc::string::String,
    /// the asset used to pay the transaction fee
    #[prost(string, tag = "8")]
    pub fee_asset: ::prost::alloc::string::String,
    /// a memo to include with the transfer
    #[prost(string, tag = "9")]
    pub memo: ::prost::alloc::string::String,
    /// the address of the bridge account to transfer from, if this is a withdrawal
    /// from a bridge account and the sender of the tx is the bridge's withdrawer,
    /// which differs from the bridge account's address.
    ///
    /// if unset, and the transaction sender is not a bridge account, the withdrawal
    /// is treated as a user (non-bridge) withdrawal.
    ///
    /// if unset, and the transaction sender is a bridge account, the withdrawal is
    /// treated as a bridge withdrawal (ie. the bridge account's withdrawer address is checked).
    #[prost(message, optional, tag = "10")]
    pub bridge_address: ::core::option::Option<
        super::super::super::primitive::v1::Address,
    >,
    /// whether to use a bech32-compatible format of the `.return_address` when generating
    /// fungible token packets (as opposed to Astria-native bech32m addresses). This is
    /// necessary for chains like noble which enforce a strict bech32 format.
    #[prost(bool, tag = "11")]
    pub use_compat_address: bool,
}
impl ::prost::Name for Ics20Withdrawal {
    const NAME: &'static str = "Ics20Withdrawal";
    const PACKAGE: &'static str = "astria.protocol.transaction.v1";
    fn full_name() -> ::prost::alloc::string::String {
        ::prost::alloc::format!("astria.protocol.transaction.v1.{}", Self::NAME)
    }
}
#[allow(clippy::derive_partial_eq_without_eq)]
#[derive(Clone, PartialEq, ::prost::Message)]
pub struct IbcHeight {
    #[prost(uint64, tag = "1")]
    pub revision_number: u64,
    #[prost(uint64, tag = "2")]
    pub revision_height: u64,
}
impl ::prost::Name for IbcHeight {
    const NAME: &'static str = "IbcHeight";
    const PACKAGE: &'static str = "astria.protocol.transaction.v1";
    fn full_name() -> ::prost::alloc::string::String {
        ::prost::alloc::format!("astria.protocol.transaction.v1.{}", Self::NAME)
    }
}
/// `IbcRelayerChange` represents a transaction that adds
/// or removes an IBC relayer address.
/// The bytes contained in each variant are the address to add or remove.
#[allow(clippy::derive_partial_eq_without_eq)]
#[derive(Clone, PartialEq, ::prost::Message)]
pub struct IbcRelayerChange {
    #[prost(oneof = "ibc_relayer_change::Value", tags = "1, 2")]
    pub value: ::core::option::Option<ibc_relayer_change::Value>,
}
/// Nested message and enum types in `IbcRelayerChange`.
pub mod ibc_relayer_change {
    #[allow(clippy::derive_partial_eq_without_eq)]
    #[derive(Clone, PartialEq, ::prost::Oneof)]
    pub enum Value {
        #[prost(message, tag = "1")]
        Addition(super::super::super::super::primitive::v1::Address),
        #[prost(message, tag = "2")]
        Removal(super::super::super::super::primitive::v1::Address),
    }
}
impl ::prost::Name for IbcRelayerChange {
    const NAME: &'static str = "IbcRelayerChange";
    const PACKAGE: &'static str = "astria.protocol.transaction.v1";
    fn full_name() -> ::prost::alloc::string::String {
        ::prost::alloc::format!("astria.protocol.transaction.v1.{}", Self::NAME)
    }
}
/// `FeeAssetChange` represents a transaction that adds
/// or removes an asset for fee payments.
#[allow(clippy::derive_partial_eq_without_eq)]
#[derive(Clone, PartialEq, ::prost::Message)]
pub struct FeeAssetChange {
    #[prost(oneof = "fee_asset_change::Value", tags = "1, 2")]
    pub value: ::core::option::Option<fee_asset_change::Value>,
}
/// Nested message and enum types in `FeeAssetChange`.
pub mod fee_asset_change {
    #[allow(clippy::derive_partial_eq_without_eq)]
    #[derive(Clone, PartialEq, ::prost::Oneof)]
    pub enum Value {
        #[prost(string, tag = "1")]
        Addition(::prost::alloc::string::String),
        #[prost(string, tag = "2")]
        Removal(::prost::alloc::string::String),
    }
}
impl ::prost::Name for FeeAssetChange {
    const NAME: &'static str = "FeeAssetChange";
    const PACKAGE: &'static str = "astria.protocol.transaction.v1";
    fn full_name() -> ::prost::alloc::string::String {
        ::prost::alloc::format!("astria.protocol.transaction.v1.{}", Self::NAME)
    }
}
/// `InitBridgeAccount` represents a transaction that initializes
/// a bridge account for the given rollup on the chain.
///
/// The sender of the transaction is used as the owner of the bridge account
/// and is the only actor authorized to transfer out of this account via
/// a `Transfer`.
#[allow(clippy::derive_partial_eq_without_eq)]
#[derive(Clone, PartialEq, ::prost::Message)]
pub struct InitBridgeAccount {
    /// the rollup ID to register with the bridge account (the tx sender)
    #[prost(message, optional, tag = "1")]
    pub rollup_id: ::core::option::Option<super::super::super::primitive::v1::RollupId>,
    /// the asset ID accepted as an incoming transfer by the bridge account
    #[prost(string, tag = "2")]
    pub asset: ::prost::alloc::string::String,
    /// the asset used to pay the transaction fee
    #[prost(string, tag = "3")]
    pub fee_asset: ::prost::alloc::string::String,
    /// the address corresponding to the key which has sudo capabilities;
    /// ie. can change the sudo and withdrawer addresses for this bridge account.
    /// if this is empty, the sender of the transaction is used.
    #[prost(message, optional, tag = "4")]
    pub sudo_address: ::core::option::Option<
        super::super::super::primitive::v1::Address,
    >,
    /// the address corresponding to the key which can withdraw funds from this bridge account.
    /// if this is empty, the sender of the transaction is used.
    #[prost(message, optional, tag = "5")]
    pub withdrawer_address: ::core::option::Option<
        super::super::super::primitive::v1::Address,
    >,
}
impl ::prost::Name for InitBridgeAccount {
    const NAME: &'static str = "InitBridgeAccount";
    const PACKAGE: &'static str = "astria.protocol.transaction.v1";
    fn full_name() -> ::prost::alloc::string::String {
        ::prost::alloc::format!("astria.protocol.transaction.v1.{}", Self::NAME)
    }
}
/// `BridgeLock` represents a transaction that transfers
/// funds from a sequencer account to a bridge account.
///
/// It's the same as a `Transfer` but with the added
/// `destination_chain_address` field.
#[allow(clippy::derive_partial_eq_without_eq)]
#[derive(Clone, PartialEq, ::prost::Message)]
pub struct BridgeLock {
    /// the address of the bridge account to transfer to
    #[prost(message, optional, tag = "1")]
    pub to: ::core::option::Option<super::super::super::primitive::v1::Address>,
    /// the amount to transfer
    #[prost(message, optional, tag = "2")]
    pub amount: ::core::option::Option<super::super::super::primitive::v1::Uint128>,
    /// the asset to be transferred
    #[prost(string, tag = "3")]
    pub asset: ::prost::alloc::string::String,
    /// the asset used to pay the transaction fee
    #[prost(string, tag = "4")]
    pub fee_asset: ::prost::alloc::string::String,
    /// the address on the destination chain which
    /// will receive the bridged funds
    #[prost(string, tag = "5")]
    pub destination_chain_address: ::prost::alloc::string::String,
}
impl ::prost::Name for BridgeLock {
    const NAME: &'static str = "BridgeLock";
    const PACKAGE: &'static str = "astria.protocol.transaction.v1";
    fn full_name() -> ::prost::alloc::string::String {
        ::prost::alloc::format!("astria.protocol.transaction.v1.{}", Self::NAME)
    }
}
/// `BridgeUnlock` represents a transaction that transfers
/// funds from a bridge account to a sequencer account.
///
/// It's the same as a `Transfer` but without the `asset` field
/// and with the `memo` field.
#[allow(clippy::derive_partial_eq_without_eq)]
#[derive(Clone, PartialEq, ::prost::Message)]
pub struct BridgeUnlock {
    /// the to withdraw funds to
    #[prost(message, optional, tag = "1")]
    pub to: ::core::option::Option<super::super::super::primitive::v1::Address>,
    /// the amount to transfer
    #[prost(message, optional, tag = "2")]
    pub amount: ::core::option::Option<super::super::super::primitive::v1::Uint128>,
    /// the asset used to pay the transaction fee
    #[prost(string, tag = "3")]
    pub fee_asset: ::prost::alloc::string::String,
    /// The memo field can be used to provide unique identifying additional
    /// information about the bridge unlock transaction.
    #[prost(string, tag = "4")]
    pub memo: ::prost::alloc::string::String,
    /// the address of the bridge account to transfer from
    #[prost(message, optional, tag = "5")]
    pub bridge_address: ::core::option::Option<
        super::super::super::primitive::v1::Address,
    >,
    /// The block number on the rollup that triggered the transaction underlying
    /// this bridge unlock memo.
    #[prost(uint64, tag = "6")]
    pub rollup_block_number: u64,
    /// An identifier of the original rollup event, such as a transaction hash which
    /// triggered a bridge unlock and is underlying event that led to this bridge
    /// unlock. This can be utilized for tracing from the bridge back to
    /// distinct rollup events.
    ///
    /// This field is of type `string` so that it can be formatted in the preferred
    /// format of the rollup when targeting plain text encoding.
    #[prost(string, tag = "7")]
    pub rollup_withdrawal_event_id: ::prost::alloc::string::String,
}
impl ::prost::Name for BridgeUnlock {
    const NAME: &'static str = "BridgeUnlock";
    const PACKAGE: &'static str = "astria.protocol.transaction.v1";
    fn full_name() -> ::prost::alloc::string::String {
        ::prost::alloc::format!("astria.protocol.transaction.v1.{}", Self::NAME)
    }
}
#[allow(clippy::derive_partial_eq_without_eq)]
#[derive(Clone, PartialEq, ::prost::Message)]
pub struct BridgeSudoChange {
    /// the address of the bridge account to change the sudo or withdrawer addresses for
    #[prost(message, optional, tag = "1")]
    pub bridge_address: ::core::option::Option<
        super::super::super::primitive::v1::Address,
    >,
    /// the new sudo address; unchanged if unset
    #[prost(message, optional, tag = "2")]
    pub new_sudo_address: ::core::option::Option<
        super::super::super::primitive::v1::Address,
    >,
    /// the new withdrawer address; unchanged if unset
    #[prost(message, optional, tag = "3")]
    pub new_withdrawer_address: ::core::option::Option<
        super::super::super::primitive::v1::Address,
    >,
    /// the asset used to pay the transaction fee
    #[prost(string, tag = "4")]
    pub fee_asset: ::prost::alloc::string::String,
}
impl ::prost::Name for BridgeSudoChange {
    const NAME: &'static str = "BridgeSudoChange";
    const PACKAGE: &'static str = "astria.protocol.transaction.v1";
    fn full_name() -> ::prost::alloc::string::String {
        ::prost::alloc::format!("astria.protocol.transaction.v1.{}", Self::NAME)
    }
}
#[allow(clippy::derive_partial_eq_without_eq)]
#[derive(Clone, PartialEq, ::prost::Message)]
pub struct FeeChange {
    /// the new fee components values
    #[prost(
        oneof = "fee_change::FeeComponents",
<<<<<<< HEAD
        tags = "1, 2, 3, 4, 5, 7, 6, 8, 9, 10, 11, 12, 13, 14, 15, 16, 17, 18, 19"
=======
        tags = "1, 2, 3, 4, 5, 7, 6, 8, 9, 10, 11, 12, 13, 14, 15"
>>>>>>> 04d93fd2
    )]
    pub fee_components: ::core::option::Option<fee_change::FeeComponents>,
}
/// Nested message and enum types in `FeeChange`.
pub mod fee_change {
    /// the new fee components values
    #[allow(clippy::derive_partial_eq_without_eq)]
    #[derive(Clone, PartialEq, ::prost::Oneof)]
    pub enum FeeComponents {
        #[prost(message, tag = "1")]
        BridgeLock(super::super::super::fees::v1::BridgeLockFeeComponents),
        #[prost(message, tag = "2")]
        BridgeSudoChange(super::super::super::fees::v1::BridgeSudoChangeFeeComponents),
        #[prost(message, tag = "3")]
        BridgeUnlock(super::super::super::fees::v1::BridgeUnlockFeeComponents),
        #[prost(message, tag = "4")]
        FeeAssetChange(super::super::super::fees::v1::FeeAssetChangeFeeComponents),
        #[prost(message, tag = "5")]
        FeeChange(super::super::super::fees::v1::FeeChangeFeeComponents),
        #[prost(message, tag = "7")]
        IbcRelay(super::super::super::fees::v1::IbcRelayFeeComponents),
        #[prost(message, tag = "6")]
        IbcRelayerChange(super::super::super::fees::v1::IbcRelayerChangeFeeComponents),
        #[prost(message, tag = "8")]
        IbcSudoChange(super::super::super::fees::v1::IbcSudoChangeFeeComponents),
        #[prost(message, tag = "9")]
        Ics20Withdrawal(super::super::super::fees::v1::Ics20WithdrawalFeeComponents),
        #[prost(message, tag = "10")]
        InitBridgeAccount(super::super::super::fees::v1::InitBridgeAccountFeeComponents),
        #[prost(message, tag = "11")]
        RollupDataSubmission(
            super::super::super::fees::v1::RollupDataSubmissionFeeComponents,
        ),
        #[prost(message, tag = "12")]
        SudoAddressChange(super::super::super::fees::v1::SudoAddressChangeFeeComponents),
        #[prost(message, tag = "13")]
        Transfer(super::super::super::fees::v1::TransferFeeComponents),
        #[prost(message, tag = "14")]
        ValidatorUpdate(super::super::super::fees::v1::ValidatorUpdateFeeComponents),
        #[prost(message, tag = "15")]
<<<<<<< HEAD
        AddCurrencyPairs(super::super::super::fees::v1::AddCurrencyPairsFeeComponents),
        #[prost(message, tag = "16")]
        RemoveCurrencyPairs(
            super::super::super::fees::v1::RemoveCurrencyPairsFeeComponents,
        ),
        #[prost(message, tag = "17")]
        ChangeMarkets(super::super::super::fees::v1::ChangeMarketsFeeComponents),
        #[prost(message, tag = "18")]
        UpdateMarketMapParams(
            super::super::super::fees::v1::UpdateMarketMapParamsFeeComponents,
        ),
        #[prost(message, tag = "19")]
        RemoveMarketAuthorities(
            super::super::super::fees::v1::RemoveMarketAuthoritiesFeeComponents,
        ),
=======
        PriceFeed(super::super::super::fees::v1::PriceFeedFeeComponents),
>>>>>>> 04d93fd2
    }
}
impl ::prost::Name for FeeChange {
    const NAME: &'static str = "FeeChange";
    const PACKAGE: &'static str = "astria.protocol.transaction.v1";
    fn full_name() -> ::prost::alloc::string::String {
        ::prost::alloc::format!("astria.protocol.transaction.v1.{}", Self::NAME)
    }
}
#[allow(clippy::derive_partial_eq_without_eq)]
#[derive(Clone, PartialEq, ::prost::Message)]
pub struct IbcSudoChange {
    #[prost(message, optional, tag = "1")]
    pub new_address: ::core::option::Option<super::super::super::primitive::v1::Address>,
}
impl ::prost::Name for IbcSudoChange {
    const NAME: &'static str = "IbcSudoChange";
    const PACKAGE: &'static str = "astria.protocol.transaction.v1";
    fn full_name() -> ::prost::alloc::string::String {
        ::prost::alloc::format!("astria.protocol.transaction.v1.{}", Self::NAME)
    }
}
/// A transaction that modifies the price feed oracle settings.
#[allow(clippy::derive_partial_eq_without_eq)]
#[derive(Clone, PartialEq, ::prost::Message)]
pub struct PriceFeed {
    #[prost(oneof = "price_feed::Value", tags = "1")]
    pub value: ::core::option::Option<price_feed::Value>,
}
/// Nested message and enum types in `PriceFeed`.
pub mod price_feed {
    #[allow(clippy::derive_partial_eq_without_eq)]
    #[derive(Clone, PartialEq, ::prost::Oneof)]
    pub enum Value {
        #[prost(message, tag = "1")]
        Oracle(super::CurrencyPairsChange),
    }
}
impl ::prost::Name for PriceFeed {
    const NAME: &'static str = "PriceFeed";
    const PACKAGE: &'static str = "astria.protocol.transaction.v1";
    fn full_name() -> ::prost::alloc::string::String {
        ::prost::alloc::format!("astria.protocol.transaction.v1.{}", Self::NAME)
    }
}
/// Add or remove currency pairs to/from the price feed oracle.
#[allow(clippy::derive_partial_eq_without_eq)]
#[derive(Clone, PartialEq, ::prost::Message)]
pub struct CurrencyPairsChange {
    #[prost(oneof = "currency_pairs_change::Value", tags = "1, 2")]
    pub value: ::core::option::Option<currency_pairs_change::Value>,
}
/// Nested message and enum types in `CurrencyPairsChange`.
pub mod currency_pairs_change {
    #[allow(clippy::derive_partial_eq_without_eq)]
    #[derive(Clone, PartialEq, ::prost::Oneof)]
    pub enum Value {
        #[prost(message, tag = "1")]
        Addition(super::CurrencyPairsToAdd),
        #[prost(message, tag = "2")]
        Removal(super::CurrencyPairsToRemove),
    }
}
impl ::prost::Name for CurrencyPairsChange {
    const NAME: &'static str = "CurrencyPairsChange";
    const PACKAGE: &'static str = "astria.protocol.transaction.v1";
    fn full_name() -> ::prost::alloc::string::String {
        ::prost::alloc::format!("astria.protocol.transaction.v1.{}", Self::NAME)
    }
}
#[allow(clippy::derive_partial_eq_without_eq)]
#[derive(Clone, PartialEq, ::prost::Message)]
pub struct CurrencyPairsToAdd {
    #[prost(message, repeated, tag = "1")]
    pub pairs: ::prost::alloc::vec::Vec<
        super::super::super::super::connect::types::v2::CurrencyPair,
    >,
}
impl ::prost::Name for CurrencyPairsToAdd {
    const NAME: &'static str = "CurrencyPairsToAdd";
    const PACKAGE: &'static str = "astria.protocol.transaction.v1";
    fn full_name() -> ::prost::alloc::string::String {
        ::prost::alloc::format!("astria.protocol.transaction.v1.{}", Self::NAME)
    }
}
#[allow(clippy::derive_partial_eq_without_eq)]
#[derive(Clone, PartialEq, ::prost::Message)]
pub struct CurrencyPairsToRemove {
    #[prost(message, repeated, tag = "1")]
    pub pairs: ::prost::alloc::vec::Vec<
        super::super::super::super::connect::types::v2::CurrencyPair,
    >,
}
impl ::prost::Name for CurrencyPairsToRemove {
    const NAME: &'static str = "CurrencyPairsToRemove";
    const PACKAGE: &'static str = "astria.protocol.transaction.v1";
    fn full_name() -> ::prost::alloc::string::String {
        ::prost::alloc::format!("astria.protocol.transaction.v1.{}", Self::NAME)
    }
}
/// Either creates, updates existing, or removes markets.
#[allow(clippy::derive_partial_eq_without_eq)]
#[derive(Clone, PartialEq, ::prost::Message)]
pub struct ChangeMarkets {
    #[prost(oneof = "change_markets::Action", tags = "1, 2, 3")]
    pub action: ::core::option::Option<change_markets::Action>,
}
/// Nested message and enum types in `ChangeMarkets`.
pub mod change_markets {
    #[allow(clippy::derive_partial_eq_without_eq)]
    #[derive(Clone, PartialEq, ::prost::Oneof)]
    pub enum Action {
        #[prost(message, tag = "1")]
        Create(super::Markets),
        #[prost(message, tag = "2")]
        Update(super::Markets),
        #[prost(message, tag = "3")]
        Remove(super::Markets),
    }
}
impl ::prost::Name for ChangeMarkets {
    const NAME: &'static str = "ChangeMarkets";
    const PACKAGE: &'static str = "astria.protocol.transaction.v1";
    fn full_name() -> ::prost::alloc::string::String {
        ::prost::alloc::format!("astria.protocol.transaction.v1.{}", Self::NAME)
    }
}
/// A list of markets for creation, updating, or removal.
#[allow(clippy::derive_partial_eq_without_eq)]
#[derive(Clone, PartialEq, ::prost::Message)]
pub struct Markets {
    #[prost(message, repeated, tag = "1")]
    pub markets: ::prost::alloc::vec::Vec<
        super::super::super::super::connect::marketmap::v2::Market,
    >,
}
impl ::prost::Name for Markets {
    const NAME: &'static str = "Markets";
    const PACKAGE: &'static str = "astria.protocol.transaction.v1";
    fn full_name() -> ::prost::alloc::string::String {
        ::prost::alloc::format!("astria.protocol.transaction.v1.{}", Self::NAME)
    }
}
/// Updates the market map parameters.
#[allow(clippy::derive_partial_eq_without_eq)]
#[derive(Clone, PartialEq, ::prost::Message)]
pub struct UpdateMarketMapParams {
    /// Params defines the new parameters for the x/marketmap module.
    #[prost(message, optional, tag = "1")]
    pub params: ::core::option::Option<
        super::super::super::super::connect::marketmap::v2::Params,
    >,
}
impl ::prost::Name for UpdateMarketMapParams {
    const NAME: &'static str = "UpdateMarketMapParams";
    const PACKAGE: &'static str = "astria.protocol.transaction.v1";
    fn full_name() -> ::prost::alloc::string::String {
        ::prost::alloc::format!("astria.protocol.transaction.v1.{}", Self::NAME)
    }
}
/// Removes market map authorities.
#[allow(clippy::derive_partial_eq_without_eq)]
#[derive(Clone, PartialEq, ::prost::Message)]
pub struct RemoveMarketAuthorities {
    /// RemoveAddresses is the list of addresses to remove.
    #[prost(string, repeated, tag = "1")]
    pub remove_addresses: ::prost::alloc::vec::Vec<::prost::alloc::string::String>,
}
impl ::prost::Name for RemoveMarketAuthorities {
    const NAME: &'static str = "RemoveMarketAuthorities";
    const PACKAGE: &'static str = "astria.protocol.transaction.v1";
    fn full_name() -> ::prost::alloc::string::String {
        ::prost::alloc::format!("astria.protocol.transaction.v1.{}", Self::NAME)
    }
}
/// `Transaction` is a transaction `TransactionBody` together with a public
/// ket and a signature.
#[allow(clippy::derive_partial_eq_without_eq)]
#[derive(Clone, PartialEq, ::prost::Message)]
pub struct Transaction {
    #[prost(bytes = "bytes", tag = "1")]
    pub signature: ::prost::bytes::Bytes,
    #[prost(bytes = "bytes", tag = "2")]
    pub public_key: ::prost::bytes::Bytes,
    #[prost(message, optional, tag = "3")]
    pub body: ::core::option::Option<::pbjson_types::Any>,
}
impl ::prost::Name for Transaction {
    const NAME: &'static str = "Transaction";
    const PACKAGE: &'static str = "astria.protocol.transaction.v1";
    fn full_name() -> ::prost::alloc::string::String {
        ::prost::alloc::format!("astria.protocol.transaction.v1.{}", Self::NAME)
    }
}
/// The `TransactionBody` of the `Transaction` that is being signed over.
/// It contains transaction `TransactionParams` and `Actions`.
#[allow(clippy::derive_partial_eq_without_eq)]
#[derive(Clone, PartialEq, ::prost::Message)]
pub struct TransactionBody {
    #[prost(message, optional, tag = "1")]
    pub params: ::core::option::Option<TransactionParams>,
    #[prost(message, repeated, tag = "2")]
    pub actions: ::prost::alloc::vec::Vec<Action>,
}
impl ::prost::Name for TransactionBody {
    const NAME: &'static str = "TransactionBody";
    const PACKAGE: &'static str = "astria.protocol.transaction.v1";
    fn full_name() -> ::prost::alloc::string::String {
        ::prost::alloc::format!("astria.protocol.transaction.v1.{}", Self::NAME)
    }
}
/// The `TransactionParams` of the transaction that define the
/// validity of the `Transaction`.
#[allow(clippy::derive_partial_eq_without_eq)]
#[derive(Clone, PartialEq, ::prost::Message)]
pub struct TransactionParams {
    #[prost(uint32, tag = "1")]
    pub nonce: u32,
    #[prost(string, tag = "2")]
    pub chain_id: ::prost::alloc::string::String,
}
impl ::prost::Name for TransactionParams {
    const NAME: &'static str = "TransactionParams";
    const PACKAGE: &'static str = "astria.protocol.transaction.v1";
    fn full_name() -> ::prost::alloc::string::String {
        ::prost::alloc::format!("astria.protocol.transaction.v1.{}", Self::NAME)
    }
}<|MERGE_RESOLUTION|>--- conflicted
+++ resolved
@@ -3,11 +3,7 @@
 pub struct Action {
     #[prost(
         oneof = "action::Value",
-<<<<<<< HEAD
-        tags = "1, 2, 11, 12, 13, 14, 21, 22, 50, 51, 52, 53, 55, 56, 71, 72, 81, 82, 83"
-=======
         tags = "1, 2, 11, 12, 13, 14, 21, 22, 50, 51, 52, 53, 55, 56, 71"
->>>>>>> 04d93fd2
     )]
     pub value: ::core::option::Option<action::Value>,
 }
@@ -52,20 +48,7 @@
         IbcSudoChange(super::IbcSudoChange),
         /// Price feed actions are defined on 71-80
         #[prost(message, tag = "71")]
-<<<<<<< HEAD
-        AddCurrencyPairs(super::AddCurrencyPairs),
-        #[prost(message, tag = "72")]
-        RemoveCurrencyPairs(super::RemoveCurrencyPairs),
-        /// MarketMap actions are defined on 81-90
-        #[prost(message, tag = "81")]
-        ChangeMarkets(super::ChangeMarkets),
-        #[prost(message, tag = "82")]
-        UpdateMarketMapParams(super::UpdateMarketMapParams),
-        #[prost(message, tag = "83")]
-        RemoveMarketAuthorities(super::RemoveMarketAuthorities),
-=======
         PriceFeed(super::PriceFeed),
->>>>>>> 04d93fd2
     }
 }
 impl ::prost::Name for Action {
@@ -422,11 +405,7 @@
     /// the new fee components values
     #[prost(
         oneof = "fee_change::FeeComponents",
-<<<<<<< HEAD
-        tags = "1, 2, 3, 4, 5, 7, 6, 8, 9, 10, 11, 12, 13, 14, 15, 16, 17, 18, 19"
-=======
         tags = "1, 2, 3, 4, 5, 7, 6, 8, 9, 10, 11, 12, 13, 14, 15"
->>>>>>> 04d93fd2
     )]
     pub fee_components: ::core::option::Option<fee_change::FeeComponents>,
 }
@@ -467,25 +446,7 @@
         #[prost(message, tag = "14")]
         ValidatorUpdate(super::super::super::fees::v1::ValidatorUpdateFeeComponents),
         #[prost(message, tag = "15")]
-<<<<<<< HEAD
-        AddCurrencyPairs(super::super::super::fees::v1::AddCurrencyPairsFeeComponents),
-        #[prost(message, tag = "16")]
-        RemoveCurrencyPairs(
-            super::super::super::fees::v1::RemoveCurrencyPairsFeeComponents,
-        ),
-        #[prost(message, tag = "17")]
-        ChangeMarkets(super::super::super::fees::v1::ChangeMarketsFeeComponents),
-        #[prost(message, tag = "18")]
-        UpdateMarketMapParams(
-            super::super::super::fees::v1::UpdateMarketMapParamsFeeComponents,
-        ),
-        #[prost(message, tag = "19")]
-        RemoveMarketAuthorities(
-            super::super::super::fees::v1::RemoveMarketAuthoritiesFeeComponents,
-        ),
-=======
         PriceFeed(super::super::super::fees::v1::PriceFeedFeeComponents),
->>>>>>> 04d93fd2
     }
 }
 impl ::prost::Name for FeeChange {
@@ -512,7 +473,7 @@
 #[allow(clippy::derive_partial_eq_without_eq)]
 #[derive(Clone, PartialEq, ::prost::Message)]
 pub struct PriceFeed {
-    #[prost(oneof = "price_feed::Value", tags = "1")]
+    #[prost(oneof = "price_feed::Value", tags = "1, 2")]
     pub value: ::core::option::Option<price_feed::Value>,
 }
 /// Nested message and enum types in `PriceFeed`.
@@ -522,6 +483,8 @@
     pub enum Value {
         #[prost(message, tag = "1")]
         Oracle(super::CurrencyPairsChange),
+        #[prost(message, tag = "2")]
+        MarketMap(super::MarketMapChange),
     }
 }
 impl ::prost::Name for PriceFeed {
@@ -581,6 +544,30 @@
 }
 impl ::prost::Name for CurrencyPairsToRemove {
     const NAME: &'static str = "CurrencyPairsToRemove";
+    const PACKAGE: &'static str = "astria.protocol.transaction.v1";
+    fn full_name() -> ::prost::alloc::string::String {
+        ::prost::alloc::format!("astria.protocol.transaction.v1.{}", Self::NAME)
+    }
+}
+#[allow(clippy::derive_partial_eq_without_eq)]
+#[derive(Clone, PartialEq, ::prost::Message)]
+pub struct MarketMapChange {
+    #[prost(oneof = "market_map_change::Value", tags = "1, 2")]
+    pub value: ::core::option::Option<market_map_change::Value>,
+}
+/// Nested message and enum types in `MarketMapChange`.
+pub mod market_map_change {
+    #[allow(clippy::derive_partial_eq_without_eq)]
+    #[derive(Clone, PartialEq, ::prost::Oneof)]
+    pub enum Value {
+        #[prost(message, tag = "1")]
+        Markets(super::ChangeMarkets),
+        #[prost(message, tag = "2")]
+        Params(super::UpdateMarketMapParams),
+    }
+}
+impl ::prost::Name for MarketMapChange {
+    const NAME: &'static str = "MarketMapChange";
     const PACKAGE: &'static str = "astria.protocol.transaction.v1";
     fn full_name() -> ::prost::alloc::string::String {
         ::prost::alloc::format!("astria.protocol.transaction.v1.{}", Self::NAME)
@@ -646,21 +633,6 @@
         ::prost::alloc::format!("astria.protocol.transaction.v1.{}", Self::NAME)
     }
 }
-/// Removes market map authorities.
-#[allow(clippy::derive_partial_eq_without_eq)]
-#[derive(Clone, PartialEq, ::prost::Message)]
-pub struct RemoveMarketAuthorities {
-    /// RemoveAddresses is the list of addresses to remove.
-    #[prost(string, repeated, tag = "1")]
-    pub remove_addresses: ::prost::alloc::vec::Vec<::prost::alloc::string::String>,
-}
-impl ::prost::Name for RemoveMarketAuthorities {
-    const NAME: &'static str = "RemoveMarketAuthorities";
-    const PACKAGE: &'static str = "astria.protocol.transaction.v1";
-    fn full_name() -> ::prost::alloc::string::String {
-        ::prost::alloc::format!("astria.protocol.transaction.v1.{}", Self::NAME)
-    }
-}
 /// `Transaction` is a transaction `TransactionBody` together with a public
 /// ket and a signature.
 #[allow(clippy::derive_partial_eq_without_eq)]
