--- conflicted
+++ resolved
@@ -3,11 +3,7 @@
 pub struct Action {
     #[prost(
         oneof = "action::Value",
-<<<<<<< HEAD
-        tags = "1, 2, 11, 12, 13, 14, 21, 22, 50, 51, 52, 53, 55, 56, 71, 72, 73"
-=======
-        tags = "1, 2, 11, 12, 13, 14, 21, 22, 50, 51, 52, 53, 55, 56, 71, 72"
->>>>>>> 0a03d83b
+        tags = "1, 2, 11, 12, 13, 14, 21, 22, 50, 51, 52, 53, 55, 56, 71, 72, 81, 82, 83"
     )]
     pub value: ::core::option::Option<action::Value>,
 }
@@ -50,21 +46,18 @@
         FeeChange(super::FeeChange),
         #[prost(message, tag = "56")]
         IbcSudoChange(super::IbcSudoChange),
-<<<<<<< HEAD
-        /// MarketMap actions are defined on 71-80
-        #[prost(message, tag = "71")]
-        ChangeMarkets(super::ChangeMarkets),
-        #[prost(message, tag = "72")]
-        UpdateMarketMapParams(super::UpdateMarketMapParams),
-        #[prost(message, tag = "73")]
-        RemoveMarketAuthorities(super::RemoveMarketAuthorities),
-=======
         /// Oracle actions are defined on 71-80
         #[prost(message, tag = "71")]
         AddCurrencyPairs(super::AddCurrencyPairs),
         #[prost(message, tag = "72")]
         RemoveCurrencyPairs(super::RemoveCurrencyPairs),
->>>>>>> 0a03d83b
+        /// MarketMap actions are defined on 81-90
+        #[prost(message, tag = "81")]
+        ChangeMarkets(super::ChangeMarkets),
+        #[prost(message, tag = "82")]
+        UpdateMarketMapParams(super::UpdateMarketMapParams),
+        #[prost(message, tag = "83")]
+        RemoveMarketAuthorities(super::RemoveMarketAuthorities),
     }
 }
 impl ::prost::Name for Action {
@@ -421,11 +414,7 @@
     /// the new fee components values
     #[prost(
         oneof = "fee_change::FeeComponents",
-<<<<<<< HEAD
-        tags = "1, 2, 3, 4, 5, 7, 6, 8, 9, 10, 11, 12, 13, 14, 15, 16, 17"
-=======
-        tags = "1, 2, 3, 4, 5, 7, 6, 8, 9, 10, 11, 12, 13, 14, 15, 16"
->>>>>>> 0a03d83b
+        tags = "1, 2, 3, 4, 5, 7, 6, 8, 9, 10, 11, 12, 13, 14, 15, 16, 17, 18, 19"
     )]
     pub fee_components: ::core::option::Option<fee_change::FeeComponents>,
 }
@@ -466,21 +455,20 @@
         #[prost(message, tag = "14")]
         ValidatorUpdate(super::super::super::fees::v1::ValidatorUpdateFeeComponents),
         #[prost(message, tag = "15")]
-<<<<<<< HEAD
-        ChangeMarkets(super::super::super::fees::v1::ChangeMarketsFeeComponents),
-        #[prost(message, tag = "16")]
-        UpdateMarketMapParams(
-            super::super::super::fees::v1::UpdateMarketMapParamsFeeComponents,
-        ),
-        #[prost(message, tag = "17")]
-        RemoveMarketAuthorities(
-            super::super::super::fees::v1::RemoveMarketAuthoritiesFeeComponents,
-=======
         AddCurrencyPairs(super::super::super::fees::v1::AddCurrencyPairsFeeComponents),
         #[prost(message, tag = "16")]
         RemoveCurrencyPairs(
             super::super::super::fees::v1::RemoveCurrencyPairsFeeComponents,
->>>>>>> 0a03d83b
+        ),
+        #[prost(message, tag = "17")]
+        ChangeMarkets(super::super::super::fees::v1::ChangeMarketsFeeComponents),
+        #[prost(message, tag = "18")]
+        UpdateMarketMapParams(
+            super::super::super::fees::v1::UpdateMarketMapParamsFeeComponents,
+        ),
+        #[prost(message, tag = "19")]
+        RemoveMarketAuthorities(
+            super::super::super::fees::v1::RemoveMarketAuthoritiesFeeComponents,
         ),
     }
 }
@@ -504,7 +492,36 @@
         ::prost::alloc::format!("astria.protocol.transaction.v1.{}", Self::NAME)
     }
 }
-<<<<<<< HEAD
+#[allow(clippy::derive_partial_eq_without_eq)]
+#[derive(Clone, PartialEq, ::prost::Message)]
+pub struct AddCurrencyPairs {
+    #[prost(message, repeated, tag = "1")]
+    pub pairs: ::prost::alloc::vec::Vec<
+        super::super::super::super::connect::types::v2::CurrencyPair,
+    >,
+}
+impl ::prost::Name for AddCurrencyPairs {
+    const NAME: &'static str = "AddCurrencyPairs";
+    const PACKAGE: &'static str = "astria.protocol.transaction.v1";
+    fn full_name() -> ::prost::alloc::string::String {
+        ::prost::alloc::format!("astria.protocol.transaction.v1.{}", Self::NAME)
+    }
+}
+#[allow(clippy::derive_partial_eq_without_eq)]
+#[derive(Clone, PartialEq, ::prost::Message)]
+pub struct RemoveCurrencyPairs {
+    #[prost(message, repeated, tag = "1")]
+    pub pairs: ::prost::alloc::vec::Vec<
+        super::super::super::super::connect::types::v2::CurrencyPair,
+    >,
+}
+impl ::prost::Name for RemoveCurrencyPairs {
+    const NAME: &'static str = "RemoveCurrencyPairs";
+    const PACKAGE: &'static str = "astria.protocol.transaction.v1";
+    fn full_name() -> ::prost::alloc::string::String {
+        ::prost::alloc::format!("astria.protocol.transaction.v1.{}", Self::NAME)
+    }
+}
 /// Either creates, updates existing, or removes markets.
 #[allow(clippy::derive_partial_eq_without_eq)]
 #[derive(Clone, PartialEq, ::prost::Message)]
@@ -543,24 +560,11 @@
 }
 impl ::prost::Name for Markets {
     const NAME: &'static str = "Markets";
-=======
-#[allow(clippy::derive_partial_eq_without_eq)]
-#[derive(Clone, PartialEq, ::prost::Message)]
-pub struct AddCurrencyPairs {
-    #[prost(message, repeated, tag = "1")]
-    pub pairs: ::prost::alloc::vec::Vec<
-        super::super::super::super::connect::types::v2::CurrencyPair,
-    >,
-}
-impl ::prost::Name for AddCurrencyPairs {
-    const NAME: &'static str = "AddCurrencyPairs";
->>>>>>> 0a03d83b
-    const PACKAGE: &'static str = "astria.protocol.transaction.v1";
-    fn full_name() -> ::prost::alloc::string::String {
-        ::prost::alloc::format!("astria.protocol.transaction.v1.{}", Self::NAME)
-    }
-}
-<<<<<<< HEAD
+    const PACKAGE: &'static str = "astria.protocol.transaction.v1";
+    fn full_name() -> ::prost::alloc::string::String {
+        ::prost::alloc::format!("astria.protocol.transaction.v1.{}", Self::NAME)
+    }
+}
 /// Updates the market map parameters.
 #[allow(clippy::derive_partial_eq_without_eq)]
 #[derive(Clone, PartialEq, ::prost::Message)]
@@ -588,18 +592,6 @@
 }
 impl ::prost::Name for RemoveMarketAuthorities {
     const NAME: &'static str = "RemoveMarketAuthorities";
-=======
-#[allow(clippy::derive_partial_eq_without_eq)]
-#[derive(Clone, PartialEq, ::prost::Message)]
-pub struct RemoveCurrencyPairs {
-    #[prost(message, repeated, tag = "1")]
-    pub pairs: ::prost::alloc::vec::Vec<
-        super::super::super::super::connect::types::v2::CurrencyPair,
-    >,
-}
-impl ::prost::Name for RemoveCurrencyPairs {
-    const NAME: &'static str = "RemoveCurrencyPairs";
->>>>>>> 0a03d83b
     const PACKAGE: &'static str = "astria.protocol.transaction.v1";
     fn full_name() -> ::prost::alloc::string::String {
         ::prost::alloc::format!("astria.protocol.transaction.v1.{}", Self::NAME)
