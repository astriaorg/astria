#[allow(clippy::derive_partial_eq_without_eq)]
#[derive(Clone, PartialEq, ::prost::Message)]
pub struct TransactionFee {
    #[prost(string, tag = "1")]
    pub asset: ::prost::alloc::string::String,
    #[prost(message, optional, tag = "2")]
    pub fee: ::core::option::Option<super::super::super::primitive::v1::Uint128>,
}
impl ::prost::Name for TransactionFee {
    const NAME: &'static str = "TransactionFee";
    const PACKAGE: &'static str = "astria.protocol.fees.v1";
    fn full_name() -> ::prost::alloc::string::String {
        ::prost::alloc::format!("astria.protocol.fees.v1.{}", Self::NAME)
    }
}
#[allow(clippy::derive_partial_eq_without_eq)]
#[derive(Clone, PartialEq, ::prost::Message)]
pub struct TransferFeeComponents {
    #[prost(message, optional, tag = "1")]
    pub base: ::core::option::Option<super::super::super::primitive::v1::Uint128>,
    #[prost(message, optional, tag = "2")]
    pub multiplier: ::core::option::Option<super::super::super::primitive::v1::Uint128>,
}
impl ::prost::Name for TransferFeeComponents {
    const NAME: &'static str = "TransferFeeComponents";
    const PACKAGE: &'static str = "astria.protocol.fees.v1";
    fn full_name() -> ::prost::alloc::string::String {
        ::prost::alloc::format!("astria.protocol.fees.v1.{}", Self::NAME)
    }
}
#[allow(clippy::derive_partial_eq_without_eq)]
#[derive(Clone, PartialEq, ::prost::Message)]
pub struct RollupDataSubmissionFeeComponents {
    #[prost(message, optional, tag = "1")]
    pub base: ::core::option::Option<super::super::super::primitive::v1::Uint128>,
    #[prost(message, optional, tag = "2")]
    pub multiplier: ::core::option::Option<super::super::super::primitive::v1::Uint128>,
}
impl ::prost::Name for RollupDataSubmissionFeeComponents {
    const NAME: &'static str = "RollupDataSubmissionFeeComponents";
    const PACKAGE: &'static str = "astria.protocol.fees.v1";
    fn full_name() -> ::prost::alloc::string::String {
        ::prost::alloc::format!("astria.protocol.fees.v1.{}", Self::NAME)
    }
}
#[allow(clippy::derive_partial_eq_without_eq)]
#[derive(Clone, PartialEq, ::prost::Message)]
pub struct InitBridgeAccountFeeComponents {
    #[prost(message, optional, tag = "1")]
    pub base: ::core::option::Option<super::super::super::primitive::v1::Uint128>,
    #[prost(message, optional, tag = "2")]
    pub multiplier: ::core::option::Option<super::super::super::primitive::v1::Uint128>,
}
impl ::prost::Name for InitBridgeAccountFeeComponents {
    const NAME: &'static str = "InitBridgeAccountFeeComponents";
    const PACKAGE: &'static str = "astria.protocol.fees.v1";
    fn full_name() -> ::prost::alloc::string::String {
        ::prost::alloc::format!("astria.protocol.fees.v1.{}", Self::NAME)
    }
}
#[allow(clippy::derive_partial_eq_without_eq)]
#[derive(Clone, PartialEq, ::prost::Message)]
pub struct BridgeLockFeeComponents {
    #[prost(message, optional, tag = "1")]
    pub base: ::core::option::Option<super::super::super::primitive::v1::Uint128>,
    #[prost(message, optional, tag = "2")]
    pub multiplier: ::core::option::Option<super::super::super::primitive::v1::Uint128>,
}
impl ::prost::Name for BridgeLockFeeComponents {
    const NAME: &'static str = "BridgeLockFeeComponents";
    const PACKAGE: &'static str = "astria.protocol.fees.v1";
    fn full_name() -> ::prost::alloc::string::String {
        ::prost::alloc::format!("astria.protocol.fees.v1.{}", Self::NAME)
    }
}
#[allow(clippy::derive_partial_eq_without_eq)]
#[derive(Clone, PartialEq, ::prost::Message)]
pub struct BridgeUnlockFeeComponents {
    #[prost(message, optional, tag = "1")]
    pub base: ::core::option::Option<super::super::super::primitive::v1::Uint128>,
    #[prost(message, optional, tag = "2")]
    pub multiplier: ::core::option::Option<super::super::super::primitive::v1::Uint128>,
}
impl ::prost::Name for BridgeUnlockFeeComponents {
    const NAME: &'static str = "BridgeUnlockFeeComponents";
    const PACKAGE: &'static str = "astria.protocol.fees.v1";
    fn full_name() -> ::prost::alloc::string::String {
        ::prost::alloc::format!("astria.protocol.fees.v1.{}", Self::NAME)
    }
}
#[allow(clippy::derive_partial_eq_without_eq)]
#[derive(Clone, PartialEq, ::prost::Message)]
pub struct BridgeSudoChangeFeeComponents {
    #[prost(message, optional, tag = "1")]
    pub base: ::core::option::Option<super::super::super::primitive::v1::Uint128>,
    #[prost(message, optional, tag = "2")]
    pub multiplier: ::core::option::Option<super::super::super::primitive::v1::Uint128>,
}
impl ::prost::Name for BridgeSudoChangeFeeComponents {
    const NAME: &'static str = "BridgeSudoChangeFeeComponents";
    const PACKAGE: &'static str = "astria.protocol.fees.v1";
    fn full_name() -> ::prost::alloc::string::String {
        ::prost::alloc::format!("astria.protocol.fees.v1.{}", Self::NAME)
    }
}
#[allow(clippy::derive_partial_eq_without_eq)]
#[derive(Clone, PartialEq, ::prost::Message)]
pub struct BridgeTransferFeeComponents {
    #[prost(message, optional, tag = "1")]
    pub base: ::core::option::Option<super::super::super::primitive::v1::Uint128>,
    #[prost(message, optional, tag = "2")]
    pub multiplier: ::core::option::Option<super::super::super::primitive::v1::Uint128>,
}
impl ::prost::Name for BridgeTransferFeeComponents {
    const NAME: &'static str = "BridgeTransferFeeComponents";
    const PACKAGE: &'static str = "astria.protocol.fees.v1";
    fn full_name() -> ::prost::alloc::string::String {
        ::prost::alloc::format!("astria.protocol.fees.v1.{}", Self::NAME)
    }
}
#[allow(clippy::derive_partial_eq_without_eq)]
#[derive(Clone, PartialEq, ::prost::Message)]
pub struct Ics20WithdrawalFeeComponents {
    #[prost(message, optional, tag = "1")]
    pub base: ::core::option::Option<super::super::super::primitive::v1::Uint128>,
    #[prost(message, optional, tag = "2")]
    pub multiplier: ::core::option::Option<super::super::super::primitive::v1::Uint128>,
}
impl ::prost::Name for Ics20WithdrawalFeeComponents {
    const NAME: &'static str = "Ics20WithdrawalFeeComponents";
    const PACKAGE: &'static str = "astria.protocol.fees.v1";
    fn full_name() -> ::prost::alloc::string::String {
        ::prost::alloc::format!("astria.protocol.fees.v1.{}", Self::NAME)
    }
}
#[allow(clippy::derive_partial_eq_without_eq)]
#[derive(Clone, PartialEq, ::prost::Message)]
pub struct IbcRelayFeeComponents {
    #[prost(message, optional, tag = "1")]
    pub base: ::core::option::Option<super::super::super::primitive::v1::Uint128>,
    #[prost(message, optional, tag = "2")]
    pub multiplier: ::core::option::Option<super::super::super::primitive::v1::Uint128>,
}
impl ::prost::Name for IbcRelayFeeComponents {
    const NAME: &'static str = "IbcRelayFeeComponents";
    const PACKAGE: &'static str = "astria.protocol.fees.v1";
    fn full_name() -> ::prost::alloc::string::String {
        ::prost::alloc::format!("astria.protocol.fees.v1.{}", Self::NAME)
    }
}
#[allow(clippy::derive_partial_eq_without_eq)]
#[derive(Clone, PartialEq, ::prost::Message)]
pub struct ValidatorUpdateFeeComponents {
    #[prost(message, optional, tag = "1")]
    pub base: ::core::option::Option<super::super::super::primitive::v1::Uint128>,
    #[prost(message, optional, tag = "2")]
    pub multiplier: ::core::option::Option<super::super::super::primitive::v1::Uint128>,
}
impl ::prost::Name for ValidatorUpdateFeeComponents {
    const NAME: &'static str = "ValidatorUpdateFeeComponents";
    const PACKAGE: &'static str = "astria.protocol.fees.v1";
    fn full_name() -> ::prost::alloc::string::String {
        ::prost::alloc::format!("astria.protocol.fees.v1.{}", Self::NAME)
    }
}
#[allow(clippy::derive_partial_eq_without_eq)]
#[derive(Clone, PartialEq, ::prost::Message)]
pub struct FeeAssetChangeFeeComponents {
    #[prost(message, optional, tag = "1")]
    pub base: ::core::option::Option<super::super::super::primitive::v1::Uint128>,
    #[prost(message, optional, tag = "2")]
    pub multiplier: ::core::option::Option<super::super::super::primitive::v1::Uint128>,
}
impl ::prost::Name for FeeAssetChangeFeeComponents {
    const NAME: &'static str = "FeeAssetChangeFeeComponents";
    const PACKAGE: &'static str = "astria.protocol.fees.v1";
    fn full_name() -> ::prost::alloc::string::String {
        ::prost::alloc::format!("astria.protocol.fees.v1.{}", Self::NAME)
    }
}
#[allow(clippy::derive_partial_eq_without_eq)]
#[derive(Clone, PartialEq, ::prost::Message)]
pub struct FeeChangeFeeComponents {
    #[prost(message, optional, tag = "1")]
    pub base: ::core::option::Option<super::super::super::primitive::v1::Uint128>,
    #[prost(message, optional, tag = "2")]
    pub multiplier: ::core::option::Option<super::super::super::primitive::v1::Uint128>,
}
impl ::prost::Name for FeeChangeFeeComponents {
    const NAME: &'static str = "FeeChangeFeeComponents";
    const PACKAGE: &'static str = "astria.protocol.fees.v1";
    fn full_name() -> ::prost::alloc::string::String {
        ::prost::alloc::format!("astria.protocol.fees.v1.{}", Self::NAME)
    }
}
#[allow(clippy::derive_partial_eq_without_eq)]
#[derive(Clone, PartialEq, ::prost::Message)]
pub struct IbcRelayerChangeFeeComponents {
    #[prost(message, optional, tag = "1")]
    pub base: ::core::option::Option<super::super::super::primitive::v1::Uint128>,
    #[prost(message, optional, tag = "2")]
    pub multiplier: ::core::option::Option<super::super::super::primitive::v1::Uint128>,
}
impl ::prost::Name for IbcRelayerChangeFeeComponents {
    const NAME: &'static str = "IbcRelayerChangeFeeComponents";
    const PACKAGE: &'static str = "astria.protocol.fees.v1";
    fn full_name() -> ::prost::alloc::string::String {
        ::prost::alloc::format!("astria.protocol.fees.v1.{}", Self::NAME)
    }
}
#[allow(clippy::derive_partial_eq_without_eq)]
#[derive(Clone, PartialEq, ::prost::Message)]
pub struct SudoAddressChangeFeeComponents {
    #[prost(message, optional, tag = "1")]
    pub base: ::core::option::Option<super::super::super::primitive::v1::Uint128>,
    #[prost(message, optional, tag = "2")]
    pub multiplier: ::core::option::Option<super::super::super::primitive::v1::Uint128>,
}
impl ::prost::Name for SudoAddressChangeFeeComponents {
    const NAME: &'static str = "SudoAddressChangeFeeComponents";
    const PACKAGE: &'static str = "astria.protocol.fees.v1";
    fn full_name() -> ::prost::alloc::string::String {
        ::prost::alloc::format!("astria.protocol.fees.v1.{}", Self::NAME)
    }
}
#[allow(clippy::derive_partial_eq_without_eq)]
#[derive(Clone, PartialEq, ::prost::Message)]
pub struct IbcSudoChangeFeeComponents {
    #[prost(message, optional, tag = "1")]
    pub base: ::core::option::Option<super::super::super::primitive::v1::Uint128>,
    #[prost(message, optional, tag = "2")]
    pub multiplier: ::core::option::Option<super::super::super::primitive::v1::Uint128>,
}
impl ::prost::Name for IbcSudoChangeFeeComponents {
    const NAME: &'static str = "IbcSudoChangeFeeComponents";
    const PACKAGE: &'static str = "astria.protocol.fees.v1";
    fn full_name() -> ::prost::alloc::string::String {
        ::prost::alloc::format!("astria.protocol.fees.v1.{}", Self::NAME)
    }
}
#[allow(clippy::derive_partial_eq_without_eq)]
#[derive(Clone, PartialEq, ::prost::Message)]
<<<<<<< HEAD
pub struct PriceFeedFeeComponents {
=======
pub struct RecoverIbcClientFeeComponents {
>>>>>>> dd99bf9f
    #[prost(message, optional, tag = "1")]
    pub base: ::core::option::Option<super::super::super::primitive::v1::Uint128>,
    #[prost(message, optional, tag = "2")]
    pub multiplier: ::core::option::Option<super::super::super::primitive::v1::Uint128>,
}
<<<<<<< HEAD
impl ::prost::Name for PriceFeedFeeComponents {
    const NAME: &'static str = "PriceFeedFeeComponents";
    const PACKAGE: &'static str = "astria.protocol.fees.v1";
    fn full_name() -> ::prost::alloc::string::String {
        ::prost::alloc::format!("astria.protocol.fees.v1.{}", Self::NAME)
    }
}
#[allow(clippy::derive_partial_eq_without_eq)]
#[derive(Clone, PartialEq, ::prost::Message)]
pub struct ChangeMarketsFeeComponents {
    #[prost(message, optional, tag = "1")]
    pub base: ::core::option::Option<super::super::super::primitive::v1::Uint128>,
    #[prost(message, optional, tag = "2")]
    pub multiplier: ::core::option::Option<super::super::super::primitive::v1::Uint128>,
}
impl ::prost::Name for ChangeMarketsFeeComponents {
    const NAME: &'static str = "ChangeMarketsFeeComponents";
    const PACKAGE: &'static str = "astria.protocol.fees.v1";
    fn full_name() -> ::prost::alloc::string::String {
        ::prost::alloc::format!("astria.protocol.fees.v1.{}", Self::NAME)
    }
}
#[allow(clippy::derive_partial_eq_without_eq)]
#[derive(Clone, PartialEq, ::prost::Message)]
pub struct UpdateMarketMapParamsFeeComponents {
    #[prost(message, optional, tag = "1")]
    pub base: ::core::option::Option<super::super::super::primitive::v1::Uint128>,
    #[prost(message, optional, tag = "2")]
    pub multiplier: ::core::option::Option<super::super::super::primitive::v1::Uint128>,
}
impl ::prost::Name for UpdateMarketMapParamsFeeComponents {
    const NAME: &'static str = "UpdateMarketMapParamsFeeComponents";
    const PACKAGE: &'static str = "astria.protocol.fees.v1";
    fn full_name() -> ::prost::alloc::string::String {
        ::prost::alloc::format!("astria.protocol.fees.v1.{}", Self::NAME)
    }
}
#[allow(clippy::derive_partial_eq_without_eq)]
#[derive(Clone, PartialEq, ::prost::Message)]
pub struct RemoveMarketAuthoritiesFeeComponents {
    #[prost(message, optional, tag = "1")]
    pub base: ::core::option::Option<super::super::super::primitive::v1::Uint128>,
    #[prost(message, optional, tag = "2")]
    pub multiplier: ::core::option::Option<super::super::super::primitive::v1::Uint128>,
}
impl ::prost::Name for RemoveMarketAuthoritiesFeeComponents {
    const NAME: &'static str = "RemoveMarketAuthoritiesFeeComponents";
=======
impl ::prost::Name for RecoverIbcClientFeeComponents {
    const NAME: &'static str = "RecoverIbcClientFeeComponents";
>>>>>>> dd99bf9f
    const PACKAGE: &'static str = "astria.protocol.fees.v1";
    fn full_name() -> ::prost::alloc::string::String {
        ::prost::alloc::format!("astria.protocol.fees.v1.{}", Self::NAME)
    }
}
/// Response to a transaction fee ABCI query.
#[allow(clippy::derive_partial_eq_without_eq)]
#[derive(Clone, PartialEq, ::prost::Message)]
pub struct TransactionFeeResponse {
    #[prost(uint64, tag = "2")]
    pub height: u64,
    #[prost(message, repeated, tag = "3")]
    pub fees: ::prost::alloc::vec::Vec<TransactionFee>,
}
impl ::prost::Name for TransactionFeeResponse {
    const NAME: &'static str = "TransactionFeeResponse";
    const PACKAGE: &'static str = "astria.protocol.fees.v1";
    fn full_name() -> ::prost::alloc::string::String {
        ::prost::alloc::format!("astria.protocol.fees.v1.{}", Self::NAME)
    }
}<|MERGE_RESOLUTION|>--- conflicted
+++ resolved
@@ -240,17 +240,27 @@
 }
 #[allow(clippy::derive_partial_eq_without_eq)]
 #[derive(Clone, PartialEq, ::prost::Message)]
-<<<<<<< HEAD
+pub struct RecoverIbcClientFeeComponents {
+    #[prost(message, optional, tag = "1")]
+    pub base: ::core::option::Option<super::super::super::primitive::v1::Uint128>,
+    #[prost(message, optional, tag = "2")]
+    pub multiplier: ::core::option::Option<super::super::super::primitive::v1::Uint128>,
+}
+impl ::prost::Name for RecoverIbcClientFeeComponents {
+    const NAME: &'static str = "RecoverIbcClientFeeComponents";
+    const PACKAGE: &'static str = "astria.protocol.fees.v1";
+    fn full_name() -> ::prost::alloc::string::String {
+        ::prost::alloc::format!("astria.protocol.fees.v1.{}", Self::NAME)
+    }
+}
+#[allow(clippy::derive_partial_eq_without_eq)]
+#[derive(Clone, PartialEq, ::prost::Message)]
 pub struct PriceFeedFeeComponents {
-=======
-pub struct RecoverIbcClientFeeComponents {
->>>>>>> dd99bf9f
-    #[prost(message, optional, tag = "1")]
-    pub base: ::core::option::Option<super::super::super::primitive::v1::Uint128>,
-    #[prost(message, optional, tag = "2")]
-    pub multiplier: ::core::option::Option<super::super::super::primitive::v1::Uint128>,
-}
-<<<<<<< HEAD
+    #[prost(message, optional, tag = "1")]
+    pub base: ::core::option::Option<super::super::super::primitive::v1::Uint128>,
+    #[prost(message, optional, tag = "2")]
+    pub multiplier: ::core::option::Option<super::super::super::primitive::v1::Uint128>,
+}
 impl ::prost::Name for PriceFeedFeeComponents {
     const NAME: &'static str = "PriceFeedFeeComponents";
     const PACKAGE: &'static str = "astria.protocol.fees.v1";
@@ -298,10 +308,6 @@
 }
 impl ::prost::Name for RemoveMarketAuthoritiesFeeComponents {
     const NAME: &'static str = "RemoveMarketAuthoritiesFeeComponents";
-=======
-impl ::prost::Name for RecoverIbcClientFeeComponents {
-    const NAME: &'static str = "RecoverIbcClientFeeComponents";
->>>>>>> dd99bf9f
     const PACKAGE: &'static str = "astria.protocol.fees.v1";
     fn full_name() -> ::prost::alloc::string::String {
         ::prost::alloc::format!("astria.protocol.fees.v1.{}", Self::NAME)
