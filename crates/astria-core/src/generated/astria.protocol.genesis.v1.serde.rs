--- conflicted
+++ resolved
@@ -643,7 +643,12 @@
         if self.validator_update.is_some() {
             len += 1;
         }
-<<<<<<< HEAD
+        if self.add_currency_pairs.is_some() {
+            len += 1;
+        }
+        if self.remove_currency_pairs.is_some() {
+            len += 1;
+        }
         if self.change_markets.is_some() {
             len += 1;
         }
@@ -651,12 +656,6 @@
             len += 1;
         }
         if self.remove_market_authorities.is_some() {
-=======
-        if self.add_currency_pairs.is_some() {
-            len += 1;
-        }
-        if self.remove_currency_pairs.is_some() {
->>>>>>> 0a03d83b
             len += 1;
         }
         let mut struct_ser = serializer.serialize_struct("astria.protocol.genesis.v1.GenesisFees", len)?;
@@ -702,7 +701,12 @@
         if let Some(v) = self.validator_update.as_ref() {
             struct_ser.serialize_field("validatorUpdate", v)?;
         }
-<<<<<<< HEAD
+        if let Some(v) = self.add_currency_pairs.as_ref() {
+            struct_ser.serialize_field("addCurrencyPairs", v)?;
+        }
+        if let Some(v) = self.remove_currency_pairs.as_ref() {
+            struct_ser.serialize_field("removeCurrencyPairs", v)?;
+        }
         if let Some(v) = self.change_markets.as_ref() {
             struct_ser.serialize_field("changeMarkets", v)?;
         }
@@ -711,13 +715,6 @@
         }
         if let Some(v) = self.remove_market_authorities.as_ref() {
             struct_ser.serialize_field("removeMarketAuthorities", v)?;
-=======
-        if let Some(v) = self.add_currency_pairs.as_ref() {
-            struct_ser.serialize_field("addCurrencyPairs", v)?;
-        }
-        if let Some(v) = self.remove_currency_pairs.as_ref() {
-            struct_ser.serialize_field("removeCurrencyPairs", v)?;
->>>>>>> 0a03d83b
         }
         struct_ser.end()
     }
@@ -756,19 +753,16 @@
             "transfer",
             "validator_update",
             "validatorUpdate",
-<<<<<<< HEAD
+            "add_currency_pairs",
+            "addCurrencyPairs",
+            "remove_currency_pairs",
+            "removeCurrencyPairs",
             "change_markets",
             "changeMarkets",
             "update_market_map_params",
             "updateMarketMapParams",
             "remove_market_authorities",
             "removeMarketAuthorities",
-=======
-            "add_currency_pairs",
-            "addCurrencyPairs",
-            "remove_currency_pairs",
-            "removeCurrencyPairs",
->>>>>>> 0a03d83b
         ];
 
         #[allow(clippy::enum_variant_names)]
@@ -787,14 +781,11 @@
             SudoAddressChange,
             Transfer,
             ValidatorUpdate,
-<<<<<<< HEAD
+            AddCurrencyPairs,
+            RemoveCurrencyPairs,
             ChangeMarkets,
             UpdateMarketMapParams,
             RemoveMarketAuthorities,
-=======
-            AddCurrencyPairs,
-            RemoveCurrencyPairs,
->>>>>>> 0a03d83b
         }
         impl<'de> serde::Deserialize<'de> for GeneratedField {
             fn deserialize<D>(deserializer: D) -> std::result::Result<GeneratedField, D::Error>
@@ -830,14 +821,11 @@
                             "sudoAddressChange" | "sudo_address_change" => Ok(GeneratedField::SudoAddressChange),
                             "transfer" => Ok(GeneratedField::Transfer),
                             "validatorUpdate" | "validator_update" => Ok(GeneratedField::ValidatorUpdate),
-<<<<<<< HEAD
+                            "addCurrencyPairs" | "add_currency_pairs" => Ok(GeneratedField::AddCurrencyPairs),
+                            "removeCurrencyPairs" | "remove_currency_pairs" => Ok(GeneratedField::RemoveCurrencyPairs),
                             "changeMarkets" | "change_markets" => Ok(GeneratedField::ChangeMarkets),
                             "updateMarketMapParams" | "update_market_map_params" => Ok(GeneratedField::UpdateMarketMapParams),
                             "removeMarketAuthorities" | "remove_market_authorities" => Ok(GeneratedField::RemoveMarketAuthorities),
-=======
-                            "addCurrencyPairs" | "add_currency_pairs" => Ok(GeneratedField::AddCurrencyPairs),
-                            "removeCurrencyPairs" | "remove_currency_pairs" => Ok(GeneratedField::RemoveCurrencyPairs),
->>>>>>> 0a03d83b
                             _ => Err(serde::de::Error::unknown_field(value, FIELDS)),
                         }
                     }
@@ -871,14 +859,11 @@
                 let mut sudo_address_change__ = None;
                 let mut transfer__ = None;
                 let mut validator_update__ = None;
-<<<<<<< HEAD
+                let mut add_currency_pairs__ = None;
+                let mut remove_currency_pairs__ = None;
                 let mut change_markets__ = None;
                 let mut update_market_map_params__ = None;
                 let mut remove_market_authorities__ = None;
-=======
-                let mut add_currency_pairs__ = None;
-                let mut remove_currency_pairs__ = None;
->>>>>>> 0a03d83b
                 while let Some(k) = map_.next_key()? {
                     match k {
                         GeneratedField::BridgeLock => {
@@ -965,7 +950,18 @@
                             }
                             validator_update__ = map_.next_value()?;
                         }
-<<<<<<< HEAD
+                        GeneratedField::AddCurrencyPairs => {
+                            if add_currency_pairs__.is_some() {
+                                return Err(serde::de::Error::duplicate_field("addCurrencyPairs"));
+                            }
+                            add_currency_pairs__ = map_.next_value()?;
+                        }
+                        GeneratedField::RemoveCurrencyPairs => {
+                            if remove_currency_pairs__.is_some() {
+                                return Err(serde::de::Error::duplicate_field("removeCurrencyPairs"));
+                            }
+                            remove_currency_pairs__ = map_.next_value()?;
+                        }
                         GeneratedField::ChangeMarkets => {
                             if change_markets__.is_some() {
                                 return Err(serde::de::Error::duplicate_field("changeMarkets"));
@@ -983,19 +979,6 @@
                                 return Err(serde::de::Error::duplicate_field("removeMarketAuthorities"));
                             }
                             remove_market_authorities__ = map_.next_value()?;
-=======
-                        GeneratedField::AddCurrencyPairs => {
-                            if add_currency_pairs__.is_some() {
-                                return Err(serde::de::Error::duplicate_field("addCurrencyPairs"));
-                            }
-                            add_currency_pairs__ = map_.next_value()?;
-                        }
-                        GeneratedField::RemoveCurrencyPairs => {
-                            if remove_currency_pairs__.is_some() {
-                                return Err(serde::de::Error::duplicate_field("removeCurrencyPairs"));
-                            }
-                            remove_currency_pairs__ = map_.next_value()?;
->>>>>>> 0a03d83b
                         }
                     }
                 }
@@ -1014,14 +997,11 @@
                     sudo_address_change: sudo_address_change__,
                     transfer: transfer__,
                     validator_update: validator_update__,
-<<<<<<< HEAD
+                    add_currency_pairs: add_currency_pairs__,
+                    remove_currency_pairs: remove_currency_pairs__,
                     change_markets: change_markets__,
                     update_market_map_params: update_market_map_params__,
                     remove_market_authorities: remove_market_authorities__,
-=======
-                    add_currency_pairs: add_currency_pairs__,
-                    remove_currency_pairs: remove_currency_pairs__,
->>>>>>> 0a03d83b
                 })
             }
         }
