impl serde::Serialize for Account {
    #[allow(deprecated)]
    fn serialize<S>(&self, serializer: S) -> std::result::Result<S::Ok, S::Error>
    where
        S: serde::Serializer,
    {
        use serde::ser::SerializeStruct;
        let mut len = 0;
        if self.address.is_some() {
            len += 1;
        }
        if self.balance.is_some() {
            len += 1;
        }
        let mut struct_ser = serializer.serialize_struct("astria.protocol.genesis.v1.Account", len)?;
        if let Some(v) = self.address.as_ref() {
            struct_ser.serialize_field("address", v)?;
        }
        if let Some(v) = self.balance.as_ref() {
            struct_ser.serialize_field("balance", v)?;
        }
        struct_ser.end()
    }
}
impl<'de> serde::Deserialize<'de> for Account {
    #[allow(deprecated)]
    fn deserialize<D>(deserializer: D) -> std::result::Result<Self, D::Error>
    where
        D: serde::Deserializer<'de>,
    {
        const FIELDS: &[&str] = &[
            "address",
            "balance",
        ];

        #[allow(clippy::enum_variant_names)]
        enum GeneratedField {
            Address,
            Balance,
        }
        impl<'de> serde::Deserialize<'de> for GeneratedField {
            fn deserialize<D>(deserializer: D) -> std::result::Result<GeneratedField, D::Error>
            where
                D: serde::Deserializer<'de>,
            {
                struct GeneratedVisitor;

                impl<'de> serde::de::Visitor<'de> for GeneratedVisitor {
                    type Value = GeneratedField;

                    fn expecting(&self, formatter: &mut std::fmt::Formatter<'_>) -> std::fmt::Result {
                        write!(formatter, "expected one of: {:?}", &FIELDS)
                    }

                    #[allow(unused_variables)]
                    fn visit_str<E>(self, value: &str) -> std::result::Result<GeneratedField, E>
                    where
                        E: serde::de::Error,
                    {
                        match value {
                            "address" => Ok(GeneratedField::Address),
                            "balance" => Ok(GeneratedField::Balance),
                            _ => Err(serde::de::Error::unknown_field(value, FIELDS)),
                        }
                    }
                }
                deserializer.deserialize_identifier(GeneratedVisitor)
            }
        }
        struct GeneratedVisitor;
        impl<'de> serde::de::Visitor<'de> for GeneratedVisitor {
            type Value = Account;

            fn expecting(&self, formatter: &mut std::fmt::Formatter<'_>) -> std::fmt::Result {
                formatter.write_str("struct astria.protocol.genesis.v1.Account")
            }

            fn visit_map<V>(self, mut map_: V) -> std::result::Result<Account, V::Error>
                where
                    V: serde::de::MapAccess<'de>,
            {
                let mut address__ = None;
                let mut balance__ = None;
                while let Some(k) = map_.next_key()? {
                    match k {
                        GeneratedField::Address => {
                            if address__.is_some() {
                                return Err(serde::de::Error::duplicate_field("address"));
                            }
                            address__ = map_.next_value()?;
                        }
                        GeneratedField::Balance => {
                            if balance__.is_some() {
                                return Err(serde::de::Error::duplicate_field("balance"));
                            }
                            balance__ = map_.next_value()?;
                        }
                    }
                }
                Ok(Account {
                    address: address__,
                    balance: balance__,
                })
            }
        }
        deserializer.deserialize_struct("astria.protocol.genesis.v1.Account", FIELDS, GeneratedVisitor)
    }
}
impl serde::Serialize for AddressPrefixes {
    #[allow(deprecated)]
    fn serialize<S>(&self, serializer: S) -> std::result::Result<S::Ok, S::Error>
    where
        S: serde::Serializer,
    {
        use serde::ser::SerializeStruct;
        let mut len = 0;
        if !self.base.is_empty() {
            len += 1;
        }
        if !self.ibc_compat.is_empty() {
            len += 1;
        }
        let mut struct_ser = serializer.serialize_struct("astria.protocol.genesis.v1.AddressPrefixes", len)?;
        if !self.base.is_empty() {
            struct_ser.serialize_field("base", &self.base)?;
        }
        if !self.ibc_compat.is_empty() {
            struct_ser.serialize_field("ibcCompat", &self.ibc_compat)?;
        }
        struct_ser.end()
    }
}
impl<'de> serde::Deserialize<'de> for AddressPrefixes {
    #[allow(deprecated)]
    fn deserialize<D>(deserializer: D) -> std::result::Result<Self, D::Error>
    where
        D: serde::Deserializer<'de>,
    {
        const FIELDS: &[&str] = &[
            "base",
            "ibc_compat",
            "ibcCompat",
        ];

        #[allow(clippy::enum_variant_names)]
        enum GeneratedField {
            Base,
            IbcCompat,
        }
        impl<'de> serde::Deserialize<'de> for GeneratedField {
            fn deserialize<D>(deserializer: D) -> std::result::Result<GeneratedField, D::Error>
            where
                D: serde::Deserializer<'de>,
            {
                struct GeneratedVisitor;

                impl<'de> serde::de::Visitor<'de> for GeneratedVisitor {
                    type Value = GeneratedField;

                    fn expecting(&self, formatter: &mut std::fmt::Formatter<'_>) -> std::fmt::Result {
                        write!(formatter, "expected one of: {:?}", &FIELDS)
                    }

                    #[allow(unused_variables)]
                    fn visit_str<E>(self, value: &str) -> std::result::Result<GeneratedField, E>
                    where
                        E: serde::de::Error,
                    {
                        match value {
                            "base" => Ok(GeneratedField::Base),
                            "ibcCompat" | "ibc_compat" => Ok(GeneratedField::IbcCompat),
                            _ => Err(serde::de::Error::unknown_field(value, FIELDS)),
                        }
                    }
                }
                deserializer.deserialize_identifier(GeneratedVisitor)
            }
        }
        struct GeneratedVisitor;
        impl<'de> serde::de::Visitor<'de> for GeneratedVisitor {
            type Value = AddressPrefixes;

            fn expecting(&self, formatter: &mut std::fmt::Formatter<'_>) -> std::fmt::Result {
                formatter.write_str("struct astria.protocol.genesis.v1.AddressPrefixes")
            }

            fn visit_map<V>(self, mut map_: V) -> std::result::Result<AddressPrefixes, V::Error>
                where
                    V: serde::de::MapAccess<'de>,
            {
                let mut base__ = None;
                let mut ibc_compat__ = None;
                while let Some(k) = map_.next_key()? {
                    match k {
                        GeneratedField::Base => {
                            if base__.is_some() {
                                return Err(serde::de::Error::duplicate_field("base"));
                            }
                            base__ = Some(map_.next_value()?);
                        }
                        GeneratedField::IbcCompat => {
                            if ibc_compat__.is_some() {
                                return Err(serde::de::Error::duplicate_field("ibcCompat"));
                            }
                            ibc_compat__ = Some(map_.next_value()?);
                        }
                    }
                }
                Ok(AddressPrefixes {
                    base: base__.unwrap_or_default(),
                    ibc_compat: ibc_compat__.unwrap_or_default(),
                })
            }
        }
        deserializer.deserialize_struct("astria.protocol.genesis.v1.AddressPrefixes", FIELDS, GeneratedVisitor)
    }
}
impl serde::Serialize for ConnectGenesis {
    #[allow(deprecated)]
    fn serialize<S>(&self, serializer: S) -> std::result::Result<S::Ok, S::Error>
    where
        S: serde::Serializer,
    {
        use serde::ser::SerializeStruct;
        let mut len = 0;
        if self.market_map.is_some() {
            len += 1;
        }
        if self.oracle.is_some() {
            len += 1;
        }
        let mut struct_ser = serializer.serialize_struct("astria.protocol.genesis.v1.ConnectGenesis", len)?;
        if let Some(v) = self.market_map.as_ref() {
            struct_ser.serialize_field("marketMap", v)?;
        }
        if let Some(v) = self.oracle.as_ref() {
            struct_ser.serialize_field("oracle", v)?;
        }
        struct_ser.end()
    }
}
impl<'de> serde::Deserialize<'de> for ConnectGenesis {
    #[allow(deprecated)]
    fn deserialize<D>(deserializer: D) -> std::result::Result<Self, D::Error>
    where
        D: serde::Deserializer<'de>,
    {
        const FIELDS: &[&str] = &[
            "market_map",
            "marketMap",
            "oracle",
        ];

        #[allow(clippy::enum_variant_names)]
        enum GeneratedField {
            MarketMap,
            Oracle,
        }
        impl<'de> serde::Deserialize<'de> for GeneratedField {
            fn deserialize<D>(deserializer: D) -> std::result::Result<GeneratedField, D::Error>
            where
                D: serde::Deserializer<'de>,
            {
                struct GeneratedVisitor;

                impl<'de> serde::de::Visitor<'de> for GeneratedVisitor {
                    type Value = GeneratedField;

                    fn expecting(&self, formatter: &mut std::fmt::Formatter<'_>) -> std::fmt::Result {
                        write!(formatter, "expected one of: {:?}", &FIELDS)
                    }

                    #[allow(unused_variables)]
                    fn visit_str<E>(self, value: &str) -> std::result::Result<GeneratedField, E>
                    where
                        E: serde::de::Error,
                    {
                        match value {
                            "marketMap" | "market_map" => Ok(GeneratedField::MarketMap),
                            "oracle" => Ok(GeneratedField::Oracle),
                            _ => Err(serde::de::Error::unknown_field(value, FIELDS)),
                        }
                    }
                }
                deserializer.deserialize_identifier(GeneratedVisitor)
            }
        }
        struct GeneratedVisitor;
        impl<'de> serde::de::Visitor<'de> for GeneratedVisitor {
            type Value = ConnectGenesis;

            fn expecting(&self, formatter: &mut std::fmt::Formatter<'_>) -> std::fmt::Result {
                formatter.write_str("struct astria.protocol.genesis.v1.ConnectGenesis")
            }

            fn visit_map<V>(self, mut map_: V) -> std::result::Result<ConnectGenesis, V::Error>
                where
                    V: serde::de::MapAccess<'de>,
            {
                let mut market_map__ = None;
                let mut oracle__ = None;
                while let Some(k) = map_.next_key()? {
                    match k {
                        GeneratedField::MarketMap => {
                            if market_map__.is_some() {
                                return Err(serde::de::Error::duplicate_field("marketMap"));
                            }
                            market_map__ = map_.next_value()?;
                        }
                        GeneratedField::Oracle => {
                            if oracle__.is_some() {
                                return Err(serde::de::Error::duplicate_field("oracle"));
                            }
                            oracle__ = map_.next_value()?;
                        }
                    }
                }
                Ok(ConnectGenesis {
                    market_map: market_map__,
                    oracle: oracle__,
                })
            }
        }
        deserializer.deserialize_struct("astria.protocol.genesis.v1.ConnectGenesis", FIELDS, GeneratedVisitor)
    }
}
impl serde::Serialize for GenesisAppState {
    #[allow(deprecated)]
    fn serialize<S>(&self, serializer: S) -> std::result::Result<S::Ok, S::Error>
    where
        S: serde::Serializer,
    {
        use serde::ser::SerializeStruct;
        let mut len = 0;
        if !self.chain_id.is_empty() {
            len += 1;
        }
        if self.address_prefixes.is_some() {
            len += 1;
        }
        if !self.accounts.is_empty() {
            len += 1;
        }
        if self.authority_sudo_address.is_some() {
            len += 1;
        }
        if self.ibc_sudo_address.is_some() {
            len += 1;
        }
        if !self.ibc_relayer_addresses.is_empty() {
            len += 1;
        }
        if !self.native_asset_base_denomination.is_empty() {
            len += 1;
        }
        if self.ibc_parameters.is_some() {
            len += 1;
        }
        if !self.allowed_fee_assets.is_empty() {
            len += 1;
        }
        if self.fees.is_some() {
            len += 1;
        }
        if self.connect.is_some() {
            len += 1;
        }
        let mut struct_ser = serializer.serialize_struct("astria.protocol.genesis.v1.GenesisAppState", len)?;
        if !self.chain_id.is_empty() {
            struct_ser.serialize_field("chainId", &self.chain_id)?;
        }
        if let Some(v) = self.address_prefixes.as_ref() {
            struct_ser.serialize_field("addressPrefixes", v)?;
        }
        if !self.accounts.is_empty() {
            struct_ser.serialize_field("accounts", &self.accounts)?;
        }
        if let Some(v) = self.authority_sudo_address.as_ref() {
            struct_ser.serialize_field("authoritySudoAddress", v)?;
        }
        if let Some(v) = self.ibc_sudo_address.as_ref() {
            struct_ser.serialize_field("ibcSudoAddress", v)?;
        }
        if !self.ibc_relayer_addresses.is_empty() {
            struct_ser.serialize_field("ibcRelayerAddresses", &self.ibc_relayer_addresses)?;
        }
        if !self.native_asset_base_denomination.is_empty() {
            struct_ser.serialize_field("nativeAssetBaseDenomination", &self.native_asset_base_denomination)?;
        }
        if let Some(v) = self.ibc_parameters.as_ref() {
            struct_ser.serialize_field("ibcParameters", v)?;
        }
        if !self.allowed_fee_assets.is_empty() {
            struct_ser.serialize_field("allowedFeeAssets", &self.allowed_fee_assets)?;
        }
        if let Some(v) = self.fees.as_ref() {
            struct_ser.serialize_field("fees", v)?;
        }
        if let Some(v) = self.connect.as_ref() {
            struct_ser.serialize_field("connect", v)?;
        }
        struct_ser.end()
    }
}
impl<'de> serde::Deserialize<'de> for GenesisAppState {
    #[allow(deprecated)]
    fn deserialize<D>(deserializer: D) -> std::result::Result<Self, D::Error>
    where
        D: serde::Deserializer<'de>,
    {
        const FIELDS: &[&str] = &[
            "chain_id",
            "chainId",
            "address_prefixes",
            "addressPrefixes",
            "accounts",
            "authority_sudo_address",
            "authoritySudoAddress",
            "ibc_sudo_address",
            "ibcSudoAddress",
            "ibc_relayer_addresses",
            "ibcRelayerAddresses",
            "native_asset_base_denomination",
            "nativeAssetBaseDenomination",
            "ibc_parameters",
            "ibcParameters",
            "allowed_fee_assets",
            "allowedFeeAssets",
            "fees",
            "connect",
        ];

        #[allow(clippy::enum_variant_names)]
        enum GeneratedField {
            ChainId,
            AddressPrefixes,
            Accounts,
            AuthoritySudoAddress,
            IbcSudoAddress,
            IbcRelayerAddresses,
            NativeAssetBaseDenomination,
            IbcParameters,
            AllowedFeeAssets,
            Fees,
            Connect,
        }
        impl<'de> serde::Deserialize<'de> for GeneratedField {
            fn deserialize<D>(deserializer: D) -> std::result::Result<GeneratedField, D::Error>
            where
                D: serde::Deserializer<'de>,
            {
                struct GeneratedVisitor;

                impl<'de> serde::de::Visitor<'de> for GeneratedVisitor {
                    type Value = GeneratedField;

                    fn expecting(&self, formatter: &mut std::fmt::Formatter<'_>) -> std::fmt::Result {
                        write!(formatter, "expected one of: {:?}", &FIELDS)
                    }

                    #[allow(unused_variables)]
                    fn visit_str<E>(self, value: &str) -> std::result::Result<GeneratedField, E>
                    where
                        E: serde::de::Error,
                    {
                        match value {
                            "chainId" | "chain_id" => Ok(GeneratedField::ChainId),
                            "addressPrefixes" | "address_prefixes" => Ok(GeneratedField::AddressPrefixes),
                            "accounts" => Ok(GeneratedField::Accounts),
                            "authoritySudoAddress" | "authority_sudo_address" => Ok(GeneratedField::AuthoritySudoAddress),
                            "ibcSudoAddress" | "ibc_sudo_address" => Ok(GeneratedField::IbcSudoAddress),
                            "ibcRelayerAddresses" | "ibc_relayer_addresses" => Ok(GeneratedField::IbcRelayerAddresses),
                            "nativeAssetBaseDenomination" | "native_asset_base_denomination" => Ok(GeneratedField::NativeAssetBaseDenomination),
                            "ibcParameters" | "ibc_parameters" => Ok(GeneratedField::IbcParameters),
                            "allowedFeeAssets" | "allowed_fee_assets" => Ok(GeneratedField::AllowedFeeAssets),
                            "fees" => Ok(GeneratedField::Fees),
                            "connect" => Ok(GeneratedField::Connect),
                            _ => Err(serde::de::Error::unknown_field(value, FIELDS)),
                        }
                    }
                }
                deserializer.deserialize_identifier(GeneratedVisitor)
            }
        }
        struct GeneratedVisitor;
        impl<'de> serde::de::Visitor<'de> for GeneratedVisitor {
            type Value = GenesisAppState;

            fn expecting(&self, formatter: &mut std::fmt::Formatter<'_>) -> std::fmt::Result {
                formatter.write_str("struct astria.protocol.genesis.v1.GenesisAppState")
            }

            fn visit_map<V>(self, mut map_: V) -> std::result::Result<GenesisAppState, V::Error>
                where
                    V: serde::de::MapAccess<'de>,
            {
                let mut chain_id__ = None;
                let mut address_prefixes__ = None;
                let mut accounts__ = None;
                let mut authority_sudo_address__ = None;
                let mut ibc_sudo_address__ = None;
                let mut ibc_relayer_addresses__ = None;
                let mut native_asset_base_denomination__ = None;
                let mut ibc_parameters__ = None;
                let mut allowed_fee_assets__ = None;
                let mut fees__ = None;
                let mut connect__ = None;
                while let Some(k) = map_.next_key()? {
                    match k {
                        GeneratedField::ChainId => {
                            if chain_id__.is_some() {
                                return Err(serde::de::Error::duplicate_field("chainId"));
                            }
                            chain_id__ = Some(map_.next_value()?);
                        }
                        GeneratedField::AddressPrefixes => {
                            if address_prefixes__.is_some() {
                                return Err(serde::de::Error::duplicate_field("addressPrefixes"));
                            }
                            address_prefixes__ = map_.next_value()?;
                        }
                        GeneratedField::Accounts => {
                            if accounts__.is_some() {
                                return Err(serde::de::Error::duplicate_field("accounts"));
                            }
                            accounts__ = Some(map_.next_value()?);
                        }
                        GeneratedField::AuthoritySudoAddress => {
                            if authority_sudo_address__.is_some() {
                                return Err(serde::de::Error::duplicate_field("authoritySudoAddress"));
                            }
                            authority_sudo_address__ = map_.next_value()?;
                        }
                        GeneratedField::IbcSudoAddress => {
                            if ibc_sudo_address__.is_some() {
                                return Err(serde::de::Error::duplicate_field("ibcSudoAddress"));
                            }
                            ibc_sudo_address__ = map_.next_value()?;
                        }
                        GeneratedField::IbcRelayerAddresses => {
                            if ibc_relayer_addresses__.is_some() {
                                return Err(serde::de::Error::duplicate_field("ibcRelayerAddresses"));
                            }
                            ibc_relayer_addresses__ = Some(map_.next_value()?);
                        }
                        GeneratedField::NativeAssetBaseDenomination => {
                            if native_asset_base_denomination__.is_some() {
                                return Err(serde::de::Error::duplicate_field("nativeAssetBaseDenomination"));
                            }
                            native_asset_base_denomination__ = Some(map_.next_value()?);
                        }
                        GeneratedField::IbcParameters => {
                            if ibc_parameters__.is_some() {
                                return Err(serde::de::Error::duplicate_field("ibcParameters"));
                            }
                            ibc_parameters__ = map_.next_value()?;
                        }
                        GeneratedField::AllowedFeeAssets => {
                            if allowed_fee_assets__.is_some() {
                                return Err(serde::de::Error::duplicate_field("allowedFeeAssets"));
                            }
                            allowed_fee_assets__ = Some(map_.next_value()?);
                        }
                        GeneratedField::Fees => {
                            if fees__.is_some() {
                                return Err(serde::de::Error::duplicate_field("fees"));
                            }
                            fees__ = map_.next_value()?;
                        }
                        GeneratedField::Connect => {
                            if connect__.is_some() {
                                return Err(serde::de::Error::duplicate_field("connect"));
                            }
                            connect__ = map_.next_value()?;
                        }
                    }
                }
                Ok(GenesisAppState {
                    chain_id: chain_id__.unwrap_or_default(),
                    address_prefixes: address_prefixes__,
                    accounts: accounts__.unwrap_or_default(),
                    authority_sudo_address: authority_sudo_address__,
                    ibc_sudo_address: ibc_sudo_address__,
                    ibc_relayer_addresses: ibc_relayer_addresses__.unwrap_or_default(),
                    native_asset_base_denomination: native_asset_base_denomination__.unwrap_or_default(),
                    ibc_parameters: ibc_parameters__,
                    allowed_fee_assets: allowed_fee_assets__.unwrap_or_default(),
                    fees: fees__,
                    connect: connect__,
                })
            }
        }
        deserializer.deserialize_struct("astria.protocol.genesis.v1.GenesisAppState", FIELDS, GeneratedVisitor)
    }
}
impl serde::Serialize for GenesisFees {
    #[allow(deprecated)]
    fn serialize<S>(&self, serializer: S) -> std::result::Result<S::Ok, S::Error>
    where
        S: serde::Serializer,
    {
        use serde::ser::SerializeStruct;
        let mut len = 0;
        if self.bridge_lock.is_some() {
            len += 1;
        }
        if self.bridge_sudo_change.is_some() {
            len += 1;
        }
        if self.bridge_unlock.is_some() {
            len += 1;
        }
        if self.fee_asset_change.is_some() {
            len += 1;
        }
        if self.fee_change.is_some() {
            len += 1;
        }
        if self.ibc_relay.is_some() {
            len += 1;
        }
        if self.ibc_relayer_change.is_some() {
            len += 1;
        }
        if self.ibc_sudo_change.is_some() {
            len += 1;
        }
        if self.ics20_withdrawal.is_some() {
            len += 1;
        }
        if self.init_bridge_account.is_some() {
            len += 1;
        }
        if self.rollup_data_submission.is_some() {
            len += 1;
        }
        if self.sudo_address_change.is_some() {
            len += 1;
        }
        if self.transfer.is_some() {
            len += 1;
        }
        if self.validator_update.is_some() {
            len += 1;
        }
        if self.price_feed.is_some() {
            len += 1;
        }
        if self.change_markets.is_some() {
            len += 1;
        }
        if self.update_market_map_params.is_some() {
            len += 1;
        }
        if self.remove_market_authorities.is_some() {
            len += 1;
        }
        let mut struct_ser = serializer.serialize_struct("astria.protocol.genesis.v1.GenesisFees", len)?;
        if let Some(v) = self.bridge_lock.as_ref() {
            struct_ser.serialize_field("bridgeLock", v)?;
        }
        if let Some(v) = self.bridge_sudo_change.as_ref() {
            struct_ser.serialize_field("bridgeSudoChange", v)?;
        }
        if let Some(v) = self.bridge_unlock.as_ref() {
            struct_ser.serialize_field("bridgeUnlock", v)?;
        }
        if let Some(v) = self.fee_asset_change.as_ref() {
            struct_ser.serialize_field("feeAssetChange", v)?;
        }
        if let Some(v) = self.fee_change.as_ref() {
            struct_ser.serialize_field("feeChange", v)?;
        }
        if let Some(v) = self.ibc_relay.as_ref() {
            struct_ser.serialize_field("ibcRelay", v)?;
        }
        if let Some(v) = self.ibc_relayer_change.as_ref() {
            struct_ser.serialize_field("ibcRelayerChange", v)?;
        }
        if let Some(v) = self.ibc_sudo_change.as_ref() {
            struct_ser.serialize_field("ibcSudoChange", v)?;
        }
        if let Some(v) = self.ics20_withdrawal.as_ref() {
            struct_ser.serialize_field("ics20Withdrawal", v)?;
        }
        if let Some(v) = self.init_bridge_account.as_ref() {
            struct_ser.serialize_field("initBridgeAccount", v)?;
        }
        if let Some(v) = self.rollup_data_submission.as_ref() {
            struct_ser.serialize_field("rollupDataSubmission", v)?;
        }
        if let Some(v) = self.sudo_address_change.as_ref() {
            struct_ser.serialize_field("sudoAddressChange", v)?;
        }
        if let Some(v) = self.transfer.as_ref() {
            struct_ser.serialize_field("transfer", v)?;
        }
        if let Some(v) = self.validator_update.as_ref() {
            struct_ser.serialize_field("validatorUpdate", v)?;
        }
        if let Some(v) = self.price_feed.as_ref() {
            struct_ser.serialize_field("priceFeed", v)?;
        }
        if let Some(v) = self.change_markets.as_ref() {
            struct_ser.serialize_field("changeMarkets", v)?;
        }
        if let Some(v) = self.update_market_map_params.as_ref() {
            struct_ser.serialize_field("updateMarketMapParams", v)?;
        }
        if let Some(v) = self.remove_market_authorities.as_ref() {
            struct_ser.serialize_field("removeMarketAuthorities", v)?;
        }
        struct_ser.end()
    }
}
impl<'de> serde::Deserialize<'de> for GenesisFees {
    #[allow(deprecated)]
    fn deserialize<D>(deserializer: D) -> std::result::Result<Self, D::Error>
    where
        D: serde::Deserializer<'de>,
    {
        const FIELDS: &[&str] = &[
            "bridge_lock",
            "bridgeLock",
            "bridge_sudo_change",
            "bridgeSudoChange",
            "bridge_unlock",
            "bridgeUnlock",
            "fee_asset_change",
            "feeAssetChange",
            "fee_change",
            "feeChange",
            "ibc_relay",
            "ibcRelay",
            "ibc_relayer_change",
            "ibcRelayerChange",
            "ibc_sudo_change",
            "ibcSudoChange",
            "ics20_withdrawal",
            "ics20Withdrawal",
            "init_bridge_account",
            "initBridgeAccount",
            "rollup_data_submission",
            "rollupDataSubmission",
            "sudo_address_change",
            "sudoAddressChange",
            "transfer",
            "validator_update",
            "validatorUpdate",
<<<<<<< HEAD
            "add_currency_pairs",
            "addCurrencyPairs",
            "remove_currency_pairs",
            "removeCurrencyPairs",
            "change_markets",
            "changeMarkets",
            "update_market_map_params",
            "updateMarketMapParams",
            "remove_market_authorities",
            "removeMarketAuthorities",
=======
            "price_feed",
            "priceFeed",
>>>>>>> 04d93fd2
        ];

        #[allow(clippy::enum_variant_names)]
        enum GeneratedField {
            BridgeLock,
            BridgeSudoChange,
            BridgeUnlock,
            FeeAssetChange,
            FeeChange,
            IbcRelay,
            IbcRelayerChange,
            IbcSudoChange,
            Ics20Withdrawal,
            InitBridgeAccount,
            RollupDataSubmission,
            SudoAddressChange,
            Transfer,
            ValidatorUpdate,
<<<<<<< HEAD
            AddCurrencyPairs,
            RemoveCurrencyPairs,
            ChangeMarkets,
            UpdateMarketMapParams,
            RemoveMarketAuthorities,
=======
            PriceFeed,
>>>>>>> 04d93fd2
        }
        impl<'de> serde::Deserialize<'de> for GeneratedField {
            fn deserialize<D>(deserializer: D) -> std::result::Result<GeneratedField, D::Error>
            where
                D: serde::Deserializer<'de>,
            {
                struct GeneratedVisitor;

                impl<'de> serde::de::Visitor<'de> for GeneratedVisitor {
                    type Value = GeneratedField;

                    fn expecting(&self, formatter: &mut std::fmt::Formatter<'_>) -> std::fmt::Result {
                        write!(formatter, "expected one of: {:?}", &FIELDS)
                    }

                    #[allow(unused_variables)]
                    fn visit_str<E>(self, value: &str) -> std::result::Result<GeneratedField, E>
                    where
                        E: serde::de::Error,
                    {
                        match value {
                            "bridgeLock" | "bridge_lock" => Ok(GeneratedField::BridgeLock),
                            "bridgeSudoChange" | "bridge_sudo_change" => Ok(GeneratedField::BridgeSudoChange),
                            "bridgeUnlock" | "bridge_unlock" => Ok(GeneratedField::BridgeUnlock),
                            "feeAssetChange" | "fee_asset_change" => Ok(GeneratedField::FeeAssetChange),
                            "feeChange" | "fee_change" => Ok(GeneratedField::FeeChange),
                            "ibcRelay" | "ibc_relay" => Ok(GeneratedField::IbcRelay),
                            "ibcRelayerChange" | "ibc_relayer_change" => Ok(GeneratedField::IbcRelayerChange),
                            "ibcSudoChange" | "ibc_sudo_change" => Ok(GeneratedField::IbcSudoChange),
                            "ics20Withdrawal" | "ics20_withdrawal" => Ok(GeneratedField::Ics20Withdrawal),
                            "initBridgeAccount" | "init_bridge_account" => Ok(GeneratedField::InitBridgeAccount),
                            "rollupDataSubmission" | "rollup_data_submission" => Ok(GeneratedField::RollupDataSubmission),
                            "sudoAddressChange" | "sudo_address_change" => Ok(GeneratedField::SudoAddressChange),
                            "transfer" => Ok(GeneratedField::Transfer),
                            "validatorUpdate" | "validator_update" => Ok(GeneratedField::ValidatorUpdate),
<<<<<<< HEAD
                            "addCurrencyPairs" | "add_currency_pairs" => Ok(GeneratedField::AddCurrencyPairs),
                            "removeCurrencyPairs" | "remove_currency_pairs" => Ok(GeneratedField::RemoveCurrencyPairs),
                            "changeMarkets" | "change_markets" => Ok(GeneratedField::ChangeMarkets),
                            "updateMarketMapParams" | "update_market_map_params" => Ok(GeneratedField::UpdateMarketMapParams),
                            "removeMarketAuthorities" | "remove_market_authorities" => Ok(GeneratedField::RemoveMarketAuthorities),
=======
                            "priceFeed" | "price_feed" => Ok(GeneratedField::PriceFeed),
>>>>>>> 04d93fd2
                            _ => Err(serde::de::Error::unknown_field(value, FIELDS)),
                        }
                    }
                }
                deserializer.deserialize_identifier(GeneratedVisitor)
            }
        }
        struct GeneratedVisitor;
        impl<'de> serde::de::Visitor<'de> for GeneratedVisitor {
            type Value = GenesisFees;

            fn expecting(&self, formatter: &mut std::fmt::Formatter<'_>) -> std::fmt::Result {
                formatter.write_str("struct astria.protocol.genesis.v1.GenesisFees")
            }

            fn visit_map<V>(self, mut map_: V) -> std::result::Result<GenesisFees, V::Error>
                where
                    V: serde::de::MapAccess<'de>,
            {
                let mut bridge_lock__ = None;
                let mut bridge_sudo_change__ = None;
                let mut bridge_unlock__ = None;
                let mut fee_asset_change__ = None;
                let mut fee_change__ = None;
                let mut ibc_relay__ = None;
                let mut ibc_relayer_change__ = None;
                let mut ibc_sudo_change__ = None;
                let mut ics20_withdrawal__ = None;
                let mut init_bridge_account__ = None;
                let mut rollup_data_submission__ = None;
                let mut sudo_address_change__ = None;
                let mut transfer__ = None;
                let mut validator_update__ = None;
<<<<<<< HEAD
                let mut add_currency_pairs__ = None;
                let mut remove_currency_pairs__ = None;
                let mut change_markets__ = None;
                let mut update_market_map_params__ = None;
                let mut remove_market_authorities__ = None;
=======
                let mut price_feed__ = None;
>>>>>>> 04d93fd2
                while let Some(k) = map_.next_key()? {
                    match k {
                        GeneratedField::BridgeLock => {
                            if bridge_lock__.is_some() {
                                return Err(serde::de::Error::duplicate_field("bridgeLock"));
                            }
                            bridge_lock__ = map_.next_value()?;
                        }
                        GeneratedField::BridgeSudoChange => {
                            if bridge_sudo_change__.is_some() {
                                return Err(serde::de::Error::duplicate_field("bridgeSudoChange"));
                            }
                            bridge_sudo_change__ = map_.next_value()?;
                        }
                        GeneratedField::BridgeUnlock => {
                            if bridge_unlock__.is_some() {
                                return Err(serde::de::Error::duplicate_field("bridgeUnlock"));
                            }
                            bridge_unlock__ = map_.next_value()?;
                        }
                        GeneratedField::FeeAssetChange => {
                            if fee_asset_change__.is_some() {
                                return Err(serde::de::Error::duplicate_field("feeAssetChange"));
                            }
                            fee_asset_change__ = map_.next_value()?;
                        }
                        GeneratedField::FeeChange => {
                            if fee_change__.is_some() {
                                return Err(serde::de::Error::duplicate_field("feeChange"));
                            }
                            fee_change__ = map_.next_value()?;
                        }
                        GeneratedField::IbcRelay => {
                            if ibc_relay__.is_some() {
                                return Err(serde::de::Error::duplicate_field("ibcRelay"));
                            }
                            ibc_relay__ = map_.next_value()?;
                        }
                        GeneratedField::IbcRelayerChange => {
                            if ibc_relayer_change__.is_some() {
                                return Err(serde::de::Error::duplicate_field("ibcRelayerChange"));
                            }
                            ibc_relayer_change__ = map_.next_value()?;
                        }
                        GeneratedField::IbcSudoChange => {
                            if ibc_sudo_change__.is_some() {
                                return Err(serde::de::Error::duplicate_field("ibcSudoChange"));
                            }
                            ibc_sudo_change__ = map_.next_value()?;
                        }
                        GeneratedField::Ics20Withdrawal => {
                            if ics20_withdrawal__.is_some() {
                                return Err(serde::de::Error::duplicate_field("ics20Withdrawal"));
                            }
                            ics20_withdrawal__ = map_.next_value()?;
                        }
                        GeneratedField::InitBridgeAccount => {
                            if init_bridge_account__.is_some() {
                                return Err(serde::de::Error::duplicate_field("initBridgeAccount"));
                            }
                            init_bridge_account__ = map_.next_value()?;
                        }
                        GeneratedField::RollupDataSubmission => {
                            if rollup_data_submission__.is_some() {
                                return Err(serde::de::Error::duplicate_field("rollupDataSubmission"));
                            }
                            rollup_data_submission__ = map_.next_value()?;
                        }
                        GeneratedField::SudoAddressChange => {
                            if sudo_address_change__.is_some() {
                                return Err(serde::de::Error::duplicate_field("sudoAddressChange"));
                            }
                            sudo_address_change__ = map_.next_value()?;
                        }
                        GeneratedField::Transfer => {
                            if transfer__.is_some() {
                                return Err(serde::de::Error::duplicate_field("transfer"));
                            }
                            transfer__ = map_.next_value()?;
                        }
                        GeneratedField::ValidatorUpdate => {
                            if validator_update__.is_some() {
                                return Err(serde::de::Error::duplicate_field("validatorUpdate"));
                            }
                            validator_update__ = map_.next_value()?;
                        }
                        GeneratedField::PriceFeed => {
                            if price_feed__.is_some() {
                                return Err(serde::de::Error::duplicate_field("priceFeed"));
                            }
                            price_feed__ = map_.next_value()?;
                        }
                        GeneratedField::ChangeMarkets => {
                            if change_markets__.is_some() {
                                return Err(serde::de::Error::duplicate_field("changeMarkets"));
                            }
                            change_markets__ = map_.next_value()?;
                        }
                        GeneratedField::UpdateMarketMapParams => {
                            if update_market_map_params__.is_some() {
                                return Err(serde::de::Error::duplicate_field("updateMarketMapParams"));
                            }
                            update_market_map_params__ = map_.next_value()?;
                        }
                        GeneratedField::RemoveMarketAuthorities => {
                            if remove_market_authorities__.is_some() {
                                return Err(serde::de::Error::duplicate_field("removeMarketAuthorities"));
                            }
                            remove_market_authorities__ = map_.next_value()?;
                        }
                    }
                }
                Ok(GenesisFees {
                    bridge_lock: bridge_lock__,
                    bridge_sudo_change: bridge_sudo_change__,
                    bridge_unlock: bridge_unlock__,
                    fee_asset_change: fee_asset_change__,
                    fee_change: fee_change__,
                    ibc_relay: ibc_relay__,
                    ibc_relayer_change: ibc_relayer_change__,
                    ibc_sudo_change: ibc_sudo_change__,
                    ics20_withdrawal: ics20_withdrawal__,
                    init_bridge_account: init_bridge_account__,
                    rollup_data_submission: rollup_data_submission__,
                    sudo_address_change: sudo_address_change__,
                    transfer: transfer__,
                    validator_update: validator_update__,
<<<<<<< HEAD
                    add_currency_pairs: add_currency_pairs__,
                    remove_currency_pairs: remove_currency_pairs__,
                    change_markets: change_markets__,
                    update_market_map_params: update_market_map_params__,
                    remove_market_authorities: remove_market_authorities__,
=======
                    price_feed: price_feed__,
>>>>>>> 04d93fd2
                })
            }
        }
        deserializer.deserialize_struct("astria.protocol.genesis.v1.GenesisFees", FIELDS, GeneratedVisitor)
    }
}
impl serde::Serialize for IbcParameters {
    #[allow(deprecated)]
    fn serialize<S>(&self, serializer: S) -> std::result::Result<S::Ok, S::Error>
    where
        S: serde::Serializer,
    {
        use serde::ser::SerializeStruct;
        let mut len = 0;
        if self.ibc_enabled {
            len += 1;
        }
        if self.inbound_ics20_transfers_enabled {
            len += 1;
        }
        if self.outbound_ics20_transfers_enabled {
            len += 1;
        }
        let mut struct_ser = serializer.serialize_struct("astria.protocol.genesis.v1.IbcParameters", len)?;
        if self.ibc_enabled {
            struct_ser.serialize_field("ibcEnabled", &self.ibc_enabled)?;
        }
        if self.inbound_ics20_transfers_enabled {
            struct_ser.serialize_field("inboundIcs20TransfersEnabled", &self.inbound_ics20_transfers_enabled)?;
        }
        if self.outbound_ics20_transfers_enabled {
            struct_ser.serialize_field("outboundIcs20TransfersEnabled", &self.outbound_ics20_transfers_enabled)?;
        }
        struct_ser.end()
    }
}
impl<'de> serde::Deserialize<'de> for IbcParameters {
    #[allow(deprecated)]
    fn deserialize<D>(deserializer: D) -> std::result::Result<Self, D::Error>
    where
        D: serde::Deserializer<'de>,
    {
        const FIELDS: &[&str] = &[
            "ibc_enabled",
            "ibcEnabled",
            "inbound_ics20_transfers_enabled",
            "inboundIcs20TransfersEnabled",
            "outbound_ics20_transfers_enabled",
            "outboundIcs20TransfersEnabled",
        ];

        #[allow(clippy::enum_variant_names)]
        enum GeneratedField {
            IbcEnabled,
            InboundIcs20TransfersEnabled,
            OutboundIcs20TransfersEnabled,
        }
        impl<'de> serde::Deserialize<'de> for GeneratedField {
            fn deserialize<D>(deserializer: D) -> std::result::Result<GeneratedField, D::Error>
            where
                D: serde::Deserializer<'de>,
            {
                struct GeneratedVisitor;

                impl<'de> serde::de::Visitor<'de> for GeneratedVisitor {
                    type Value = GeneratedField;

                    fn expecting(&self, formatter: &mut std::fmt::Formatter<'_>) -> std::fmt::Result {
                        write!(formatter, "expected one of: {:?}", &FIELDS)
                    }

                    #[allow(unused_variables)]
                    fn visit_str<E>(self, value: &str) -> std::result::Result<GeneratedField, E>
                    where
                        E: serde::de::Error,
                    {
                        match value {
                            "ibcEnabled" | "ibc_enabled" => Ok(GeneratedField::IbcEnabled),
                            "inboundIcs20TransfersEnabled" | "inbound_ics20_transfers_enabled" => Ok(GeneratedField::InboundIcs20TransfersEnabled),
                            "outboundIcs20TransfersEnabled" | "outbound_ics20_transfers_enabled" => Ok(GeneratedField::OutboundIcs20TransfersEnabled),
                            _ => Err(serde::de::Error::unknown_field(value, FIELDS)),
                        }
                    }
                }
                deserializer.deserialize_identifier(GeneratedVisitor)
            }
        }
        struct GeneratedVisitor;
        impl<'de> serde::de::Visitor<'de> for GeneratedVisitor {
            type Value = IbcParameters;

            fn expecting(&self, formatter: &mut std::fmt::Formatter<'_>) -> std::fmt::Result {
                formatter.write_str("struct astria.protocol.genesis.v1.IbcParameters")
            }

            fn visit_map<V>(self, mut map_: V) -> std::result::Result<IbcParameters, V::Error>
                where
                    V: serde::de::MapAccess<'de>,
            {
                let mut ibc_enabled__ = None;
                let mut inbound_ics20_transfers_enabled__ = None;
                let mut outbound_ics20_transfers_enabled__ = None;
                while let Some(k) = map_.next_key()? {
                    match k {
                        GeneratedField::IbcEnabled => {
                            if ibc_enabled__.is_some() {
                                return Err(serde::de::Error::duplicate_field("ibcEnabled"));
                            }
                            ibc_enabled__ = Some(map_.next_value()?);
                        }
                        GeneratedField::InboundIcs20TransfersEnabled => {
                            if inbound_ics20_transfers_enabled__.is_some() {
                                return Err(serde::de::Error::duplicate_field("inboundIcs20TransfersEnabled"));
                            }
                            inbound_ics20_transfers_enabled__ = Some(map_.next_value()?);
                        }
                        GeneratedField::OutboundIcs20TransfersEnabled => {
                            if outbound_ics20_transfers_enabled__.is_some() {
                                return Err(serde::de::Error::duplicate_field("outboundIcs20TransfersEnabled"));
                            }
                            outbound_ics20_transfers_enabled__ = Some(map_.next_value()?);
                        }
                    }
                }
                Ok(IbcParameters {
                    ibc_enabled: ibc_enabled__.unwrap_or_default(),
                    inbound_ics20_transfers_enabled: inbound_ics20_transfers_enabled__.unwrap_or_default(),
                    outbound_ics20_transfers_enabled: outbound_ics20_transfers_enabled__.unwrap_or_default(),
                })
            }
        }
        deserializer.deserialize_struct("astria.protocol.genesis.v1.IbcParameters", FIELDS, GeneratedVisitor)
    }
}<|MERGE_RESOLUTION|>--- conflicted
+++ resolved
@@ -646,15 +646,6 @@
         if self.price_feed.is_some() {
             len += 1;
         }
-        if self.change_markets.is_some() {
-            len += 1;
-        }
-        if self.update_market_map_params.is_some() {
-            len += 1;
-        }
-        if self.remove_market_authorities.is_some() {
-            len += 1;
-        }
         let mut struct_ser = serializer.serialize_struct("astria.protocol.genesis.v1.GenesisFees", len)?;
         if let Some(v) = self.bridge_lock.as_ref() {
             struct_ser.serialize_field("bridgeLock", v)?;
@@ -700,15 +691,6 @@
         }
         if let Some(v) = self.price_feed.as_ref() {
             struct_ser.serialize_field("priceFeed", v)?;
-        }
-        if let Some(v) = self.change_markets.as_ref() {
-            struct_ser.serialize_field("changeMarkets", v)?;
-        }
-        if let Some(v) = self.update_market_map_params.as_ref() {
-            struct_ser.serialize_field("updateMarketMapParams", v)?;
-        }
-        if let Some(v) = self.remove_market_authorities.as_ref() {
-            struct_ser.serialize_field("removeMarketAuthorities", v)?;
         }
         struct_ser.end()
     }
@@ -747,21 +729,8 @@
             "transfer",
             "validator_update",
             "validatorUpdate",
-<<<<<<< HEAD
-            "add_currency_pairs",
-            "addCurrencyPairs",
-            "remove_currency_pairs",
-            "removeCurrencyPairs",
-            "change_markets",
-            "changeMarkets",
-            "update_market_map_params",
-            "updateMarketMapParams",
-            "remove_market_authorities",
-            "removeMarketAuthorities",
-=======
             "price_feed",
             "priceFeed",
->>>>>>> 04d93fd2
         ];
 
         #[allow(clippy::enum_variant_names)]
@@ -780,15 +749,7 @@
             SudoAddressChange,
             Transfer,
             ValidatorUpdate,
-<<<<<<< HEAD
-            AddCurrencyPairs,
-            RemoveCurrencyPairs,
-            ChangeMarkets,
-            UpdateMarketMapParams,
-            RemoveMarketAuthorities,
-=======
             PriceFeed,
->>>>>>> 04d93fd2
         }
         impl<'de> serde::Deserialize<'de> for GeneratedField {
             fn deserialize<D>(deserializer: D) -> std::result::Result<GeneratedField, D::Error>
@@ -824,15 +785,7 @@
                             "sudoAddressChange" | "sudo_address_change" => Ok(GeneratedField::SudoAddressChange),
                             "transfer" => Ok(GeneratedField::Transfer),
                             "validatorUpdate" | "validator_update" => Ok(GeneratedField::ValidatorUpdate),
-<<<<<<< HEAD
-                            "addCurrencyPairs" | "add_currency_pairs" => Ok(GeneratedField::AddCurrencyPairs),
-                            "removeCurrencyPairs" | "remove_currency_pairs" => Ok(GeneratedField::RemoveCurrencyPairs),
-                            "changeMarkets" | "change_markets" => Ok(GeneratedField::ChangeMarkets),
-                            "updateMarketMapParams" | "update_market_map_params" => Ok(GeneratedField::UpdateMarketMapParams),
-                            "removeMarketAuthorities" | "remove_market_authorities" => Ok(GeneratedField::RemoveMarketAuthorities),
-=======
                             "priceFeed" | "price_feed" => Ok(GeneratedField::PriceFeed),
->>>>>>> 04d93fd2
                             _ => Err(serde::de::Error::unknown_field(value, FIELDS)),
                         }
                     }
@@ -866,15 +819,7 @@
                 let mut sudo_address_change__ = None;
                 let mut transfer__ = None;
                 let mut validator_update__ = None;
-<<<<<<< HEAD
-                let mut add_currency_pairs__ = None;
-                let mut remove_currency_pairs__ = None;
-                let mut change_markets__ = None;
-                let mut update_market_map_params__ = None;
-                let mut remove_market_authorities__ = None;
-=======
                 let mut price_feed__ = None;
->>>>>>> 04d93fd2
                 while let Some(k) = map_.next_key()? {
                     match k {
                         GeneratedField::BridgeLock => {
@@ -966,24 +911,6 @@
                                 return Err(serde::de::Error::duplicate_field("priceFeed"));
                             }
                             price_feed__ = map_.next_value()?;
-                        }
-                        GeneratedField::ChangeMarkets => {
-                            if change_markets__.is_some() {
-                                return Err(serde::de::Error::duplicate_field("changeMarkets"));
-                            }
-                            change_markets__ = map_.next_value()?;
-                        }
-                        GeneratedField::UpdateMarketMapParams => {
-                            if update_market_map_params__.is_some() {
-                                return Err(serde::de::Error::duplicate_field("updateMarketMapParams"));
-                            }
-                            update_market_map_params__ = map_.next_value()?;
-                        }
-                        GeneratedField::RemoveMarketAuthorities => {
-                            if remove_market_authorities__.is_some() {
-                                return Err(serde::de::Error::duplicate_field("removeMarketAuthorities"));
-                            }
-                            remove_market_authorities__ = map_.next_value()?;
                         }
                     }
                 }
@@ -1002,15 +929,7 @@
                     sudo_address_change: sudo_address_change__,
                     transfer: transfer__,
                     validator_update: validator_update__,
-<<<<<<< HEAD
-                    add_currency_pairs: add_currency_pairs__,
-                    remove_currency_pairs: remove_currency_pairs__,
-                    change_markets: change_markets__,
-                    update_market_map_params: update_market_map_params__,
-                    remove_market_authorities: remove_market_authorities__,
-=======
                     price_feed: price_feed__,
->>>>>>> 04d93fd2
                 })
             }
         }
