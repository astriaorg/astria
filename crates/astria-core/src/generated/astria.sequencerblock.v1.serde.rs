impl serde::Serialize for DataItem {
    #[allow(deprecated)]
    fn serialize<S>(&self, serializer: S) -> std::result::Result<S::Ok, S::Error>
    where
        S: serde::Serializer,
    {
        use serde::ser::SerializeStruct;
        let mut len = 0;
        if self.value.is_some() {
            len += 1;
        }
        let mut struct_ser = serializer.serialize_struct("astria.sequencerblock.v1.DataItem", len)?;
        if let Some(v) = self.value.as_ref() {
            match v {
                data_item::Value::RollupTransactionsRoot(v) => {
                    #[allow(clippy::needless_borrow)]
                    struct_ser.serialize_field("rollupTransactionsRoot", pbjson::private::base64::encode(&v).as_str())?;
                }
                data_item::Value::RollupIdsRoot(v) => {
                    #[allow(clippy::needless_borrow)]
                    struct_ser.serialize_field("rollupIdsRoot", pbjson::private::base64::encode(&v).as_str())?;
                }
                data_item::Value::UpgradeChangeHashes(v) => {
                    struct_ser.serialize_field("upgradeChangeHashes", v)?;
                }
                data_item::Value::ExtendedCommitInfo(v) => {
                    #[allow(clippy::needless_borrow)]
                    struct_ser.serialize_field("extendedCommitInfo", pbjson::private::base64::encode(&v).as_str())?;
                }
            }
        }
        struct_ser.end()
    }
}
impl<'de> serde::Deserialize<'de> for DataItem {
    #[allow(deprecated)]
    fn deserialize<D>(deserializer: D) -> std::result::Result<Self, D::Error>
    where
        D: serde::Deserializer<'de>,
    {
        const FIELDS: &[&str] = &[
            "rollup_transactions_root",
            "rollupTransactionsRoot",
            "rollup_ids_root",
            "rollupIdsRoot",
            "upgrade_change_hashes",
            "upgradeChangeHashes",
            "extended_commit_info",
            "extendedCommitInfo",
        ];

        #[allow(clippy::enum_variant_names)]
        enum GeneratedField {
            RollupTransactionsRoot,
            RollupIdsRoot,
            UpgradeChangeHashes,
            ExtendedCommitInfo,
        }
        impl<'de> serde::Deserialize<'de> for GeneratedField {
            fn deserialize<D>(deserializer: D) -> std::result::Result<GeneratedField, D::Error>
            where
                D: serde::Deserializer<'de>,
            {
                struct GeneratedVisitor;

                impl<'de> serde::de::Visitor<'de> for GeneratedVisitor {
                    type Value = GeneratedField;

                    fn expecting(&self, formatter: &mut std::fmt::Formatter<'_>) -> std::fmt::Result {
                        write!(formatter, "expected one of: {:?}", &FIELDS)
                    }

                    #[allow(unused_variables)]
                    fn visit_str<E>(self, value: &str) -> std::result::Result<GeneratedField, E>
                    where
                        E: serde::de::Error,
                    {
                        match value {
                            "rollupTransactionsRoot" | "rollup_transactions_root" => Ok(GeneratedField::RollupTransactionsRoot),
                            "rollupIdsRoot" | "rollup_ids_root" => Ok(GeneratedField::RollupIdsRoot),
                            "upgradeChangeHashes" | "upgrade_change_hashes" => Ok(GeneratedField::UpgradeChangeHashes),
                            "extendedCommitInfo" | "extended_commit_info" => Ok(GeneratedField::ExtendedCommitInfo),
                            _ => Err(serde::de::Error::unknown_field(value, FIELDS)),
                        }
                    }
                }
                deserializer.deserialize_identifier(GeneratedVisitor)
            }
        }
        struct GeneratedVisitor;
        impl<'de> serde::de::Visitor<'de> for GeneratedVisitor {
            type Value = DataItem;

            fn expecting(&self, formatter: &mut std::fmt::Formatter<'_>) -> std::fmt::Result {
                formatter.write_str("struct astria.sequencerblock.v1.DataItem")
            }

            fn visit_map<V>(self, mut map_: V) -> std::result::Result<DataItem, V::Error>
                where
                    V: serde::de::MapAccess<'de>,
            {
                let mut value__ = None;
                while let Some(k) = map_.next_key()? {
                    match k {
                        GeneratedField::RollupTransactionsRoot => {
                            if value__.is_some() {
                                return Err(serde::de::Error::duplicate_field("rollupTransactionsRoot"));
                            }
                            value__ = map_.next_value::<::std::option::Option<::pbjson::private::BytesDeserialize<_>>>()?.map(|x| data_item::Value::RollupTransactionsRoot(x.0));
                        }
                        GeneratedField::RollupIdsRoot => {
                            if value__.is_some() {
                                return Err(serde::de::Error::duplicate_field("rollupIdsRoot"));
                            }
                            value__ = map_.next_value::<::std::option::Option<::pbjson::private::BytesDeserialize<_>>>()?.map(|x| data_item::Value::RollupIdsRoot(x.0));
                        }
                        GeneratedField::UpgradeChangeHashes => {
                            if value__.is_some() {
                                return Err(serde::de::Error::duplicate_field("upgradeChangeHashes"));
                            }
                            value__ = map_.next_value::<::std::option::Option<_>>()?.map(data_item::Value::UpgradeChangeHashes)
;
                        }
                        GeneratedField::ExtendedCommitInfo => {
                            if value__.is_some() {
                                return Err(serde::de::Error::duplicate_field("extendedCommitInfo"));
                            }
                            value__ = map_.next_value::<::std::option::Option<::pbjson::private::BytesDeserialize<_>>>()?.map(|x| data_item::Value::ExtendedCommitInfo(x.0));
                        }
                    }
                }
                Ok(DataItem {
                    value: value__,
                })
            }
        }
        deserializer.deserialize_struct("astria.sequencerblock.v1.DataItem", FIELDS, GeneratedVisitor)
    }
}
impl serde::Serialize for data_item::UpgradeChangeHashes {
    #[allow(deprecated)]
    fn serialize<S>(&self, serializer: S) -> std::result::Result<S::Ok, S::Error>
    where
        S: serde::Serializer,
    {
        use serde::ser::SerializeStruct;
        let mut len = 0;
        if !self.hashes.is_empty() {
            len += 1;
        }
        let mut struct_ser = serializer.serialize_struct("astria.sequencerblock.v1.DataItem.UpgradeChangeHashes", len)?;
        if !self.hashes.is_empty() {
            struct_ser.serialize_field("hashes", &self.hashes.iter().map(pbjson::private::base64::encode).collect::<Vec<_>>())?;
        }
        struct_ser.end()
    }
}
impl<'de> serde::Deserialize<'de> for data_item::UpgradeChangeHashes {
    #[allow(deprecated)]
    fn deserialize<D>(deserializer: D) -> std::result::Result<Self, D::Error>
    where
        D: serde::Deserializer<'de>,
    {
        const FIELDS: &[&str] = &[
            "hashes",
        ];

        #[allow(clippy::enum_variant_names)]
        enum GeneratedField {
            Hashes,
        }
        impl<'de> serde::Deserialize<'de> for GeneratedField {
            fn deserialize<D>(deserializer: D) -> std::result::Result<GeneratedField, D::Error>
            where
                D: serde::Deserializer<'de>,
            {
                struct GeneratedVisitor;

                impl<'de> serde::de::Visitor<'de> for GeneratedVisitor {
                    type Value = GeneratedField;

                    fn expecting(&self, formatter: &mut std::fmt::Formatter<'_>) -> std::fmt::Result {
                        write!(formatter, "expected one of: {:?}", &FIELDS)
                    }

                    #[allow(unused_variables)]
                    fn visit_str<E>(self, value: &str) -> std::result::Result<GeneratedField, E>
                    where
                        E: serde::de::Error,
                    {
                        match value {
                            "hashes" => Ok(GeneratedField::Hashes),
                            _ => Err(serde::de::Error::unknown_field(value, FIELDS)),
                        }
                    }
                }
                deserializer.deserialize_identifier(GeneratedVisitor)
            }
        }
        struct GeneratedVisitor;
        impl<'de> serde::de::Visitor<'de> for GeneratedVisitor {
            type Value = data_item::UpgradeChangeHashes;

            fn expecting(&self, formatter: &mut std::fmt::Formatter<'_>) -> std::fmt::Result {
                formatter.write_str("struct astria.sequencerblock.v1.DataItem.UpgradeChangeHashes")
            }

            fn visit_map<V>(self, mut map_: V) -> std::result::Result<data_item::UpgradeChangeHashes, V::Error>
                where
                    V: serde::de::MapAccess<'de>,
            {
                let mut hashes__ = None;
                while let Some(k) = map_.next_key()? {
                    match k {
                        GeneratedField::Hashes => {
                            if hashes__.is_some() {
                                return Err(serde::de::Error::duplicate_field("hashes"));
                            }
                            hashes__ = 
                                Some(map_.next_value::<Vec<::pbjson::private::BytesDeserialize<_>>>()?
                                    .into_iter().map(|x| x.0).collect())
                            ;
                        }
                    }
                }
                Ok(data_item::UpgradeChangeHashes {
                    hashes: hashes__.unwrap_or_default(),
                })
            }
        }
        deserializer.deserialize_struct("astria.sequencerblock.v1.DataItem.UpgradeChangeHashes", FIELDS, GeneratedVisitor)
    }
}
impl serde::Serialize for Deposit {
    #[allow(deprecated)]
    fn serialize<S>(&self, serializer: S) -> std::result::Result<S::Ok, S::Error>
    where
        S: serde::Serializer,
    {
        use serde::ser::SerializeStruct;
        let mut len = 0;
        if self.bridge_address.is_some() {
            len += 1;
        }
        if self.rollup_id.is_some() {
            len += 1;
        }
        if self.amount.is_some() {
            len += 1;
        }
        if !self.asset.is_empty() {
            len += 1;
        }
        if !self.destination_chain_address.is_empty() {
            len += 1;
        }
        if self.source_transaction_id.is_some() {
            len += 1;
        }
        if self.source_action_index != 0 {
            len += 1;
        }
        let mut struct_ser = serializer.serialize_struct("astria.sequencerblock.v1.Deposit", len)?;
        if let Some(v) = self.bridge_address.as_ref() {
            struct_ser.serialize_field("bridgeAddress", v)?;
        }
        if let Some(v) = self.rollup_id.as_ref() {
            struct_ser.serialize_field("rollupId", v)?;
        }
        if let Some(v) = self.amount.as_ref() {
            struct_ser.serialize_field("amount", v)?;
        }
        if !self.asset.is_empty() {
            struct_ser.serialize_field("asset", &self.asset)?;
        }
        if !self.destination_chain_address.is_empty() {
            struct_ser.serialize_field("destinationChainAddress", &self.destination_chain_address)?;
        }
        if let Some(v) = self.source_transaction_id.as_ref() {
            struct_ser.serialize_field("sourceTransactionId", v)?;
        }
        if self.source_action_index != 0 {
            #[allow(clippy::needless_borrow)]
            struct_ser.serialize_field("sourceActionIndex", ToString::to_string(&self.source_action_index).as_str())?;
        }
        struct_ser.end()
    }
}
impl<'de> serde::Deserialize<'de> for Deposit {
    #[allow(deprecated)]
    fn deserialize<D>(deserializer: D) -> std::result::Result<Self, D::Error>
    where
        D: serde::Deserializer<'de>,
    {
        const FIELDS: &[&str] = &[
            "bridge_address",
            "bridgeAddress",
            "rollup_id",
            "rollupId",
            "amount",
            "asset",
            "destination_chain_address",
            "destinationChainAddress",
            "source_transaction_id",
            "sourceTransactionId",
            "source_action_index",
            "sourceActionIndex",
        ];

        #[allow(clippy::enum_variant_names)]
        enum GeneratedField {
            BridgeAddress,
            RollupId,
            Amount,
            Asset,
            DestinationChainAddress,
            SourceTransactionId,
            SourceActionIndex,
        }
        impl<'de> serde::Deserialize<'de> for GeneratedField {
            fn deserialize<D>(deserializer: D) -> std::result::Result<GeneratedField, D::Error>
            where
                D: serde::Deserializer<'de>,
            {
                struct GeneratedVisitor;

                impl<'de> serde::de::Visitor<'de> for GeneratedVisitor {
                    type Value = GeneratedField;

                    fn expecting(&self, formatter: &mut std::fmt::Formatter<'_>) -> std::fmt::Result {
                        write!(formatter, "expected one of: {:?}", &FIELDS)
                    }

                    #[allow(unused_variables)]
                    fn visit_str<E>(self, value: &str) -> std::result::Result<GeneratedField, E>
                    where
                        E: serde::de::Error,
                    {
                        match value {
                            "bridgeAddress" | "bridge_address" => Ok(GeneratedField::BridgeAddress),
                            "rollupId" | "rollup_id" => Ok(GeneratedField::RollupId),
                            "amount" => Ok(GeneratedField::Amount),
                            "asset" => Ok(GeneratedField::Asset),
                            "destinationChainAddress" | "destination_chain_address" => Ok(GeneratedField::DestinationChainAddress),
                            "sourceTransactionId" | "source_transaction_id" => Ok(GeneratedField::SourceTransactionId),
                            "sourceActionIndex" | "source_action_index" => Ok(GeneratedField::SourceActionIndex),
                            _ => Err(serde::de::Error::unknown_field(value, FIELDS)),
                        }
                    }
                }
                deserializer.deserialize_identifier(GeneratedVisitor)
            }
        }
        struct GeneratedVisitor;
        impl<'de> serde::de::Visitor<'de> for GeneratedVisitor {
            type Value = Deposit;

            fn expecting(&self, formatter: &mut std::fmt::Formatter<'_>) -> std::fmt::Result {
                formatter.write_str("struct astria.sequencerblock.v1.Deposit")
            }

            fn visit_map<V>(self, mut map_: V) -> std::result::Result<Deposit, V::Error>
                where
                    V: serde::de::MapAccess<'de>,
            {
                let mut bridge_address__ = None;
                let mut rollup_id__ = None;
                let mut amount__ = None;
                let mut asset__ = None;
                let mut destination_chain_address__ = None;
                let mut source_transaction_id__ = None;
                let mut source_action_index__ = None;
                while let Some(k) = map_.next_key()? {
                    match k {
                        GeneratedField::BridgeAddress => {
                            if bridge_address__.is_some() {
                                return Err(serde::de::Error::duplicate_field("bridgeAddress"));
                            }
                            bridge_address__ = map_.next_value()?;
                        }
                        GeneratedField::RollupId => {
                            if rollup_id__.is_some() {
                                return Err(serde::de::Error::duplicate_field("rollupId"));
                            }
                            rollup_id__ = map_.next_value()?;
                        }
                        GeneratedField::Amount => {
                            if amount__.is_some() {
                                return Err(serde::de::Error::duplicate_field("amount"));
                            }
                            amount__ = map_.next_value()?;
                        }
                        GeneratedField::Asset => {
                            if asset__.is_some() {
                                return Err(serde::de::Error::duplicate_field("asset"));
                            }
                            asset__ = Some(map_.next_value()?);
                        }
                        GeneratedField::DestinationChainAddress => {
                            if destination_chain_address__.is_some() {
                                return Err(serde::de::Error::duplicate_field("destinationChainAddress"));
                            }
                            destination_chain_address__ = Some(map_.next_value()?);
                        }
                        GeneratedField::SourceTransactionId => {
                            if source_transaction_id__.is_some() {
                                return Err(serde::de::Error::duplicate_field("sourceTransactionId"));
                            }
                            source_transaction_id__ = map_.next_value()?;
                        }
                        GeneratedField::SourceActionIndex => {
                            if source_action_index__.is_some() {
                                return Err(serde::de::Error::duplicate_field("sourceActionIndex"));
                            }
                            source_action_index__ = 
                                Some(map_.next_value::<::pbjson::private::NumberDeserialize<_>>()?.0)
                            ;
                        }
                    }
                }
                Ok(Deposit {
                    bridge_address: bridge_address__,
                    rollup_id: rollup_id__,
                    amount: amount__,
                    asset: asset__.unwrap_or_default(),
                    destination_chain_address: destination_chain_address__.unwrap_or_default(),
                    source_transaction_id: source_transaction_id__,
                    source_action_index: source_action_index__.unwrap_or_default(),
                })
            }
        }
        deserializer.deserialize_struct("astria.sequencerblock.v1.Deposit", FIELDS, GeneratedVisitor)
    }
}
impl serde::Serialize for ExtendedCommitInfoWithProof {
    #[allow(deprecated)]
    fn serialize<S>(&self, serializer: S) -> std::result::Result<S::Ok, S::Error>
    where
        S: serde::Serializer,
    {
        use serde::ser::SerializeStruct;
        let mut len = 0;
        if !self.extended_commit_info.is_empty() {
            len += 1;
        }
        if self.proof.is_some() {
            len += 1;
        }
        let mut struct_ser = serializer.serialize_struct("astria.sequencerblock.v1.ExtendedCommitInfoWithProof", len)?;
        if !self.extended_commit_info.is_empty() {
            #[allow(clippy::needless_borrow)]
            struct_ser.serialize_field("extendedCommitInfo", pbjson::private::base64::encode(&self.extended_commit_info).as_str())?;
        }
        if let Some(v) = self.proof.as_ref() {
            struct_ser.serialize_field("proof", v)?;
        }
        struct_ser.end()
    }
}
impl<'de> serde::Deserialize<'de> for ExtendedCommitInfoWithProof {
    #[allow(deprecated)]
    fn deserialize<D>(deserializer: D) -> std::result::Result<Self, D::Error>
    where
        D: serde::Deserializer<'de>,
    {
        const FIELDS: &[&str] = &[
            "extended_commit_info",
            "extendedCommitInfo",
            "proof",
        ];

        #[allow(clippy::enum_variant_names)]
        enum GeneratedField {
            ExtendedCommitInfo,
            Proof,
        }
        impl<'de> serde::Deserialize<'de> for GeneratedField {
            fn deserialize<D>(deserializer: D) -> std::result::Result<GeneratedField, D::Error>
            where
                D: serde::Deserializer<'de>,
            {
                struct GeneratedVisitor;

                impl<'de> serde::de::Visitor<'de> for GeneratedVisitor {
                    type Value = GeneratedField;

                    fn expecting(&self, formatter: &mut std::fmt::Formatter<'_>) -> std::fmt::Result {
                        write!(formatter, "expected one of: {:?}", &FIELDS)
                    }

                    #[allow(unused_variables)]
                    fn visit_str<E>(self, value: &str) -> std::result::Result<GeneratedField, E>
                    where
                        E: serde::de::Error,
                    {
                        match value {
                            "extendedCommitInfo" | "extended_commit_info" => Ok(GeneratedField::ExtendedCommitInfo),
                            "proof" => Ok(GeneratedField::Proof),
                            _ => Err(serde::de::Error::unknown_field(value, FIELDS)),
                        }
                    }
                }
                deserializer.deserialize_identifier(GeneratedVisitor)
            }
        }
        struct GeneratedVisitor;
        impl<'de> serde::de::Visitor<'de> for GeneratedVisitor {
            type Value = ExtendedCommitInfoWithProof;

            fn expecting(&self, formatter: &mut std::fmt::Formatter<'_>) -> std::fmt::Result {
                formatter.write_str("struct astria.sequencerblock.v1.ExtendedCommitInfoWithProof")
            }

            fn visit_map<V>(self, mut map_: V) -> std::result::Result<ExtendedCommitInfoWithProof, V::Error>
                where
                    V: serde::de::MapAccess<'de>,
            {
                let mut extended_commit_info__ = None;
                let mut proof__ = None;
                while let Some(k) = map_.next_key()? {
                    match k {
                        GeneratedField::ExtendedCommitInfo => {
                            if extended_commit_info__.is_some() {
                                return Err(serde::de::Error::duplicate_field("extendedCommitInfo"));
                            }
                            extended_commit_info__ = 
                                Some(map_.next_value::<::pbjson::private::BytesDeserialize<_>>()?.0)
                            ;
                        }
                        GeneratedField::Proof => {
                            if proof__.is_some() {
                                return Err(serde::de::Error::duplicate_field("proof"));
                            }
                            proof__ = map_.next_value()?;
                        }
                    }
                }
                Ok(ExtendedCommitInfoWithProof {
                    extended_commit_info: extended_commit_info__.unwrap_or_default(),
                    proof: proof__,
                })
            }
        }
        deserializer.deserialize_struct("astria.sequencerblock.v1.ExtendedCommitInfoWithProof", FIELDS, GeneratedVisitor)
    }
}
impl serde::Serialize for FilteredSequencerBlock {
    #[allow(deprecated)]
    fn serialize<S>(&self, serializer: S) -> std::result::Result<S::Ok, S::Error>
    where
        S: serde::Serializer,
    {
        use serde::ser::SerializeStruct;
        let mut len = 0;
        if !self.block_hash.is_empty() {
            len += 1;
        }
        if self.header.is_some() {
            len += 1;
        }
        if !self.rollup_transactions.is_empty() {
            len += 1;
        }
        if self.rollup_transactions_proof.is_some() {
            len += 1;
        }
        if !self.all_rollup_ids.is_empty() {
            len += 1;
        }
        if self.rollup_ids_proof.is_some() {
            len += 1;
        }
        if !self.upgrade_change_hashes.is_empty() {
            len += 1;
        }
        if self.extended_commit_info_with_proof.is_some() {
            len += 1;
        }
        let mut struct_ser = serializer.serialize_struct("astria.sequencerblock.v1.FilteredSequencerBlock", len)?;
        if !self.block_hash.is_empty() {
            #[allow(clippy::needless_borrow)]
            struct_ser.serialize_field("blockHash", pbjson::private::base64::encode(&self.block_hash).as_str())?;
        }
        if let Some(v) = self.header.as_ref() {
            struct_ser.serialize_field("header", v)?;
        }
        if !self.rollup_transactions.is_empty() {
            struct_ser.serialize_field("rollupTransactions", &self.rollup_transactions)?;
        }
        if let Some(v) = self.rollup_transactions_proof.as_ref() {
            struct_ser.serialize_field("rollupTransactionsProof", v)?;
        }
        if !self.all_rollup_ids.is_empty() {
            struct_ser.serialize_field("allRollupIds", &self.all_rollup_ids)?;
        }
        if let Some(v) = self.rollup_ids_proof.as_ref() {
            struct_ser.serialize_field("rollupIdsProof", v)?;
        }
        if !self.upgrade_change_hashes.is_empty() {
            struct_ser.serialize_field("upgradeChangeHashes", &self.upgrade_change_hashes.iter().map(pbjson::private::base64::encode).collect::<Vec<_>>())?;
        }
        if let Some(v) = self.extended_commit_info_with_proof.as_ref() {
            struct_ser.serialize_field("extendedCommitInfoWithProof", v)?;
        }
        struct_ser.end()
    }
}
impl<'de> serde::Deserialize<'de> for FilteredSequencerBlock {
    #[allow(deprecated)]
    fn deserialize<D>(deserializer: D) -> std::result::Result<Self, D::Error>
    where
        D: serde::Deserializer<'de>,
    {
        const FIELDS: &[&str] = &[
            "block_hash",
            "blockHash",
            "header",
            "rollup_transactions",
            "rollupTransactions",
            "rollup_transactions_proof",
            "rollupTransactionsProof",
            "all_rollup_ids",
            "allRollupIds",
            "rollup_ids_proof",
            "rollupIdsProof",
            "upgrade_change_hashes",
            "upgradeChangeHashes",
            "extended_commit_info_with_proof",
            "extendedCommitInfoWithProof",
        ];

        #[allow(clippy::enum_variant_names)]
        enum GeneratedField {
            BlockHash,
            Header,
            RollupTransactions,
            RollupTransactionsProof,
            AllRollupIds,
            RollupIdsProof,
            UpgradeChangeHashes,
            ExtendedCommitInfoWithProof,
        }
        impl<'de> serde::Deserialize<'de> for GeneratedField {
            fn deserialize<D>(deserializer: D) -> std::result::Result<GeneratedField, D::Error>
            where
                D: serde::Deserializer<'de>,
            {
                struct GeneratedVisitor;

                impl<'de> serde::de::Visitor<'de> for GeneratedVisitor {
                    type Value = GeneratedField;

                    fn expecting(&self, formatter: &mut std::fmt::Formatter<'_>) -> std::fmt::Result {
                        write!(formatter, "expected one of: {:?}", &FIELDS)
                    }

                    #[allow(unused_variables)]
                    fn visit_str<E>(self, value: &str) -> std::result::Result<GeneratedField, E>
                    where
                        E: serde::de::Error,
                    {
                        match value {
                            "blockHash" | "block_hash" => Ok(GeneratedField::BlockHash),
                            "header" => Ok(GeneratedField::Header),
                            "rollupTransactions" | "rollup_transactions" => Ok(GeneratedField::RollupTransactions),
                            "rollupTransactionsProof" | "rollup_transactions_proof" => Ok(GeneratedField::RollupTransactionsProof),
                            "allRollupIds" | "all_rollup_ids" => Ok(GeneratedField::AllRollupIds),
                            "rollupIdsProof" | "rollup_ids_proof" => Ok(GeneratedField::RollupIdsProof),
                            "upgradeChangeHashes" | "upgrade_change_hashes" => Ok(GeneratedField::UpgradeChangeHashes),
                            "extendedCommitInfoWithProof" | "extended_commit_info_with_proof" => Ok(GeneratedField::ExtendedCommitInfoWithProof),
                            _ => Err(serde::de::Error::unknown_field(value, FIELDS)),
                        }
                    }
                }
                deserializer.deserialize_identifier(GeneratedVisitor)
            }
        }
        struct GeneratedVisitor;
        impl<'de> serde::de::Visitor<'de> for GeneratedVisitor {
            type Value = FilteredSequencerBlock;

            fn expecting(&self, formatter: &mut std::fmt::Formatter<'_>) -> std::fmt::Result {
                formatter.write_str("struct astria.sequencerblock.v1.FilteredSequencerBlock")
            }

            fn visit_map<V>(self, mut map_: V) -> std::result::Result<FilteredSequencerBlock, V::Error>
                where
                    V: serde::de::MapAccess<'de>,
            {
                let mut block_hash__ = None;
                let mut header__ = None;
                let mut rollup_transactions__ = None;
                let mut rollup_transactions_proof__ = None;
                let mut all_rollup_ids__ = None;
                let mut rollup_ids_proof__ = None;
                let mut upgrade_change_hashes__ = None;
                let mut extended_commit_info_with_proof__ = None;
                while let Some(k) = map_.next_key()? {
                    match k {
                        GeneratedField::BlockHash => {
                            if block_hash__.is_some() {
                                return Err(serde::de::Error::duplicate_field("blockHash"));
                            }
                            block_hash__ = 
                                Some(map_.next_value::<::pbjson::private::BytesDeserialize<_>>()?.0)
                            ;
                        }
                        GeneratedField::Header => {
                            if header__.is_some() {
                                return Err(serde::de::Error::duplicate_field("header"));
                            }
                            header__ = map_.next_value()?;
                        }
                        GeneratedField::RollupTransactions => {
                            if rollup_transactions__.is_some() {
                                return Err(serde::de::Error::duplicate_field("rollupTransactions"));
                            }
                            rollup_transactions__ = Some(map_.next_value()?);
                        }
                        GeneratedField::RollupTransactionsProof => {
                            if rollup_transactions_proof__.is_some() {
                                return Err(serde::de::Error::duplicate_field("rollupTransactionsProof"));
                            }
                            rollup_transactions_proof__ = map_.next_value()?;
                        }
                        GeneratedField::AllRollupIds => {
                            if all_rollup_ids__.is_some() {
                                return Err(serde::de::Error::duplicate_field("allRollupIds"));
                            }
                            all_rollup_ids__ = Some(map_.next_value()?);
                        }
                        GeneratedField::RollupIdsProof => {
                            if rollup_ids_proof__.is_some() {
                                return Err(serde::de::Error::duplicate_field("rollupIdsProof"));
                            }
                            rollup_ids_proof__ = map_.next_value()?;
                        }
                        GeneratedField::UpgradeChangeHashes => {
                            if upgrade_change_hashes__.is_some() {
                                return Err(serde::de::Error::duplicate_field("upgradeChangeHashes"));
                            }
                            upgrade_change_hashes__ = 
                                Some(map_.next_value::<Vec<::pbjson::private::BytesDeserialize<_>>>()?
                                    .into_iter().map(|x| x.0).collect())
                            ;
                        }
                        GeneratedField::ExtendedCommitInfoWithProof => {
                            if extended_commit_info_with_proof__.is_some() {
                                return Err(serde::de::Error::duplicate_field("extendedCommitInfoWithProof"));
                            }
                            extended_commit_info_with_proof__ = map_.next_value()?;
                        }
                    }
                }
                Ok(FilteredSequencerBlock {
                    block_hash: block_hash__.unwrap_or_default(),
                    header: header__,
                    rollup_transactions: rollup_transactions__.unwrap_or_default(),
                    rollup_transactions_proof: rollup_transactions_proof__,
                    all_rollup_ids: all_rollup_ids__.unwrap_or_default(),
                    rollup_ids_proof: rollup_ids_proof__,
                    upgrade_change_hashes: upgrade_change_hashes__.unwrap_or_default(),
                    extended_commit_info_with_proof: extended_commit_info_with_proof__,
                })
            }
        }
        deserializer.deserialize_struct("astria.sequencerblock.v1.FilteredSequencerBlock", FIELDS, GeneratedVisitor)
    }
}
impl serde::Serialize for GetFilteredSequencerBlockRequest {
    #[allow(deprecated)]
    fn serialize<S>(&self, serializer: S) -> std::result::Result<S::Ok, S::Error>
    where
        S: serde::Serializer,
    {
        use serde::ser::SerializeStruct;
        let mut len = 0;
        if self.height != 0 {
            len += 1;
        }
        if !self.rollup_ids.is_empty() {
            len += 1;
        }
        let mut struct_ser = serializer.serialize_struct("astria.sequencerblock.v1.GetFilteredSequencerBlockRequest", len)?;
        if self.height != 0 {
            #[allow(clippy::needless_borrow)]
            struct_ser.serialize_field("height", ToString::to_string(&self.height).as_str())?;
        }
        if !self.rollup_ids.is_empty() {
            struct_ser.serialize_field("rollupIds", &self.rollup_ids)?;
        }
        struct_ser.end()
    }
}
impl<'de> serde::Deserialize<'de> for GetFilteredSequencerBlockRequest {
    #[allow(deprecated)]
    fn deserialize<D>(deserializer: D) -> std::result::Result<Self, D::Error>
    where
        D: serde::Deserializer<'de>,
    {
        const FIELDS: &[&str] = &[
            "height",
            "rollup_ids",
            "rollupIds",
        ];

        #[allow(clippy::enum_variant_names)]
        enum GeneratedField {
            Height,
            RollupIds,
        }
        impl<'de> serde::Deserialize<'de> for GeneratedField {
            fn deserialize<D>(deserializer: D) -> std::result::Result<GeneratedField, D::Error>
            where
                D: serde::Deserializer<'de>,
            {
                struct GeneratedVisitor;

                impl<'de> serde::de::Visitor<'de> for GeneratedVisitor {
                    type Value = GeneratedField;

                    fn expecting(&self, formatter: &mut std::fmt::Formatter<'_>) -> std::fmt::Result {
                        write!(formatter, "expected one of: {:?}", &FIELDS)
                    }

                    #[allow(unused_variables)]
                    fn visit_str<E>(self, value: &str) -> std::result::Result<GeneratedField, E>
                    where
                        E: serde::de::Error,
                    {
                        match value {
                            "height" => Ok(GeneratedField::Height),
                            "rollupIds" | "rollup_ids" => Ok(GeneratedField::RollupIds),
                            _ => Err(serde::de::Error::unknown_field(value, FIELDS)),
                        }
                    }
                }
                deserializer.deserialize_identifier(GeneratedVisitor)
            }
        }
        struct GeneratedVisitor;
        impl<'de> serde::de::Visitor<'de> for GeneratedVisitor {
            type Value = GetFilteredSequencerBlockRequest;

            fn expecting(&self, formatter: &mut std::fmt::Formatter<'_>) -> std::fmt::Result {
                formatter.write_str("struct astria.sequencerblock.v1.GetFilteredSequencerBlockRequest")
            }

            fn visit_map<V>(self, mut map_: V) -> std::result::Result<GetFilteredSequencerBlockRequest, V::Error>
                where
                    V: serde::de::MapAccess<'de>,
            {
                let mut height__ = None;
                let mut rollup_ids__ = None;
                while let Some(k) = map_.next_key()? {
                    match k {
                        GeneratedField::Height => {
                            if height__.is_some() {
                                return Err(serde::de::Error::duplicate_field("height"));
                            }
                            height__ = 
                                Some(map_.next_value::<::pbjson::private::NumberDeserialize<_>>()?.0)
                            ;
                        }
                        GeneratedField::RollupIds => {
                            if rollup_ids__.is_some() {
                                return Err(serde::de::Error::duplicate_field("rollupIds"));
                            }
                            rollup_ids__ = Some(map_.next_value()?);
                        }
                    }
                }
                Ok(GetFilteredSequencerBlockRequest {
                    height: height__.unwrap_or_default(),
                    rollup_ids: rollup_ids__.unwrap_or_default(),
                })
            }
        }
        deserializer.deserialize_struct("astria.sequencerblock.v1.GetFilteredSequencerBlockRequest", FIELDS, GeneratedVisitor)
    }
}
impl serde::Serialize for GetPendingNonceRequest {
    #[allow(deprecated)]
    fn serialize<S>(&self, serializer: S) -> std::result::Result<S::Ok, S::Error>
    where
        S: serde::Serializer,
    {
        use serde::ser::SerializeStruct;
        let mut len = 0;
        if self.address.is_some() {
            len += 1;
        }
        let mut struct_ser = serializer.serialize_struct("astria.sequencerblock.v1.GetPendingNonceRequest", len)?;
        if let Some(v) = self.address.as_ref() {
            struct_ser.serialize_field("address", v)?;
        }
        struct_ser.end()
    }
}
impl<'de> serde::Deserialize<'de> for GetPendingNonceRequest {
    #[allow(deprecated)]
    fn deserialize<D>(deserializer: D) -> std::result::Result<Self, D::Error>
    where
        D: serde::Deserializer<'de>,
    {
        const FIELDS: &[&str] = &[
            "address",
        ];

        #[allow(clippy::enum_variant_names)]
        enum GeneratedField {
            Address,
        }
        impl<'de> serde::Deserialize<'de> for GeneratedField {
            fn deserialize<D>(deserializer: D) -> std::result::Result<GeneratedField, D::Error>
            where
                D: serde::Deserializer<'de>,
            {
                struct GeneratedVisitor;

                impl<'de> serde::de::Visitor<'de> for GeneratedVisitor {
                    type Value = GeneratedField;

                    fn expecting(&self, formatter: &mut std::fmt::Formatter<'_>) -> std::fmt::Result {
                        write!(formatter, "expected one of: {:?}", &FIELDS)
                    }

                    #[allow(unused_variables)]
                    fn visit_str<E>(self, value: &str) -> std::result::Result<GeneratedField, E>
                    where
                        E: serde::de::Error,
                    {
                        match value {
                            "address" => Ok(GeneratedField::Address),
                            _ => Err(serde::de::Error::unknown_field(value, FIELDS)),
                        }
                    }
                }
                deserializer.deserialize_identifier(GeneratedVisitor)
            }
        }
        struct GeneratedVisitor;
        impl<'de> serde::de::Visitor<'de> for GeneratedVisitor {
            type Value = GetPendingNonceRequest;

            fn expecting(&self, formatter: &mut std::fmt::Formatter<'_>) -> std::fmt::Result {
                formatter.write_str("struct astria.sequencerblock.v1.GetPendingNonceRequest")
            }

            fn visit_map<V>(self, mut map_: V) -> std::result::Result<GetPendingNonceRequest, V::Error>
                where
                    V: serde::de::MapAccess<'de>,
            {
                let mut address__ = None;
                while let Some(k) = map_.next_key()? {
                    match k {
                        GeneratedField::Address => {
                            if address__.is_some() {
                                return Err(serde::de::Error::duplicate_field("address"));
                            }
                            address__ = map_.next_value()?;
                        }
                    }
                }
                Ok(GetPendingNonceRequest {
                    address: address__,
                })
            }
        }
        deserializer.deserialize_struct("astria.sequencerblock.v1.GetPendingNonceRequest", FIELDS, GeneratedVisitor)
    }
}
impl serde::Serialize for GetPendingNonceResponse {
    #[allow(deprecated)]
    fn serialize<S>(&self, serializer: S) -> std::result::Result<S::Ok, S::Error>
    where
        S: serde::Serializer,
    {
        use serde::ser::SerializeStruct;
        let mut len = 0;
        if self.inner != 0 {
            len += 1;
        }
        let mut struct_ser = serializer.serialize_struct("astria.sequencerblock.v1.GetPendingNonceResponse", len)?;
        if self.inner != 0 {
            struct_ser.serialize_field("inner", &self.inner)?;
        }
        struct_ser.end()
    }
}
impl<'de> serde::Deserialize<'de> for GetPendingNonceResponse {
    #[allow(deprecated)]
    fn deserialize<D>(deserializer: D) -> std::result::Result<Self, D::Error>
    where
        D: serde::Deserializer<'de>,
    {
        const FIELDS: &[&str] = &[
            "inner",
        ];

        #[allow(clippy::enum_variant_names)]
        enum GeneratedField {
            Inner,
        }
        impl<'de> serde::Deserialize<'de> for GeneratedField {
            fn deserialize<D>(deserializer: D) -> std::result::Result<GeneratedField, D::Error>
            where
                D: serde::Deserializer<'de>,
            {
                struct GeneratedVisitor;

                impl<'de> serde::de::Visitor<'de> for GeneratedVisitor {
                    type Value = GeneratedField;

                    fn expecting(&self, formatter: &mut std::fmt::Formatter<'_>) -> std::fmt::Result {
                        write!(formatter, "expected one of: {:?}", &FIELDS)
                    }

                    #[allow(unused_variables)]
                    fn visit_str<E>(self, value: &str) -> std::result::Result<GeneratedField, E>
                    where
                        E: serde::de::Error,
                    {
                        match value {
                            "inner" => Ok(GeneratedField::Inner),
                            _ => Err(serde::de::Error::unknown_field(value, FIELDS)),
                        }
                    }
                }
                deserializer.deserialize_identifier(GeneratedVisitor)
            }
        }
        struct GeneratedVisitor;
        impl<'de> serde::de::Visitor<'de> for GeneratedVisitor {
            type Value = GetPendingNonceResponse;

            fn expecting(&self, formatter: &mut std::fmt::Formatter<'_>) -> std::fmt::Result {
                formatter.write_str("struct astria.sequencerblock.v1.GetPendingNonceResponse")
            }

            fn visit_map<V>(self, mut map_: V) -> std::result::Result<GetPendingNonceResponse, V::Error>
                where
                    V: serde::de::MapAccess<'de>,
            {
                let mut inner__ = None;
                while let Some(k) = map_.next_key()? {
                    match k {
                        GeneratedField::Inner => {
                            if inner__.is_some() {
                                return Err(serde::de::Error::duplicate_field("inner"));
                            }
                            inner__ = 
                                Some(map_.next_value::<::pbjson::private::NumberDeserialize<_>>()?.0)
                            ;
                        }
                    }
                }
                Ok(GetPendingNonceResponse {
                    inner: inner__.unwrap_or_default(),
                })
            }
        }
        deserializer.deserialize_struct("astria.sequencerblock.v1.GetPendingNonceResponse", FIELDS, GeneratedVisitor)
    }
}
impl serde::Serialize for GetSequencerBlockRequest {
    #[allow(deprecated)]
    fn serialize<S>(&self, serializer: S) -> std::result::Result<S::Ok, S::Error>
    where
        S: serde::Serializer,
    {
        use serde::ser::SerializeStruct;
        let mut len = 0;
        if self.height != 0 {
            len += 1;
        }
        let mut struct_ser = serializer.serialize_struct("astria.sequencerblock.v1.GetSequencerBlockRequest", len)?;
        if self.height != 0 {
            #[allow(clippy::needless_borrow)]
            struct_ser.serialize_field("height", ToString::to_string(&self.height).as_str())?;
        }
        struct_ser.end()
    }
}
impl<'de> serde::Deserialize<'de> for GetSequencerBlockRequest {
    #[allow(deprecated)]
    fn deserialize<D>(deserializer: D) -> std::result::Result<Self, D::Error>
    where
        D: serde::Deserializer<'de>,
    {
        const FIELDS: &[&str] = &[
            "height",
        ];

        #[allow(clippy::enum_variant_names)]
        enum GeneratedField {
            Height,
        }
        impl<'de> serde::Deserialize<'de> for GeneratedField {
            fn deserialize<D>(deserializer: D) -> std::result::Result<GeneratedField, D::Error>
            where
                D: serde::Deserializer<'de>,
            {
                struct GeneratedVisitor;

                impl<'de> serde::de::Visitor<'de> for GeneratedVisitor {
                    type Value = GeneratedField;

                    fn expecting(&self, formatter: &mut std::fmt::Formatter<'_>) -> std::fmt::Result {
                        write!(formatter, "expected one of: {:?}", &FIELDS)
                    }

                    #[allow(unused_variables)]
                    fn visit_str<E>(self, value: &str) -> std::result::Result<GeneratedField, E>
                    where
                        E: serde::de::Error,
                    {
                        match value {
                            "height" => Ok(GeneratedField::Height),
                            _ => Err(serde::de::Error::unknown_field(value, FIELDS)),
                        }
                    }
                }
                deserializer.deserialize_identifier(GeneratedVisitor)
            }
        }
        struct GeneratedVisitor;
        impl<'de> serde::de::Visitor<'de> for GeneratedVisitor {
            type Value = GetSequencerBlockRequest;

            fn expecting(&self, formatter: &mut std::fmt::Formatter<'_>) -> std::fmt::Result {
                formatter.write_str("struct astria.sequencerblock.v1.GetSequencerBlockRequest")
            }

            fn visit_map<V>(self, mut map_: V) -> std::result::Result<GetSequencerBlockRequest, V::Error>
                where
                    V: serde::de::MapAccess<'de>,
            {
                let mut height__ = None;
                while let Some(k) = map_.next_key()? {
                    match k {
                        GeneratedField::Height => {
                            if height__.is_some() {
                                return Err(serde::de::Error::duplicate_field("height"));
                            }
                            height__ = 
                                Some(map_.next_value::<::pbjson::private::NumberDeserialize<_>>()?.0)
                            ;
                        }
                    }
                }
                Ok(GetSequencerBlockRequest {
                    height: height__.unwrap_or_default(),
                })
            }
        }
        deserializer.deserialize_struct("astria.sequencerblock.v1.GetSequencerBlockRequest", FIELDS, GeneratedVisitor)
    }
}
impl serde::Serialize for GetUpgradesInfoRequest {
    #[allow(deprecated)]
    fn serialize<S>(&self, serializer: S) -> std::result::Result<S::Ok, S::Error>
    where
        S: serde::Serializer,
    {
        use serde::ser::SerializeStruct;
        let len = 0;
        let struct_ser = serializer.serialize_struct("astria.sequencerblock.v1.GetUpgradesInfoRequest", len)?;
        struct_ser.end()
    }
}
impl<'de> serde::Deserialize<'de> for GetUpgradesInfoRequest {
    #[allow(deprecated)]
    fn deserialize<D>(deserializer: D) -> std::result::Result<Self, D::Error>
    where
        D: serde::Deserializer<'de>,
    {
        const FIELDS: &[&str] = &[
        ];

        #[allow(clippy::enum_variant_names)]
        enum GeneratedField {
        }
        impl<'de> serde::Deserialize<'de> for GeneratedField {
            fn deserialize<D>(deserializer: D) -> std::result::Result<GeneratedField, D::Error>
            where
                D: serde::Deserializer<'de>,
            {
                struct GeneratedVisitor;

                impl<'de> serde::de::Visitor<'de> for GeneratedVisitor {
                    type Value = GeneratedField;

                    fn expecting(&self, formatter: &mut std::fmt::Formatter<'_>) -> std::fmt::Result {
                        write!(formatter, "expected one of: {:?}", &FIELDS)
                    }

                    #[allow(unused_variables)]
                    fn visit_str<E>(self, value: &str) -> std::result::Result<GeneratedField, E>
                    where
                        E: serde::de::Error,
                    {
                            Err(serde::de::Error::unknown_field(value, FIELDS))
                    }
                }
                deserializer.deserialize_identifier(GeneratedVisitor)
            }
        }
        struct GeneratedVisitor;
        impl<'de> serde::de::Visitor<'de> for GeneratedVisitor {
            type Value = GetUpgradesInfoRequest;

            fn expecting(&self, formatter: &mut std::fmt::Formatter<'_>) -> std::fmt::Result {
                formatter.write_str("struct astria.sequencerblock.v1.GetUpgradesInfoRequest")
            }

            fn visit_map<V>(self, mut map_: V) -> std::result::Result<GetUpgradesInfoRequest, V::Error>
                where
                    V: serde::de::MapAccess<'de>,
            {
                while map_.next_key::<GeneratedField>()?.is_some() {
                    let _ = map_.next_value::<serde::de::IgnoredAny>()?;
                }
                Ok(GetUpgradesInfoRequest {
                })
            }
        }
        deserializer.deserialize_struct("astria.sequencerblock.v1.GetUpgradesInfoRequest", FIELDS, GeneratedVisitor)
    }
}
impl serde::Serialize for GetUpgradesInfoResponse {
    #[allow(deprecated)]
    fn serialize<S>(&self, serializer: S) -> std::result::Result<S::Ok, S::Error>
    where
        S: serde::Serializer,
    {
        use serde::ser::SerializeStruct;
        let mut len = 0;
        if !self.applied.is_empty() {
            len += 1;
        }
        if !self.scheduled.is_empty() {
            len += 1;
        }
        let mut struct_ser = serializer.serialize_struct("astria.sequencerblock.v1.GetUpgradesInfoResponse", len)?;
        if !self.applied.is_empty() {
            struct_ser.serialize_field("applied", &self.applied)?;
        }
        if !self.scheduled.is_empty() {
            struct_ser.serialize_field("scheduled", &self.scheduled)?;
        }
        struct_ser.end()
    }
}
impl<'de> serde::Deserialize<'de> for GetUpgradesInfoResponse {
    #[allow(deprecated)]
    fn deserialize<D>(deserializer: D) -> std::result::Result<Self, D::Error>
    where
        D: serde::Deserializer<'de>,
    {
        const FIELDS: &[&str] = &[
            "applied",
            "scheduled",
        ];

        #[allow(clippy::enum_variant_names)]
        enum GeneratedField {
            Applied,
            Scheduled,
        }
        impl<'de> serde::Deserialize<'de> for GeneratedField {
            fn deserialize<D>(deserializer: D) -> std::result::Result<GeneratedField, D::Error>
            where
                D: serde::Deserializer<'de>,
            {
                struct GeneratedVisitor;

                impl<'de> serde::de::Visitor<'de> for GeneratedVisitor {
                    type Value = GeneratedField;

                    fn expecting(&self, formatter: &mut std::fmt::Formatter<'_>) -> std::fmt::Result {
                        write!(formatter, "expected one of: {:?}", &FIELDS)
                    }

                    #[allow(unused_variables)]
                    fn visit_str<E>(self, value: &str) -> std::result::Result<GeneratedField, E>
                    where
                        E: serde::de::Error,
                    {
                        match value {
                            "applied" => Ok(GeneratedField::Applied),
                            "scheduled" => Ok(GeneratedField::Scheduled),
                            _ => Err(serde::de::Error::unknown_field(value, FIELDS)),
                        }
                    }
                }
                deserializer.deserialize_identifier(GeneratedVisitor)
            }
        }
        struct GeneratedVisitor;
        impl<'de> serde::de::Visitor<'de> for GeneratedVisitor {
            type Value = GetUpgradesInfoResponse;

            fn expecting(&self, formatter: &mut std::fmt::Formatter<'_>) -> std::fmt::Result {
                formatter.write_str("struct astria.sequencerblock.v1.GetUpgradesInfoResponse")
            }

            fn visit_map<V>(self, mut map_: V) -> std::result::Result<GetUpgradesInfoResponse, V::Error>
                where
                    V: serde::de::MapAccess<'de>,
            {
                let mut applied__ = None;
                let mut scheduled__ = None;
                while let Some(k) = map_.next_key()? {
                    match k {
                        GeneratedField::Applied => {
                            if applied__.is_some() {
                                return Err(serde::de::Error::duplicate_field("applied"));
                            }
                            applied__ = Some(map_.next_value()?);
                        }
                        GeneratedField::Scheduled => {
                            if scheduled__.is_some() {
                                return Err(serde::de::Error::duplicate_field("scheduled"));
                            }
                            scheduled__ = Some(map_.next_value()?);
                        }
                    }
                }
                Ok(GetUpgradesInfoResponse {
                    applied: applied__.unwrap_or_default(),
                    scheduled: scheduled__.unwrap_or_default(),
                })
            }
        }
        deserializer.deserialize_struct("astria.sequencerblock.v1.GetUpgradesInfoResponse", FIELDS, GeneratedVisitor)
    }
}
<<<<<<< HEAD
impl serde::Serialize for Price {
=======
impl serde::Serialize for get_upgrades_info_response::ChangeInfo {
    #[allow(deprecated)]
    fn serialize<S>(&self, serializer: S) -> std::result::Result<S::Ok, S::Error>
    where
        S: serde::Serializer,
    {
        use serde::ser::SerializeStruct;
        let mut len = 0;
        if self.activation_height != 0 {
            len += 1;
        }
        if !self.change_name.is_empty() {
            len += 1;
        }
        if self.app_version != 0 {
            len += 1;
        }
        if !self.base64_hash.is_empty() {
            len += 1;
        }
        let mut struct_ser = serializer.serialize_struct("astria.sequencerblock.v1.GetUpgradesInfoResponse.ChangeInfo", len)?;
        if self.activation_height != 0 {
            #[allow(clippy::needless_borrow)]
            struct_ser.serialize_field("activationHeight", ToString::to_string(&self.activation_height).as_str())?;
        }
        if !self.change_name.is_empty() {
            struct_ser.serialize_field("changeName", &self.change_name)?;
        }
        if self.app_version != 0 {
            #[allow(clippy::needless_borrow)]
            struct_ser.serialize_field("appVersion", ToString::to_string(&self.app_version).as_str())?;
        }
        if !self.base64_hash.is_empty() {
            struct_ser.serialize_field("base64Hash", &self.base64_hash)?;
        }
        struct_ser.end()
    }
}
impl<'de> serde::Deserialize<'de> for get_upgrades_info_response::ChangeInfo {
    #[allow(deprecated)]
    fn deserialize<D>(deserializer: D) -> std::result::Result<Self, D::Error>
    where
        D: serde::Deserializer<'de>,
    {
        const FIELDS: &[&str] = &[
            "activation_height",
            "activationHeight",
            "change_name",
            "changeName",
            "app_version",
            "appVersion",
            "base64_hash",
            "base64Hash",
        ];

        #[allow(clippy::enum_variant_names)]
        enum GeneratedField {
            ActivationHeight,
            ChangeName,
            AppVersion,
            Base64Hash,
        }
        impl<'de> serde::Deserialize<'de> for GeneratedField {
            fn deserialize<D>(deserializer: D) -> std::result::Result<GeneratedField, D::Error>
            where
                D: serde::Deserializer<'de>,
            {
                struct GeneratedVisitor;

                impl<'de> serde::de::Visitor<'de> for GeneratedVisitor {
                    type Value = GeneratedField;

                    fn expecting(&self, formatter: &mut std::fmt::Formatter<'_>) -> std::fmt::Result {
                        write!(formatter, "expected one of: {:?}", &FIELDS)
                    }

                    #[allow(unused_variables)]
                    fn visit_str<E>(self, value: &str) -> std::result::Result<GeneratedField, E>
                    where
                        E: serde::de::Error,
                    {
                        match value {
                            "activationHeight" | "activation_height" => Ok(GeneratedField::ActivationHeight),
                            "changeName" | "change_name" => Ok(GeneratedField::ChangeName),
                            "appVersion" | "app_version" => Ok(GeneratedField::AppVersion),
                            "base64Hash" | "base64_hash" => Ok(GeneratedField::Base64Hash),
                            _ => Err(serde::de::Error::unknown_field(value, FIELDS)),
                        }
                    }
                }
                deserializer.deserialize_identifier(GeneratedVisitor)
            }
        }
        struct GeneratedVisitor;
        impl<'de> serde::de::Visitor<'de> for GeneratedVisitor {
            type Value = get_upgrades_info_response::ChangeInfo;

            fn expecting(&self, formatter: &mut std::fmt::Formatter<'_>) -> std::fmt::Result {
                formatter.write_str("struct astria.sequencerblock.v1.GetUpgradesInfoResponse.ChangeInfo")
            }

            fn visit_map<V>(self, mut map_: V) -> std::result::Result<get_upgrades_info_response::ChangeInfo, V::Error>
                where
                    V: serde::de::MapAccess<'de>,
            {
                let mut activation_height__ = None;
                let mut change_name__ = None;
                let mut app_version__ = None;
                let mut base64_hash__ = None;
                while let Some(k) = map_.next_key()? {
                    match k {
                        GeneratedField::ActivationHeight => {
                            if activation_height__.is_some() {
                                return Err(serde::de::Error::duplicate_field("activationHeight"));
                            }
                            activation_height__ = 
                                Some(map_.next_value::<::pbjson::private::NumberDeserialize<_>>()?.0)
                            ;
                        }
                        GeneratedField::ChangeName => {
                            if change_name__.is_some() {
                                return Err(serde::de::Error::duplicate_field("changeName"));
                            }
                            change_name__ = Some(map_.next_value()?);
                        }
                        GeneratedField::AppVersion => {
                            if app_version__.is_some() {
                                return Err(serde::de::Error::duplicate_field("appVersion"));
                            }
                            app_version__ = 
                                Some(map_.next_value::<::pbjson::private::NumberDeserialize<_>>()?.0)
                            ;
                        }
                        GeneratedField::Base64Hash => {
                            if base64_hash__.is_some() {
                                return Err(serde::de::Error::duplicate_field("base64Hash"));
                            }
                            base64_hash__ = Some(map_.next_value()?);
                        }
                    }
                }
                Ok(get_upgrades_info_response::ChangeInfo {
                    activation_height: activation_height__.unwrap_or_default(),
                    change_name: change_name__.unwrap_or_default(),
                    app_version: app_version__.unwrap_or_default(),
                    base64_hash: base64_hash__.unwrap_or_default(),
                })
            }
        }
        deserializer.deserialize_struct("astria.sequencerblock.v1.GetUpgradesInfoResponse.ChangeInfo", FIELDS, GeneratedVisitor)
    }
}
impl serde::Serialize for OracleData {
>>>>>>> ad1a8ffb
    #[allow(deprecated)]
    fn serialize<S>(&self, serializer: S) -> std::result::Result<S::Ok, S::Error>
    where
        S: serde::Serializer,
    {
        use serde::ser::SerializeStruct;
        let mut len = 0;
        if self.currency_pair.is_some() {
            len += 1;
        }
        if self.price.is_some() {
            len += 1;
        }
        if self.decimals != 0 {
            len += 1;
        }
        let mut struct_ser = serializer.serialize_struct("astria.sequencerblock.v1.Price", len)?;
        if let Some(v) = self.currency_pair.as_ref() {
            struct_ser.serialize_field("currencyPair", v)?;
        }
        if let Some(v) = self.price.as_ref() {
            struct_ser.serialize_field("price", v)?;
        }
        if self.decimals != 0 {
            #[allow(clippy::needless_borrow)]
            struct_ser.serialize_field("decimals", ToString::to_string(&self.decimals).as_str())?;
        }
        struct_ser.end()
    }
}
impl<'de> serde::Deserialize<'de> for Price {
    #[allow(deprecated)]
    fn deserialize<D>(deserializer: D) -> std::result::Result<Self, D::Error>
    where
        D: serde::Deserializer<'de>,
    {
        const FIELDS: &[&str] = &[
            "currency_pair",
            "currencyPair",
            "price",
            "decimals",
        ];

        #[allow(clippy::enum_variant_names)]
        enum GeneratedField {
            CurrencyPair,
            Price,
            Decimals,
        }
        impl<'de> serde::Deserialize<'de> for GeneratedField {
            fn deserialize<D>(deserializer: D) -> std::result::Result<GeneratedField, D::Error>
            where
                D: serde::Deserializer<'de>,
            {
                struct GeneratedVisitor;

                impl<'de> serde::de::Visitor<'de> for GeneratedVisitor {
                    type Value = GeneratedField;

                    fn expecting(&self, formatter: &mut std::fmt::Formatter<'_>) -> std::fmt::Result {
                        write!(formatter, "expected one of: {:?}", &FIELDS)
                    }

                    #[allow(unused_variables)]
                    fn visit_str<E>(self, value: &str) -> std::result::Result<GeneratedField, E>
                    where
                        E: serde::de::Error,
                    {
                        match value {
                            "currencyPair" | "currency_pair" => Ok(GeneratedField::CurrencyPair),
                            "price" => Ok(GeneratedField::Price),
                            "decimals" => Ok(GeneratedField::Decimals),
                            _ => Err(serde::de::Error::unknown_field(value, FIELDS)),
                        }
                    }
                }
                deserializer.deserialize_identifier(GeneratedVisitor)
            }
        }
        struct GeneratedVisitor;
        impl<'de> serde::de::Visitor<'de> for GeneratedVisitor {
            type Value = Price;

            fn expecting(&self, formatter: &mut std::fmt::Formatter<'_>) -> std::fmt::Result {
                formatter.write_str("struct astria.sequencerblock.v1.Price")
            }

            fn visit_map<V>(self, mut map_: V) -> std::result::Result<Price, V::Error>
                where
                    V: serde::de::MapAccess<'de>,
            {
                let mut currency_pair__ = None;
                let mut price__ = None;
                let mut decimals__ = None;
                while let Some(k) = map_.next_key()? {
                    match k {
                        GeneratedField::CurrencyPair => {
                            if currency_pair__.is_some() {
                                return Err(serde::de::Error::duplicate_field("currencyPair"));
                            }
                            currency_pair__ = map_.next_value()?;
                        }
                        GeneratedField::Price => {
                            if price__.is_some() {
                                return Err(serde::de::Error::duplicate_field("price"));
                            }
                            price__ = map_.next_value()?;
                        }
                        GeneratedField::Decimals => {
                            if decimals__.is_some() {
                                return Err(serde::de::Error::duplicate_field("decimals"));
                            }
                            decimals__ = 
                                Some(map_.next_value::<::pbjson::private::NumberDeserialize<_>>()?.0)
                            ;
                        }
                    }
                }
                Ok(Price {
                    currency_pair: currency_pair__,
                    price: price__,
                    decimals: decimals__.unwrap_or_default(),
                })
            }
        }
        deserializer.deserialize_struct("astria.sequencerblock.v1.Price", FIELDS, GeneratedVisitor)
    }
}
impl serde::Serialize for PriceFeedData {
    #[allow(deprecated)]
    fn serialize<S>(&self, serializer: S) -> std::result::Result<S::Ok, S::Error>
    where
        S: serde::Serializer,
    {
        use serde::ser::SerializeStruct;
        let mut len = 0;
        if !self.prices.is_empty() {
            len += 1;
        }
        let mut struct_ser = serializer.serialize_struct("astria.sequencerblock.v1.PriceFeedData", len)?;
        if !self.prices.is_empty() {
            struct_ser.serialize_field("prices", &self.prices)?;
        }
        struct_ser.end()
    }
}
impl<'de> serde::Deserialize<'de> for PriceFeedData {
    #[allow(deprecated)]
    fn deserialize<D>(deserializer: D) -> std::result::Result<Self, D::Error>
    where
        D: serde::Deserializer<'de>,
    {
        const FIELDS: &[&str] = &[
            "prices",
        ];

        #[allow(clippy::enum_variant_names)]
        enum GeneratedField {
            Prices,
        }
        impl<'de> serde::Deserialize<'de> for GeneratedField {
            fn deserialize<D>(deserializer: D) -> std::result::Result<GeneratedField, D::Error>
            where
                D: serde::Deserializer<'de>,
            {
                struct GeneratedVisitor;

                impl<'de> serde::de::Visitor<'de> for GeneratedVisitor {
                    type Value = GeneratedField;

                    fn expecting(&self, formatter: &mut std::fmt::Formatter<'_>) -> std::fmt::Result {
                        write!(formatter, "expected one of: {:?}", &FIELDS)
                    }

                    #[allow(unused_variables)]
                    fn visit_str<E>(self, value: &str) -> std::result::Result<GeneratedField, E>
                    where
                        E: serde::de::Error,
                    {
                        match value {
                            "prices" => Ok(GeneratedField::Prices),
                            _ => Err(serde::de::Error::unknown_field(value, FIELDS)),
                        }
                    }
                }
                deserializer.deserialize_identifier(GeneratedVisitor)
            }
        }
        struct GeneratedVisitor;
        impl<'de> serde::de::Visitor<'de> for GeneratedVisitor {
            type Value = PriceFeedData;

            fn expecting(&self, formatter: &mut std::fmt::Formatter<'_>) -> std::fmt::Result {
                formatter.write_str("struct astria.sequencerblock.v1.PriceFeedData")
            }

            fn visit_map<V>(self, mut map_: V) -> std::result::Result<PriceFeedData, V::Error>
                where
                    V: serde::de::MapAccess<'de>,
            {
                let mut prices__ = None;
                while let Some(k) = map_.next_key()? {
                    match k {
                        GeneratedField::Prices => {
                            if prices__.is_some() {
                                return Err(serde::de::Error::duplicate_field("prices"));
                            }
                            prices__ = Some(map_.next_value()?);
                        }
                    }
                }
                Ok(PriceFeedData {
                    prices: prices__.unwrap_or_default(),
                })
            }
        }
        deserializer.deserialize_struct("astria.sequencerblock.v1.PriceFeedData", FIELDS, GeneratedVisitor)
    }
}
impl serde::Serialize for RollupData {
    #[allow(deprecated)]
    fn serialize<S>(&self, serializer: S) -> std::result::Result<S::Ok, S::Error>
    where
        S: serde::Serializer,
    {
        use serde::ser::SerializeStruct;
        let mut len = 0;
        if self.value.is_some() {
            len += 1;
        }
        let mut struct_ser = serializer.serialize_struct("astria.sequencerblock.v1.RollupData", len)?;
        if let Some(v) = self.value.as_ref() {
            match v {
                rollup_data::Value::SequencedData(v) => {
                    #[allow(clippy::needless_borrow)]
                    struct_ser.serialize_field("sequencedData", pbjson::private::base64::encode(&v).as_str())?;
                }
                rollup_data::Value::Deposit(v) => {
                    struct_ser.serialize_field("deposit", v)?;
                }
                rollup_data::Value::PriceFeedData(v) => {
                    struct_ser.serialize_field("priceFeedData", v)?;
                }
            }
        }
        struct_ser.end()
    }
}
impl<'de> serde::Deserialize<'de> for RollupData {
    #[allow(deprecated)]
    fn deserialize<D>(deserializer: D) -> std::result::Result<Self, D::Error>
    where
        D: serde::Deserializer<'de>,
    {
        const FIELDS: &[&str] = &[
            "sequenced_data",
            "sequencedData",
            "deposit",
            "price_feed_data",
            "priceFeedData",
        ];

        #[allow(clippy::enum_variant_names)]
        enum GeneratedField {
            SequencedData,
            Deposit,
            PriceFeedData,
        }
        impl<'de> serde::Deserialize<'de> for GeneratedField {
            fn deserialize<D>(deserializer: D) -> std::result::Result<GeneratedField, D::Error>
            where
                D: serde::Deserializer<'de>,
            {
                struct GeneratedVisitor;

                impl<'de> serde::de::Visitor<'de> for GeneratedVisitor {
                    type Value = GeneratedField;

                    fn expecting(&self, formatter: &mut std::fmt::Formatter<'_>) -> std::fmt::Result {
                        write!(formatter, "expected one of: {:?}", &FIELDS)
                    }

                    #[allow(unused_variables)]
                    fn visit_str<E>(self, value: &str) -> std::result::Result<GeneratedField, E>
                    where
                        E: serde::de::Error,
                    {
                        match value {
                            "sequencedData" | "sequenced_data" => Ok(GeneratedField::SequencedData),
                            "deposit" => Ok(GeneratedField::Deposit),
                            "priceFeedData" | "price_feed_data" => Ok(GeneratedField::PriceFeedData),
                            _ => Err(serde::de::Error::unknown_field(value, FIELDS)),
                        }
                    }
                }
                deserializer.deserialize_identifier(GeneratedVisitor)
            }
        }
        struct GeneratedVisitor;
        impl<'de> serde::de::Visitor<'de> for GeneratedVisitor {
            type Value = RollupData;

            fn expecting(&self, formatter: &mut std::fmt::Formatter<'_>) -> std::fmt::Result {
                formatter.write_str("struct astria.sequencerblock.v1.RollupData")
            }

            fn visit_map<V>(self, mut map_: V) -> std::result::Result<RollupData, V::Error>
                where
                    V: serde::de::MapAccess<'de>,
            {
                let mut value__ = None;
                while let Some(k) = map_.next_key()? {
                    match k {
                        GeneratedField::SequencedData => {
                            if value__.is_some() {
                                return Err(serde::de::Error::duplicate_field("sequencedData"));
                            }
                            value__ = map_.next_value::<::std::option::Option<::pbjson::private::BytesDeserialize<_>>>()?.map(|x| rollup_data::Value::SequencedData(x.0));
                        }
                        GeneratedField::Deposit => {
                            if value__.is_some() {
                                return Err(serde::de::Error::duplicate_field("deposit"));
                            }
                            value__ = map_.next_value::<::std::option::Option<_>>()?.map(rollup_data::Value::Deposit)
;
                        }
                        GeneratedField::PriceFeedData => {
                            if value__.is_some() {
                                return Err(serde::de::Error::duplicate_field("priceFeedData"));
                            }
                            value__ = map_.next_value::<::std::option::Option<_>>()?.map(rollup_data::Value::PriceFeedData)
;
                        }
                    }
                }
                Ok(RollupData {
                    value: value__,
                })
            }
        }
        deserializer.deserialize_struct("astria.sequencerblock.v1.RollupData", FIELDS, GeneratedVisitor)
    }
}
impl serde::Serialize for RollupTransactions {
    #[allow(deprecated)]
    fn serialize<S>(&self, serializer: S) -> std::result::Result<S::Ok, S::Error>
    where
        S: serde::Serializer,
    {
        use serde::ser::SerializeStruct;
        let mut len = 0;
        if self.rollup_id.is_some() {
            len += 1;
        }
        if !self.transactions.is_empty() {
            len += 1;
        }
        if self.proof.is_some() {
            len += 1;
        }
        let mut struct_ser = serializer.serialize_struct("astria.sequencerblock.v1.RollupTransactions", len)?;
        if let Some(v) = self.rollup_id.as_ref() {
            struct_ser.serialize_field("rollupId", v)?;
        }
        if !self.transactions.is_empty() {
            struct_ser.serialize_field("transactions", &self.transactions.iter().map(pbjson::private::base64::encode).collect::<Vec<_>>())?;
        }
        if let Some(v) = self.proof.as_ref() {
            struct_ser.serialize_field("proof", v)?;
        }
        struct_ser.end()
    }
}
impl<'de> serde::Deserialize<'de> for RollupTransactions {
    #[allow(deprecated)]
    fn deserialize<D>(deserializer: D) -> std::result::Result<Self, D::Error>
    where
        D: serde::Deserializer<'de>,
    {
        const FIELDS: &[&str] = &[
            "rollup_id",
            "rollupId",
            "transactions",
            "proof",
        ];

        #[allow(clippy::enum_variant_names)]
        enum GeneratedField {
            RollupId,
            Transactions,
            Proof,
        }
        impl<'de> serde::Deserialize<'de> for GeneratedField {
            fn deserialize<D>(deserializer: D) -> std::result::Result<GeneratedField, D::Error>
            where
                D: serde::Deserializer<'de>,
            {
                struct GeneratedVisitor;

                impl<'de> serde::de::Visitor<'de> for GeneratedVisitor {
                    type Value = GeneratedField;

                    fn expecting(&self, formatter: &mut std::fmt::Formatter<'_>) -> std::fmt::Result {
                        write!(formatter, "expected one of: {:?}", &FIELDS)
                    }

                    #[allow(unused_variables)]
                    fn visit_str<E>(self, value: &str) -> std::result::Result<GeneratedField, E>
                    where
                        E: serde::de::Error,
                    {
                        match value {
                            "rollupId" | "rollup_id" => Ok(GeneratedField::RollupId),
                            "transactions" => Ok(GeneratedField::Transactions),
                            "proof" => Ok(GeneratedField::Proof),
                            _ => Err(serde::de::Error::unknown_field(value, FIELDS)),
                        }
                    }
                }
                deserializer.deserialize_identifier(GeneratedVisitor)
            }
        }
        struct GeneratedVisitor;
        impl<'de> serde::de::Visitor<'de> for GeneratedVisitor {
            type Value = RollupTransactions;

            fn expecting(&self, formatter: &mut std::fmt::Formatter<'_>) -> std::fmt::Result {
                formatter.write_str("struct astria.sequencerblock.v1.RollupTransactions")
            }

            fn visit_map<V>(self, mut map_: V) -> std::result::Result<RollupTransactions, V::Error>
                where
                    V: serde::de::MapAccess<'de>,
            {
                let mut rollup_id__ = None;
                let mut transactions__ = None;
                let mut proof__ = None;
                while let Some(k) = map_.next_key()? {
                    match k {
                        GeneratedField::RollupId => {
                            if rollup_id__.is_some() {
                                return Err(serde::de::Error::duplicate_field("rollupId"));
                            }
                            rollup_id__ = map_.next_value()?;
                        }
                        GeneratedField::Transactions => {
                            if transactions__.is_some() {
                                return Err(serde::de::Error::duplicate_field("transactions"));
                            }
                            transactions__ = 
                                Some(map_.next_value::<Vec<::pbjson::private::BytesDeserialize<_>>>()?
                                    .into_iter().map(|x| x.0).collect())
                            ;
                        }
                        GeneratedField::Proof => {
                            if proof__.is_some() {
                                return Err(serde::de::Error::duplicate_field("proof"));
                            }
                            proof__ = map_.next_value()?;
                        }
                    }
                }
                Ok(RollupTransactions {
                    rollup_id: rollup_id__,
                    transactions: transactions__.unwrap_or_default(),
                    proof: proof__,
                })
            }
        }
        deserializer.deserialize_struct("astria.sequencerblock.v1.RollupTransactions", FIELDS, GeneratedVisitor)
    }
}
impl serde::Serialize for SequencerBlock {
    #[allow(deprecated)]
    fn serialize<S>(&self, serializer: S) -> std::result::Result<S::Ok, S::Error>
    where
        S: serde::Serializer,
    {
        use serde::ser::SerializeStruct;
        let mut len = 0;
        if self.header.is_some() {
            len += 1;
        }
        if !self.rollup_transactions.is_empty() {
            len += 1;
        }
        if self.rollup_transactions_proof.is_some() {
            len += 1;
        }
        if self.rollup_ids_proof.is_some() {
            len += 1;
        }
        if !self.block_hash.is_empty() {
            len += 1;
        }
        if !self.upgrade_change_hashes.is_empty() {
            len += 1;
        }
        if self.extended_commit_info_with_proof.is_some() {
            len += 1;
        }
        let mut struct_ser = serializer.serialize_struct("astria.sequencerblock.v1.SequencerBlock", len)?;
        if let Some(v) = self.header.as_ref() {
            struct_ser.serialize_field("header", v)?;
        }
        if !self.rollup_transactions.is_empty() {
            struct_ser.serialize_field("rollupTransactions", &self.rollup_transactions)?;
        }
        if let Some(v) = self.rollup_transactions_proof.as_ref() {
            struct_ser.serialize_field("rollupTransactionsProof", v)?;
        }
        if let Some(v) = self.rollup_ids_proof.as_ref() {
            struct_ser.serialize_field("rollupIdsProof", v)?;
        }
        if !self.block_hash.is_empty() {
            #[allow(clippy::needless_borrow)]
            struct_ser.serialize_field("blockHash", pbjson::private::base64::encode(&self.block_hash).as_str())?;
        }
        if !self.upgrade_change_hashes.is_empty() {
            struct_ser.serialize_field("upgradeChangeHashes", &self.upgrade_change_hashes.iter().map(pbjson::private::base64::encode).collect::<Vec<_>>())?;
        }
        if let Some(v) = self.extended_commit_info_with_proof.as_ref() {
            struct_ser.serialize_field("extendedCommitInfoWithProof", v)?;
        }
        struct_ser.end()
    }
}
impl<'de> serde::Deserialize<'de> for SequencerBlock {
    #[allow(deprecated)]
    fn deserialize<D>(deserializer: D) -> std::result::Result<Self, D::Error>
    where
        D: serde::Deserializer<'de>,
    {
        const FIELDS: &[&str] = &[
            "header",
            "rollup_transactions",
            "rollupTransactions",
            "rollup_transactions_proof",
            "rollupTransactionsProof",
            "rollup_ids_proof",
            "rollupIdsProof",
            "block_hash",
            "blockHash",
            "upgrade_change_hashes",
            "upgradeChangeHashes",
            "extended_commit_info_with_proof",
            "extendedCommitInfoWithProof",
        ];

        #[allow(clippy::enum_variant_names)]
        enum GeneratedField {
            Header,
            RollupTransactions,
            RollupTransactionsProof,
            RollupIdsProof,
            BlockHash,
            UpgradeChangeHashes,
            ExtendedCommitInfoWithProof,
        }
        impl<'de> serde::Deserialize<'de> for GeneratedField {
            fn deserialize<D>(deserializer: D) -> std::result::Result<GeneratedField, D::Error>
            where
                D: serde::Deserializer<'de>,
            {
                struct GeneratedVisitor;

                impl<'de> serde::de::Visitor<'de> for GeneratedVisitor {
                    type Value = GeneratedField;

                    fn expecting(&self, formatter: &mut std::fmt::Formatter<'_>) -> std::fmt::Result {
                        write!(formatter, "expected one of: {:?}", &FIELDS)
                    }

                    #[allow(unused_variables)]
                    fn visit_str<E>(self, value: &str) -> std::result::Result<GeneratedField, E>
                    where
                        E: serde::de::Error,
                    {
                        match value {
                            "header" => Ok(GeneratedField::Header),
                            "rollupTransactions" | "rollup_transactions" => Ok(GeneratedField::RollupTransactions),
                            "rollupTransactionsProof" | "rollup_transactions_proof" => Ok(GeneratedField::RollupTransactionsProof),
                            "rollupIdsProof" | "rollup_ids_proof" => Ok(GeneratedField::RollupIdsProof),
                            "blockHash" | "block_hash" => Ok(GeneratedField::BlockHash),
                            "upgradeChangeHashes" | "upgrade_change_hashes" => Ok(GeneratedField::UpgradeChangeHashes),
                            "extendedCommitInfoWithProof" | "extended_commit_info_with_proof" => Ok(GeneratedField::ExtendedCommitInfoWithProof),
                            _ => Err(serde::de::Error::unknown_field(value, FIELDS)),
                        }
                    }
                }
                deserializer.deserialize_identifier(GeneratedVisitor)
            }
        }
        struct GeneratedVisitor;
        impl<'de> serde::de::Visitor<'de> for GeneratedVisitor {
            type Value = SequencerBlock;

            fn expecting(&self, formatter: &mut std::fmt::Formatter<'_>) -> std::fmt::Result {
                formatter.write_str("struct astria.sequencerblock.v1.SequencerBlock")
            }

            fn visit_map<V>(self, mut map_: V) -> std::result::Result<SequencerBlock, V::Error>
                where
                    V: serde::de::MapAccess<'de>,
            {
                let mut header__ = None;
                let mut rollup_transactions__ = None;
                let mut rollup_transactions_proof__ = None;
                let mut rollup_ids_proof__ = None;
                let mut block_hash__ = None;
                let mut upgrade_change_hashes__ = None;
                let mut extended_commit_info_with_proof__ = None;
                while let Some(k) = map_.next_key()? {
                    match k {
                        GeneratedField::Header => {
                            if header__.is_some() {
                                return Err(serde::de::Error::duplicate_field("header"));
                            }
                            header__ = map_.next_value()?;
                        }
                        GeneratedField::RollupTransactions => {
                            if rollup_transactions__.is_some() {
                                return Err(serde::de::Error::duplicate_field("rollupTransactions"));
                            }
                            rollup_transactions__ = Some(map_.next_value()?);
                        }
                        GeneratedField::RollupTransactionsProof => {
                            if rollup_transactions_proof__.is_some() {
                                return Err(serde::de::Error::duplicate_field("rollupTransactionsProof"));
                            }
                            rollup_transactions_proof__ = map_.next_value()?;
                        }
                        GeneratedField::RollupIdsProof => {
                            if rollup_ids_proof__.is_some() {
                                return Err(serde::de::Error::duplicate_field("rollupIdsProof"));
                            }
                            rollup_ids_proof__ = map_.next_value()?;
                        }
                        GeneratedField::BlockHash => {
                            if block_hash__.is_some() {
                                return Err(serde::de::Error::duplicate_field("blockHash"));
                            }
                            block_hash__ = 
                                Some(map_.next_value::<::pbjson::private::BytesDeserialize<_>>()?.0)
                            ;
                        }
                        GeneratedField::UpgradeChangeHashes => {
                            if upgrade_change_hashes__.is_some() {
                                return Err(serde::de::Error::duplicate_field("upgradeChangeHashes"));
                            }
                            upgrade_change_hashes__ = 
                                Some(map_.next_value::<Vec<::pbjson::private::BytesDeserialize<_>>>()?
                                    .into_iter().map(|x| x.0).collect())
                            ;
                        }
                        GeneratedField::ExtendedCommitInfoWithProof => {
                            if extended_commit_info_with_proof__.is_some() {
                                return Err(serde::de::Error::duplicate_field("extendedCommitInfoWithProof"));
                            }
                            extended_commit_info_with_proof__ = map_.next_value()?;
                        }
                    }
                }
                Ok(SequencerBlock {
                    header: header__,
                    rollup_transactions: rollup_transactions__.unwrap_or_default(),
                    rollup_transactions_proof: rollup_transactions_proof__,
                    rollup_ids_proof: rollup_ids_proof__,
                    block_hash: block_hash__.unwrap_or_default(),
                    upgrade_change_hashes: upgrade_change_hashes__.unwrap_or_default(),
                    extended_commit_info_with_proof: extended_commit_info_with_proof__,
                })
            }
        }
        deserializer.deserialize_struct("astria.sequencerblock.v1.SequencerBlock", FIELDS, GeneratedVisitor)
    }
}
impl serde::Serialize for SequencerBlockHeader {
    #[allow(deprecated)]
    fn serialize<S>(&self, serializer: S) -> std::result::Result<S::Ok, S::Error>
    where
        S: serde::Serializer,
    {
        use serde::ser::SerializeStruct;
        let mut len = 0;
        if !self.chain_id.is_empty() {
            len += 1;
        }
        if self.height != 0 {
            len += 1;
        }
        if self.time.is_some() {
            len += 1;
        }
        if !self.data_hash.is_empty() {
            len += 1;
        }
        if !self.proposer_address.is_empty() {
            len += 1;
        }
        if !self.rollup_transactions_root.is_empty() {
            len += 1;
        }
        let mut struct_ser = serializer.serialize_struct("astria.sequencerblock.v1.SequencerBlockHeader", len)?;
        if !self.chain_id.is_empty() {
            struct_ser.serialize_field("chainId", &self.chain_id)?;
        }
        if self.height != 0 {
            #[allow(clippy::needless_borrow)]
            struct_ser.serialize_field("height", ToString::to_string(&self.height).as_str())?;
        }
        if let Some(v) = self.time.as_ref() {
            struct_ser.serialize_field("time", v)?;
        }
        if !self.data_hash.is_empty() {
            #[allow(clippy::needless_borrow)]
            struct_ser.serialize_field("dataHash", pbjson::private::base64::encode(&self.data_hash).as_str())?;
        }
        if !self.proposer_address.is_empty() {
            #[allow(clippy::needless_borrow)]
            struct_ser.serialize_field("proposerAddress", pbjson::private::base64::encode(&self.proposer_address).as_str())?;
        }
        if !self.rollup_transactions_root.is_empty() {
            #[allow(clippy::needless_borrow)]
            struct_ser.serialize_field("rollupTransactionsRoot", pbjson::private::base64::encode(&self.rollup_transactions_root).as_str())?;
        }
        struct_ser.end()
    }
}
impl<'de> serde::Deserialize<'de> for SequencerBlockHeader {
    #[allow(deprecated)]
    fn deserialize<D>(deserializer: D) -> std::result::Result<Self, D::Error>
    where
        D: serde::Deserializer<'de>,
    {
        const FIELDS: &[&str] = &[
            "chain_id",
            "chainId",
            "height",
            "time",
            "data_hash",
            "dataHash",
            "proposer_address",
            "proposerAddress",
            "rollup_transactions_root",
            "rollupTransactionsRoot",
        ];

        #[allow(clippy::enum_variant_names)]
        enum GeneratedField {
            ChainId,
            Height,
            Time,
            DataHash,
            ProposerAddress,
            RollupTransactionsRoot,
        }
        impl<'de> serde::Deserialize<'de> for GeneratedField {
            fn deserialize<D>(deserializer: D) -> std::result::Result<GeneratedField, D::Error>
            where
                D: serde::Deserializer<'de>,
            {
                struct GeneratedVisitor;

                impl<'de> serde::de::Visitor<'de> for GeneratedVisitor {
                    type Value = GeneratedField;

                    fn expecting(&self, formatter: &mut std::fmt::Formatter<'_>) -> std::fmt::Result {
                        write!(formatter, "expected one of: {:?}", &FIELDS)
                    }

                    #[allow(unused_variables)]
                    fn visit_str<E>(self, value: &str) -> std::result::Result<GeneratedField, E>
                    where
                        E: serde::de::Error,
                    {
                        match value {
                            "chainId" | "chain_id" => Ok(GeneratedField::ChainId),
                            "height" => Ok(GeneratedField::Height),
                            "time" => Ok(GeneratedField::Time),
                            "dataHash" | "data_hash" => Ok(GeneratedField::DataHash),
                            "proposerAddress" | "proposer_address" => Ok(GeneratedField::ProposerAddress),
                            "rollupTransactionsRoot" | "rollup_transactions_root" => Ok(GeneratedField::RollupTransactionsRoot),
                            _ => Err(serde::de::Error::unknown_field(value, FIELDS)),
                        }
                    }
                }
                deserializer.deserialize_identifier(GeneratedVisitor)
            }
        }
        struct GeneratedVisitor;
        impl<'de> serde::de::Visitor<'de> for GeneratedVisitor {
            type Value = SequencerBlockHeader;

            fn expecting(&self, formatter: &mut std::fmt::Formatter<'_>) -> std::fmt::Result {
                formatter.write_str("struct astria.sequencerblock.v1.SequencerBlockHeader")
            }

            fn visit_map<V>(self, mut map_: V) -> std::result::Result<SequencerBlockHeader, V::Error>
                where
                    V: serde::de::MapAccess<'de>,
            {
                let mut chain_id__ = None;
                let mut height__ = None;
                let mut time__ = None;
                let mut data_hash__ = None;
                let mut proposer_address__ = None;
                let mut rollup_transactions_root__ = None;
                while let Some(k) = map_.next_key()? {
                    match k {
                        GeneratedField::ChainId => {
                            if chain_id__.is_some() {
                                return Err(serde::de::Error::duplicate_field("chainId"));
                            }
                            chain_id__ = Some(map_.next_value()?);
                        }
                        GeneratedField::Height => {
                            if height__.is_some() {
                                return Err(serde::de::Error::duplicate_field("height"));
                            }
                            height__ = 
                                Some(map_.next_value::<::pbjson::private::NumberDeserialize<_>>()?.0)
                            ;
                        }
                        GeneratedField::Time => {
                            if time__.is_some() {
                                return Err(serde::de::Error::duplicate_field("time"));
                            }
                            time__ = map_.next_value()?;
                        }
                        GeneratedField::DataHash => {
                            if data_hash__.is_some() {
                                return Err(serde::de::Error::duplicate_field("dataHash"));
                            }
                            data_hash__ = 
                                Some(map_.next_value::<::pbjson::private::BytesDeserialize<_>>()?.0)
                            ;
                        }
                        GeneratedField::ProposerAddress => {
                            if proposer_address__.is_some() {
                                return Err(serde::de::Error::duplicate_field("proposerAddress"));
                            }
                            proposer_address__ = 
                                Some(map_.next_value::<::pbjson::private::BytesDeserialize<_>>()?.0)
                            ;
                        }
                        GeneratedField::RollupTransactionsRoot => {
                            if rollup_transactions_root__.is_some() {
                                return Err(serde::de::Error::duplicate_field("rollupTransactionsRoot"));
                            }
                            rollup_transactions_root__ = 
                                Some(map_.next_value::<::pbjson::private::BytesDeserialize<_>>()?.0)
                            ;
                        }
                    }
                }
                Ok(SequencerBlockHeader {
                    chain_id: chain_id__.unwrap_or_default(),
                    height: height__.unwrap_or_default(),
                    time: time__,
                    data_hash: data_hash__.unwrap_or_default(),
                    proposer_address: proposer_address__.unwrap_or_default(),
                    rollup_transactions_root: rollup_transactions_root__.unwrap_or_default(),
                })
            }
        }
        deserializer.deserialize_struct("astria.sequencerblock.v1.SequencerBlockHeader", FIELDS, GeneratedVisitor)
    }
}
impl serde::Serialize for SubmittedMetadata {
    #[allow(deprecated)]
    fn serialize<S>(&self, serializer: S) -> std::result::Result<S::Ok, S::Error>
    where
        S: serde::Serializer,
    {
        use serde::ser::SerializeStruct;
        let mut len = 0;
        if !self.block_hash.is_empty() {
            len += 1;
        }
        if self.header.is_some() {
            len += 1;
        }
        if !self.rollup_ids.is_empty() {
            len += 1;
        }
        if self.rollup_transactions_proof.is_some() {
            len += 1;
        }
        if self.rollup_ids_proof.is_some() {
            len += 1;
        }
        if !self.upgrade_change_hashes.is_empty() {
            len += 1;
        }
        if self.extended_commit_info_with_proof.is_some() {
            len += 1;
        }
        let mut struct_ser = serializer.serialize_struct("astria.sequencerblock.v1.SubmittedMetadata", len)?;
        if !self.block_hash.is_empty() {
            #[allow(clippy::needless_borrow)]
            struct_ser.serialize_field("blockHash", pbjson::private::base64::encode(&self.block_hash).as_str())?;
        }
        if let Some(v) = self.header.as_ref() {
            struct_ser.serialize_field("header", v)?;
        }
        if !self.rollup_ids.is_empty() {
            struct_ser.serialize_field("rollupIds", &self.rollup_ids)?;
        }
        if let Some(v) = self.rollup_transactions_proof.as_ref() {
            struct_ser.serialize_field("rollupTransactionsProof", v)?;
        }
        if let Some(v) = self.rollup_ids_proof.as_ref() {
            struct_ser.serialize_field("rollupIdsProof", v)?;
        }
        if !self.upgrade_change_hashes.is_empty() {
            struct_ser.serialize_field("upgradeChangeHashes", &self.upgrade_change_hashes.iter().map(pbjson::private::base64::encode).collect::<Vec<_>>())?;
        }
        if let Some(v) = self.extended_commit_info_with_proof.as_ref() {
            struct_ser.serialize_field("extendedCommitInfoWithProof", v)?;
        }
        struct_ser.end()
    }
}
impl<'de> serde::Deserialize<'de> for SubmittedMetadata {
    #[allow(deprecated)]
    fn deserialize<D>(deserializer: D) -> std::result::Result<Self, D::Error>
    where
        D: serde::Deserializer<'de>,
    {
        const FIELDS: &[&str] = &[
            "block_hash",
            "blockHash",
            "header",
            "rollup_ids",
            "rollupIds",
            "rollup_transactions_proof",
            "rollupTransactionsProof",
            "rollup_ids_proof",
            "rollupIdsProof",
            "upgrade_change_hashes",
            "upgradeChangeHashes",
            "extended_commit_info_with_proof",
            "extendedCommitInfoWithProof",
        ];

        #[allow(clippy::enum_variant_names)]
        enum GeneratedField {
            BlockHash,
            Header,
            RollupIds,
            RollupTransactionsProof,
            RollupIdsProof,
            UpgradeChangeHashes,
            ExtendedCommitInfoWithProof,
        }
        impl<'de> serde::Deserialize<'de> for GeneratedField {
            fn deserialize<D>(deserializer: D) -> std::result::Result<GeneratedField, D::Error>
            where
                D: serde::Deserializer<'de>,
            {
                struct GeneratedVisitor;

                impl<'de> serde::de::Visitor<'de> for GeneratedVisitor {
                    type Value = GeneratedField;

                    fn expecting(&self, formatter: &mut std::fmt::Formatter<'_>) -> std::fmt::Result {
                        write!(formatter, "expected one of: {:?}", &FIELDS)
                    }

                    #[allow(unused_variables)]
                    fn visit_str<E>(self, value: &str) -> std::result::Result<GeneratedField, E>
                    where
                        E: serde::de::Error,
                    {
                        match value {
                            "blockHash" | "block_hash" => Ok(GeneratedField::BlockHash),
                            "header" => Ok(GeneratedField::Header),
                            "rollupIds" | "rollup_ids" => Ok(GeneratedField::RollupIds),
                            "rollupTransactionsProof" | "rollup_transactions_proof" => Ok(GeneratedField::RollupTransactionsProof),
                            "rollupIdsProof" | "rollup_ids_proof" => Ok(GeneratedField::RollupIdsProof),
                            "upgradeChangeHashes" | "upgrade_change_hashes" => Ok(GeneratedField::UpgradeChangeHashes),
                            "extendedCommitInfoWithProof" | "extended_commit_info_with_proof" => Ok(GeneratedField::ExtendedCommitInfoWithProof),
                            _ => Err(serde::de::Error::unknown_field(value, FIELDS)),
                        }
                    }
                }
                deserializer.deserialize_identifier(GeneratedVisitor)
            }
        }
        struct GeneratedVisitor;
        impl<'de> serde::de::Visitor<'de> for GeneratedVisitor {
            type Value = SubmittedMetadata;

            fn expecting(&self, formatter: &mut std::fmt::Formatter<'_>) -> std::fmt::Result {
                formatter.write_str("struct astria.sequencerblock.v1.SubmittedMetadata")
            }

            fn visit_map<V>(self, mut map_: V) -> std::result::Result<SubmittedMetadata, V::Error>
                where
                    V: serde::de::MapAccess<'de>,
            {
                let mut block_hash__ = None;
                let mut header__ = None;
                let mut rollup_ids__ = None;
                let mut rollup_transactions_proof__ = None;
                let mut rollup_ids_proof__ = None;
                let mut upgrade_change_hashes__ = None;
                let mut extended_commit_info_with_proof__ = None;
                while let Some(k) = map_.next_key()? {
                    match k {
                        GeneratedField::BlockHash => {
                            if block_hash__.is_some() {
                                return Err(serde::de::Error::duplicate_field("blockHash"));
                            }
                            block_hash__ = 
                                Some(map_.next_value::<::pbjson::private::BytesDeserialize<_>>()?.0)
                            ;
                        }
                        GeneratedField::Header => {
                            if header__.is_some() {
                                return Err(serde::de::Error::duplicate_field("header"));
                            }
                            header__ = map_.next_value()?;
                        }
                        GeneratedField::RollupIds => {
                            if rollup_ids__.is_some() {
                                return Err(serde::de::Error::duplicate_field("rollupIds"));
                            }
                            rollup_ids__ = Some(map_.next_value()?);
                        }
                        GeneratedField::RollupTransactionsProof => {
                            if rollup_transactions_proof__.is_some() {
                                return Err(serde::de::Error::duplicate_field("rollupTransactionsProof"));
                            }
                            rollup_transactions_proof__ = map_.next_value()?;
                        }
                        GeneratedField::RollupIdsProof => {
                            if rollup_ids_proof__.is_some() {
                                return Err(serde::de::Error::duplicate_field("rollupIdsProof"));
                            }
                            rollup_ids_proof__ = map_.next_value()?;
                        }
                        GeneratedField::UpgradeChangeHashes => {
                            if upgrade_change_hashes__.is_some() {
                                return Err(serde::de::Error::duplicate_field("upgradeChangeHashes"));
                            }
                            upgrade_change_hashes__ = 
                                Some(map_.next_value::<Vec<::pbjson::private::BytesDeserialize<_>>>()?
                                    .into_iter().map(|x| x.0).collect())
                            ;
                        }
                        GeneratedField::ExtendedCommitInfoWithProof => {
                            if extended_commit_info_with_proof__.is_some() {
                                return Err(serde::de::Error::duplicate_field("extendedCommitInfoWithProof"));
                            }
                            extended_commit_info_with_proof__ = map_.next_value()?;
                        }
                    }
                }
                Ok(SubmittedMetadata {
                    block_hash: block_hash__.unwrap_or_default(),
                    header: header__,
                    rollup_ids: rollup_ids__.unwrap_or_default(),
                    rollup_transactions_proof: rollup_transactions_proof__,
                    rollup_ids_proof: rollup_ids_proof__,
                    upgrade_change_hashes: upgrade_change_hashes__.unwrap_or_default(),
                    extended_commit_info_with_proof: extended_commit_info_with_proof__,
                })
            }
        }
        deserializer.deserialize_struct("astria.sequencerblock.v1.SubmittedMetadata", FIELDS, GeneratedVisitor)
    }
}
impl serde::Serialize for SubmittedMetadataList {
    #[allow(deprecated)]
    fn serialize<S>(&self, serializer: S) -> std::result::Result<S::Ok, S::Error>
    where
        S: serde::Serializer,
    {
        use serde::ser::SerializeStruct;
        let mut len = 0;
        if !self.entries.is_empty() {
            len += 1;
        }
        let mut struct_ser = serializer.serialize_struct("astria.sequencerblock.v1.SubmittedMetadataList", len)?;
        if !self.entries.is_empty() {
            struct_ser.serialize_field("entries", &self.entries)?;
        }
        struct_ser.end()
    }
}
impl<'de> serde::Deserialize<'de> for SubmittedMetadataList {
    #[allow(deprecated)]
    fn deserialize<D>(deserializer: D) -> std::result::Result<Self, D::Error>
    where
        D: serde::Deserializer<'de>,
    {
        const FIELDS: &[&str] = &[
            "entries",
        ];

        #[allow(clippy::enum_variant_names)]
        enum GeneratedField {
            Entries,
        }
        impl<'de> serde::Deserialize<'de> for GeneratedField {
            fn deserialize<D>(deserializer: D) -> std::result::Result<GeneratedField, D::Error>
            where
                D: serde::Deserializer<'de>,
            {
                struct GeneratedVisitor;

                impl<'de> serde::de::Visitor<'de> for GeneratedVisitor {
                    type Value = GeneratedField;

                    fn expecting(&self, formatter: &mut std::fmt::Formatter<'_>) -> std::fmt::Result {
                        write!(formatter, "expected one of: {:?}", &FIELDS)
                    }

                    #[allow(unused_variables)]
                    fn visit_str<E>(self, value: &str) -> std::result::Result<GeneratedField, E>
                    where
                        E: serde::de::Error,
                    {
                        match value {
                            "entries" => Ok(GeneratedField::Entries),
                            _ => Err(serde::de::Error::unknown_field(value, FIELDS)),
                        }
                    }
                }
                deserializer.deserialize_identifier(GeneratedVisitor)
            }
        }
        struct GeneratedVisitor;
        impl<'de> serde::de::Visitor<'de> for GeneratedVisitor {
            type Value = SubmittedMetadataList;

            fn expecting(&self, formatter: &mut std::fmt::Formatter<'_>) -> std::fmt::Result {
                formatter.write_str("struct astria.sequencerblock.v1.SubmittedMetadataList")
            }

            fn visit_map<V>(self, mut map_: V) -> std::result::Result<SubmittedMetadataList, V::Error>
                where
                    V: serde::de::MapAccess<'de>,
            {
                let mut entries__ = None;
                while let Some(k) = map_.next_key()? {
                    match k {
                        GeneratedField::Entries => {
                            if entries__.is_some() {
                                return Err(serde::de::Error::duplicate_field("entries"));
                            }
                            entries__ = Some(map_.next_value()?);
                        }
                    }
                }
                Ok(SubmittedMetadataList {
                    entries: entries__.unwrap_or_default(),
                })
            }
        }
        deserializer.deserialize_struct("astria.sequencerblock.v1.SubmittedMetadataList", FIELDS, GeneratedVisitor)
    }
}
impl serde::Serialize for SubmittedRollupData {
    #[allow(deprecated)]
    fn serialize<S>(&self, serializer: S) -> std::result::Result<S::Ok, S::Error>
    where
        S: serde::Serializer,
    {
        use serde::ser::SerializeStruct;
        let mut len = 0;
        if !self.sequencer_block_hash.is_empty() {
            len += 1;
        }
        if self.rollup_id.is_some() {
            len += 1;
        }
        if !self.transactions.is_empty() {
            len += 1;
        }
        if self.proof.is_some() {
            len += 1;
        }
        let mut struct_ser = serializer.serialize_struct("astria.sequencerblock.v1.SubmittedRollupData", len)?;
        if !self.sequencer_block_hash.is_empty() {
            #[allow(clippy::needless_borrow)]
            struct_ser.serialize_field("sequencerBlockHash", pbjson::private::base64::encode(&self.sequencer_block_hash).as_str())?;
        }
        if let Some(v) = self.rollup_id.as_ref() {
            struct_ser.serialize_field("rollupId", v)?;
        }
        if !self.transactions.is_empty() {
            struct_ser.serialize_field("transactions", &self.transactions.iter().map(pbjson::private::base64::encode).collect::<Vec<_>>())?;
        }
        if let Some(v) = self.proof.as_ref() {
            struct_ser.serialize_field("proof", v)?;
        }
        struct_ser.end()
    }
}
impl<'de> serde::Deserialize<'de> for SubmittedRollupData {
    #[allow(deprecated)]
    fn deserialize<D>(deserializer: D) -> std::result::Result<Self, D::Error>
    where
        D: serde::Deserializer<'de>,
    {
        const FIELDS: &[&str] = &[
            "sequencer_block_hash",
            "sequencerBlockHash",
            "rollup_id",
            "rollupId",
            "transactions",
            "proof",
        ];

        #[allow(clippy::enum_variant_names)]
        enum GeneratedField {
            SequencerBlockHash,
            RollupId,
            Transactions,
            Proof,
        }
        impl<'de> serde::Deserialize<'de> for GeneratedField {
            fn deserialize<D>(deserializer: D) -> std::result::Result<GeneratedField, D::Error>
            where
                D: serde::Deserializer<'de>,
            {
                struct GeneratedVisitor;

                impl<'de> serde::de::Visitor<'de> for GeneratedVisitor {
                    type Value = GeneratedField;

                    fn expecting(&self, formatter: &mut std::fmt::Formatter<'_>) -> std::fmt::Result {
                        write!(formatter, "expected one of: {:?}", &FIELDS)
                    }

                    #[allow(unused_variables)]
                    fn visit_str<E>(self, value: &str) -> std::result::Result<GeneratedField, E>
                    where
                        E: serde::de::Error,
                    {
                        match value {
                            "sequencerBlockHash" | "sequencer_block_hash" => Ok(GeneratedField::SequencerBlockHash),
                            "rollupId" | "rollup_id" => Ok(GeneratedField::RollupId),
                            "transactions" => Ok(GeneratedField::Transactions),
                            "proof" => Ok(GeneratedField::Proof),
                            _ => Err(serde::de::Error::unknown_field(value, FIELDS)),
                        }
                    }
                }
                deserializer.deserialize_identifier(GeneratedVisitor)
            }
        }
        struct GeneratedVisitor;
        impl<'de> serde::de::Visitor<'de> for GeneratedVisitor {
            type Value = SubmittedRollupData;

            fn expecting(&self, formatter: &mut std::fmt::Formatter<'_>) -> std::fmt::Result {
                formatter.write_str("struct astria.sequencerblock.v1.SubmittedRollupData")
            }

            fn visit_map<V>(self, mut map_: V) -> std::result::Result<SubmittedRollupData, V::Error>
                where
                    V: serde::de::MapAccess<'de>,
            {
                let mut sequencer_block_hash__ = None;
                let mut rollup_id__ = None;
                let mut transactions__ = None;
                let mut proof__ = None;
                while let Some(k) = map_.next_key()? {
                    match k {
                        GeneratedField::SequencerBlockHash => {
                            if sequencer_block_hash__.is_some() {
                                return Err(serde::de::Error::duplicate_field("sequencerBlockHash"));
                            }
                            sequencer_block_hash__ = 
                                Some(map_.next_value::<::pbjson::private::BytesDeserialize<_>>()?.0)
                            ;
                        }
                        GeneratedField::RollupId => {
                            if rollup_id__.is_some() {
                                return Err(serde::de::Error::duplicate_field("rollupId"));
                            }
                            rollup_id__ = map_.next_value()?;
                        }
                        GeneratedField::Transactions => {
                            if transactions__.is_some() {
                                return Err(serde::de::Error::duplicate_field("transactions"));
                            }
                            transactions__ = 
                                Some(map_.next_value::<Vec<::pbjson::private::BytesDeserialize<_>>>()?
                                    .into_iter().map(|x| x.0).collect())
                            ;
                        }
                        GeneratedField::Proof => {
                            if proof__.is_some() {
                                return Err(serde::de::Error::duplicate_field("proof"));
                            }
                            proof__ = map_.next_value()?;
                        }
                    }
                }
                Ok(SubmittedRollupData {
                    sequencer_block_hash: sequencer_block_hash__.unwrap_or_default(),
                    rollup_id: rollup_id__,
                    transactions: transactions__.unwrap_or_default(),
                    proof: proof__,
                })
            }
        }
        deserializer.deserialize_struct("astria.sequencerblock.v1.SubmittedRollupData", FIELDS, GeneratedVisitor)
    }
}
impl serde::Serialize for SubmittedRollupDataList {
    #[allow(deprecated)]
    fn serialize<S>(&self, serializer: S) -> std::result::Result<S::Ok, S::Error>
    where
        S: serde::Serializer,
    {
        use serde::ser::SerializeStruct;
        let mut len = 0;
        if !self.entries.is_empty() {
            len += 1;
        }
        let mut struct_ser = serializer.serialize_struct("astria.sequencerblock.v1.SubmittedRollupDataList", len)?;
        if !self.entries.is_empty() {
            struct_ser.serialize_field("entries", &self.entries)?;
        }
        struct_ser.end()
    }
}
impl<'de> serde::Deserialize<'de> for SubmittedRollupDataList {
    #[allow(deprecated)]
    fn deserialize<D>(deserializer: D) -> std::result::Result<Self, D::Error>
    where
        D: serde::Deserializer<'de>,
    {
        const FIELDS: &[&str] = &[
            "entries",
        ];

        #[allow(clippy::enum_variant_names)]
        enum GeneratedField {
            Entries,
        }
        impl<'de> serde::Deserialize<'de> for GeneratedField {
            fn deserialize<D>(deserializer: D) -> std::result::Result<GeneratedField, D::Error>
            where
                D: serde::Deserializer<'de>,
            {
                struct GeneratedVisitor;

                impl<'de> serde::de::Visitor<'de> for GeneratedVisitor {
                    type Value = GeneratedField;

                    fn expecting(&self, formatter: &mut std::fmt::Formatter<'_>) -> std::fmt::Result {
                        write!(formatter, "expected one of: {:?}", &FIELDS)
                    }

                    #[allow(unused_variables)]
                    fn visit_str<E>(self, value: &str) -> std::result::Result<GeneratedField, E>
                    where
                        E: serde::de::Error,
                    {
                        match value {
                            "entries" => Ok(GeneratedField::Entries),
                            _ => Err(serde::de::Error::unknown_field(value, FIELDS)),
                        }
                    }
                }
                deserializer.deserialize_identifier(GeneratedVisitor)
            }
        }
        struct GeneratedVisitor;
        impl<'de> serde::de::Visitor<'de> for GeneratedVisitor {
            type Value = SubmittedRollupDataList;

            fn expecting(&self, formatter: &mut std::fmt::Formatter<'_>) -> std::fmt::Result {
                formatter.write_str("struct astria.sequencerblock.v1.SubmittedRollupDataList")
            }

            fn visit_map<V>(self, mut map_: V) -> std::result::Result<SubmittedRollupDataList, V::Error>
                where
                    V: serde::de::MapAccess<'de>,
            {
                let mut entries__ = None;
                while let Some(k) = map_.next_key()? {
                    match k {
                        GeneratedField::Entries => {
                            if entries__.is_some() {
                                return Err(serde::de::Error::duplicate_field("entries"));
                            }
                            entries__ = Some(map_.next_value()?);
                        }
                    }
                }
                Ok(SubmittedRollupDataList {
                    entries: entries__.unwrap_or_default(),
                })
            }
        }
        deserializer.deserialize_struct("astria.sequencerblock.v1.SubmittedRollupDataList", FIELDS, GeneratedVisitor)
    }
}<|MERGE_RESOLUTION|>--- conflicted
+++ resolved
@@ -1336,9 +1336,6 @@
         deserializer.deserialize_struct("astria.sequencerblock.v1.GetUpgradesInfoResponse", FIELDS, GeneratedVisitor)
     }
 }
-<<<<<<< HEAD
-impl serde::Serialize for Price {
-=======
 impl serde::Serialize for get_upgrades_info_response::ChangeInfo {
     #[allow(deprecated)]
     fn serialize<S>(&self, serializer: S) -> std::result::Result<S::Ok, S::Error>
@@ -1491,8 +1488,7 @@
         deserializer.deserialize_struct("astria.sequencerblock.v1.GetUpgradesInfoResponse.ChangeInfo", FIELDS, GeneratedVisitor)
     }
 }
-impl serde::Serialize for OracleData {
->>>>>>> ad1a8ffb
+impl serde::Serialize for Price {
     #[allow(deprecated)]
     fn serialize<S>(&self, serializer: S) -> std::result::Result<S::Ok, S::Error>
     where
