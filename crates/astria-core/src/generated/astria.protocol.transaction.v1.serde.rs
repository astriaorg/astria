--- conflicted
+++ resolved
@@ -1174,13 +1174,11 @@
                 fee_change::FeeComponents::ValidatorUpdate(v) => {
                     struct_ser.serialize_field("validatorUpdate", v)?;
                 }
-<<<<<<< HEAD
                 fee_change::FeeComponents::RecoverClient(v) => {
                     struct_ser.serialize_field("recoverClient", v)?;
-=======
+                }
                 fee_change::FeeComponents::BridgeTransfer(v) => {
                     struct_ser.serialize_field("bridgeTransfer", v)?;
->>>>>>> 71d63b82
                 }
             }
         }
@@ -1221,13 +1219,10 @@
             "transfer",
             "validator_update",
             "validatorUpdate",
-<<<<<<< HEAD
             "recover_client",
             "recoverClient",
-=======
             "bridge_transfer",
             "bridgeTransfer",
->>>>>>> 71d63b82
         ];
 
         #[allow(clippy::enum_variant_names)]
@@ -1246,11 +1241,8 @@
             SudoAddressChange,
             Transfer,
             ValidatorUpdate,
-<<<<<<< HEAD
             RecoverClient,
-=======
             BridgeTransfer,
->>>>>>> 71d63b82
         }
         impl<'de> serde::Deserialize<'de> for GeneratedField {
             fn deserialize<D>(deserializer: D) -> std::result::Result<GeneratedField, D::Error>
@@ -1286,11 +1278,8 @@
                             "sudoAddressChange" | "sudo_address_change" => Ok(GeneratedField::SudoAddressChange),
                             "transfer" => Ok(GeneratedField::Transfer),
                             "validatorUpdate" | "validator_update" => Ok(GeneratedField::ValidatorUpdate),
-<<<<<<< HEAD
                             "recoverClient" | "recover_client" => Ok(GeneratedField::RecoverClient),
-=======
                             "bridgeTransfer" | "bridge_transfer" => Ok(GeneratedField::BridgeTransfer),
->>>>>>> 71d63b82
                             _ => Err(serde::de::Error::unknown_field(value, FIELDS)),
                         }
                     }
@@ -1411,19 +1400,18 @@
                             fee_components__ = map_.next_value::<::std::option::Option<_>>()?.map(fee_change::FeeComponents::ValidatorUpdate)
 ;
                         }
-<<<<<<< HEAD
                         GeneratedField::RecoverClient => {
                             if fee_components__.is_some() {
                                 return Err(serde::de::Error::duplicate_field("recoverClient"));
                             }
                             fee_components__ = map_.next_value::<::std::option::Option<_>>()?.map(fee_change::FeeComponents::RecoverClient)
-=======
+;
+                        }
                         GeneratedField::BridgeTransfer => {
                             if fee_components__.is_some() {
                                 return Err(serde::de::Error::duplicate_field("bridgeTransfer"));
                             }
                             fee_components__ = map_.next_value::<::std::option::Option<_>>()?.map(fee_change::FeeComponents::BridgeTransfer)
->>>>>>> 71d63b82
 ;
                         }
                     }
