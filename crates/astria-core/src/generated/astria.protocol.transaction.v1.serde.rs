impl serde::Serialize for Action {
    #[allow(deprecated)]
    fn serialize<S>(&self, serializer: S) -> std::result::Result<S::Ok, S::Error>
    where
        S: serde::Serializer,
    {
        use serde::ser::SerializeStruct;
        let mut len = 0;
        if self.value.is_some() {
            len += 1;
        }
        let mut struct_ser = serializer.serialize_struct("astria.protocol.transaction.v1.Action", len)?;
        if let Some(v) = self.value.as_ref() {
            match v {
                action::Value::Transfer(v) => {
                    struct_ser.serialize_field("transfer", v)?;
                }
                action::Value::RollupDataSubmission(v) => {
                    struct_ser.serialize_field("rollupDataSubmission", v)?;
                }
                action::Value::InitBridgeAccount(v) => {
                    struct_ser.serialize_field("initBridgeAccount", v)?;
                }
                action::Value::BridgeLock(v) => {
                    struct_ser.serialize_field("bridgeLock", v)?;
                }
                action::Value::BridgeUnlock(v) => {
                    struct_ser.serialize_field("bridgeUnlock", v)?;
                }
                action::Value::BridgeSudoChange(v) => {
                    struct_ser.serialize_field("bridgeSudoChange", v)?;
                }
                action::Value::BridgeTransfer(v) => {
                    struct_ser.serialize_field("bridgeTransfer", v)?;
                }
                action::Value::Ibc(v) => {
                    struct_ser.serialize_field("ibc", v)?;
                }
                action::Value::Ics20Withdrawal(v) => {
                    struct_ser.serialize_field("ics20Withdrawal", v)?;
                }
                action::Value::SudoAddressChange(v) => {
                    struct_ser.serialize_field("sudoAddressChange", v)?;
                }
                action::Value::ValidatorUpdate(v) => {
                    struct_ser.serialize_field("validatorUpdate", v)?;
                }
                action::Value::IbcRelayerChange(v) => {
                    struct_ser.serialize_field("ibcRelayerChange", v)?;
                }
                action::Value::FeeAssetChange(v) => {
                    struct_ser.serialize_field("feeAssetChange", v)?;
                }
                action::Value::FeeChange(v) => {
                    struct_ser.serialize_field("feeChange", v)?;
                }
                action::Value::IbcSudoChange(v) => {
                    struct_ser.serialize_field("ibcSudoChange", v)?;
                }
<<<<<<< HEAD
                action::Value::PriceFeed(v) => {
                    struct_ser.serialize_field("priceFeed", v)?;
=======
                action::Value::RecoverIbcClient(v) => {
                    struct_ser.serialize_field("recoverIbcClient", v)?;
>>>>>>> dd99bf9f
                }
            }
        }
        struct_ser.end()
    }
}
impl<'de> serde::Deserialize<'de> for Action {
    #[allow(deprecated)]
    fn deserialize<D>(deserializer: D) -> std::result::Result<Self, D::Error>
    where
        D: serde::Deserializer<'de>,
    {
        const FIELDS: &[&str] = &[
            "transfer",
            "rollup_data_submission",
            "rollupDataSubmission",
            "init_bridge_account",
            "initBridgeAccount",
            "bridge_lock",
            "bridgeLock",
            "bridge_unlock",
            "bridgeUnlock",
            "bridge_sudo_change",
            "bridgeSudoChange",
            "bridge_transfer",
            "bridgeTransfer",
            "ibc",
            "ics20_withdrawal",
            "ics20Withdrawal",
            "sudo_address_change",
            "sudoAddressChange",
            "validator_update",
            "validatorUpdate",
            "ibc_relayer_change",
            "ibcRelayerChange",
            "fee_asset_change",
            "feeAssetChange",
            "fee_change",
            "feeChange",
            "ibc_sudo_change",
            "ibcSudoChange",
<<<<<<< HEAD
            "price_feed",
            "priceFeed",
=======
            "recover_ibc_client",
            "recoverIbcClient",
>>>>>>> dd99bf9f
        ];

        #[allow(clippy::enum_variant_names)]
        enum GeneratedField {
            Transfer,
            RollupDataSubmission,
            InitBridgeAccount,
            BridgeLock,
            BridgeUnlock,
            BridgeSudoChange,
            BridgeTransfer,
            Ibc,
            Ics20Withdrawal,
            SudoAddressChange,
            ValidatorUpdate,
            IbcRelayerChange,
            FeeAssetChange,
            FeeChange,
            IbcSudoChange,
<<<<<<< HEAD
            PriceFeed,
=======
            RecoverIbcClient,
>>>>>>> dd99bf9f
        }
        impl<'de> serde::Deserialize<'de> for GeneratedField {
            fn deserialize<D>(deserializer: D) -> std::result::Result<GeneratedField, D::Error>
            where
                D: serde::Deserializer<'de>,
            {
                struct GeneratedVisitor;

                impl<'de> serde::de::Visitor<'de> for GeneratedVisitor {
                    type Value = GeneratedField;

                    fn expecting(&self, formatter: &mut std::fmt::Formatter<'_>) -> std::fmt::Result {
                        write!(formatter, "expected one of: {:?}", &FIELDS)
                    }

                    #[allow(unused_variables)]
                    fn visit_str<E>(self, value: &str) -> std::result::Result<GeneratedField, E>
                    where
                        E: serde::de::Error,
                    {
                        match value {
                            "transfer" => Ok(GeneratedField::Transfer),
                            "rollupDataSubmission" | "rollup_data_submission" => Ok(GeneratedField::RollupDataSubmission),
                            "initBridgeAccount" | "init_bridge_account" => Ok(GeneratedField::InitBridgeAccount),
                            "bridgeLock" | "bridge_lock" => Ok(GeneratedField::BridgeLock),
                            "bridgeUnlock" | "bridge_unlock" => Ok(GeneratedField::BridgeUnlock),
                            "bridgeSudoChange" | "bridge_sudo_change" => Ok(GeneratedField::BridgeSudoChange),
                            "bridgeTransfer" | "bridge_transfer" => Ok(GeneratedField::BridgeTransfer),
                            "ibc" => Ok(GeneratedField::Ibc),
                            "ics20Withdrawal" | "ics20_withdrawal" => Ok(GeneratedField::Ics20Withdrawal),
                            "sudoAddressChange" | "sudo_address_change" => Ok(GeneratedField::SudoAddressChange),
                            "validatorUpdate" | "validator_update" => Ok(GeneratedField::ValidatorUpdate),
                            "ibcRelayerChange" | "ibc_relayer_change" => Ok(GeneratedField::IbcRelayerChange),
                            "feeAssetChange" | "fee_asset_change" => Ok(GeneratedField::FeeAssetChange),
                            "feeChange" | "fee_change" => Ok(GeneratedField::FeeChange),
                            "ibcSudoChange" | "ibc_sudo_change" => Ok(GeneratedField::IbcSudoChange),
<<<<<<< HEAD
                            "priceFeed" | "price_feed" => Ok(GeneratedField::PriceFeed),
=======
                            "recoverIbcClient" | "recover_ibc_client" => Ok(GeneratedField::RecoverIbcClient),
>>>>>>> dd99bf9f
                            _ => Err(serde::de::Error::unknown_field(value, FIELDS)),
                        }
                    }
                }
                deserializer.deserialize_identifier(GeneratedVisitor)
            }
        }
        struct GeneratedVisitor;
        impl<'de> serde::de::Visitor<'de> for GeneratedVisitor {
            type Value = Action;

            fn expecting(&self, formatter: &mut std::fmt::Formatter<'_>) -> std::fmt::Result {
                formatter.write_str("struct astria.protocol.transaction.v1.Action")
            }

            fn visit_map<V>(self, mut map_: V) -> std::result::Result<Action, V::Error>
                where
                    V: serde::de::MapAccess<'de>,
            {
                let mut value__ = None;
                while let Some(k) = map_.next_key()? {
                    match k {
                        GeneratedField::Transfer => {
                            if value__.is_some() {
                                return Err(serde::de::Error::duplicate_field("transfer"));
                            }
                            value__ = map_.next_value::<::std::option::Option<_>>()?.map(action::Value::Transfer)
;
                        }
                        GeneratedField::RollupDataSubmission => {
                            if value__.is_some() {
                                return Err(serde::de::Error::duplicate_field("rollupDataSubmission"));
                            }
                            value__ = map_.next_value::<::std::option::Option<_>>()?.map(action::Value::RollupDataSubmission)
;
                        }
                        GeneratedField::InitBridgeAccount => {
                            if value__.is_some() {
                                return Err(serde::de::Error::duplicate_field("initBridgeAccount"));
                            }
                            value__ = map_.next_value::<::std::option::Option<_>>()?.map(action::Value::InitBridgeAccount)
;
                        }
                        GeneratedField::BridgeLock => {
                            if value__.is_some() {
                                return Err(serde::de::Error::duplicate_field("bridgeLock"));
                            }
                            value__ = map_.next_value::<::std::option::Option<_>>()?.map(action::Value::BridgeLock)
;
                        }
                        GeneratedField::BridgeUnlock => {
                            if value__.is_some() {
                                return Err(serde::de::Error::duplicate_field("bridgeUnlock"));
                            }
                            value__ = map_.next_value::<::std::option::Option<_>>()?.map(action::Value::BridgeUnlock)
;
                        }
                        GeneratedField::BridgeSudoChange => {
                            if value__.is_some() {
                                return Err(serde::de::Error::duplicate_field("bridgeSudoChange"));
                            }
                            value__ = map_.next_value::<::std::option::Option<_>>()?.map(action::Value::BridgeSudoChange)
;
                        }
                        GeneratedField::BridgeTransfer => {
                            if value__.is_some() {
                                return Err(serde::de::Error::duplicate_field("bridgeTransfer"));
                            }
                            value__ = map_.next_value::<::std::option::Option<_>>()?.map(action::Value::BridgeTransfer)
;
                        }
                        GeneratedField::Ibc => {
                            if value__.is_some() {
                                return Err(serde::de::Error::duplicate_field("ibc"));
                            }
                            value__ = map_.next_value::<::std::option::Option<_>>()?.map(action::Value::Ibc)
;
                        }
                        GeneratedField::Ics20Withdrawal => {
                            if value__.is_some() {
                                return Err(serde::de::Error::duplicate_field("ics20Withdrawal"));
                            }
                            value__ = map_.next_value::<::std::option::Option<_>>()?.map(action::Value::Ics20Withdrawal)
;
                        }
                        GeneratedField::SudoAddressChange => {
                            if value__.is_some() {
                                return Err(serde::de::Error::duplicate_field("sudoAddressChange"));
                            }
                            value__ = map_.next_value::<::std::option::Option<_>>()?.map(action::Value::SudoAddressChange)
;
                        }
                        GeneratedField::ValidatorUpdate => {
                            if value__.is_some() {
                                return Err(serde::de::Error::duplicate_field("validatorUpdate"));
                            }
                            value__ = map_.next_value::<::std::option::Option<_>>()?.map(action::Value::ValidatorUpdate)
;
                        }
                        GeneratedField::IbcRelayerChange => {
                            if value__.is_some() {
                                return Err(serde::de::Error::duplicate_field("ibcRelayerChange"));
                            }
                            value__ = map_.next_value::<::std::option::Option<_>>()?.map(action::Value::IbcRelayerChange)
;
                        }
                        GeneratedField::FeeAssetChange => {
                            if value__.is_some() {
                                return Err(serde::de::Error::duplicate_field("feeAssetChange"));
                            }
                            value__ = map_.next_value::<::std::option::Option<_>>()?.map(action::Value::FeeAssetChange)
;
                        }
                        GeneratedField::FeeChange => {
                            if value__.is_some() {
                                return Err(serde::de::Error::duplicate_field("feeChange"));
                            }
                            value__ = map_.next_value::<::std::option::Option<_>>()?.map(action::Value::FeeChange)
;
                        }
                        GeneratedField::IbcSudoChange => {
                            if value__.is_some() {
                                return Err(serde::de::Error::duplicate_field("ibcSudoChange"));
                            }
                            value__ = map_.next_value::<::std::option::Option<_>>()?.map(action::Value::IbcSudoChange)
;
                        }
<<<<<<< HEAD
                        GeneratedField::PriceFeed => {
                            if value__.is_some() {
                                return Err(serde::de::Error::duplicate_field("priceFeed"));
                            }
                            value__ = map_.next_value::<::std::option::Option<_>>()?.map(action::Value::PriceFeed)
=======
                        GeneratedField::RecoverIbcClient => {
                            if value__.is_some() {
                                return Err(serde::de::Error::duplicate_field("recoverIbcClient"));
                            }
                            value__ = map_.next_value::<::std::option::Option<_>>()?.map(action::Value::RecoverIbcClient)
>>>>>>> dd99bf9f
;
                        }
                    }
                }
                Ok(Action {
                    value: value__,
                })
            }
        }
        deserializer.deserialize_struct("astria.protocol.transaction.v1.Action", FIELDS, GeneratedVisitor)
    }
}
impl serde::Serialize for BridgeLock {
    #[allow(deprecated)]
    fn serialize<S>(&self, serializer: S) -> std::result::Result<S::Ok, S::Error>
    where
        S: serde::Serializer,
    {
        use serde::ser::SerializeStruct;
        let mut len = 0;
        if self.to.is_some() {
            len += 1;
        }
        if self.amount.is_some() {
            len += 1;
        }
        if !self.asset.is_empty() {
            len += 1;
        }
        if !self.fee_asset.is_empty() {
            len += 1;
        }
        if !self.destination_chain_address.is_empty() {
            len += 1;
        }
        let mut struct_ser = serializer.serialize_struct("astria.protocol.transaction.v1.BridgeLock", len)?;
        if let Some(v) = self.to.as_ref() {
            struct_ser.serialize_field("to", v)?;
        }
        if let Some(v) = self.amount.as_ref() {
            struct_ser.serialize_field("amount", v)?;
        }
        if !self.asset.is_empty() {
            struct_ser.serialize_field("asset", &self.asset)?;
        }
        if !self.fee_asset.is_empty() {
            struct_ser.serialize_field("feeAsset", &self.fee_asset)?;
        }
        if !self.destination_chain_address.is_empty() {
            struct_ser.serialize_field("destinationChainAddress", &self.destination_chain_address)?;
        }
        struct_ser.end()
    }
}
impl<'de> serde::Deserialize<'de> for BridgeLock {
    #[allow(deprecated)]
    fn deserialize<D>(deserializer: D) -> std::result::Result<Self, D::Error>
    where
        D: serde::Deserializer<'de>,
    {
        const FIELDS: &[&str] = &[
            "to",
            "amount",
            "asset",
            "fee_asset",
            "feeAsset",
            "destination_chain_address",
            "destinationChainAddress",
        ];

        #[allow(clippy::enum_variant_names)]
        enum GeneratedField {
            To,
            Amount,
            Asset,
            FeeAsset,
            DestinationChainAddress,
        }
        impl<'de> serde::Deserialize<'de> for GeneratedField {
            fn deserialize<D>(deserializer: D) -> std::result::Result<GeneratedField, D::Error>
            where
                D: serde::Deserializer<'de>,
            {
                struct GeneratedVisitor;

                impl<'de> serde::de::Visitor<'de> for GeneratedVisitor {
                    type Value = GeneratedField;

                    fn expecting(&self, formatter: &mut std::fmt::Formatter<'_>) -> std::fmt::Result {
                        write!(formatter, "expected one of: {:?}", &FIELDS)
                    }

                    #[allow(unused_variables)]
                    fn visit_str<E>(self, value: &str) -> std::result::Result<GeneratedField, E>
                    where
                        E: serde::de::Error,
                    {
                        match value {
                            "to" => Ok(GeneratedField::To),
                            "amount" => Ok(GeneratedField::Amount),
                            "asset" => Ok(GeneratedField::Asset),
                            "feeAsset" | "fee_asset" => Ok(GeneratedField::FeeAsset),
                            "destinationChainAddress" | "destination_chain_address" => Ok(GeneratedField::DestinationChainAddress),
                            _ => Err(serde::de::Error::unknown_field(value, FIELDS)),
                        }
                    }
                }
                deserializer.deserialize_identifier(GeneratedVisitor)
            }
        }
        struct GeneratedVisitor;
        impl<'de> serde::de::Visitor<'de> for GeneratedVisitor {
            type Value = BridgeLock;

            fn expecting(&self, formatter: &mut std::fmt::Formatter<'_>) -> std::fmt::Result {
                formatter.write_str("struct astria.protocol.transaction.v1.BridgeLock")
            }

            fn visit_map<V>(self, mut map_: V) -> std::result::Result<BridgeLock, V::Error>
                where
                    V: serde::de::MapAccess<'de>,
            {
                let mut to__ = None;
                let mut amount__ = None;
                let mut asset__ = None;
                let mut fee_asset__ = None;
                let mut destination_chain_address__ = None;
                while let Some(k) = map_.next_key()? {
                    match k {
                        GeneratedField::To => {
                            if to__.is_some() {
                                return Err(serde::de::Error::duplicate_field("to"));
                            }
                            to__ = map_.next_value()?;
                        }
                        GeneratedField::Amount => {
                            if amount__.is_some() {
                                return Err(serde::de::Error::duplicate_field("amount"));
                            }
                            amount__ = map_.next_value()?;
                        }
                        GeneratedField::Asset => {
                            if asset__.is_some() {
                                return Err(serde::de::Error::duplicate_field("asset"));
                            }
                            asset__ = Some(map_.next_value()?);
                        }
                        GeneratedField::FeeAsset => {
                            if fee_asset__.is_some() {
                                return Err(serde::de::Error::duplicate_field("feeAsset"));
                            }
                            fee_asset__ = Some(map_.next_value()?);
                        }
                        GeneratedField::DestinationChainAddress => {
                            if destination_chain_address__.is_some() {
                                return Err(serde::de::Error::duplicate_field("destinationChainAddress"));
                            }
                            destination_chain_address__ = Some(map_.next_value()?);
                        }
                    }
                }
                Ok(BridgeLock {
                    to: to__,
                    amount: amount__,
                    asset: asset__.unwrap_or_default(),
                    fee_asset: fee_asset__.unwrap_or_default(),
                    destination_chain_address: destination_chain_address__.unwrap_or_default(),
                })
            }
        }
        deserializer.deserialize_struct("astria.protocol.transaction.v1.BridgeLock", FIELDS, GeneratedVisitor)
    }
}
impl serde::Serialize for BridgeSudoChange {
    #[allow(deprecated)]
    fn serialize<S>(&self, serializer: S) -> std::result::Result<S::Ok, S::Error>
    where
        S: serde::Serializer,
    {
        use serde::ser::SerializeStruct;
        let mut len = 0;
        if self.bridge_address.is_some() {
            len += 1;
        }
        if self.new_sudo_address.is_some() {
            len += 1;
        }
        if self.new_withdrawer_address.is_some() {
            len += 1;
        }
        if !self.fee_asset.is_empty() {
            len += 1;
        }
        let mut struct_ser = serializer.serialize_struct("astria.protocol.transaction.v1.BridgeSudoChange", len)?;
        if let Some(v) = self.bridge_address.as_ref() {
            struct_ser.serialize_field("bridgeAddress", v)?;
        }
        if let Some(v) = self.new_sudo_address.as_ref() {
            struct_ser.serialize_field("newSudoAddress", v)?;
        }
        if let Some(v) = self.new_withdrawer_address.as_ref() {
            struct_ser.serialize_field("newWithdrawerAddress", v)?;
        }
        if !self.fee_asset.is_empty() {
            struct_ser.serialize_field("feeAsset", &self.fee_asset)?;
        }
        struct_ser.end()
    }
}
impl<'de> serde::Deserialize<'de> for BridgeSudoChange {
    #[allow(deprecated)]
    fn deserialize<D>(deserializer: D) -> std::result::Result<Self, D::Error>
    where
        D: serde::Deserializer<'de>,
    {
        const FIELDS: &[&str] = &[
            "bridge_address",
            "bridgeAddress",
            "new_sudo_address",
            "newSudoAddress",
            "new_withdrawer_address",
            "newWithdrawerAddress",
            "fee_asset",
            "feeAsset",
        ];

        #[allow(clippy::enum_variant_names)]
        enum GeneratedField {
            BridgeAddress,
            NewSudoAddress,
            NewWithdrawerAddress,
            FeeAsset,
        }
        impl<'de> serde::Deserialize<'de> for GeneratedField {
            fn deserialize<D>(deserializer: D) -> std::result::Result<GeneratedField, D::Error>
            where
                D: serde::Deserializer<'de>,
            {
                struct GeneratedVisitor;

                impl<'de> serde::de::Visitor<'de> for GeneratedVisitor {
                    type Value = GeneratedField;

                    fn expecting(&self, formatter: &mut std::fmt::Formatter<'_>) -> std::fmt::Result {
                        write!(formatter, "expected one of: {:?}", &FIELDS)
                    }

                    #[allow(unused_variables)]
                    fn visit_str<E>(self, value: &str) -> std::result::Result<GeneratedField, E>
                    where
                        E: serde::de::Error,
                    {
                        match value {
                            "bridgeAddress" | "bridge_address" => Ok(GeneratedField::BridgeAddress),
                            "newSudoAddress" | "new_sudo_address" => Ok(GeneratedField::NewSudoAddress),
                            "newWithdrawerAddress" | "new_withdrawer_address" => Ok(GeneratedField::NewWithdrawerAddress),
                            "feeAsset" | "fee_asset" => Ok(GeneratedField::FeeAsset),
                            _ => Err(serde::de::Error::unknown_field(value, FIELDS)),
                        }
                    }
                }
                deserializer.deserialize_identifier(GeneratedVisitor)
            }
        }
        struct GeneratedVisitor;
        impl<'de> serde::de::Visitor<'de> for GeneratedVisitor {
            type Value = BridgeSudoChange;

            fn expecting(&self, formatter: &mut std::fmt::Formatter<'_>) -> std::fmt::Result {
                formatter.write_str("struct astria.protocol.transaction.v1.BridgeSudoChange")
            }

            fn visit_map<V>(self, mut map_: V) -> std::result::Result<BridgeSudoChange, V::Error>
                where
                    V: serde::de::MapAccess<'de>,
            {
                let mut bridge_address__ = None;
                let mut new_sudo_address__ = None;
                let mut new_withdrawer_address__ = None;
                let mut fee_asset__ = None;
                while let Some(k) = map_.next_key()? {
                    match k {
                        GeneratedField::BridgeAddress => {
                            if bridge_address__.is_some() {
                                return Err(serde::de::Error::duplicate_field("bridgeAddress"));
                            }
                            bridge_address__ = map_.next_value()?;
                        }
                        GeneratedField::NewSudoAddress => {
                            if new_sudo_address__.is_some() {
                                return Err(serde::de::Error::duplicate_field("newSudoAddress"));
                            }
                            new_sudo_address__ = map_.next_value()?;
                        }
                        GeneratedField::NewWithdrawerAddress => {
                            if new_withdrawer_address__.is_some() {
                                return Err(serde::de::Error::duplicate_field("newWithdrawerAddress"));
                            }
                            new_withdrawer_address__ = map_.next_value()?;
                        }
                        GeneratedField::FeeAsset => {
                            if fee_asset__.is_some() {
                                return Err(serde::de::Error::duplicate_field("feeAsset"));
                            }
                            fee_asset__ = Some(map_.next_value()?);
                        }
                    }
                }
                Ok(BridgeSudoChange {
                    bridge_address: bridge_address__,
                    new_sudo_address: new_sudo_address__,
                    new_withdrawer_address: new_withdrawer_address__,
                    fee_asset: fee_asset__.unwrap_or_default(),
                })
            }
        }
        deserializer.deserialize_struct("astria.protocol.transaction.v1.BridgeSudoChange", FIELDS, GeneratedVisitor)
    }
}
impl serde::Serialize for BridgeTransfer {
    #[allow(deprecated)]
    fn serialize<S>(&self, serializer: S) -> std::result::Result<S::Ok, S::Error>
    where
        S: serde::Serializer,
    {
        use serde::ser::SerializeStruct;
        let mut len = 0;
        if self.to.is_some() {
            len += 1;
        }
        if self.amount.is_some() {
            len += 1;
        }
        if !self.fee_asset.is_empty() {
            len += 1;
        }
        if !self.destination_chain_address.is_empty() {
            len += 1;
        }
        if self.bridge_address.is_some() {
            len += 1;
        }
        if self.rollup_block_number != 0 {
            len += 1;
        }
        if !self.rollup_withdrawal_event_id.is_empty() {
            len += 1;
        }
        let mut struct_ser = serializer.serialize_struct("astria.protocol.transaction.v1.BridgeTransfer", len)?;
        if let Some(v) = self.to.as_ref() {
            struct_ser.serialize_field("to", v)?;
        }
        if let Some(v) = self.amount.as_ref() {
            struct_ser.serialize_field("amount", v)?;
        }
        if !self.fee_asset.is_empty() {
            struct_ser.serialize_field("feeAsset", &self.fee_asset)?;
        }
        if !self.destination_chain_address.is_empty() {
            struct_ser.serialize_field("destinationChainAddress", &self.destination_chain_address)?;
        }
        if let Some(v) = self.bridge_address.as_ref() {
            struct_ser.serialize_field("bridgeAddress", v)?;
        }
        if self.rollup_block_number != 0 {
            #[allow(clippy::needless_borrow)]
            struct_ser.serialize_field("rollupBlockNumber", ToString::to_string(&self.rollup_block_number).as_str())?;
        }
        if !self.rollup_withdrawal_event_id.is_empty() {
            struct_ser.serialize_field("rollupWithdrawalEventId", &self.rollup_withdrawal_event_id)?;
        }
        struct_ser.end()
    }
}
impl<'de> serde::Deserialize<'de> for BridgeTransfer {
    #[allow(deprecated)]
    fn deserialize<D>(deserializer: D) -> std::result::Result<Self, D::Error>
    where
        D: serde::Deserializer<'de>,
    {
        const FIELDS: &[&str] = &[
            "to",
            "amount",
            "fee_asset",
            "feeAsset",
            "destination_chain_address",
            "destinationChainAddress",
            "bridge_address",
            "bridgeAddress",
            "rollup_block_number",
            "rollupBlockNumber",
            "rollup_withdrawal_event_id",
            "rollupWithdrawalEventId",
        ];

        #[allow(clippy::enum_variant_names)]
        enum GeneratedField {
            To,
            Amount,
            FeeAsset,
            DestinationChainAddress,
            BridgeAddress,
            RollupBlockNumber,
            RollupWithdrawalEventId,
        }
        impl<'de> serde::Deserialize<'de> for GeneratedField {
            fn deserialize<D>(deserializer: D) -> std::result::Result<GeneratedField, D::Error>
            where
                D: serde::Deserializer<'de>,
            {
                struct GeneratedVisitor;

                impl<'de> serde::de::Visitor<'de> for GeneratedVisitor {
                    type Value = GeneratedField;

                    fn expecting(&self, formatter: &mut std::fmt::Formatter<'_>) -> std::fmt::Result {
                        write!(formatter, "expected one of: {:?}", &FIELDS)
                    }

                    #[allow(unused_variables)]
                    fn visit_str<E>(self, value: &str) -> std::result::Result<GeneratedField, E>
                    where
                        E: serde::de::Error,
                    {
                        match value {
                            "to" => Ok(GeneratedField::To),
                            "amount" => Ok(GeneratedField::Amount),
                            "feeAsset" | "fee_asset" => Ok(GeneratedField::FeeAsset),
                            "destinationChainAddress" | "destination_chain_address" => Ok(GeneratedField::DestinationChainAddress),
                            "bridgeAddress" | "bridge_address" => Ok(GeneratedField::BridgeAddress),
                            "rollupBlockNumber" | "rollup_block_number" => Ok(GeneratedField::RollupBlockNumber),
                            "rollupWithdrawalEventId" | "rollup_withdrawal_event_id" => Ok(GeneratedField::RollupWithdrawalEventId),
                            _ => Err(serde::de::Error::unknown_field(value, FIELDS)),
                        }
                    }
                }
                deserializer.deserialize_identifier(GeneratedVisitor)
            }
        }
        struct GeneratedVisitor;
        impl<'de> serde::de::Visitor<'de> for GeneratedVisitor {
            type Value = BridgeTransfer;

            fn expecting(&self, formatter: &mut std::fmt::Formatter<'_>) -> std::fmt::Result {
                formatter.write_str("struct astria.protocol.transaction.v1.BridgeTransfer")
            }

            fn visit_map<V>(self, mut map_: V) -> std::result::Result<BridgeTransfer, V::Error>
                where
                    V: serde::de::MapAccess<'de>,
            {
                let mut to__ = None;
                let mut amount__ = None;
                let mut fee_asset__ = None;
                let mut destination_chain_address__ = None;
                let mut bridge_address__ = None;
                let mut rollup_block_number__ = None;
                let mut rollup_withdrawal_event_id__ = None;
                while let Some(k) = map_.next_key()? {
                    match k {
                        GeneratedField::To => {
                            if to__.is_some() {
                                return Err(serde::de::Error::duplicate_field("to"));
                            }
                            to__ = map_.next_value()?;
                        }
                        GeneratedField::Amount => {
                            if amount__.is_some() {
                                return Err(serde::de::Error::duplicate_field("amount"));
                            }
                            amount__ = map_.next_value()?;
                        }
                        GeneratedField::FeeAsset => {
                            if fee_asset__.is_some() {
                                return Err(serde::de::Error::duplicate_field("feeAsset"));
                            }
                            fee_asset__ = Some(map_.next_value()?);
                        }
                        GeneratedField::DestinationChainAddress => {
                            if destination_chain_address__.is_some() {
                                return Err(serde::de::Error::duplicate_field("destinationChainAddress"));
                            }
                            destination_chain_address__ = Some(map_.next_value()?);
                        }
                        GeneratedField::BridgeAddress => {
                            if bridge_address__.is_some() {
                                return Err(serde::de::Error::duplicate_field("bridgeAddress"));
                            }
                            bridge_address__ = map_.next_value()?;
                        }
                        GeneratedField::RollupBlockNumber => {
                            if rollup_block_number__.is_some() {
                                return Err(serde::de::Error::duplicate_field("rollupBlockNumber"));
                            }
                            rollup_block_number__ = 
                                Some(map_.next_value::<::pbjson::private::NumberDeserialize<_>>()?.0)
                            ;
                        }
                        GeneratedField::RollupWithdrawalEventId => {
                            if rollup_withdrawal_event_id__.is_some() {
                                return Err(serde::de::Error::duplicate_field("rollupWithdrawalEventId"));
                            }
                            rollup_withdrawal_event_id__ = Some(map_.next_value()?);
                        }
                    }
                }
                Ok(BridgeTransfer {
                    to: to__,
                    amount: amount__,
                    fee_asset: fee_asset__.unwrap_or_default(),
                    destination_chain_address: destination_chain_address__.unwrap_or_default(),
                    bridge_address: bridge_address__,
                    rollup_block_number: rollup_block_number__.unwrap_or_default(),
                    rollup_withdrawal_event_id: rollup_withdrawal_event_id__.unwrap_or_default(),
                })
            }
        }
        deserializer.deserialize_struct("astria.protocol.transaction.v1.BridgeTransfer", FIELDS, GeneratedVisitor)
    }
}
impl serde::Serialize for BridgeUnlock {
    #[allow(deprecated)]
    fn serialize<S>(&self, serializer: S) -> std::result::Result<S::Ok, S::Error>
    where
        S: serde::Serializer,
    {
        use serde::ser::SerializeStruct;
        let mut len = 0;
        if self.to.is_some() {
            len += 1;
        }
        if self.amount.is_some() {
            len += 1;
        }
        if !self.fee_asset.is_empty() {
            len += 1;
        }
        if !self.memo.is_empty() {
            len += 1;
        }
        if self.bridge_address.is_some() {
            len += 1;
        }
        if self.rollup_block_number != 0 {
            len += 1;
        }
        if !self.rollup_withdrawal_event_id.is_empty() {
            len += 1;
        }
        let mut struct_ser = serializer.serialize_struct("astria.protocol.transaction.v1.BridgeUnlock", len)?;
        if let Some(v) = self.to.as_ref() {
            struct_ser.serialize_field("to", v)?;
        }
        if let Some(v) = self.amount.as_ref() {
            struct_ser.serialize_field("amount", v)?;
        }
        if !self.fee_asset.is_empty() {
            struct_ser.serialize_field("feeAsset", &self.fee_asset)?;
        }
        if !self.memo.is_empty() {
            struct_ser.serialize_field("memo", &self.memo)?;
        }
        if let Some(v) = self.bridge_address.as_ref() {
            struct_ser.serialize_field("bridgeAddress", v)?;
        }
        if self.rollup_block_number != 0 {
            #[allow(clippy::needless_borrow)]
            struct_ser.serialize_field("rollupBlockNumber", ToString::to_string(&self.rollup_block_number).as_str())?;
        }
        if !self.rollup_withdrawal_event_id.is_empty() {
            struct_ser.serialize_field("rollupWithdrawalEventId", &self.rollup_withdrawal_event_id)?;
        }
        struct_ser.end()
    }
}
impl<'de> serde::Deserialize<'de> for BridgeUnlock {
    #[allow(deprecated)]
    fn deserialize<D>(deserializer: D) -> std::result::Result<Self, D::Error>
    where
        D: serde::Deserializer<'de>,
    {
        const FIELDS: &[&str] = &[
            "to",
            "amount",
            "fee_asset",
            "feeAsset",
            "memo",
            "bridge_address",
            "bridgeAddress",
            "rollup_block_number",
            "rollupBlockNumber",
            "rollup_withdrawal_event_id",
            "rollupWithdrawalEventId",
        ];

        #[allow(clippy::enum_variant_names)]
        enum GeneratedField {
            To,
            Amount,
            FeeAsset,
            Memo,
            BridgeAddress,
            RollupBlockNumber,
            RollupWithdrawalEventId,
        }
        impl<'de> serde::Deserialize<'de> for GeneratedField {
            fn deserialize<D>(deserializer: D) -> std::result::Result<GeneratedField, D::Error>
            where
                D: serde::Deserializer<'de>,
            {
                struct GeneratedVisitor;

                impl<'de> serde::de::Visitor<'de> for GeneratedVisitor {
                    type Value = GeneratedField;

                    fn expecting(&self, formatter: &mut std::fmt::Formatter<'_>) -> std::fmt::Result {
                        write!(formatter, "expected one of: {:?}", &FIELDS)
                    }

                    #[allow(unused_variables)]
                    fn visit_str<E>(self, value: &str) -> std::result::Result<GeneratedField, E>
                    where
                        E: serde::de::Error,
                    {
                        match value {
                            "to" => Ok(GeneratedField::To),
                            "amount" => Ok(GeneratedField::Amount),
                            "feeAsset" | "fee_asset" => Ok(GeneratedField::FeeAsset),
                            "memo" => Ok(GeneratedField::Memo),
                            "bridgeAddress" | "bridge_address" => Ok(GeneratedField::BridgeAddress),
                            "rollupBlockNumber" | "rollup_block_number" => Ok(GeneratedField::RollupBlockNumber),
                            "rollupWithdrawalEventId" | "rollup_withdrawal_event_id" => Ok(GeneratedField::RollupWithdrawalEventId),
                            _ => Err(serde::de::Error::unknown_field(value, FIELDS)),
                        }
                    }
                }
                deserializer.deserialize_identifier(GeneratedVisitor)
            }
        }
        struct GeneratedVisitor;
        impl<'de> serde::de::Visitor<'de> for GeneratedVisitor {
            type Value = BridgeUnlock;

            fn expecting(&self, formatter: &mut std::fmt::Formatter<'_>) -> std::fmt::Result {
                formatter.write_str("struct astria.protocol.transaction.v1.BridgeUnlock")
            }

            fn visit_map<V>(self, mut map_: V) -> std::result::Result<BridgeUnlock, V::Error>
                where
                    V: serde::de::MapAccess<'de>,
            {
                let mut to__ = None;
                let mut amount__ = None;
                let mut fee_asset__ = None;
                let mut memo__ = None;
                let mut bridge_address__ = None;
                let mut rollup_block_number__ = None;
                let mut rollup_withdrawal_event_id__ = None;
                while let Some(k) = map_.next_key()? {
                    match k {
                        GeneratedField::To => {
                            if to__.is_some() {
                                return Err(serde::de::Error::duplicate_field("to"));
                            }
                            to__ = map_.next_value()?;
                        }
                        GeneratedField::Amount => {
                            if amount__.is_some() {
                                return Err(serde::de::Error::duplicate_field("amount"));
                            }
                            amount__ = map_.next_value()?;
                        }
                        GeneratedField::FeeAsset => {
                            if fee_asset__.is_some() {
                                return Err(serde::de::Error::duplicate_field("feeAsset"));
                            }
                            fee_asset__ = Some(map_.next_value()?);
                        }
                        GeneratedField::Memo => {
                            if memo__.is_some() {
                                return Err(serde::de::Error::duplicate_field("memo"));
                            }
                            memo__ = Some(map_.next_value()?);
                        }
                        GeneratedField::BridgeAddress => {
                            if bridge_address__.is_some() {
                                return Err(serde::de::Error::duplicate_field("bridgeAddress"));
                            }
                            bridge_address__ = map_.next_value()?;
                        }
                        GeneratedField::RollupBlockNumber => {
                            if rollup_block_number__.is_some() {
                                return Err(serde::de::Error::duplicate_field("rollupBlockNumber"));
                            }
                            rollup_block_number__ = 
                                Some(map_.next_value::<::pbjson::private::NumberDeserialize<_>>()?.0)
                            ;
                        }
                        GeneratedField::RollupWithdrawalEventId => {
                            if rollup_withdrawal_event_id__.is_some() {
                                return Err(serde::de::Error::duplicate_field("rollupWithdrawalEventId"));
                            }
                            rollup_withdrawal_event_id__ = Some(map_.next_value()?);
                        }
                    }
                }
                Ok(BridgeUnlock {
                    to: to__,
                    amount: amount__,
                    fee_asset: fee_asset__.unwrap_or_default(),
                    memo: memo__.unwrap_or_default(),
                    bridge_address: bridge_address__,
                    rollup_block_number: rollup_block_number__.unwrap_or_default(),
                    rollup_withdrawal_event_id: rollup_withdrawal_event_id__.unwrap_or_default(),
                })
            }
        }
        deserializer.deserialize_struct("astria.protocol.transaction.v1.BridgeUnlock", FIELDS, GeneratedVisitor)
    }
}
impl serde::Serialize for ChangeMarkets {
    #[allow(deprecated)]
    fn serialize<S>(&self, serializer: S) -> std::result::Result<S::Ok, S::Error>
    where
        S: serde::Serializer,
    {
        use serde::ser::SerializeStruct;
        let mut len = 0;
        if self.action.is_some() {
            len += 1;
        }
        let mut struct_ser = serializer.serialize_struct("astria.protocol.transaction.v1.ChangeMarkets", len)?;
        if let Some(v) = self.action.as_ref() {
            match v {
                change_markets::Action::Create(v) => {
                    struct_ser.serialize_field("create", v)?;
                }
                change_markets::Action::Update(v) => {
                    struct_ser.serialize_field("update", v)?;
                }
                change_markets::Action::Remove(v) => {
                    struct_ser.serialize_field("remove", v)?;
                }
            }
        }
        struct_ser.end()
    }
}
impl<'de> serde::Deserialize<'de> for ChangeMarkets {
    #[allow(deprecated)]
    fn deserialize<D>(deserializer: D) -> std::result::Result<Self, D::Error>
    where
        D: serde::Deserializer<'de>,
    {
        const FIELDS: &[&str] = &[
            "create",
            "update",
            "remove",
        ];

        #[allow(clippy::enum_variant_names)]
        enum GeneratedField {
            Create,
            Update,
            Remove,
        }
        impl<'de> serde::Deserialize<'de> for GeneratedField {
            fn deserialize<D>(deserializer: D) -> std::result::Result<GeneratedField, D::Error>
            where
                D: serde::Deserializer<'de>,
            {
                struct GeneratedVisitor;

                impl<'de> serde::de::Visitor<'de> for GeneratedVisitor {
                    type Value = GeneratedField;

                    fn expecting(&self, formatter: &mut std::fmt::Formatter<'_>) -> std::fmt::Result {
                        write!(formatter, "expected one of: {:?}", &FIELDS)
                    }

                    #[allow(unused_variables)]
                    fn visit_str<E>(self, value: &str) -> std::result::Result<GeneratedField, E>
                    where
                        E: serde::de::Error,
                    {
                        match value {
                            "create" => Ok(GeneratedField::Create),
                            "update" => Ok(GeneratedField::Update),
                            "remove" => Ok(GeneratedField::Remove),
                            _ => Err(serde::de::Error::unknown_field(value, FIELDS)),
                        }
                    }
                }
                deserializer.deserialize_identifier(GeneratedVisitor)
            }
        }
        struct GeneratedVisitor;
        impl<'de> serde::de::Visitor<'de> for GeneratedVisitor {
            type Value = ChangeMarkets;

            fn expecting(&self, formatter: &mut std::fmt::Formatter<'_>) -> std::fmt::Result {
                formatter.write_str("struct astria.protocol.transaction.v1.ChangeMarkets")
            }

            fn visit_map<V>(self, mut map_: V) -> std::result::Result<ChangeMarkets, V::Error>
                where
                    V: serde::de::MapAccess<'de>,
            {
                let mut action__ = None;
                while let Some(k) = map_.next_key()? {
                    match k {
                        GeneratedField::Create => {
                            if action__.is_some() {
                                return Err(serde::de::Error::duplicate_field("create"));
                            }
                            action__ = map_.next_value::<::std::option::Option<_>>()?.map(change_markets::Action::Create)
;
                        }
                        GeneratedField::Update => {
                            if action__.is_some() {
                                return Err(serde::de::Error::duplicate_field("update"));
                            }
                            action__ = map_.next_value::<::std::option::Option<_>>()?.map(change_markets::Action::Update)
;
                        }
                        GeneratedField::Remove => {
                            if action__.is_some() {
                                return Err(serde::de::Error::duplicate_field("remove"));
                            }
                            action__ = map_.next_value::<::std::option::Option<_>>()?.map(change_markets::Action::Remove)
;
                        }
                    }
                }
                Ok(ChangeMarkets {
                    action: action__,
                })
            }
        }
        deserializer.deserialize_struct("astria.protocol.transaction.v1.ChangeMarkets", FIELDS, GeneratedVisitor)
    }
}
impl serde::Serialize for CurrencyPairs {
    #[allow(deprecated)]
    fn serialize<S>(&self, serializer: S) -> std::result::Result<S::Ok, S::Error>
    where
        S: serde::Serializer,
    {
        use serde::ser::SerializeStruct;
        let mut len = 0;
        if !self.pairs.is_empty() {
            len += 1;
        }
        let mut struct_ser = serializer.serialize_struct("astria.protocol.transaction.v1.CurrencyPairs", len)?;
        if !self.pairs.is_empty() {
            struct_ser.serialize_field("pairs", &self.pairs)?;
        }
        struct_ser.end()
    }
}
impl<'de> serde::Deserialize<'de> for CurrencyPairs {
    #[allow(deprecated)]
    fn deserialize<D>(deserializer: D) -> std::result::Result<Self, D::Error>
    where
        D: serde::Deserializer<'de>,
    {
        const FIELDS: &[&str] = &[
            "pairs",
        ];

        #[allow(clippy::enum_variant_names)]
        enum GeneratedField {
            Pairs,
        }
        impl<'de> serde::Deserialize<'de> for GeneratedField {
            fn deserialize<D>(deserializer: D) -> std::result::Result<GeneratedField, D::Error>
            where
                D: serde::Deserializer<'de>,
            {
                struct GeneratedVisitor;

                impl<'de> serde::de::Visitor<'de> for GeneratedVisitor {
                    type Value = GeneratedField;

                    fn expecting(&self, formatter: &mut std::fmt::Formatter<'_>) -> std::fmt::Result {
                        write!(formatter, "expected one of: {:?}", &FIELDS)
                    }

                    #[allow(unused_variables)]
                    fn visit_str<E>(self, value: &str) -> std::result::Result<GeneratedField, E>
                    where
                        E: serde::de::Error,
                    {
                        match value {
                            "pairs" => Ok(GeneratedField::Pairs),
                            _ => Err(serde::de::Error::unknown_field(value, FIELDS)),
                        }
                    }
                }
                deserializer.deserialize_identifier(GeneratedVisitor)
            }
        }
        struct GeneratedVisitor;
        impl<'de> serde::de::Visitor<'de> for GeneratedVisitor {
            type Value = CurrencyPairs;

            fn expecting(&self, formatter: &mut std::fmt::Formatter<'_>) -> std::fmt::Result {
                formatter.write_str("struct astria.protocol.transaction.v1.CurrencyPairs")
            }

            fn visit_map<V>(self, mut map_: V) -> std::result::Result<CurrencyPairs, V::Error>
                where
                    V: serde::de::MapAccess<'de>,
            {
                let mut pairs__ = None;
                while let Some(k) = map_.next_key()? {
                    match k {
                        GeneratedField::Pairs => {
                            if pairs__.is_some() {
                                return Err(serde::de::Error::duplicate_field("pairs"));
                            }
                            pairs__ = Some(map_.next_value()?);
                        }
                    }
                }
                Ok(CurrencyPairs {
                    pairs: pairs__.unwrap_or_default(),
                })
            }
        }
        deserializer.deserialize_struct("astria.protocol.transaction.v1.CurrencyPairs", FIELDS, GeneratedVisitor)
    }
}
impl serde::Serialize for CurrencyPairsChange {
    #[allow(deprecated)]
    fn serialize<S>(&self, serializer: S) -> std::result::Result<S::Ok, S::Error>
    where
        S: serde::Serializer,
    {
        use serde::ser::SerializeStruct;
        let mut len = 0;
        if self.value.is_some() {
            len += 1;
        }
        let mut struct_ser = serializer.serialize_struct("astria.protocol.transaction.v1.CurrencyPairsChange", len)?;
        if let Some(v) = self.value.as_ref() {
            match v {
                currency_pairs_change::Value::Addition(v) => {
                    struct_ser.serialize_field("addition", v)?;
                }
                currency_pairs_change::Value::Removal(v) => {
                    struct_ser.serialize_field("removal", v)?;
                }
            }
        }
        struct_ser.end()
    }
}
impl<'de> serde::Deserialize<'de> for CurrencyPairsChange {
    #[allow(deprecated)]
    fn deserialize<D>(deserializer: D) -> std::result::Result<Self, D::Error>
    where
        D: serde::Deserializer<'de>,
    {
        const FIELDS: &[&str] = &[
            "addition",
            "removal",
        ];

        #[allow(clippy::enum_variant_names)]
        enum GeneratedField {
            Addition,
            Removal,
        }
        impl<'de> serde::Deserialize<'de> for GeneratedField {
            fn deserialize<D>(deserializer: D) -> std::result::Result<GeneratedField, D::Error>
            where
                D: serde::Deserializer<'de>,
            {
                struct GeneratedVisitor;

                impl<'de> serde::de::Visitor<'de> for GeneratedVisitor {
                    type Value = GeneratedField;

                    fn expecting(&self, formatter: &mut std::fmt::Formatter<'_>) -> std::fmt::Result {
                        write!(formatter, "expected one of: {:?}", &FIELDS)
                    }

                    #[allow(unused_variables)]
                    fn visit_str<E>(self, value: &str) -> std::result::Result<GeneratedField, E>
                    where
                        E: serde::de::Error,
                    {
                        match value {
                            "addition" => Ok(GeneratedField::Addition),
                            "removal" => Ok(GeneratedField::Removal),
                            _ => Err(serde::de::Error::unknown_field(value, FIELDS)),
                        }
                    }
                }
                deserializer.deserialize_identifier(GeneratedVisitor)
            }
        }
        struct GeneratedVisitor;
        impl<'de> serde::de::Visitor<'de> for GeneratedVisitor {
            type Value = CurrencyPairsChange;

            fn expecting(&self, formatter: &mut std::fmt::Formatter<'_>) -> std::fmt::Result {
                formatter.write_str("struct astria.protocol.transaction.v1.CurrencyPairsChange")
            }

            fn visit_map<V>(self, mut map_: V) -> std::result::Result<CurrencyPairsChange, V::Error>
                where
                    V: serde::de::MapAccess<'de>,
            {
                let mut value__ = None;
                while let Some(k) = map_.next_key()? {
                    match k {
                        GeneratedField::Addition => {
                            if value__.is_some() {
                                return Err(serde::de::Error::duplicate_field("addition"));
                            }
                            value__ = map_.next_value::<::std::option::Option<_>>()?.map(currency_pairs_change::Value::Addition)
;
                        }
                        GeneratedField::Removal => {
                            if value__.is_some() {
                                return Err(serde::de::Error::duplicate_field("removal"));
                            }
                            value__ = map_.next_value::<::std::option::Option<_>>()?.map(currency_pairs_change::Value::Removal)
;
                        }
                    }
                }
                Ok(CurrencyPairsChange {
                    value: value__,
                })
            }
        }
        deserializer.deserialize_struct("astria.protocol.transaction.v1.CurrencyPairsChange", FIELDS, GeneratedVisitor)
    }
}
impl serde::Serialize for FeeAssetChange {
    #[allow(deprecated)]
    fn serialize<S>(&self, serializer: S) -> std::result::Result<S::Ok, S::Error>
    where
        S: serde::Serializer,
    {
        use serde::ser::SerializeStruct;
        let mut len = 0;
        if self.value.is_some() {
            len += 1;
        }
        let mut struct_ser = serializer.serialize_struct("astria.protocol.transaction.v1.FeeAssetChange", len)?;
        if let Some(v) = self.value.as_ref() {
            match v {
                fee_asset_change::Value::Addition(v) => {
                    struct_ser.serialize_field("addition", v)?;
                }
                fee_asset_change::Value::Removal(v) => {
                    struct_ser.serialize_field("removal", v)?;
                }
            }
        }
        struct_ser.end()
    }
}
impl<'de> serde::Deserialize<'de> for FeeAssetChange {
    #[allow(deprecated)]
    fn deserialize<D>(deserializer: D) -> std::result::Result<Self, D::Error>
    where
        D: serde::Deserializer<'de>,
    {
        const FIELDS: &[&str] = &[
            "addition",
            "removal",
        ];

        #[allow(clippy::enum_variant_names)]
        enum GeneratedField {
            Addition,
            Removal,
        }
        impl<'de> serde::Deserialize<'de> for GeneratedField {
            fn deserialize<D>(deserializer: D) -> std::result::Result<GeneratedField, D::Error>
            where
                D: serde::Deserializer<'de>,
            {
                struct GeneratedVisitor;

                impl<'de> serde::de::Visitor<'de> for GeneratedVisitor {
                    type Value = GeneratedField;

                    fn expecting(&self, formatter: &mut std::fmt::Formatter<'_>) -> std::fmt::Result {
                        write!(formatter, "expected one of: {:?}", &FIELDS)
                    }

                    #[allow(unused_variables)]
                    fn visit_str<E>(self, value: &str) -> std::result::Result<GeneratedField, E>
                    where
                        E: serde::de::Error,
                    {
                        match value {
                            "addition" => Ok(GeneratedField::Addition),
                            "removal" => Ok(GeneratedField::Removal),
                            _ => Err(serde::de::Error::unknown_field(value, FIELDS)),
                        }
                    }
                }
                deserializer.deserialize_identifier(GeneratedVisitor)
            }
        }
        struct GeneratedVisitor;
        impl<'de> serde::de::Visitor<'de> for GeneratedVisitor {
            type Value = FeeAssetChange;

            fn expecting(&self, formatter: &mut std::fmt::Formatter<'_>) -> std::fmt::Result {
                formatter.write_str("struct astria.protocol.transaction.v1.FeeAssetChange")
            }

            fn visit_map<V>(self, mut map_: V) -> std::result::Result<FeeAssetChange, V::Error>
                where
                    V: serde::de::MapAccess<'de>,
            {
                let mut value__ = None;
                while let Some(k) = map_.next_key()? {
                    match k {
                        GeneratedField::Addition => {
                            if value__.is_some() {
                                return Err(serde::de::Error::duplicate_field("addition"));
                            }
                            value__ = map_.next_value::<::std::option::Option<_>>()?.map(fee_asset_change::Value::Addition);
                        }
                        GeneratedField::Removal => {
                            if value__.is_some() {
                                return Err(serde::de::Error::duplicate_field("removal"));
                            }
                            value__ = map_.next_value::<::std::option::Option<_>>()?.map(fee_asset_change::Value::Removal);
                        }
                    }
                }
                Ok(FeeAssetChange {
                    value: value__,
                })
            }
        }
        deserializer.deserialize_struct("astria.protocol.transaction.v1.FeeAssetChange", FIELDS, GeneratedVisitor)
    }
}
impl serde::Serialize for FeeChange {
    #[allow(deprecated)]
    fn serialize<S>(&self, serializer: S) -> std::result::Result<S::Ok, S::Error>
    where
        S: serde::Serializer,
    {
        use serde::ser::SerializeStruct;
        let mut len = 0;
        if self.fee_components.is_some() {
            len += 1;
        }
        let mut struct_ser = serializer.serialize_struct("astria.protocol.transaction.v1.FeeChange", len)?;
        if let Some(v) = self.fee_components.as_ref() {
            match v {
                fee_change::FeeComponents::BridgeLock(v) => {
                    struct_ser.serialize_field("bridgeLock", v)?;
                }
                fee_change::FeeComponents::BridgeSudoChange(v) => {
                    struct_ser.serialize_field("bridgeSudoChange", v)?;
                }
                fee_change::FeeComponents::BridgeUnlock(v) => {
                    struct_ser.serialize_field("bridgeUnlock", v)?;
                }
                fee_change::FeeComponents::FeeAssetChange(v) => {
                    struct_ser.serialize_field("feeAssetChange", v)?;
                }
                fee_change::FeeComponents::FeeChange(v) => {
                    struct_ser.serialize_field("feeChange", v)?;
                }
                fee_change::FeeComponents::IbcRelay(v) => {
                    struct_ser.serialize_field("ibcRelay", v)?;
                }
                fee_change::FeeComponents::IbcRelayerChange(v) => {
                    struct_ser.serialize_field("ibcRelayerChange", v)?;
                }
                fee_change::FeeComponents::IbcSudoChange(v) => {
                    struct_ser.serialize_field("ibcSudoChange", v)?;
                }
                fee_change::FeeComponents::Ics20Withdrawal(v) => {
                    struct_ser.serialize_field("ics20Withdrawal", v)?;
                }
                fee_change::FeeComponents::InitBridgeAccount(v) => {
                    struct_ser.serialize_field("initBridgeAccount", v)?;
                }
                fee_change::FeeComponents::RollupDataSubmission(v) => {
                    struct_ser.serialize_field("rollupDataSubmission", v)?;
                }
                fee_change::FeeComponents::SudoAddressChange(v) => {
                    struct_ser.serialize_field("sudoAddressChange", v)?;
                }
                fee_change::FeeComponents::Transfer(v) => {
                    struct_ser.serialize_field("transfer", v)?;
                }
                fee_change::FeeComponents::ValidatorUpdate(v) => {
                    struct_ser.serialize_field("validatorUpdate", v)?;
                }
<<<<<<< HEAD
                fee_change::FeeComponents::PriceFeed(v) => {
                    struct_ser.serialize_field("priceFeed", v)?;
=======
                fee_change::FeeComponents::BridgeTransfer(v) => {
                    struct_ser.serialize_field("bridgeTransfer", v)?;
                }
                fee_change::FeeComponents::RecoverIbcClient(v) => {
                    struct_ser.serialize_field("recoverIbcClient", v)?;
>>>>>>> dd99bf9f
                }
            }
        }
        struct_ser.end()
    }
}
impl<'de> serde::Deserialize<'de> for FeeChange {
    #[allow(deprecated)]
    fn deserialize<D>(deserializer: D) -> std::result::Result<Self, D::Error>
    where
        D: serde::Deserializer<'de>,
    {
        const FIELDS: &[&str] = &[
            "bridge_lock",
            "bridgeLock",
            "bridge_sudo_change",
            "bridgeSudoChange",
            "bridge_unlock",
            "bridgeUnlock",
            "fee_asset_change",
            "feeAssetChange",
            "fee_change",
            "feeChange",
            "ibc_relay",
            "ibcRelay",
            "ibc_relayer_change",
            "ibcRelayerChange",
            "ibc_sudo_change",
            "ibcSudoChange",
            "ics20_withdrawal",
            "ics20Withdrawal",
            "init_bridge_account",
            "initBridgeAccount",
            "rollup_data_submission",
            "rollupDataSubmission",
            "sudo_address_change",
            "sudoAddressChange",
            "transfer",
            "validator_update",
            "validatorUpdate",
<<<<<<< HEAD
            "price_feed",
            "priceFeed",
=======
            "bridge_transfer",
            "bridgeTransfer",
            "recover_ibc_client",
            "recoverIbcClient",
>>>>>>> dd99bf9f
        ];

        #[allow(clippy::enum_variant_names)]
        enum GeneratedField {
            BridgeLock,
            BridgeSudoChange,
            BridgeUnlock,
            FeeAssetChange,
            FeeChange,
            IbcRelay,
            IbcRelayerChange,
            IbcSudoChange,
            Ics20Withdrawal,
            InitBridgeAccount,
            RollupDataSubmission,
            SudoAddressChange,
            Transfer,
            ValidatorUpdate,
<<<<<<< HEAD
            PriceFeed,
=======
            BridgeTransfer,
            RecoverIbcClient,
>>>>>>> dd99bf9f
        }
        impl<'de> serde::Deserialize<'de> for GeneratedField {
            fn deserialize<D>(deserializer: D) -> std::result::Result<GeneratedField, D::Error>
            where
                D: serde::Deserializer<'de>,
            {
                struct GeneratedVisitor;

                impl<'de> serde::de::Visitor<'de> for GeneratedVisitor {
                    type Value = GeneratedField;

                    fn expecting(&self, formatter: &mut std::fmt::Formatter<'_>) -> std::fmt::Result {
                        write!(formatter, "expected one of: {:?}", &FIELDS)
                    }

                    #[allow(unused_variables)]
                    fn visit_str<E>(self, value: &str) -> std::result::Result<GeneratedField, E>
                    where
                        E: serde::de::Error,
                    {
                        match value {
                            "bridgeLock" | "bridge_lock" => Ok(GeneratedField::BridgeLock),
                            "bridgeSudoChange" | "bridge_sudo_change" => Ok(GeneratedField::BridgeSudoChange),
                            "bridgeUnlock" | "bridge_unlock" => Ok(GeneratedField::BridgeUnlock),
                            "feeAssetChange" | "fee_asset_change" => Ok(GeneratedField::FeeAssetChange),
                            "feeChange" | "fee_change" => Ok(GeneratedField::FeeChange),
                            "ibcRelay" | "ibc_relay" => Ok(GeneratedField::IbcRelay),
                            "ibcRelayerChange" | "ibc_relayer_change" => Ok(GeneratedField::IbcRelayerChange),
                            "ibcSudoChange" | "ibc_sudo_change" => Ok(GeneratedField::IbcSudoChange),
                            "ics20Withdrawal" | "ics20_withdrawal" => Ok(GeneratedField::Ics20Withdrawal),
                            "initBridgeAccount" | "init_bridge_account" => Ok(GeneratedField::InitBridgeAccount),
                            "rollupDataSubmission" | "rollup_data_submission" => Ok(GeneratedField::RollupDataSubmission),
                            "sudoAddressChange" | "sudo_address_change" => Ok(GeneratedField::SudoAddressChange),
                            "transfer" => Ok(GeneratedField::Transfer),
                            "validatorUpdate" | "validator_update" => Ok(GeneratedField::ValidatorUpdate),
<<<<<<< HEAD
                            "priceFeed" | "price_feed" => Ok(GeneratedField::PriceFeed),
=======
                            "bridgeTransfer" | "bridge_transfer" => Ok(GeneratedField::BridgeTransfer),
                            "recoverIbcClient" | "recover_ibc_client" => Ok(GeneratedField::RecoverIbcClient),
>>>>>>> dd99bf9f
                            _ => Err(serde::de::Error::unknown_field(value, FIELDS)),
                        }
                    }
                }
                deserializer.deserialize_identifier(GeneratedVisitor)
            }
        }
        struct GeneratedVisitor;
        impl<'de> serde::de::Visitor<'de> for GeneratedVisitor {
            type Value = FeeChange;

            fn expecting(&self, formatter: &mut std::fmt::Formatter<'_>) -> std::fmt::Result {
                formatter.write_str("struct astria.protocol.transaction.v1.FeeChange")
            }

            fn visit_map<V>(self, mut map_: V) -> std::result::Result<FeeChange, V::Error>
                where
                    V: serde::de::MapAccess<'de>,
            {
                let mut fee_components__ = None;
                while let Some(k) = map_.next_key()? {
                    match k {
                        GeneratedField::BridgeLock => {
                            if fee_components__.is_some() {
                                return Err(serde::de::Error::duplicate_field("bridgeLock"));
                            }
                            fee_components__ = map_.next_value::<::std::option::Option<_>>()?.map(fee_change::FeeComponents::BridgeLock)
;
                        }
                        GeneratedField::BridgeSudoChange => {
                            if fee_components__.is_some() {
                                return Err(serde::de::Error::duplicate_field("bridgeSudoChange"));
                            }
                            fee_components__ = map_.next_value::<::std::option::Option<_>>()?.map(fee_change::FeeComponents::BridgeSudoChange)
;
                        }
                        GeneratedField::BridgeUnlock => {
                            if fee_components__.is_some() {
                                return Err(serde::de::Error::duplicate_field("bridgeUnlock"));
                            }
                            fee_components__ = map_.next_value::<::std::option::Option<_>>()?.map(fee_change::FeeComponents::BridgeUnlock)
;
                        }
                        GeneratedField::FeeAssetChange => {
                            if fee_components__.is_some() {
                                return Err(serde::de::Error::duplicate_field("feeAssetChange"));
                            }
                            fee_components__ = map_.next_value::<::std::option::Option<_>>()?.map(fee_change::FeeComponents::FeeAssetChange)
;
                        }
                        GeneratedField::FeeChange => {
                            if fee_components__.is_some() {
                                return Err(serde::de::Error::duplicate_field("feeChange"));
                            }
                            fee_components__ = map_.next_value::<::std::option::Option<_>>()?.map(fee_change::FeeComponents::FeeChange)
;
                        }
                        GeneratedField::IbcRelay => {
                            if fee_components__.is_some() {
                                return Err(serde::de::Error::duplicate_field("ibcRelay"));
                            }
                            fee_components__ = map_.next_value::<::std::option::Option<_>>()?.map(fee_change::FeeComponents::IbcRelay)
;
                        }
                        GeneratedField::IbcRelayerChange => {
                            if fee_components__.is_some() {
                                return Err(serde::de::Error::duplicate_field("ibcRelayerChange"));
                            }
                            fee_components__ = map_.next_value::<::std::option::Option<_>>()?.map(fee_change::FeeComponents::IbcRelayerChange)
;
                        }
                        GeneratedField::IbcSudoChange => {
                            if fee_components__.is_some() {
                                return Err(serde::de::Error::duplicate_field("ibcSudoChange"));
                            }
                            fee_components__ = map_.next_value::<::std::option::Option<_>>()?.map(fee_change::FeeComponents::IbcSudoChange)
;
                        }
                        GeneratedField::Ics20Withdrawal => {
                            if fee_components__.is_some() {
                                return Err(serde::de::Error::duplicate_field("ics20Withdrawal"));
                            }
                            fee_components__ = map_.next_value::<::std::option::Option<_>>()?.map(fee_change::FeeComponents::Ics20Withdrawal)
;
                        }
                        GeneratedField::InitBridgeAccount => {
                            if fee_components__.is_some() {
                                return Err(serde::de::Error::duplicate_field("initBridgeAccount"));
                            }
                            fee_components__ = map_.next_value::<::std::option::Option<_>>()?.map(fee_change::FeeComponents::InitBridgeAccount)
;
                        }
                        GeneratedField::RollupDataSubmission => {
                            if fee_components__.is_some() {
                                return Err(serde::de::Error::duplicate_field("rollupDataSubmission"));
                            }
                            fee_components__ = map_.next_value::<::std::option::Option<_>>()?.map(fee_change::FeeComponents::RollupDataSubmission)
;
                        }
                        GeneratedField::SudoAddressChange => {
                            if fee_components__.is_some() {
                                return Err(serde::de::Error::duplicate_field("sudoAddressChange"));
                            }
                            fee_components__ = map_.next_value::<::std::option::Option<_>>()?.map(fee_change::FeeComponents::SudoAddressChange)
;
                        }
                        GeneratedField::Transfer => {
                            if fee_components__.is_some() {
                                return Err(serde::de::Error::duplicate_field("transfer"));
                            }
                            fee_components__ = map_.next_value::<::std::option::Option<_>>()?.map(fee_change::FeeComponents::Transfer)
;
                        }
                        GeneratedField::ValidatorUpdate => {
                            if fee_components__.is_some() {
                                return Err(serde::de::Error::duplicate_field("validatorUpdate"));
                            }
                            fee_components__ = map_.next_value::<::std::option::Option<_>>()?.map(fee_change::FeeComponents::ValidatorUpdate)
;
                        }
<<<<<<< HEAD
                        GeneratedField::PriceFeed => {
                            if fee_components__.is_some() {
                                return Err(serde::de::Error::duplicate_field("priceFeed"));
                            }
                            fee_components__ = map_.next_value::<::std::option::Option<_>>()?.map(fee_change::FeeComponents::PriceFeed)
=======
                        GeneratedField::BridgeTransfer => {
                            if fee_components__.is_some() {
                                return Err(serde::de::Error::duplicate_field("bridgeTransfer"));
                            }
                            fee_components__ = map_.next_value::<::std::option::Option<_>>()?.map(fee_change::FeeComponents::BridgeTransfer)
;
                        }
                        GeneratedField::RecoverIbcClient => {
                            if fee_components__.is_some() {
                                return Err(serde::de::Error::duplicate_field("recoverIbcClient"));
                            }
                            fee_components__ = map_.next_value::<::std::option::Option<_>>()?.map(fee_change::FeeComponents::RecoverIbcClient)
>>>>>>> dd99bf9f
;
                        }
                    }
                }
                Ok(FeeChange {
                    fee_components: fee_components__,
                })
            }
        }
        deserializer.deserialize_struct("astria.protocol.transaction.v1.FeeChange", FIELDS, GeneratedVisitor)
    }
}
impl serde::Serialize for IbcHeight {
    #[allow(deprecated)]
    fn serialize<S>(&self, serializer: S) -> std::result::Result<S::Ok, S::Error>
    where
        S: serde::Serializer,
    {
        use serde::ser::SerializeStruct;
        let mut len = 0;
        if self.revision_number != 0 {
            len += 1;
        }
        if self.revision_height != 0 {
            len += 1;
        }
        let mut struct_ser = serializer.serialize_struct("astria.protocol.transaction.v1.IbcHeight", len)?;
        if self.revision_number != 0 {
            #[allow(clippy::needless_borrow)]
            struct_ser.serialize_field("revisionNumber", ToString::to_string(&self.revision_number).as_str())?;
        }
        if self.revision_height != 0 {
            #[allow(clippy::needless_borrow)]
            struct_ser.serialize_field("revisionHeight", ToString::to_string(&self.revision_height).as_str())?;
        }
        struct_ser.end()
    }
}
impl<'de> serde::Deserialize<'de> for IbcHeight {
    #[allow(deprecated)]
    fn deserialize<D>(deserializer: D) -> std::result::Result<Self, D::Error>
    where
        D: serde::Deserializer<'de>,
    {
        const FIELDS: &[&str] = &[
            "revision_number",
            "revisionNumber",
            "revision_height",
            "revisionHeight",
        ];

        #[allow(clippy::enum_variant_names)]
        enum GeneratedField {
            RevisionNumber,
            RevisionHeight,
        }
        impl<'de> serde::Deserialize<'de> for GeneratedField {
            fn deserialize<D>(deserializer: D) -> std::result::Result<GeneratedField, D::Error>
            where
                D: serde::Deserializer<'de>,
            {
                struct GeneratedVisitor;

                impl<'de> serde::de::Visitor<'de> for GeneratedVisitor {
                    type Value = GeneratedField;

                    fn expecting(&self, formatter: &mut std::fmt::Formatter<'_>) -> std::fmt::Result {
                        write!(formatter, "expected one of: {:?}", &FIELDS)
                    }

                    #[allow(unused_variables)]
                    fn visit_str<E>(self, value: &str) -> std::result::Result<GeneratedField, E>
                    where
                        E: serde::de::Error,
                    {
                        match value {
                            "revisionNumber" | "revision_number" => Ok(GeneratedField::RevisionNumber),
                            "revisionHeight" | "revision_height" => Ok(GeneratedField::RevisionHeight),
                            _ => Err(serde::de::Error::unknown_field(value, FIELDS)),
                        }
                    }
                }
                deserializer.deserialize_identifier(GeneratedVisitor)
            }
        }
        struct GeneratedVisitor;
        impl<'de> serde::de::Visitor<'de> for GeneratedVisitor {
            type Value = IbcHeight;

            fn expecting(&self, formatter: &mut std::fmt::Formatter<'_>) -> std::fmt::Result {
                formatter.write_str("struct astria.protocol.transaction.v1.IbcHeight")
            }

            fn visit_map<V>(self, mut map_: V) -> std::result::Result<IbcHeight, V::Error>
                where
                    V: serde::de::MapAccess<'de>,
            {
                let mut revision_number__ = None;
                let mut revision_height__ = None;
                while let Some(k) = map_.next_key()? {
                    match k {
                        GeneratedField::RevisionNumber => {
                            if revision_number__.is_some() {
                                return Err(serde::de::Error::duplicate_field("revisionNumber"));
                            }
                            revision_number__ = 
                                Some(map_.next_value::<::pbjson::private::NumberDeserialize<_>>()?.0)
                            ;
                        }
                        GeneratedField::RevisionHeight => {
                            if revision_height__.is_some() {
                                return Err(serde::de::Error::duplicate_field("revisionHeight"));
                            }
                            revision_height__ = 
                                Some(map_.next_value::<::pbjson::private::NumberDeserialize<_>>()?.0)
                            ;
                        }
                    }
                }
                Ok(IbcHeight {
                    revision_number: revision_number__.unwrap_or_default(),
                    revision_height: revision_height__.unwrap_or_default(),
                })
            }
        }
        deserializer.deserialize_struct("astria.protocol.transaction.v1.IbcHeight", FIELDS, GeneratedVisitor)
    }
}
impl serde::Serialize for IbcRelayerChange {
    #[allow(deprecated)]
    fn serialize<S>(&self, serializer: S) -> std::result::Result<S::Ok, S::Error>
    where
        S: serde::Serializer,
    {
        use serde::ser::SerializeStruct;
        let mut len = 0;
        if self.value.is_some() {
            len += 1;
        }
        let mut struct_ser = serializer.serialize_struct("astria.protocol.transaction.v1.IbcRelayerChange", len)?;
        if let Some(v) = self.value.as_ref() {
            match v {
                ibc_relayer_change::Value::Addition(v) => {
                    struct_ser.serialize_field("addition", v)?;
                }
                ibc_relayer_change::Value::Removal(v) => {
                    struct_ser.serialize_field("removal", v)?;
                }
            }
        }
        struct_ser.end()
    }
}
impl<'de> serde::Deserialize<'de> for IbcRelayerChange {
    #[allow(deprecated)]
    fn deserialize<D>(deserializer: D) -> std::result::Result<Self, D::Error>
    where
        D: serde::Deserializer<'de>,
    {
        const FIELDS: &[&str] = &[
            "addition",
            "removal",
        ];

        #[allow(clippy::enum_variant_names)]
        enum GeneratedField {
            Addition,
            Removal,
        }
        impl<'de> serde::Deserialize<'de> for GeneratedField {
            fn deserialize<D>(deserializer: D) -> std::result::Result<GeneratedField, D::Error>
            where
                D: serde::Deserializer<'de>,
            {
                struct GeneratedVisitor;

                impl<'de> serde::de::Visitor<'de> for GeneratedVisitor {
                    type Value = GeneratedField;

                    fn expecting(&self, formatter: &mut std::fmt::Formatter<'_>) -> std::fmt::Result {
                        write!(formatter, "expected one of: {:?}", &FIELDS)
                    }

                    #[allow(unused_variables)]
                    fn visit_str<E>(self, value: &str) -> std::result::Result<GeneratedField, E>
                    where
                        E: serde::de::Error,
                    {
                        match value {
                            "addition" => Ok(GeneratedField::Addition),
                            "removal" => Ok(GeneratedField::Removal),
                            _ => Err(serde::de::Error::unknown_field(value, FIELDS)),
                        }
                    }
                }
                deserializer.deserialize_identifier(GeneratedVisitor)
            }
        }
        struct GeneratedVisitor;
        impl<'de> serde::de::Visitor<'de> for GeneratedVisitor {
            type Value = IbcRelayerChange;

            fn expecting(&self, formatter: &mut std::fmt::Formatter<'_>) -> std::fmt::Result {
                formatter.write_str("struct astria.protocol.transaction.v1.IbcRelayerChange")
            }

            fn visit_map<V>(self, mut map_: V) -> std::result::Result<IbcRelayerChange, V::Error>
                where
                    V: serde::de::MapAccess<'de>,
            {
                let mut value__ = None;
                while let Some(k) = map_.next_key()? {
                    match k {
                        GeneratedField::Addition => {
                            if value__.is_some() {
                                return Err(serde::de::Error::duplicate_field("addition"));
                            }
                            value__ = map_.next_value::<::std::option::Option<_>>()?.map(ibc_relayer_change::Value::Addition)
;
                        }
                        GeneratedField::Removal => {
                            if value__.is_some() {
                                return Err(serde::de::Error::duplicate_field("removal"));
                            }
                            value__ = map_.next_value::<::std::option::Option<_>>()?.map(ibc_relayer_change::Value::Removal)
;
                        }
                    }
                }
                Ok(IbcRelayerChange {
                    value: value__,
                })
            }
        }
        deserializer.deserialize_struct("astria.protocol.transaction.v1.IbcRelayerChange", FIELDS, GeneratedVisitor)
    }
}
impl serde::Serialize for IbcSudoChange {
    #[allow(deprecated)]
    fn serialize<S>(&self, serializer: S) -> std::result::Result<S::Ok, S::Error>
    where
        S: serde::Serializer,
    {
        use serde::ser::SerializeStruct;
        let mut len = 0;
        if self.new_address.is_some() {
            len += 1;
        }
        let mut struct_ser = serializer.serialize_struct("astria.protocol.transaction.v1.IbcSudoChange", len)?;
        if let Some(v) = self.new_address.as_ref() {
            struct_ser.serialize_field("newAddress", v)?;
        }
        struct_ser.end()
    }
}
impl<'de> serde::Deserialize<'de> for IbcSudoChange {
    #[allow(deprecated)]
    fn deserialize<D>(deserializer: D) -> std::result::Result<Self, D::Error>
    where
        D: serde::Deserializer<'de>,
    {
        const FIELDS: &[&str] = &[
            "new_address",
            "newAddress",
        ];

        #[allow(clippy::enum_variant_names)]
        enum GeneratedField {
            NewAddress,
        }
        impl<'de> serde::Deserialize<'de> for GeneratedField {
            fn deserialize<D>(deserializer: D) -> std::result::Result<GeneratedField, D::Error>
            where
                D: serde::Deserializer<'de>,
            {
                struct GeneratedVisitor;

                impl<'de> serde::de::Visitor<'de> for GeneratedVisitor {
                    type Value = GeneratedField;

                    fn expecting(&self, formatter: &mut std::fmt::Formatter<'_>) -> std::fmt::Result {
                        write!(formatter, "expected one of: {:?}", &FIELDS)
                    }

                    #[allow(unused_variables)]
                    fn visit_str<E>(self, value: &str) -> std::result::Result<GeneratedField, E>
                    where
                        E: serde::de::Error,
                    {
                        match value {
                            "newAddress" | "new_address" => Ok(GeneratedField::NewAddress),
                            _ => Err(serde::de::Error::unknown_field(value, FIELDS)),
                        }
                    }
                }
                deserializer.deserialize_identifier(GeneratedVisitor)
            }
        }
        struct GeneratedVisitor;
        impl<'de> serde::de::Visitor<'de> for GeneratedVisitor {
            type Value = IbcSudoChange;

            fn expecting(&self, formatter: &mut std::fmt::Formatter<'_>) -> std::fmt::Result {
                formatter.write_str("struct astria.protocol.transaction.v1.IbcSudoChange")
            }

            fn visit_map<V>(self, mut map_: V) -> std::result::Result<IbcSudoChange, V::Error>
                where
                    V: serde::de::MapAccess<'de>,
            {
                let mut new_address__ = None;
                while let Some(k) = map_.next_key()? {
                    match k {
                        GeneratedField::NewAddress => {
                            if new_address__.is_some() {
                                return Err(serde::de::Error::duplicate_field("newAddress"));
                            }
                            new_address__ = map_.next_value()?;
                        }
                    }
                }
                Ok(IbcSudoChange {
                    new_address: new_address__,
                })
            }
        }
        deserializer.deserialize_struct("astria.protocol.transaction.v1.IbcSudoChange", FIELDS, GeneratedVisitor)
    }
}
impl serde::Serialize for Ics20Withdrawal {
    #[allow(deprecated)]
    fn serialize<S>(&self, serializer: S) -> std::result::Result<S::Ok, S::Error>
    where
        S: serde::Serializer,
    {
        use serde::ser::SerializeStruct;
        let mut len = 0;
        if self.amount.is_some() {
            len += 1;
        }
        if !self.denom.is_empty() {
            len += 1;
        }
        if !self.destination_chain_address.is_empty() {
            len += 1;
        }
        if self.return_address.is_some() {
            len += 1;
        }
        if self.timeout_height.is_some() {
            len += 1;
        }
        if self.timeout_time != 0 {
            len += 1;
        }
        if !self.source_channel.is_empty() {
            len += 1;
        }
        if !self.fee_asset.is_empty() {
            len += 1;
        }
        if !self.memo.is_empty() {
            len += 1;
        }
        if self.bridge_address.is_some() {
            len += 1;
        }
        if self.use_compat_address {
            len += 1;
        }
        let mut struct_ser = serializer.serialize_struct("astria.protocol.transaction.v1.Ics20Withdrawal", len)?;
        if let Some(v) = self.amount.as_ref() {
            struct_ser.serialize_field("amount", v)?;
        }
        if !self.denom.is_empty() {
            struct_ser.serialize_field("denom", &self.denom)?;
        }
        if !self.destination_chain_address.is_empty() {
            struct_ser.serialize_field("destinationChainAddress", &self.destination_chain_address)?;
        }
        if let Some(v) = self.return_address.as_ref() {
            struct_ser.serialize_field("returnAddress", v)?;
        }
        if let Some(v) = self.timeout_height.as_ref() {
            struct_ser.serialize_field("timeoutHeight", v)?;
        }
        if self.timeout_time != 0 {
            #[allow(clippy::needless_borrow)]
            struct_ser.serialize_field("timeoutTime", ToString::to_string(&self.timeout_time).as_str())?;
        }
        if !self.source_channel.is_empty() {
            struct_ser.serialize_field("sourceChannel", &self.source_channel)?;
        }
        if !self.fee_asset.is_empty() {
            struct_ser.serialize_field("feeAsset", &self.fee_asset)?;
        }
        if !self.memo.is_empty() {
            struct_ser.serialize_field("memo", &self.memo)?;
        }
        if let Some(v) = self.bridge_address.as_ref() {
            struct_ser.serialize_field("bridgeAddress", v)?;
        }
        if self.use_compat_address {
            struct_ser.serialize_field("useCompatAddress", &self.use_compat_address)?;
        }
        struct_ser.end()
    }
}
impl<'de> serde::Deserialize<'de> for Ics20Withdrawal {
    #[allow(deprecated)]
    fn deserialize<D>(deserializer: D) -> std::result::Result<Self, D::Error>
    where
        D: serde::Deserializer<'de>,
    {
        const FIELDS: &[&str] = &[
            "amount",
            "denom",
            "destination_chain_address",
            "destinationChainAddress",
            "return_address",
            "returnAddress",
            "timeout_height",
            "timeoutHeight",
            "timeout_time",
            "timeoutTime",
            "source_channel",
            "sourceChannel",
            "fee_asset",
            "feeAsset",
            "memo",
            "bridge_address",
            "bridgeAddress",
            "use_compat_address",
            "useCompatAddress",
        ];

        #[allow(clippy::enum_variant_names)]
        enum GeneratedField {
            Amount,
            Denom,
            DestinationChainAddress,
            ReturnAddress,
            TimeoutHeight,
            TimeoutTime,
            SourceChannel,
            FeeAsset,
            Memo,
            BridgeAddress,
            UseCompatAddress,
        }
        impl<'de> serde::Deserialize<'de> for GeneratedField {
            fn deserialize<D>(deserializer: D) -> std::result::Result<GeneratedField, D::Error>
            where
                D: serde::Deserializer<'de>,
            {
                struct GeneratedVisitor;

                impl<'de> serde::de::Visitor<'de> for GeneratedVisitor {
                    type Value = GeneratedField;

                    fn expecting(&self, formatter: &mut std::fmt::Formatter<'_>) -> std::fmt::Result {
                        write!(formatter, "expected one of: {:?}", &FIELDS)
                    }

                    #[allow(unused_variables)]
                    fn visit_str<E>(self, value: &str) -> std::result::Result<GeneratedField, E>
                    where
                        E: serde::de::Error,
                    {
                        match value {
                            "amount" => Ok(GeneratedField::Amount),
                            "denom" => Ok(GeneratedField::Denom),
                            "destinationChainAddress" | "destination_chain_address" => Ok(GeneratedField::DestinationChainAddress),
                            "returnAddress" | "return_address" => Ok(GeneratedField::ReturnAddress),
                            "timeoutHeight" | "timeout_height" => Ok(GeneratedField::TimeoutHeight),
                            "timeoutTime" | "timeout_time" => Ok(GeneratedField::TimeoutTime),
                            "sourceChannel" | "source_channel" => Ok(GeneratedField::SourceChannel),
                            "feeAsset" | "fee_asset" => Ok(GeneratedField::FeeAsset),
                            "memo" => Ok(GeneratedField::Memo),
                            "bridgeAddress" | "bridge_address" => Ok(GeneratedField::BridgeAddress),
                            "useCompatAddress" | "use_compat_address" => Ok(GeneratedField::UseCompatAddress),
                            _ => Err(serde::de::Error::unknown_field(value, FIELDS)),
                        }
                    }
                }
                deserializer.deserialize_identifier(GeneratedVisitor)
            }
        }
        struct GeneratedVisitor;
        impl<'de> serde::de::Visitor<'de> for GeneratedVisitor {
            type Value = Ics20Withdrawal;

            fn expecting(&self, formatter: &mut std::fmt::Formatter<'_>) -> std::fmt::Result {
                formatter.write_str("struct astria.protocol.transaction.v1.Ics20Withdrawal")
            }

            fn visit_map<V>(self, mut map_: V) -> std::result::Result<Ics20Withdrawal, V::Error>
                where
                    V: serde::de::MapAccess<'de>,
            {
                let mut amount__ = None;
                let mut denom__ = None;
                let mut destination_chain_address__ = None;
                let mut return_address__ = None;
                let mut timeout_height__ = None;
                let mut timeout_time__ = None;
                let mut source_channel__ = None;
                let mut fee_asset__ = None;
                let mut memo__ = None;
                let mut bridge_address__ = None;
                let mut use_compat_address__ = None;
                while let Some(k) = map_.next_key()? {
                    match k {
                        GeneratedField::Amount => {
                            if amount__.is_some() {
                                return Err(serde::de::Error::duplicate_field("amount"));
                            }
                            amount__ = map_.next_value()?;
                        }
                        GeneratedField::Denom => {
                            if denom__.is_some() {
                                return Err(serde::de::Error::duplicate_field("denom"));
                            }
                            denom__ = Some(map_.next_value()?);
                        }
                        GeneratedField::DestinationChainAddress => {
                            if destination_chain_address__.is_some() {
                                return Err(serde::de::Error::duplicate_field("destinationChainAddress"));
                            }
                            destination_chain_address__ = Some(map_.next_value()?);
                        }
                        GeneratedField::ReturnAddress => {
                            if return_address__.is_some() {
                                return Err(serde::de::Error::duplicate_field("returnAddress"));
                            }
                            return_address__ = map_.next_value()?;
                        }
                        GeneratedField::TimeoutHeight => {
                            if timeout_height__.is_some() {
                                return Err(serde::de::Error::duplicate_field("timeoutHeight"));
                            }
                            timeout_height__ = map_.next_value()?;
                        }
                        GeneratedField::TimeoutTime => {
                            if timeout_time__.is_some() {
                                return Err(serde::de::Error::duplicate_field("timeoutTime"));
                            }
                            timeout_time__ = 
                                Some(map_.next_value::<::pbjson::private::NumberDeserialize<_>>()?.0)
                            ;
                        }
                        GeneratedField::SourceChannel => {
                            if source_channel__.is_some() {
                                return Err(serde::de::Error::duplicate_field("sourceChannel"));
                            }
                            source_channel__ = Some(map_.next_value()?);
                        }
                        GeneratedField::FeeAsset => {
                            if fee_asset__.is_some() {
                                return Err(serde::de::Error::duplicate_field("feeAsset"));
                            }
                            fee_asset__ = Some(map_.next_value()?);
                        }
                        GeneratedField::Memo => {
                            if memo__.is_some() {
                                return Err(serde::de::Error::duplicate_field("memo"));
                            }
                            memo__ = Some(map_.next_value()?);
                        }
                        GeneratedField::BridgeAddress => {
                            if bridge_address__.is_some() {
                                return Err(serde::de::Error::duplicate_field("bridgeAddress"));
                            }
                            bridge_address__ = map_.next_value()?;
                        }
                        GeneratedField::UseCompatAddress => {
                            if use_compat_address__.is_some() {
                                return Err(serde::de::Error::duplicate_field("useCompatAddress"));
                            }
                            use_compat_address__ = Some(map_.next_value()?);
                        }
                    }
                }
                Ok(Ics20Withdrawal {
                    amount: amount__,
                    denom: denom__.unwrap_or_default(),
                    destination_chain_address: destination_chain_address__.unwrap_or_default(),
                    return_address: return_address__,
                    timeout_height: timeout_height__,
                    timeout_time: timeout_time__.unwrap_or_default(),
                    source_channel: source_channel__.unwrap_or_default(),
                    fee_asset: fee_asset__.unwrap_or_default(),
                    memo: memo__.unwrap_or_default(),
                    bridge_address: bridge_address__,
                    use_compat_address: use_compat_address__.unwrap_or_default(),
                })
            }
        }
        deserializer.deserialize_struct("astria.protocol.transaction.v1.Ics20Withdrawal", FIELDS, GeneratedVisitor)
    }
}
impl serde::Serialize for InitBridgeAccount {
    #[allow(deprecated)]
    fn serialize<S>(&self, serializer: S) -> std::result::Result<S::Ok, S::Error>
    where
        S: serde::Serializer,
    {
        use serde::ser::SerializeStruct;
        let mut len = 0;
        if self.rollup_id.is_some() {
            len += 1;
        }
        if !self.asset.is_empty() {
            len += 1;
        }
        if !self.fee_asset.is_empty() {
            len += 1;
        }
        if self.sudo_address.is_some() {
            len += 1;
        }
        if self.withdrawer_address.is_some() {
            len += 1;
        }
        let mut struct_ser = serializer.serialize_struct("astria.protocol.transaction.v1.InitBridgeAccount", len)?;
        if let Some(v) = self.rollup_id.as_ref() {
            struct_ser.serialize_field("rollupId", v)?;
        }
        if !self.asset.is_empty() {
            struct_ser.serialize_field("asset", &self.asset)?;
        }
        if !self.fee_asset.is_empty() {
            struct_ser.serialize_field("feeAsset", &self.fee_asset)?;
        }
        if let Some(v) = self.sudo_address.as_ref() {
            struct_ser.serialize_field("sudoAddress", v)?;
        }
        if let Some(v) = self.withdrawer_address.as_ref() {
            struct_ser.serialize_field("withdrawerAddress", v)?;
        }
        struct_ser.end()
    }
}
impl<'de> serde::Deserialize<'de> for InitBridgeAccount {
    #[allow(deprecated)]
    fn deserialize<D>(deserializer: D) -> std::result::Result<Self, D::Error>
    where
        D: serde::Deserializer<'de>,
    {
        const FIELDS: &[&str] = &[
            "rollup_id",
            "rollupId",
            "asset",
            "fee_asset",
            "feeAsset",
            "sudo_address",
            "sudoAddress",
            "withdrawer_address",
            "withdrawerAddress",
        ];

        #[allow(clippy::enum_variant_names)]
        enum GeneratedField {
            RollupId,
            Asset,
            FeeAsset,
            SudoAddress,
            WithdrawerAddress,
        }
        impl<'de> serde::Deserialize<'de> for GeneratedField {
            fn deserialize<D>(deserializer: D) -> std::result::Result<GeneratedField, D::Error>
            where
                D: serde::Deserializer<'de>,
            {
                struct GeneratedVisitor;

                impl<'de> serde::de::Visitor<'de> for GeneratedVisitor {
                    type Value = GeneratedField;

                    fn expecting(&self, formatter: &mut std::fmt::Formatter<'_>) -> std::fmt::Result {
                        write!(formatter, "expected one of: {:?}", &FIELDS)
                    }

                    #[allow(unused_variables)]
                    fn visit_str<E>(self, value: &str) -> std::result::Result<GeneratedField, E>
                    where
                        E: serde::de::Error,
                    {
                        match value {
                            "rollupId" | "rollup_id" => Ok(GeneratedField::RollupId),
                            "asset" => Ok(GeneratedField::Asset),
                            "feeAsset" | "fee_asset" => Ok(GeneratedField::FeeAsset),
                            "sudoAddress" | "sudo_address" => Ok(GeneratedField::SudoAddress),
                            "withdrawerAddress" | "withdrawer_address" => Ok(GeneratedField::WithdrawerAddress),
                            _ => Err(serde::de::Error::unknown_field(value, FIELDS)),
                        }
                    }
                }
                deserializer.deserialize_identifier(GeneratedVisitor)
            }
        }
        struct GeneratedVisitor;
        impl<'de> serde::de::Visitor<'de> for GeneratedVisitor {
            type Value = InitBridgeAccount;

            fn expecting(&self, formatter: &mut std::fmt::Formatter<'_>) -> std::fmt::Result {
                formatter.write_str("struct astria.protocol.transaction.v1.InitBridgeAccount")
            }

            fn visit_map<V>(self, mut map_: V) -> std::result::Result<InitBridgeAccount, V::Error>
                where
                    V: serde::de::MapAccess<'de>,
            {
                let mut rollup_id__ = None;
                let mut asset__ = None;
                let mut fee_asset__ = None;
                let mut sudo_address__ = None;
                let mut withdrawer_address__ = None;
                while let Some(k) = map_.next_key()? {
                    match k {
                        GeneratedField::RollupId => {
                            if rollup_id__.is_some() {
                                return Err(serde::de::Error::duplicate_field("rollupId"));
                            }
                            rollup_id__ = map_.next_value()?;
                        }
                        GeneratedField::Asset => {
                            if asset__.is_some() {
                                return Err(serde::de::Error::duplicate_field("asset"));
                            }
                            asset__ = Some(map_.next_value()?);
                        }
                        GeneratedField::FeeAsset => {
                            if fee_asset__.is_some() {
                                return Err(serde::de::Error::duplicate_field("feeAsset"));
                            }
                            fee_asset__ = Some(map_.next_value()?);
                        }
                        GeneratedField::SudoAddress => {
                            if sudo_address__.is_some() {
                                return Err(serde::de::Error::duplicate_field("sudoAddress"));
                            }
                            sudo_address__ = map_.next_value()?;
                        }
                        GeneratedField::WithdrawerAddress => {
                            if withdrawer_address__.is_some() {
                                return Err(serde::de::Error::duplicate_field("withdrawerAddress"));
                            }
                            withdrawer_address__ = map_.next_value()?;
                        }
                    }
                }
                Ok(InitBridgeAccount {
                    rollup_id: rollup_id__,
                    asset: asset__.unwrap_or_default(),
                    fee_asset: fee_asset__.unwrap_or_default(),
                    sudo_address: sudo_address__,
                    withdrawer_address: withdrawer_address__,
                })
            }
        }
        deserializer.deserialize_struct("astria.protocol.transaction.v1.InitBridgeAccount", FIELDS, GeneratedVisitor)
    }
}
<<<<<<< HEAD
impl serde::Serialize for MarketMapChange {
=======
impl serde::Serialize for RecoverIbcClient {
>>>>>>> dd99bf9f
    #[allow(deprecated)]
    fn serialize<S>(&self, serializer: S) -> std::result::Result<S::Ok, S::Error>
    where
        S: serde::Serializer,
    {
        use serde::ser::SerializeStruct;
        let mut len = 0;
<<<<<<< HEAD
        if self.value.is_some() {
            len += 1;
        }
        let mut struct_ser = serializer.serialize_struct("astria.protocol.transaction.v1.MarketMapChange", len)?;
        if let Some(v) = self.value.as_ref() {
            match v {
                market_map_change::Value::Markets(v) => {
                    struct_ser.serialize_field("markets", v)?;
                }
                market_map_change::Value::Params(v) => {
                    struct_ser.serialize_field("params", v)?;
                }
            }
        }
        struct_ser.end()
    }
}
impl<'de> serde::Deserialize<'de> for MarketMapChange {
    #[allow(deprecated)]
    fn deserialize<D>(deserializer: D) -> std::result::Result<Self, D::Error>
    where
        D: serde::Deserializer<'de>,
    {
        const FIELDS: &[&str] = &[
            "markets",
            "params",
        ];

        #[allow(clippy::enum_variant_names)]
        enum GeneratedField {
            Markets,
            Params,
        }
        impl<'de> serde::Deserialize<'de> for GeneratedField {
            fn deserialize<D>(deserializer: D) -> std::result::Result<GeneratedField, D::Error>
            where
                D: serde::Deserializer<'de>,
            {
                struct GeneratedVisitor;

                impl<'de> serde::de::Visitor<'de> for GeneratedVisitor {
                    type Value = GeneratedField;

                    fn expecting(&self, formatter: &mut std::fmt::Formatter<'_>) -> std::fmt::Result {
                        write!(formatter, "expected one of: {:?}", &FIELDS)
                    }

                    #[allow(unused_variables)]
                    fn visit_str<E>(self, value: &str) -> std::result::Result<GeneratedField, E>
                    where
                        E: serde::de::Error,
                    {
                        match value {
                            "markets" => Ok(GeneratedField::Markets),
                            "params" => Ok(GeneratedField::Params),
                            _ => Err(serde::de::Error::unknown_field(value, FIELDS)),
                        }
                    }
                }
                deserializer.deserialize_identifier(GeneratedVisitor)
            }
        }
        struct GeneratedVisitor;
        impl<'de> serde::de::Visitor<'de> for GeneratedVisitor {
            type Value = MarketMapChange;

            fn expecting(&self, formatter: &mut std::fmt::Formatter<'_>) -> std::fmt::Result {
                formatter.write_str("struct astria.protocol.transaction.v1.MarketMapChange")
            }

            fn visit_map<V>(self, mut map_: V) -> std::result::Result<MarketMapChange, V::Error>
                where
                    V: serde::de::MapAccess<'de>,
            {
                let mut value__ = None;
                while let Some(k) = map_.next_key()? {
                    match k {
                        GeneratedField::Markets => {
                            if value__.is_some() {
                                return Err(serde::de::Error::duplicate_field("markets"));
                            }
                            value__ = map_.next_value::<::std::option::Option<_>>()?.map(market_map_change::Value::Markets)
;
                        }
                        GeneratedField::Params => {
                            if value__.is_some() {
                                return Err(serde::de::Error::duplicate_field("params"));
                            }
                            value__ = map_.next_value::<::std::option::Option<_>>()?.map(market_map_change::Value::Params)
;
                        }
                    }
                }
                Ok(MarketMapChange {
                    value: value__,
                })
            }
        }
        deserializer.deserialize_struct("astria.protocol.transaction.v1.MarketMapChange", FIELDS, GeneratedVisitor)
    }
}
impl serde::Serialize for Markets {
    #[allow(deprecated)]
    fn serialize<S>(&self, serializer: S) -> std::result::Result<S::Ok, S::Error>
    where
        S: serde::Serializer,
    {
        use serde::ser::SerializeStruct;
        let mut len = 0;
        if !self.markets.is_empty() {
            len += 1;
        }
        let mut struct_ser = serializer.serialize_struct("astria.protocol.transaction.v1.Markets", len)?;
        if !self.markets.is_empty() {
            struct_ser.serialize_field("markets", &self.markets)?;
        }
        struct_ser.end()
    }
}
impl<'de> serde::Deserialize<'de> for Markets {
    #[allow(deprecated)]
    fn deserialize<D>(deserializer: D) -> std::result::Result<Self, D::Error>
    where
        D: serde::Deserializer<'de>,
    {
        const FIELDS: &[&str] = &[
            "markets",
        ];

        #[allow(clippy::enum_variant_names)]
        enum GeneratedField {
            Markets,
        }
        impl<'de> serde::Deserialize<'de> for GeneratedField {
            fn deserialize<D>(deserializer: D) -> std::result::Result<GeneratedField, D::Error>
            where
                D: serde::Deserializer<'de>,
            {
                struct GeneratedVisitor;

                impl<'de> serde::de::Visitor<'de> for GeneratedVisitor {
                    type Value = GeneratedField;

                    fn expecting(&self, formatter: &mut std::fmt::Formatter<'_>) -> std::fmt::Result {
                        write!(formatter, "expected one of: {:?}", &FIELDS)
                    }

                    #[allow(unused_variables)]
                    fn visit_str<E>(self, value: &str) -> std::result::Result<GeneratedField, E>
                    where
                        E: serde::de::Error,
                    {
                        match value {
                            "markets" => Ok(GeneratedField::Markets),
                            _ => Err(serde::de::Error::unknown_field(value, FIELDS)),
                        }
                    }
                }
                deserializer.deserialize_identifier(GeneratedVisitor)
            }
        }
        struct GeneratedVisitor;
        impl<'de> serde::de::Visitor<'de> for GeneratedVisitor {
            type Value = Markets;

            fn expecting(&self, formatter: &mut std::fmt::Formatter<'_>) -> std::fmt::Result {
                formatter.write_str("struct astria.protocol.transaction.v1.Markets")
            }

            fn visit_map<V>(self, mut map_: V) -> std::result::Result<Markets, V::Error>
                where
                    V: serde::de::MapAccess<'de>,
            {
                let mut markets__ = None;
                while let Some(k) = map_.next_key()? {
                    match k {
                        GeneratedField::Markets => {
                            if markets__.is_some() {
                                return Err(serde::de::Error::duplicate_field("markets"));
                            }
                            markets__ = Some(map_.next_value()?);
                        }
                    }
                }
                Ok(Markets {
                    markets: markets__.unwrap_or_default(),
                })
            }
        }
        deserializer.deserialize_struct("astria.protocol.transaction.v1.Markets", FIELDS, GeneratedVisitor)
    }
}
impl serde::Serialize for PriceFeed {
    #[allow(deprecated)]
    fn serialize<S>(&self, serializer: S) -> std::result::Result<S::Ok, S::Error>
    where
        S: serde::Serializer,
    {
        use serde::ser::SerializeStruct;
        let mut len = 0;
        if self.value.is_some() {
            len += 1;
        }
        let mut struct_ser = serializer.serialize_struct("astria.protocol.transaction.v1.PriceFeed", len)?;
        if let Some(v) = self.value.as_ref() {
            match v {
                price_feed::Value::Oracle(v) => {
                    struct_ser.serialize_field("oracle", v)?;
                }
                price_feed::Value::MarketMap(v) => {
                    struct_ser.serialize_field("marketMap", v)?;
                }
            }
=======
        if !self.client_id.is_empty() {
            len += 1;
        }
        if !self.replacement_client_id.is_empty() {
            len += 1;
        }
        let mut struct_ser = serializer.serialize_struct("astria.protocol.transaction.v1.RecoverIbcClient", len)?;
        if !self.client_id.is_empty() {
            struct_ser.serialize_field("clientId", &self.client_id)?;
        }
        if !self.replacement_client_id.is_empty() {
            struct_ser.serialize_field("replacementClientId", &self.replacement_client_id)?;
>>>>>>> dd99bf9f
        }
        struct_ser.end()
    }
}
<<<<<<< HEAD
impl<'de> serde::Deserialize<'de> for PriceFeed {
=======
impl<'de> serde::Deserialize<'de> for RecoverIbcClient {
>>>>>>> dd99bf9f
    #[allow(deprecated)]
    fn deserialize<D>(deserializer: D) -> std::result::Result<Self, D::Error>
    where
        D: serde::Deserializer<'de>,
    {
        const FIELDS: &[&str] = &[
<<<<<<< HEAD
            "oracle",
            "market_map",
            "marketMap",
=======
            "client_id",
            "clientId",
            "replacement_client_id",
            "replacementClientId",
>>>>>>> dd99bf9f
        ];

        #[allow(clippy::enum_variant_names)]
        enum GeneratedField {
<<<<<<< HEAD
            Oracle,
            MarketMap,
=======
            ClientId,
            ReplacementClientId,
>>>>>>> dd99bf9f
        }
        impl<'de> serde::Deserialize<'de> for GeneratedField {
            fn deserialize<D>(deserializer: D) -> std::result::Result<GeneratedField, D::Error>
            where
                D: serde::Deserializer<'de>,
            {
                struct GeneratedVisitor;

                impl<'de> serde::de::Visitor<'de> for GeneratedVisitor {
                    type Value = GeneratedField;

                    fn expecting(&self, formatter: &mut std::fmt::Formatter<'_>) -> std::fmt::Result {
                        write!(formatter, "expected one of: {:?}", &FIELDS)
                    }

                    #[allow(unused_variables)]
                    fn visit_str<E>(self, value: &str) -> std::result::Result<GeneratedField, E>
                    where
                        E: serde::de::Error,
                    {
                        match value {
<<<<<<< HEAD
                            "oracle" => Ok(GeneratedField::Oracle),
                            "marketMap" | "market_map" => Ok(GeneratedField::MarketMap),
=======
                            "clientId" | "client_id" => Ok(GeneratedField::ClientId),
                            "replacementClientId" | "replacement_client_id" => Ok(GeneratedField::ReplacementClientId),
>>>>>>> dd99bf9f
                            _ => Err(serde::de::Error::unknown_field(value, FIELDS)),
                        }
                    }
                }
                deserializer.deserialize_identifier(GeneratedVisitor)
            }
        }
        struct GeneratedVisitor;
        impl<'de> serde::de::Visitor<'de> for GeneratedVisitor {
<<<<<<< HEAD
            type Value = PriceFeed;

            fn expecting(&self, formatter: &mut std::fmt::Formatter<'_>) -> std::fmt::Result {
                formatter.write_str("struct astria.protocol.transaction.v1.PriceFeed")
            }

            fn visit_map<V>(self, mut map_: V) -> std::result::Result<PriceFeed, V::Error>
                where
                    V: serde::de::MapAccess<'de>,
            {
                let mut value__ = None;
                while let Some(k) = map_.next_key()? {
                    match k {
                        GeneratedField::Oracle => {
                            if value__.is_some() {
                                return Err(serde::de::Error::duplicate_field("oracle"));
                            }
                            value__ = map_.next_value::<::std::option::Option<_>>()?.map(price_feed::Value::Oracle)
;
                        }
                        GeneratedField::MarketMap => {
                            if value__.is_some() {
                                return Err(serde::de::Error::duplicate_field("marketMap"));
                            }
                            value__ = map_.next_value::<::std::option::Option<_>>()?.map(price_feed::Value::MarketMap)
;
                        }
                    }
                }
                Ok(PriceFeed {
                    value: value__,
                })
            }
        }
        deserializer.deserialize_struct("astria.protocol.transaction.v1.PriceFeed", FIELDS, GeneratedVisitor)
=======
            type Value = RecoverIbcClient;

            fn expecting(&self, formatter: &mut std::fmt::Formatter<'_>) -> std::fmt::Result {
                formatter.write_str("struct astria.protocol.transaction.v1.RecoverIbcClient")
            }

            fn visit_map<V>(self, mut map_: V) -> std::result::Result<RecoverIbcClient, V::Error>
                where
                    V: serde::de::MapAccess<'de>,
            {
                let mut client_id__ = None;
                let mut replacement_client_id__ = None;
                while let Some(k) = map_.next_key()? {
                    match k {
                        GeneratedField::ClientId => {
                            if client_id__.is_some() {
                                return Err(serde::de::Error::duplicate_field("clientId"));
                            }
                            client_id__ = Some(map_.next_value()?);
                        }
                        GeneratedField::ReplacementClientId => {
                            if replacement_client_id__.is_some() {
                                return Err(serde::de::Error::duplicate_field("replacementClientId"));
                            }
                            replacement_client_id__ = Some(map_.next_value()?);
                        }
                    }
                }
                Ok(RecoverIbcClient {
                    client_id: client_id__.unwrap_or_default(),
                    replacement_client_id: replacement_client_id__.unwrap_or_default(),
                })
            }
        }
        deserializer.deserialize_struct("astria.protocol.transaction.v1.RecoverIbcClient", FIELDS, GeneratedVisitor)
>>>>>>> dd99bf9f
    }
}
impl serde::Serialize for RollupDataSubmission {
    #[allow(deprecated)]
    fn serialize<S>(&self, serializer: S) -> std::result::Result<S::Ok, S::Error>
    where
        S: serde::Serializer,
    {
        use serde::ser::SerializeStruct;
        let mut len = 0;
        if self.rollup_id.is_some() {
            len += 1;
        }
        if !self.data.is_empty() {
            len += 1;
        }
        if !self.fee_asset.is_empty() {
            len += 1;
        }
        let mut struct_ser = serializer.serialize_struct("astria.protocol.transaction.v1.RollupDataSubmission", len)?;
        if let Some(v) = self.rollup_id.as_ref() {
            struct_ser.serialize_field("rollupId", v)?;
        }
        if !self.data.is_empty() {
            #[allow(clippy::needless_borrow)]
            struct_ser.serialize_field("data", pbjson::private::base64::encode(&self.data).as_str())?;
        }
        if !self.fee_asset.is_empty() {
            struct_ser.serialize_field("feeAsset", &self.fee_asset)?;
        }
        struct_ser.end()
    }
}
impl<'de> serde::Deserialize<'de> for RollupDataSubmission {
    #[allow(deprecated)]
    fn deserialize<D>(deserializer: D) -> std::result::Result<Self, D::Error>
    where
        D: serde::Deserializer<'de>,
    {
        const FIELDS: &[&str] = &[
            "rollup_id",
            "rollupId",
            "data",
            "fee_asset",
            "feeAsset",
        ];

        #[allow(clippy::enum_variant_names)]
        enum GeneratedField {
            RollupId,
            Data,
            FeeAsset,
        }
        impl<'de> serde::Deserialize<'de> for GeneratedField {
            fn deserialize<D>(deserializer: D) -> std::result::Result<GeneratedField, D::Error>
            where
                D: serde::Deserializer<'de>,
            {
                struct GeneratedVisitor;

                impl<'de> serde::de::Visitor<'de> for GeneratedVisitor {
                    type Value = GeneratedField;

                    fn expecting(&self, formatter: &mut std::fmt::Formatter<'_>) -> std::fmt::Result {
                        write!(formatter, "expected one of: {:?}", &FIELDS)
                    }

                    #[allow(unused_variables)]
                    fn visit_str<E>(self, value: &str) -> std::result::Result<GeneratedField, E>
                    where
                        E: serde::de::Error,
                    {
                        match value {
                            "rollupId" | "rollup_id" => Ok(GeneratedField::RollupId),
                            "data" => Ok(GeneratedField::Data),
                            "feeAsset" | "fee_asset" => Ok(GeneratedField::FeeAsset),
                            _ => Err(serde::de::Error::unknown_field(value, FIELDS)),
                        }
                    }
                }
                deserializer.deserialize_identifier(GeneratedVisitor)
            }
        }
        struct GeneratedVisitor;
        impl<'de> serde::de::Visitor<'de> for GeneratedVisitor {
            type Value = RollupDataSubmission;

            fn expecting(&self, formatter: &mut std::fmt::Formatter<'_>) -> std::fmt::Result {
                formatter.write_str("struct astria.protocol.transaction.v1.RollupDataSubmission")
            }

            fn visit_map<V>(self, mut map_: V) -> std::result::Result<RollupDataSubmission, V::Error>
                where
                    V: serde::de::MapAccess<'de>,
            {
                let mut rollup_id__ = None;
                let mut data__ = None;
                let mut fee_asset__ = None;
                while let Some(k) = map_.next_key()? {
                    match k {
                        GeneratedField::RollupId => {
                            if rollup_id__.is_some() {
                                return Err(serde::de::Error::duplicate_field("rollupId"));
                            }
                            rollup_id__ = map_.next_value()?;
                        }
                        GeneratedField::Data => {
                            if data__.is_some() {
                                return Err(serde::de::Error::duplicate_field("data"));
                            }
                            data__ = 
                                Some(map_.next_value::<::pbjson::private::BytesDeserialize<_>>()?.0)
                            ;
                        }
                        GeneratedField::FeeAsset => {
                            if fee_asset__.is_some() {
                                return Err(serde::de::Error::duplicate_field("feeAsset"));
                            }
                            fee_asset__ = Some(map_.next_value()?);
                        }
                    }
                }
                Ok(RollupDataSubmission {
                    rollup_id: rollup_id__,
                    data: data__.unwrap_or_default(),
                    fee_asset: fee_asset__.unwrap_or_default(),
                })
            }
        }
        deserializer.deserialize_struct("astria.protocol.transaction.v1.RollupDataSubmission", FIELDS, GeneratedVisitor)
    }
}
impl serde::Serialize for SudoAddressChange {
    #[allow(deprecated)]
    fn serialize<S>(&self, serializer: S) -> std::result::Result<S::Ok, S::Error>
    where
        S: serde::Serializer,
    {
        use serde::ser::SerializeStruct;
        let mut len = 0;
        if self.new_address.is_some() {
            len += 1;
        }
        let mut struct_ser = serializer.serialize_struct("astria.protocol.transaction.v1.SudoAddressChange", len)?;
        if let Some(v) = self.new_address.as_ref() {
            struct_ser.serialize_field("newAddress", v)?;
        }
        struct_ser.end()
    }
}
impl<'de> serde::Deserialize<'de> for SudoAddressChange {
    #[allow(deprecated)]
    fn deserialize<D>(deserializer: D) -> std::result::Result<Self, D::Error>
    where
        D: serde::Deserializer<'de>,
    {
        const FIELDS: &[&str] = &[
            "new_address",
            "newAddress",
        ];

        #[allow(clippy::enum_variant_names)]
        enum GeneratedField {
            NewAddress,
        }
        impl<'de> serde::Deserialize<'de> for GeneratedField {
            fn deserialize<D>(deserializer: D) -> std::result::Result<GeneratedField, D::Error>
            where
                D: serde::Deserializer<'de>,
            {
                struct GeneratedVisitor;

                impl<'de> serde::de::Visitor<'de> for GeneratedVisitor {
                    type Value = GeneratedField;

                    fn expecting(&self, formatter: &mut std::fmt::Formatter<'_>) -> std::fmt::Result {
                        write!(formatter, "expected one of: {:?}", &FIELDS)
                    }

                    #[allow(unused_variables)]
                    fn visit_str<E>(self, value: &str) -> std::result::Result<GeneratedField, E>
                    where
                        E: serde::de::Error,
                    {
                        match value {
                            "newAddress" | "new_address" => Ok(GeneratedField::NewAddress),
                            _ => Err(serde::de::Error::unknown_field(value, FIELDS)),
                        }
                    }
                }
                deserializer.deserialize_identifier(GeneratedVisitor)
            }
        }
        struct GeneratedVisitor;
        impl<'de> serde::de::Visitor<'de> for GeneratedVisitor {
            type Value = SudoAddressChange;

            fn expecting(&self, formatter: &mut std::fmt::Formatter<'_>) -> std::fmt::Result {
                formatter.write_str("struct astria.protocol.transaction.v1.SudoAddressChange")
            }

            fn visit_map<V>(self, mut map_: V) -> std::result::Result<SudoAddressChange, V::Error>
                where
                    V: serde::de::MapAccess<'de>,
            {
                let mut new_address__ = None;
                while let Some(k) = map_.next_key()? {
                    match k {
                        GeneratedField::NewAddress => {
                            if new_address__.is_some() {
                                return Err(serde::de::Error::duplicate_field("newAddress"));
                            }
                            new_address__ = map_.next_value()?;
                        }
                    }
                }
                Ok(SudoAddressChange {
                    new_address: new_address__,
                })
            }
        }
        deserializer.deserialize_struct("astria.protocol.transaction.v1.SudoAddressChange", FIELDS, GeneratedVisitor)
    }
}
impl serde::Serialize for Transaction {
    #[allow(deprecated)]
    fn serialize<S>(&self, serializer: S) -> std::result::Result<S::Ok, S::Error>
    where
        S: serde::Serializer,
    {
        use serde::ser::SerializeStruct;
        let mut len = 0;
        if !self.signature.is_empty() {
            len += 1;
        }
        if !self.public_key.is_empty() {
            len += 1;
        }
        if self.body.is_some() {
            len += 1;
        }
        let mut struct_ser = serializer.serialize_struct("astria.protocol.transaction.v1.Transaction", len)?;
        if !self.signature.is_empty() {
            #[allow(clippy::needless_borrow)]
            struct_ser.serialize_field("signature", pbjson::private::base64::encode(&self.signature).as_str())?;
        }
        if !self.public_key.is_empty() {
            #[allow(clippy::needless_borrow)]
            struct_ser.serialize_field("publicKey", pbjson::private::base64::encode(&self.public_key).as_str())?;
        }
        if let Some(v) = self.body.as_ref() {
            struct_ser.serialize_field("body", v)?;
        }
        struct_ser.end()
    }
}
impl<'de> serde::Deserialize<'de> for Transaction {
    #[allow(deprecated)]
    fn deserialize<D>(deserializer: D) -> std::result::Result<Self, D::Error>
    where
        D: serde::Deserializer<'de>,
    {
        const FIELDS: &[&str] = &[
            "signature",
            "public_key",
            "publicKey",
            "body",
        ];

        #[allow(clippy::enum_variant_names)]
        enum GeneratedField {
            Signature,
            PublicKey,
            Body,
        }
        impl<'de> serde::Deserialize<'de> for GeneratedField {
            fn deserialize<D>(deserializer: D) -> std::result::Result<GeneratedField, D::Error>
            where
                D: serde::Deserializer<'de>,
            {
                struct GeneratedVisitor;

                impl<'de> serde::de::Visitor<'de> for GeneratedVisitor {
                    type Value = GeneratedField;

                    fn expecting(&self, formatter: &mut std::fmt::Formatter<'_>) -> std::fmt::Result {
                        write!(formatter, "expected one of: {:?}", &FIELDS)
                    }

                    #[allow(unused_variables)]
                    fn visit_str<E>(self, value: &str) -> std::result::Result<GeneratedField, E>
                    where
                        E: serde::de::Error,
                    {
                        match value {
                            "signature" => Ok(GeneratedField::Signature),
                            "publicKey" | "public_key" => Ok(GeneratedField::PublicKey),
                            "body" => Ok(GeneratedField::Body),
                            _ => Err(serde::de::Error::unknown_field(value, FIELDS)),
                        }
                    }
                }
                deserializer.deserialize_identifier(GeneratedVisitor)
            }
        }
        struct GeneratedVisitor;
        impl<'de> serde::de::Visitor<'de> for GeneratedVisitor {
            type Value = Transaction;

            fn expecting(&self, formatter: &mut std::fmt::Formatter<'_>) -> std::fmt::Result {
                formatter.write_str("struct astria.protocol.transaction.v1.Transaction")
            }

            fn visit_map<V>(self, mut map_: V) -> std::result::Result<Transaction, V::Error>
                where
                    V: serde::de::MapAccess<'de>,
            {
                let mut signature__ = None;
                let mut public_key__ = None;
                let mut body__ = None;
                while let Some(k) = map_.next_key()? {
                    match k {
                        GeneratedField::Signature => {
                            if signature__.is_some() {
                                return Err(serde::de::Error::duplicate_field("signature"));
                            }
                            signature__ = 
                                Some(map_.next_value::<::pbjson::private::BytesDeserialize<_>>()?.0)
                            ;
                        }
                        GeneratedField::PublicKey => {
                            if public_key__.is_some() {
                                return Err(serde::de::Error::duplicate_field("publicKey"));
                            }
                            public_key__ = 
                                Some(map_.next_value::<::pbjson::private::BytesDeserialize<_>>()?.0)
                            ;
                        }
                        GeneratedField::Body => {
                            if body__.is_some() {
                                return Err(serde::de::Error::duplicate_field("body"));
                            }
                            body__ = map_.next_value()?;
                        }
                    }
                }
                Ok(Transaction {
                    signature: signature__.unwrap_or_default(),
                    public_key: public_key__.unwrap_or_default(),
                    body: body__,
                })
            }
        }
        deserializer.deserialize_struct("astria.protocol.transaction.v1.Transaction", FIELDS, GeneratedVisitor)
    }
}
impl serde::Serialize for TransactionBody {
    #[allow(deprecated)]
    fn serialize<S>(&self, serializer: S) -> std::result::Result<S::Ok, S::Error>
    where
        S: serde::Serializer,
    {
        use serde::ser::SerializeStruct;
        let mut len = 0;
        if self.params.is_some() {
            len += 1;
        }
        if !self.actions.is_empty() {
            len += 1;
        }
        let mut struct_ser = serializer.serialize_struct("astria.protocol.transaction.v1.TransactionBody", len)?;
        if let Some(v) = self.params.as_ref() {
            struct_ser.serialize_field("params", v)?;
        }
        if !self.actions.is_empty() {
            struct_ser.serialize_field("actions", &self.actions)?;
        }
        struct_ser.end()
    }
}
impl<'de> serde::Deserialize<'de> for TransactionBody {
    #[allow(deprecated)]
    fn deserialize<D>(deserializer: D) -> std::result::Result<Self, D::Error>
    where
        D: serde::Deserializer<'de>,
    {
        const FIELDS: &[&str] = &[
            "params",
            "actions",
        ];

        #[allow(clippy::enum_variant_names)]
        enum GeneratedField {
            Params,
            Actions,
        }
        impl<'de> serde::Deserialize<'de> for GeneratedField {
            fn deserialize<D>(deserializer: D) -> std::result::Result<GeneratedField, D::Error>
            where
                D: serde::Deserializer<'de>,
            {
                struct GeneratedVisitor;

                impl<'de> serde::de::Visitor<'de> for GeneratedVisitor {
                    type Value = GeneratedField;

                    fn expecting(&self, formatter: &mut std::fmt::Formatter<'_>) -> std::fmt::Result {
                        write!(formatter, "expected one of: {:?}", &FIELDS)
                    }

                    #[allow(unused_variables)]
                    fn visit_str<E>(self, value: &str) -> std::result::Result<GeneratedField, E>
                    where
                        E: serde::de::Error,
                    {
                        match value {
                            "params" => Ok(GeneratedField::Params),
                            "actions" => Ok(GeneratedField::Actions),
                            _ => Err(serde::de::Error::unknown_field(value, FIELDS)),
                        }
                    }
                }
                deserializer.deserialize_identifier(GeneratedVisitor)
            }
        }
        struct GeneratedVisitor;
        impl<'de> serde::de::Visitor<'de> for GeneratedVisitor {
            type Value = TransactionBody;

            fn expecting(&self, formatter: &mut std::fmt::Formatter<'_>) -> std::fmt::Result {
                formatter.write_str("struct astria.protocol.transaction.v1.TransactionBody")
            }

            fn visit_map<V>(self, mut map_: V) -> std::result::Result<TransactionBody, V::Error>
                where
                    V: serde::de::MapAccess<'de>,
            {
                let mut params__ = None;
                let mut actions__ = None;
                while let Some(k) = map_.next_key()? {
                    match k {
                        GeneratedField::Params => {
                            if params__.is_some() {
                                return Err(serde::de::Error::duplicate_field("params"));
                            }
                            params__ = map_.next_value()?;
                        }
                        GeneratedField::Actions => {
                            if actions__.is_some() {
                                return Err(serde::de::Error::duplicate_field("actions"));
                            }
                            actions__ = Some(map_.next_value()?);
                        }
                    }
                }
                Ok(TransactionBody {
                    params: params__,
                    actions: actions__.unwrap_or_default(),
                })
            }
        }
        deserializer.deserialize_struct("astria.protocol.transaction.v1.TransactionBody", FIELDS, GeneratedVisitor)
    }
}
impl serde::Serialize for TransactionParams {
    #[allow(deprecated)]
    fn serialize<S>(&self, serializer: S) -> std::result::Result<S::Ok, S::Error>
    where
        S: serde::Serializer,
    {
        use serde::ser::SerializeStruct;
        let mut len = 0;
        if self.nonce != 0 {
            len += 1;
        }
        if !self.chain_id.is_empty() {
            len += 1;
        }
        let mut struct_ser = serializer.serialize_struct("astria.protocol.transaction.v1.TransactionParams", len)?;
        if self.nonce != 0 {
            struct_ser.serialize_field("nonce", &self.nonce)?;
        }
        if !self.chain_id.is_empty() {
            struct_ser.serialize_field("chainId", &self.chain_id)?;
        }
        struct_ser.end()
    }
}
impl<'de> serde::Deserialize<'de> for TransactionParams {
    #[allow(deprecated)]
    fn deserialize<D>(deserializer: D) -> std::result::Result<Self, D::Error>
    where
        D: serde::Deserializer<'de>,
    {
        const FIELDS: &[&str] = &[
            "nonce",
            "chain_id",
            "chainId",
        ];

        #[allow(clippy::enum_variant_names)]
        enum GeneratedField {
            Nonce,
            ChainId,
        }
        impl<'de> serde::Deserialize<'de> for GeneratedField {
            fn deserialize<D>(deserializer: D) -> std::result::Result<GeneratedField, D::Error>
            where
                D: serde::Deserializer<'de>,
            {
                struct GeneratedVisitor;

                impl<'de> serde::de::Visitor<'de> for GeneratedVisitor {
                    type Value = GeneratedField;

                    fn expecting(&self, formatter: &mut std::fmt::Formatter<'_>) -> std::fmt::Result {
                        write!(formatter, "expected one of: {:?}", &FIELDS)
                    }

                    #[allow(unused_variables)]
                    fn visit_str<E>(self, value: &str) -> std::result::Result<GeneratedField, E>
                    where
                        E: serde::de::Error,
                    {
                        match value {
                            "nonce" => Ok(GeneratedField::Nonce),
                            "chainId" | "chain_id" => Ok(GeneratedField::ChainId),
                            _ => Err(serde::de::Error::unknown_field(value, FIELDS)),
                        }
                    }
                }
                deserializer.deserialize_identifier(GeneratedVisitor)
            }
        }
        struct GeneratedVisitor;
        impl<'de> serde::de::Visitor<'de> for GeneratedVisitor {
            type Value = TransactionParams;

            fn expecting(&self, formatter: &mut std::fmt::Formatter<'_>) -> std::fmt::Result {
                formatter.write_str("struct astria.protocol.transaction.v1.TransactionParams")
            }

            fn visit_map<V>(self, mut map_: V) -> std::result::Result<TransactionParams, V::Error>
                where
                    V: serde::de::MapAccess<'de>,
            {
                let mut nonce__ = None;
                let mut chain_id__ = None;
                while let Some(k) = map_.next_key()? {
                    match k {
                        GeneratedField::Nonce => {
                            if nonce__.is_some() {
                                return Err(serde::de::Error::duplicate_field("nonce"));
                            }
                            nonce__ = 
                                Some(map_.next_value::<::pbjson::private::NumberDeserialize<_>>()?.0)
                            ;
                        }
                        GeneratedField::ChainId => {
                            if chain_id__.is_some() {
                                return Err(serde::de::Error::duplicate_field("chainId"));
                            }
                            chain_id__ = Some(map_.next_value()?);
                        }
                    }
                }
                Ok(TransactionParams {
                    nonce: nonce__.unwrap_or_default(),
                    chain_id: chain_id__.unwrap_or_default(),
                })
            }
        }
        deserializer.deserialize_struct("astria.protocol.transaction.v1.TransactionParams", FIELDS, GeneratedVisitor)
    }
}
impl serde::Serialize for Transfer {
    #[allow(deprecated)]
    fn serialize<S>(&self, serializer: S) -> std::result::Result<S::Ok, S::Error>
    where
        S: serde::Serializer,
    {
        use serde::ser::SerializeStruct;
        let mut len = 0;
        if self.to.is_some() {
            len += 1;
        }
        if self.amount.is_some() {
            len += 1;
        }
        if !self.asset.is_empty() {
            len += 1;
        }
        if !self.fee_asset.is_empty() {
            len += 1;
        }
        let mut struct_ser = serializer.serialize_struct("astria.protocol.transaction.v1.Transfer", len)?;
        if let Some(v) = self.to.as_ref() {
            struct_ser.serialize_field("to", v)?;
        }
        if let Some(v) = self.amount.as_ref() {
            struct_ser.serialize_field("amount", v)?;
        }
        if !self.asset.is_empty() {
            struct_ser.serialize_field("asset", &self.asset)?;
        }
        if !self.fee_asset.is_empty() {
            struct_ser.serialize_field("feeAsset", &self.fee_asset)?;
        }
        struct_ser.end()
    }
}
impl<'de> serde::Deserialize<'de> for Transfer {
    #[allow(deprecated)]
    fn deserialize<D>(deserializer: D) -> std::result::Result<Self, D::Error>
    where
        D: serde::Deserializer<'de>,
    {
        const FIELDS: &[&str] = &[
            "to",
            "amount",
            "asset",
            "fee_asset",
            "feeAsset",
        ];

        #[allow(clippy::enum_variant_names)]
        enum GeneratedField {
            To,
            Amount,
            Asset,
            FeeAsset,
        }
        impl<'de> serde::Deserialize<'de> for GeneratedField {
            fn deserialize<D>(deserializer: D) -> std::result::Result<GeneratedField, D::Error>
            where
                D: serde::Deserializer<'de>,
            {
                struct GeneratedVisitor;

                impl<'de> serde::de::Visitor<'de> for GeneratedVisitor {
                    type Value = GeneratedField;

                    fn expecting(&self, formatter: &mut std::fmt::Formatter<'_>) -> std::fmt::Result {
                        write!(formatter, "expected one of: {:?}", &FIELDS)
                    }

                    #[allow(unused_variables)]
                    fn visit_str<E>(self, value: &str) -> std::result::Result<GeneratedField, E>
                    where
                        E: serde::de::Error,
                    {
                        match value {
                            "to" => Ok(GeneratedField::To),
                            "amount" => Ok(GeneratedField::Amount),
                            "asset" => Ok(GeneratedField::Asset),
                            "feeAsset" | "fee_asset" => Ok(GeneratedField::FeeAsset),
                            _ => Err(serde::de::Error::unknown_field(value, FIELDS)),
                        }
                    }
                }
                deserializer.deserialize_identifier(GeneratedVisitor)
            }
        }
        struct GeneratedVisitor;
        impl<'de> serde::de::Visitor<'de> for GeneratedVisitor {
            type Value = Transfer;

            fn expecting(&self, formatter: &mut std::fmt::Formatter<'_>) -> std::fmt::Result {
                formatter.write_str("struct astria.protocol.transaction.v1.Transfer")
            }

            fn visit_map<V>(self, mut map_: V) -> std::result::Result<Transfer, V::Error>
                where
                    V: serde::de::MapAccess<'de>,
            {
                let mut to__ = None;
                let mut amount__ = None;
                let mut asset__ = None;
                let mut fee_asset__ = None;
                while let Some(k) = map_.next_key()? {
                    match k {
                        GeneratedField::To => {
                            if to__.is_some() {
                                return Err(serde::de::Error::duplicate_field("to"));
                            }
                            to__ = map_.next_value()?;
                        }
                        GeneratedField::Amount => {
                            if amount__.is_some() {
                                return Err(serde::de::Error::duplicate_field("amount"));
                            }
                            amount__ = map_.next_value()?;
                        }
                        GeneratedField::Asset => {
                            if asset__.is_some() {
                                return Err(serde::de::Error::duplicate_field("asset"));
                            }
                            asset__ = Some(map_.next_value()?);
                        }
                        GeneratedField::FeeAsset => {
                            if fee_asset__.is_some() {
                                return Err(serde::de::Error::duplicate_field("feeAsset"));
                            }
                            fee_asset__ = Some(map_.next_value()?);
                        }
                    }
                }
                Ok(Transfer {
                    to: to__,
                    amount: amount__,
                    asset: asset__.unwrap_or_default(),
                    fee_asset: fee_asset__.unwrap_or_default(),
                })
            }
        }
        deserializer.deserialize_struct("astria.protocol.transaction.v1.Transfer", FIELDS, GeneratedVisitor)
    }
}
impl serde::Serialize for UpdateMarketMapParams {
    #[allow(deprecated)]
    fn serialize<S>(&self, serializer: S) -> std::result::Result<S::Ok, S::Error>
    where
        S: serde::Serializer,
    {
        use serde::ser::SerializeStruct;
        let mut len = 0;
        if self.params.is_some() {
            len += 1;
        }
        let mut struct_ser = serializer.serialize_struct("astria.protocol.transaction.v1.UpdateMarketMapParams", len)?;
        if let Some(v) = self.params.as_ref() {
            struct_ser.serialize_field("params", v)?;
        }
        struct_ser.end()
    }
}
impl<'de> serde::Deserialize<'de> for UpdateMarketMapParams {
    #[allow(deprecated)]
    fn deserialize<D>(deserializer: D) -> std::result::Result<Self, D::Error>
    where
        D: serde::Deserializer<'de>,
    {
        const FIELDS: &[&str] = &[
            "params",
        ];

        #[allow(clippy::enum_variant_names)]
        enum GeneratedField {
            Params,
        }
        impl<'de> serde::Deserialize<'de> for GeneratedField {
            fn deserialize<D>(deserializer: D) -> std::result::Result<GeneratedField, D::Error>
            where
                D: serde::Deserializer<'de>,
            {
                struct GeneratedVisitor;

                impl<'de> serde::de::Visitor<'de> for GeneratedVisitor {
                    type Value = GeneratedField;

                    fn expecting(&self, formatter: &mut std::fmt::Formatter<'_>) -> std::fmt::Result {
                        write!(formatter, "expected one of: {:?}", &FIELDS)
                    }

                    #[allow(unused_variables)]
                    fn visit_str<E>(self, value: &str) -> std::result::Result<GeneratedField, E>
                    where
                        E: serde::de::Error,
                    {
                        match value {
                            "params" => Ok(GeneratedField::Params),
                            _ => Err(serde::de::Error::unknown_field(value, FIELDS)),
                        }
                    }
                }
                deserializer.deserialize_identifier(GeneratedVisitor)
            }
        }
        struct GeneratedVisitor;
        impl<'de> serde::de::Visitor<'de> for GeneratedVisitor {
            type Value = UpdateMarketMapParams;

            fn expecting(&self, formatter: &mut std::fmt::Formatter<'_>) -> std::fmt::Result {
                formatter.write_str("struct astria.protocol.transaction.v1.UpdateMarketMapParams")
            }

            fn visit_map<V>(self, mut map_: V) -> std::result::Result<UpdateMarketMapParams, V::Error>
                where
                    V: serde::de::MapAccess<'de>,
            {
                let mut params__ = None;
                while let Some(k) = map_.next_key()? {
                    match k {
                        GeneratedField::Params => {
                            if params__.is_some() {
                                return Err(serde::de::Error::duplicate_field("params"));
                            }
                            params__ = map_.next_value()?;
                        }
                    }
                }
                Ok(UpdateMarketMapParams {
                    params: params__,
                })
            }
        }
        deserializer.deserialize_struct("astria.protocol.transaction.v1.UpdateMarketMapParams", FIELDS, GeneratedVisitor)
    }
}<|MERGE_RESOLUTION|>--- conflicted
+++ resolved
@@ -57,13 +57,11 @@
                 action::Value::IbcSudoChange(v) => {
                     struct_ser.serialize_field("ibcSudoChange", v)?;
                 }
-<<<<<<< HEAD
+                action::Value::RecoverIbcClient(v) => {
+                    struct_ser.serialize_field("recoverIbcClient", v)?;
+                }
                 action::Value::PriceFeed(v) => {
                     struct_ser.serialize_field("priceFeed", v)?;
-=======
-                action::Value::RecoverIbcClient(v) => {
-                    struct_ser.serialize_field("recoverIbcClient", v)?;
->>>>>>> dd99bf9f
                 }
             }
         }
@@ -105,13 +103,10 @@
             "feeChange",
             "ibc_sudo_change",
             "ibcSudoChange",
-<<<<<<< HEAD
+            "recover_ibc_client",
+            "recoverIbcClient",
             "price_feed",
             "priceFeed",
-=======
-            "recover_ibc_client",
-            "recoverIbcClient",
->>>>>>> dd99bf9f
         ];
 
         #[allow(clippy::enum_variant_names)]
@@ -131,11 +126,8 @@
             FeeAssetChange,
             FeeChange,
             IbcSudoChange,
-<<<<<<< HEAD
+            RecoverIbcClient,
             PriceFeed,
-=======
-            RecoverIbcClient,
->>>>>>> dd99bf9f
         }
         impl<'de> serde::Deserialize<'de> for GeneratedField {
             fn deserialize<D>(deserializer: D) -> std::result::Result<GeneratedField, D::Error>
@@ -172,11 +164,8 @@
                             "feeAssetChange" | "fee_asset_change" => Ok(GeneratedField::FeeAssetChange),
                             "feeChange" | "fee_change" => Ok(GeneratedField::FeeChange),
                             "ibcSudoChange" | "ibc_sudo_change" => Ok(GeneratedField::IbcSudoChange),
-<<<<<<< HEAD
+                            "recoverIbcClient" | "recover_ibc_client" => Ok(GeneratedField::RecoverIbcClient),
                             "priceFeed" | "price_feed" => Ok(GeneratedField::PriceFeed),
-=======
-                            "recoverIbcClient" | "recover_ibc_client" => Ok(GeneratedField::RecoverIbcClient),
->>>>>>> dd99bf9f
                             _ => Err(serde::de::Error::unknown_field(value, FIELDS)),
                         }
                     }
@@ -304,19 +293,18 @@
                             value__ = map_.next_value::<::std::option::Option<_>>()?.map(action::Value::IbcSudoChange)
 ;
                         }
-<<<<<<< HEAD
+                        GeneratedField::RecoverIbcClient => {
+                            if value__.is_some() {
+                                return Err(serde::de::Error::duplicate_field("recoverIbcClient"));
+                            }
+                            value__ = map_.next_value::<::std::option::Option<_>>()?.map(action::Value::RecoverIbcClient)
+;
+                        }
                         GeneratedField::PriceFeed => {
                             if value__.is_some() {
                                 return Err(serde::de::Error::duplicate_field("priceFeed"));
                             }
                             value__ = map_.next_value::<::std::option::Option<_>>()?.map(action::Value::PriceFeed)
-=======
-                        GeneratedField::RecoverIbcClient => {
-                            if value__.is_some() {
-                                return Err(serde::de::Error::duplicate_field("recoverIbcClient"));
-                            }
-                            value__ = map_.next_value::<::std::option::Option<_>>()?.map(action::Value::RecoverIbcClient)
->>>>>>> dd99bf9f
 ;
                         }
                     }
@@ -1522,16 +1510,14 @@
                 fee_change::FeeComponents::ValidatorUpdate(v) => {
                     struct_ser.serialize_field("validatorUpdate", v)?;
                 }
-<<<<<<< HEAD
+                fee_change::FeeComponents::BridgeTransfer(v) => {
+                    struct_ser.serialize_field("bridgeTransfer", v)?;
+                }
+                fee_change::FeeComponents::RecoverIbcClient(v) => {
+                    struct_ser.serialize_field("recoverIbcClient", v)?;
+                }
                 fee_change::FeeComponents::PriceFeed(v) => {
                     struct_ser.serialize_field("priceFeed", v)?;
-=======
-                fee_change::FeeComponents::BridgeTransfer(v) => {
-                    struct_ser.serialize_field("bridgeTransfer", v)?;
-                }
-                fee_change::FeeComponents::RecoverIbcClient(v) => {
-                    struct_ser.serialize_field("recoverIbcClient", v)?;
->>>>>>> dd99bf9f
                 }
             }
         }
@@ -1572,15 +1558,12 @@
             "transfer",
             "validator_update",
             "validatorUpdate",
-<<<<<<< HEAD
-            "price_feed",
-            "priceFeed",
-=======
             "bridge_transfer",
             "bridgeTransfer",
             "recover_ibc_client",
             "recoverIbcClient",
->>>>>>> dd99bf9f
+            "price_feed",
+            "priceFeed",
         ];
 
         #[allow(clippy::enum_variant_names)]
@@ -1599,12 +1582,9 @@
             SudoAddressChange,
             Transfer,
             ValidatorUpdate,
-<<<<<<< HEAD
-            PriceFeed,
-=======
             BridgeTransfer,
             RecoverIbcClient,
->>>>>>> dd99bf9f
+            PriceFeed,
         }
         impl<'de> serde::Deserialize<'de> for GeneratedField {
             fn deserialize<D>(deserializer: D) -> std::result::Result<GeneratedField, D::Error>
@@ -1640,12 +1620,9 @@
                             "sudoAddressChange" | "sudo_address_change" => Ok(GeneratedField::SudoAddressChange),
                             "transfer" => Ok(GeneratedField::Transfer),
                             "validatorUpdate" | "validator_update" => Ok(GeneratedField::ValidatorUpdate),
-<<<<<<< HEAD
-                            "priceFeed" | "price_feed" => Ok(GeneratedField::PriceFeed),
-=======
                             "bridgeTransfer" | "bridge_transfer" => Ok(GeneratedField::BridgeTransfer),
                             "recoverIbcClient" | "recover_ibc_client" => Ok(GeneratedField::RecoverIbcClient),
->>>>>>> dd99bf9f
+                            "priceFeed" | "price_feed" => Ok(GeneratedField::PriceFeed),
                             _ => Err(serde::de::Error::unknown_field(value, FIELDS)),
                         }
                     }
@@ -1766,26 +1743,25 @@
                             fee_components__ = map_.next_value::<::std::option::Option<_>>()?.map(fee_change::FeeComponents::ValidatorUpdate)
 ;
                         }
-<<<<<<< HEAD
+                        GeneratedField::BridgeTransfer => {
+                            if fee_components__.is_some() {
+                                return Err(serde::de::Error::duplicate_field("bridgeTransfer"));
+                            }
+                            fee_components__ = map_.next_value::<::std::option::Option<_>>()?.map(fee_change::FeeComponents::BridgeTransfer)
+;
+                        }
+                        GeneratedField::RecoverIbcClient => {
+                            if fee_components__.is_some() {
+                                return Err(serde::de::Error::duplicate_field("recoverIbcClient"));
+                            }
+                            fee_components__ = map_.next_value::<::std::option::Option<_>>()?.map(fee_change::FeeComponents::RecoverIbcClient)
+;
+                        }
                         GeneratedField::PriceFeed => {
                             if fee_components__.is_some() {
                                 return Err(serde::de::Error::duplicate_field("priceFeed"));
                             }
                             fee_components__ = map_.next_value::<::std::option::Option<_>>()?.map(fee_change::FeeComponents::PriceFeed)
-=======
-                        GeneratedField::BridgeTransfer => {
-                            if fee_components__.is_some() {
-                                return Err(serde::de::Error::duplicate_field("bridgeTransfer"));
-                            }
-                            fee_components__ = map_.next_value::<::std::option::Option<_>>()?.map(fee_change::FeeComponents::BridgeTransfer)
-;
-                        }
-                        GeneratedField::RecoverIbcClient => {
-                            if fee_components__.is_some() {
-                                return Err(serde::de::Error::duplicate_field("recoverIbcClient"));
-                            }
-                            fee_components__ = map_.next_value::<::std::option::Option<_>>()?.map(fee_change::FeeComponents::RecoverIbcClient)
->>>>>>> dd99bf9f
 ;
                         }
                     }
@@ -2550,11 +2526,7 @@
         deserializer.deserialize_struct("astria.protocol.transaction.v1.InitBridgeAccount", FIELDS, GeneratedVisitor)
     }
 }
-<<<<<<< HEAD
 impl serde::Serialize for MarketMapChange {
-=======
-impl serde::Serialize for RecoverIbcClient {
->>>>>>> dd99bf9f
     #[allow(deprecated)]
     fn serialize<S>(&self, serializer: S) -> std::result::Result<S::Ok, S::Error>
     where
@@ -2562,7 +2534,6 @@
     {
         use serde::ser::SerializeStruct;
         let mut len = 0;
-<<<<<<< HEAD
         if self.value.is_some() {
             len += 1;
         }
@@ -2776,56 +2747,26 @@
                     struct_ser.serialize_field("marketMap", v)?;
                 }
             }
-=======
-        if !self.client_id.is_empty() {
-            len += 1;
-        }
-        if !self.replacement_client_id.is_empty() {
-            len += 1;
-        }
-        let mut struct_ser = serializer.serialize_struct("astria.protocol.transaction.v1.RecoverIbcClient", len)?;
-        if !self.client_id.is_empty() {
-            struct_ser.serialize_field("clientId", &self.client_id)?;
-        }
-        if !self.replacement_client_id.is_empty() {
-            struct_ser.serialize_field("replacementClientId", &self.replacement_client_id)?;
->>>>>>> dd99bf9f
         }
         struct_ser.end()
     }
 }
-<<<<<<< HEAD
 impl<'de> serde::Deserialize<'de> for PriceFeed {
-=======
-impl<'de> serde::Deserialize<'de> for RecoverIbcClient {
->>>>>>> dd99bf9f
     #[allow(deprecated)]
     fn deserialize<D>(deserializer: D) -> std::result::Result<Self, D::Error>
     where
         D: serde::Deserializer<'de>,
     {
         const FIELDS: &[&str] = &[
-<<<<<<< HEAD
             "oracle",
             "market_map",
             "marketMap",
-=======
-            "client_id",
-            "clientId",
-            "replacement_client_id",
-            "replacementClientId",
->>>>>>> dd99bf9f
         ];
 
         #[allow(clippy::enum_variant_names)]
         enum GeneratedField {
-<<<<<<< HEAD
             Oracle,
             MarketMap,
-=======
-            ClientId,
-            ReplacementClientId,
->>>>>>> dd99bf9f
         }
         impl<'de> serde::Deserialize<'de> for GeneratedField {
             fn deserialize<D>(deserializer: D) -> std::result::Result<GeneratedField, D::Error>
@@ -2847,13 +2788,8 @@
                         E: serde::de::Error,
                     {
                         match value {
-<<<<<<< HEAD
                             "oracle" => Ok(GeneratedField::Oracle),
                             "marketMap" | "market_map" => Ok(GeneratedField::MarketMap),
-=======
-                            "clientId" | "client_id" => Ok(GeneratedField::ClientId),
-                            "replacementClientId" | "replacement_client_id" => Ok(GeneratedField::ReplacementClientId),
->>>>>>> dd99bf9f
                             _ => Err(serde::de::Error::unknown_field(value, FIELDS)),
                         }
                     }
@@ -2863,7 +2799,6 @@
         }
         struct GeneratedVisitor;
         impl<'de> serde::de::Visitor<'de> for GeneratedVisitor {
-<<<<<<< HEAD
             type Value = PriceFeed;
 
             fn expecting(&self, formatter: &mut std::fmt::Formatter<'_>) -> std::fmt::Result {
@@ -2899,7 +2834,81 @@
             }
         }
         deserializer.deserialize_struct("astria.protocol.transaction.v1.PriceFeed", FIELDS, GeneratedVisitor)
-=======
+    }
+}
+impl serde::Serialize for RecoverIbcClient {
+    #[allow(deprecated)]
+    fn serialize<S>(&self, serializer: S) -> std::result::Result<S::Ok, S::Error>
+    where
+        S: serde::Serializer,
+    {
+        use serde::ser::SerializeStruct;
+        let mut len = 0;
+        if !self.client_id.is_empty() {
+            len += 1;
+        }
+        if !self.replacement_client_id.is_empty() {
+            len += 1;
+        }
+        let mut struct_ser = serializer.serialize_struct("astria.protocol.transaction.v1.RecoverIbcClient", len)?;
+        if !self.client_id.is_empty() {
+            struct_ser.serialize_field("clientId", &self.client_id)?;
+        }
+        if !self.replacement_client_id.is_empty() {
+            struct_ser.serialize_field("replacementClientId", &self.replacement_client_id)?;
+        }
+        struct_ser.end()
+    }
+}
+impl<'de> serde::Deserialize<'de> for RecoverIbcClient {
+    #[allow(deprecated)]
+    fn deserialize<D>(deserializer: D) -> std::result::Result<Self, D::Error>
+    where
+        D: serde::Deserializer<'de>,
+    {
+        const FIELDS: &[&str] = &[
+            "client_id",
+            "clientId",
+            "replacement_client_id",
+            "replacementClientId",
+        ];
+
+        #[allow(clippy::enum_variant_names)]
+        enum GeneratedField {
+            ClientId,
+            ReplacementClientId,
+        }
+        impl<'de> serde::Deserialize<'de> for GeneratedField {
+            fn deserialize<D>(deserializer: D) -> std::result::Result<GeneratedField, D::Error>
+            where
+                D: serde::Deserializer<'de>,
+            {
+                struct GeneratedVisitor;
+
+                impl<'de> serde::de::Visitor<'de> for GeneratedVisitor {
+                    type Value = GeneratedField;
+
+                    fn expecting(&self, formatter: &mut std::fmt::Formatter<'_>) -> std::fmt::Result {
+                        write!(formatter, "expected one of: {:?}", &FIELDS)
+                    }
+
+                    #[allow(unused_variables)]
+                    fn visit_str<E>(self, value: &str) -> std::result::Result<GeneratedField, E>
+                    where
+                        E: serde::de::Error,
+                    {
+                        match value {
+                            "clientId" | "client_id" => Ok(GeneratedField::ClientId),
+                            "replacementClientId" | "replacement_client_id" => Ok(GeneratedField::ReplacementClientId),
+                            _ => Err(serde::de::Error::unknown_field(value, FIELDS)),
+                        }
+                    }
+                }
+                deserializer.deserialize_identifier(GeneratedVisitor)
+            }
+        }
+        struct GeneratedVisitor;
+        impl<'de> serde::de::Visitor<'de> for GeneratedVisitor {
             type Value = RecoverIbcClient;
 
             fn expecting(&self, formatter: &mut std::fmt::Formatter<'_>) -> std::fmt::Result {
@@ -2935,7 +2944,6 @@
             }
         }
         deserializer.deserialize_struct("astria.protocol.transaction.v1.RecoverIbcClient", FIELDS, GeneratedVisitor)
->>>>>>> dd99bf9f
     }
 }
 impl serde::Serialize for RollupDataSubmission {
