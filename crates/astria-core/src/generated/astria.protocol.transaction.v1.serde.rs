impl serde::Serialize for Action {
    #[allow(deprecated)]
    fn serialize<S>(&self, serializer: S) -> std::result::Result<S::Ok, S::Error>
    where
        S: serde::Serializer,
    {
        use serde::ser::SerializeStruct;
        let mut len = 0;
        if self.value.is_some() {
            len += 1;
        }
        let mut struct_ser = serializer.serialize_struct("astria.protocol.transaction.v1.Action", len)?;
        if let Some(v) = self.value.as_ref() {
            match v {
                action::Value::Transfer(v) => {
                    struct_ser.serialize_field("transfer", v)?;
                }
                action::Value::RollupDataSubmission(v) => {
                    struct_ser.serialize_field("rollupDataSubmission", v)?;
                }
                action::Value::InitBridgeAccount(v) => {
                    struct_ser.serialize_field("initBridgeAccount", v)?;
                }
                action::Value::BridgeLock(v) => {
                    struct_ser.serialize_field("bridgeLock", v)?;
                }
                action::Value::BridgeUnlock(v) => {
                    struct_ser.serialize_field("bridgeUnlock", v)?;
                }
                action::Value::BridgeSudoChange(v) => {
                    struct_ser.serialize_field("bridgeSudoChange", v)?;
                }
                action::Value::Ibc(v) => {
                    struct_ser.serialize_field("ibc", v)?;
                }
                action::Value::Ics20Withdrawal(v) => {
                    struct_ser.serialize_field("ics20Withdrawal", v)?;
                }
                action::Value::SudoAddressChange(v) => {
                    struct_ser.serialize_field("sudoAddressChange", v)?;
                }
                action::Value::ValidatorUpdate(v) => {
                    struct_ser.serialize_field("validatorUpdate", v)?;
                }
                action::Value::IbcRelayerChange(v) => {
                    struct_ser.serialize_field("ibcRelayerChange", v)?;
                }
                action::Value::FeeAssetChange(v) => {
                    struct_ser.serialize_field("feeAssetChange", v)?;
                }
                action::Value::FeeChange(v) => {
                    struct_ser.serialize_field("feeChange", v)?;
                }
                action::Value::IbcSudoChange(v) => {
                    struct_ser.serialize_field("ibcSudoChange", v)?;
                }
                action::Value::PriceFeed(v) => {
                    struct_ser.serialize_field("priceFeed", v)?;
                }
            }
        }
        struct_ser.end()
    }
}
impl<'de> serde::Deserialize<'de> for Action {
    #[allow(deprecated)]
    fn deserialize<D>(deserializer: D) -> std::result::Result<Self, D::Error>
    where
        D: serde::Deserializer<'de>,
    {
        const FIELDS: &[&str] = &[
            "transfer",
            "rollup_data_submission",
            "rollupDataSubmission",
            "init_bridge_account",
            "initBridgeAccount",
            "bridge_lock",
            "bridgeLock",
            "bridge_unlock",
            "bridgeUnlock",
            "bridge_sudo_change",
            "bridgeSudoChange",
            "ibc",
            "ics20_withdrawal",
            "ics20Withdrawal",
            "sudo_address_change",
            "sudoAddressChange",
            "validator_update",
            "validatorUpdate",
            "ibc_relayer_change",
            "ibcRelayerChange",
            "fee_asset_change",
            "feeAssetChange",
            "fee_change",
            "feeChange",
            "ibc_sudo_change",
            "ibcSudoChange",
            "price_feed",
            "priceFeed",
        ];

        #[allow(clippy::enum_variant_names)]
        enum GeneratedField {
            Transfer,
            RollupDataSubmission,
            InitBridgeAccount,
            BridgeLock,
            BridgeUnlock,
            BridgeSudoChange,
            Ibc,
            Ics20Withdrawal,
            SudoAddressChange,
            ValidatorUpdate,
            IbcRelayerChange,
            FeeAssetChange,
            FeeChange,
            IbcSudoChange,
            PriceFeed,
        }
        impl<'de> serde::Deserialize<'de> for GeneratedField {
            fn deserialize<D>(deserializer: D) -> std::result::Result<GeneratedField, D::Error>
            where
                D: serde::Deserializer<'de>,
            {
                struct GeneratedVisitor;

                impl<'de> serde::de::Visitor<'de> for GeneratedVisitor {
                    type Value = GeneratedField;

                    fn expecting(&self, formatter: &mut std::fmt::Formatter<'_>) -> std::fmt::Result {
                        write!(formatter, "expected one of: {:?}", &FIELDS)
                    }

                    #[allow(unused_variables)]
                    fn visit_str<E>(self, value: &str) -> std::result::Result<GeneratedField, E>
                    where
                        E: serde::de::Error,
                    {
                        match value {
                            "transfer" => Ok(GeneratedField::Transfer),
                            "rollupDataSubmission" | "rollup_data_submission" => Ok(GeneratedField::RollupDataSubmission),
                            "initBridgeAccount" | "init_bridge_account" => Ok(GeneratedField::InitBridgeAccount),
                            "bridgeLock" | "bridge_lock" => Ok(GeneratedField::BridgeLock),
                            "bridgeUnlock" | "bridge_unlock" => Ok(GeneratedField::BridgeUnlock),
                            "bridgeSudoChange" | "bridge_sudo_change" => Ok(GeneratedField::BridgeSudoChange),
                            "ibc" => Ok(GeneratedField::Ibc),
                            "ics20Withdrawal" | "ics20_withdrawal" => Ok(GeneratedField::Ics20Withdrawal),
                            "sudoAddressChange" | "sudo_address_change" => Ok(GeneratedField::SudoAddressChange),
                            "validatorUpdate" | "validator_update" => Ok(GeneratedField::ValidatorUpdate),
                            "ibcRelayerChange" | "ibc_relayer_change" => Ok(GeneratedField::IbcRelayerChange),
                            "feeAssetChange" | "fee_asset_change" => Ok(GeneratedField::FeeAssetChange),
                            "feeChange" | "fee_change" => Ok(GeneratedField::FeeChange),
                            "ibcSudoChange" | "ibc_sudo_change" => Ok(GeneratedField::IbcSudoChange),
                            "priceFeed" | "price_feed" => Ok(GeneratedField::PriceFeed),
                            _ => Err(serde::de::Error::unknown_field(value, FIELDS)),
                        }
                    }
                }
                deserializer.deserialize_identifier(GeneratedVisitor)
            }
        }
        struct GeneratedVisitor;
        impl<'de> serde::de::Visitor<'de> for GeneratedVisitor {
            type Value = Action;

            fn expecting(&self, formatter: &mut std::fmt::Formatter<'_>) -> std::fmt::Result {
                formatter.write_str("struct astria.protocol.transaction.v1.Action")
            }

            fn visit_map<V>(self, mut map_: V) -> std::result::Result<Action, V::Error>
                where
                    V: serde::de::MapAccess<'de>,
            {
                let mut value__ = None;
                while let Some(k) = map_.next_key()? {
                    match k {
                        GeneratedField::Transfer => {
                            if value__.is_some() {
                                return Err(serde::de::Error::duplicate_field("transfer"));
                            }
                            value__ = map_.next_value::<::std::option::Option<_>>()?.map(action::Value::Transfer)
;
                        }
                        GeneratedField::RollupDataSubmission => {
                            if value__.is_some() {
                                return Err(serde::de::Error::duplicate_field("rollupDataSubmission"));
                            }
                            value__ = map_.next_value::<::std::option::Option<_>>()?.map(action::Value::RollupDataSubmission)
;
                        }
                        GeneratedField::InitBridgeAccount => {
                            if value__.is_some() {
                                return Err(serde::de::Error::duplicate_field("initBridgeAccount"));
                            }
                            value__ = map_.next_value::<::std::option::Option<_>>()?.map(action::Value::InitBridgeAccount)
;
                        }
                        GeneratedField::BridgeLock => {
                            if value__.is_some() {
                                return Err(serde::de::Error::duplicate_field("bridgeLock"));
                            }
                            value__ = map_.next_value::<::std::option::Option<_>>()?.map(action::Value::BridgeLock)
;
                        }
                        GeneratedField::BridgeUnlock => {
                            if value__.is_some() {
                                return Err(serde::de::Error::duplicate_field("bridgeUnlock"));
                            }
                            value__ = map_.next_value::<::std::option::Option<_>>()?.map(action::Value::BridgeUnlock)
;
                        }
                        GeneratedField::BridgeSudoChange => {
                            if value__.is_some() {
                                return Err(serde::de::Error::duplicate_field("bridgeSudoChange"));
                            }
                            value__ = map_.next_value::<::std::option::Option<_>>()?.map(action::Value::BridgeSudoChange)
;
                        }
                        GeneratedField::Ibc => {
                            if value__.is_some() {
                                return Err(serde::de::Error::duplicate_field("ibc"));
                            }
                            value__ = map_.next_value::<::std::option::Option<_>>()?.map(action::Value::Ibc)
;
                        }
                        GeneratedField::Ics20Withdrawal => {
                            if value__.is_some() {
                                return Err(serde::de::Error::duplicate_field("ics20Withdrawal"));
                            }
                            value__ = map_.next_value::<::std::option::Option<_>>()?.map(action::Value::Ics20Withdrawal)
;
                        }
                        GeneratedField::SudoAddressChange => {
                            if value__.is_some() {
                                return Err(serde::de::Error::duplicate_field("sudoAddressChange"));
                            }
                            value__ = map_.next_value::<::std::option::Option<_>>()?.map(action::Value::SudoAddressChange)
;
                        }
                        GeneratedField::ValidatorUpdate => {
                            if value__.is_some() {
                                return Err(serde::de::Error::duplicate_field("validatorUpdate"));
                            }
                            value__ = map_.next_value::<::std::option::Option<_>>()?.map(action::Value::ValidatorUpdate)
;
                        }
                        GeneratedField::IbcRelayerChange => {
                            if value__.is_some() {
                                return Err(serde::de::Error::duplicate_field("ibcRelayerChange"));
                            }
                            value__ = map_.next_value::<::std::option::Option<_>>()?.map(action::Value::IbcRelayerChange)
;
                        }
                        GeneratedField::FeeAssetChange => {
                            if value__.is_some() {
                                return Err(serde::de::Error::duplicate_field("feeAssetChange"));
                            }
                            value__ = map_.next_value::<::std::option::Option<_>>()?.map(action::Value::FeeAssetChange)
;
                        }
                        GeneratedField::FeeChange => {
                            if value__.is_some() {
                                return Err(serde::de::Error::duplicate_field("feeChange"));
                            }
                            value__ = map_.next_value::<::std::option::Option<_>>()?.map(action::Value::FeeChange)
;
                        }
                        GeneratedField::IbcSudoChange => {
                            if value__.is_some() {
                                return Err(serde::de::Error::duplicate_field("ibcSudoChange"));
                            }
                            value__ = map_.next_value::<::std::option::Option<_>>()?.map(action::Value::IbcSudoChange)
;
                        }
                        GeneratedField::PriceFeed => {
                            if value__.is_some() {
                                return Err(serde::de::Error::duplicate_field("priceFeed"));
                            }
                            value__ = map_.next_value::<::std::option::Option<_>>()?.map(action::Value::PriceFeed)
;
                        }
                    }
                }
                Ok(Action {
                    value: value__,
                })
            }
        }
        deserializer.deserialize_struct("astria.protocol.transaction.v1.Action", FIELDS, GeneratedVisitor)
    }
}
impl serde::Serialize for BridgeLock {
    #[allow(deprecated)]
    fn serialize<S>(&self, serializer: S) -> std::result::Result<S::Ok, S::Error>
    where
        S: serde::Serializer,
    {
        use serde::ser::SerializeStruct;
        let mut len = 0;
        if self.to.is_some() {
            len += 1;
        }
        if self.amount.is_some() {
            len += 1;
        }
        if !self.asset.is_empty() {
            len += 1;
        }
        if !self.fee_asset.is_empty() {
            len += 1;
        }
        if !self.destination_chain_address.is_empty() {
            len += 1;
        }
        let mut struct_ser = serializer.serialize_struct("astria.protocol.transaction.v1.BridgeLock", len)?;
        if let Some(v) = self.to.as_ref() {
            struct_ser.serialize_field("to", v)?;
        }
        if let Some(v) = self.amount.as_ref() {
            struct_ser.serialize_field("amount", v)?;
        }
        if !self.asset.is_empty() {
            struct_ser.serialize_field("asset", &self.asset)?;
        }
        if !self.fee_asset.is_empty() {
            struct_ser.serialize_field("feeAsset", &self.fee_asset)?;
        }
        if !self.destination_chain_address.is_empty() {
            struct_ser.serialize_field("destinationChainAddress", &self.destination_chain_address)?;
        }
        struct_ser.end()
    }
}
impl<'de> serde::Deserialize<'de> for BridgeLock {
    #[allow(deprecated)]
    fn deserialize<D>(deserializer: D) -> std::result::Result<Self, D::Error>
    where
        D: serde::Deserializer<'de>,
    {
        const FIELDS: &[&str] = &[
            "to",
            "amount",
            "asset",
            "fee_asset",
            "feeAsset",
            "destination_chain_address",
            "destinationChainAddress",
        ];

        #[allow(clippy::enum_variant_names)]
        enum GeneratedField {
            To,
            Amount,
            Asset,
            FeeAsset,
            DestinationChainAddress,
        }
        impl<'de> serde::Deserialize<'de> for GeneratedField {
            fn deserialize<D>(deserializer: D) -> std::result::Result<GeneratedField, D::Error>
            where
                D: serde::Deserializer<'de>,
            {
                struct GeneratedVisitor;

                impl<'de> serde::de::Visitor<'de> for GeneratedVisitor {
                    type Value = GeneratedField;

                    fn expecting(&self, formatter: &mut std::fmt::Formatter<'_>) -> std::fmt::Result {
                        write!(formatter, "expected one of: {:?}", &FIELDS)
                    }

                    #[allow(unused_variables)]
                    fn visit_str<E>(self, value: &str) -> std::result::Result<GeneratedField, E>
                    where
                        E: serde::de::Error,
                    {
                        match value {
                            "to" => Ok(GeneratedField::To),
                            "amount" => Ok(GeneratedField::Amount),
                            "asset" => Ok(GeneratedField::Asset),
                            "feeAsset" | "fee_asset" => Ok(GeneratedField::FeeAsset),
                            "destinationChainAddress" | "destination_chain_address" => Ok(GeneratedField::DestinationChainAddress),
                            _ => Err(serde::de::Error::unknown_field(value, FIELDS)),
                        }
                    }
                }
                deserializer.deserialize_identifier(GeneratedVisitor)
            }
        }
        struct GeneratedVisitor;
        impl<'de> serde::de::Visitor<'de> for GeneratedVisitor {
            type Value = BridgeLock;

            fn expecting(&self, formatter: &mut std::fmt::Formatter<'_>) -> std::fmt::Result {
                formatter.write_str("struct astria.protocol.transaction.v1.BridgeLock")
            }

            fn visit_map<V>(self, mut map_: V) -> std::result::Result<BridgeLock, V::Error>
                where
                    V: serde::de::MapAccess<'de>,
            {
                let mut to__ = None;
                let mut amount__ = None;
                let mut asset__ = None;
                let mut fee_asset__ = None;
                let mut destination_chain_address__ = None;
                while let Some(k) = map_.next_key()? {
                    match k {
                        GeneratedField::To => {
                            if to__.is_some() {
                                return Err(serde::de::Error::duplicate_field("to"));
                            }
                            to__ = map_.next_value()?;
                        }
                        GeneratedField::Amount => {
                            if amount__.is_some() {
                                return Err(serde::de::Error::duplicate_field("amount"));
                            }
                            amount__ = map_.next_value()?;
                        }
                        GeneratedField::Asset => {
                            if asset__.is_some() {
                                return Err(serde::de::Error::duplicate_field("asset"));
                            }
                            asset__ = Some(map_.next_value()?);
                        }
                        GeneratedField::FeeAsset => {
                            if fee_asset__.is_some() {
                                return Err(serde::de::Error::duplicate_field("feeAsset"));
                            }
                            fee_asset__ = Some(map_.next_value()?);
                        }
                        GeneratedField::DestinationChainAddress => {
                            if destination_chain_address__.is_some() {
                                return Err(serde::de::Error::duplicate_field("destinationChainAddress"));
                            }
                            destination_chain_address__ = Some(map_.next_value()?);
                        }
                    }
                }
                Ok(BridgeLock {
                    to: to__,
                    amount: amount__,
                    asset: asset__.unwrap_or_default(),
                    fee_asset: fee_asset__.unwrap_or_default(),
                    destination_chain_address: destination_chain_address__.unwrap_or_default(),
                })
            }
        }
        deserializer.deserialize_struct("astria.protocol.transaction.v1.BridgeLock", FIELDS, GeneratedVisitor)
    }
}
impl serde::Serialize for BridgeSudoChange {
    #[allow(deprecated)]
    fn serialize<S>(&self, serializer: S) -> std::result::Result<S::Ok, S::Error>
    where
        S: serde::Serializer,
    {
        use serde::ser::SerializeStruct;
        let mut len = 0;
        if self.bridge_address.is_some() {
            len += 1;
        }
        if self.new_sudo_address.is_some() {
            len += 1;
        }
        if self.new_withdrawer_address.is_some() {
            len += 1;
        }
        if !self.fee_asset.is_empty() {
            len += 1;
        }
        let mut struct_ser = serializer.serialize_struct("astria.protocol.transaction.v1.BridgeSudoChange", len)?;
        if let Some(v) = self.bridge_address.as_ref() {
            struct_ser.serialize_field("bridgeAddress", v)?;
        }
        if let Some(v) = self.new_sudo_address.as_ref() {
            struct_ser.serialize_field("newSudoAddress", v)?;
        }
        if let Some(v) = self.new_withdrawer_address.as_ref() {
            struct_ser.serialize_field("newWithdrawerAddress", v)?;
        }
        if !self.fee_asset.is_empty() {
            struct_ser.serialize_field("feeAsset", &self.fee_asset)?;
        }
        struct_ser.end()
    }
}
impl<'de> serde::Deserialize<'de> for BridgeSudoChange {
    #[allow(deprecated)]
    fn deserialize<D>(deserializer: D) -> std::result::Result<Self, D::Error>
    where
        D: serde::Deserializer<'de>,
    {
        const FIELDS: &[&str] = &[
            "bridge_address",
            "bridgeAddress",
            "new_sudo_address",
            "newSudoAddress",
            "new_withdrawer_address",
            "newWithdrawerAddress",
            "fee_asset",
            "feeAsset",
        ];

        #[allow(clippy::enum_variant_names)]
        enum GeneratedField {
            BridgeAddress,
            NewSudoAddress,
            NewWithdrawerAddress,
            FeeAsset,
        }
        impl<'de> serde::Deserialize<'de> for GeneratedField {
            fn deserialize<D>(deserializer: D) -> std::result::Result<GeneratedField, D::Error>
            where
                D: serde::Deserializer<'de>,
            {
                struct GeneratedVisitor;

                impl<'de> serde::de::Visitor<'de> for GeneratedVisitor {
                    type Value = GeneratedField;

                    fn expecting(&self, formatter: &mut std::fmt::Formatter<'_>) -> std::fmt::Result {
                        write!(formatter, "expected one of: {:?}", &FIELDS)
                    }

                    #[allow(unused_variables)]
                    fn visit_str<E>(self, value: &str) -> std::result::Result<GeneratedField, E>
                    where
                        E: serde::de::Error,
                    {
                        match value {
                            "bridgeAddress" | "bridge_address" => Ok(GeneratedField::BridgeAddress),
                            "newSudoAddress" | "new_sudo_address" => Ok(GeneratedField::NewSudoAddress),
                            "newWithdrawerAddress" | "new_withdrawer_address" => Ok(GeneratedField::NewWithdrawerAddress),
                            "feeAsset" | "fee_asset" => Ok(GeneratedField::FeeAsset),
                            _ => Err(serde::de::Error::unknown_field(value, FIELDS)),
                        }
                    }
                }
                deserializer.deserialize_identifier(GeneratedVisitor)
            }
        }
        struct GeneratedVisitor;
        impl<'de> serde::de::Visitor<'de> for GeneratedVisitor {
            type Value = BridgeSudoChange;

            fn expecting(&self, formatter: &mut std::fmt::Formatter<'_>) -> std::fmt::Result {
                formatter.write_str("struct astria.protocol.transaction.v1.BridgeSudoChange")
            }

            fn visit_map<V>(self, mut map_: V) -> std::result::Result<BridgeSudoChange, V::Error>
                where
                    V: serde::de::MapAccess<'de>,
            {
                let mut bridge_address__ = None;
                let mut new_sudo_address__ = None;
                let mut new_withdrawer_address__ = None;
                let mut fee_asset__ = None;
                while let Some(k) = map_.next_key()? {
                    match k {
                        GeneratedField::BridgeAddress => {
                            if bridge_address__.is_some() {
                                return Err(serde::de::Error::duplicate_field("bridgeAddress"));
                            }
                            bridge_address__ = map_.next_value()?;
                        }
                        GeneratedField::NewSudoAddress => {
                            if new_sudo_address__.is_some() {
                                return Err(serde::de::Error::duplicate_field("newSudoAddress"));
                            }
                            new_sudo_address__ = map_.next_value()?;
                        }
                        GeneratedField::NewWithdrawerAddress => {
                            if new_withdrawer_address__.is_some() {
                                return Err(serde::de::Error::duplicate_field("newWithdrawerAddress"));
                            }
                            new_withdrawer_address__ = map_.next_value()?;
                        }
                        GeneratedField::FeeAsset => {
                            if fee_asset__.is_some() {
                                return Err(serde::de::Error::duplicate_field("feeAsset"));
                            }
                            fee_asset__ = Some(map_.next_value()?);
                        }
                    }
                }
                Ok(BridgeSudoChange {
                    bridge_address: bridge_address__,
                    new_sudo_address: new_sudo_address__,
                    new_withdrawer_address: new_withdrawer_address__,
                    fee_asset: fee_asset__.unwrap_or_default(),
                })
            }
        }
        deserializer.deserialize_struct("astria.protocol.transaction.v1.BridgeSudoChange", FIELDS, GeneratedVisitor)
    }
}
impl serde::Serialize for BridgeUnlock {
    #[allow(deprecated)]
    fn serialize<S>(&self, serializer: S) -> std::result::Result<S::Ok, S::Error>
    where
        S: serde::Serializer,
    {
        use serde::ser::SerializeStruct;
        let mut len = 0;
        if self.to.is_some() {
            len += 1;
        }
        if self.amount.is_some() {
            len += 1;
        }
        if !self.fee_asset.is_empty() {
            len += 1;
        }
        if !self.memo.is_empty() {
            len += 1;
        }
        if self.bridge_address.is_some() {
            len += 1;
        }
        if self.rollup_block_number != 0 {
            len += 1;
        }
        if !self.rollup_withdrawal_event_id.is_empty() {
            len += 1;
        }
        let mut struct_ser = serializer.serialize_struct("astria.protocol.transaction.v1.BridgeUnlock", len)?;
        if let Some(v) = self.to.as_ref() {
            struct_ser.serialize_field("to", v)?;
        }
        if let Some(v) = self.amount.as_ref() {
            struct_ser.serialize_field("amount", v)?;
        }
        if !self.fee_asset.is_empty() {
            struct_ser.serialize_field("feeAsset", &self.fee_asset)?;
        }
        if !self.memo.is_empty() {
            struct_ser.serialize_field("memo", &self.memo)?;
        }
        if let Some(v) = self.bridge_address.as_ref() {
            struct_ser.serialize_field("bridgeAddress", v)?;
        }
        if self.rollup_block_number != 0 {
            #[allow(clippy::needless_borrow)]
            struct_ser.serialize_field("rollupBlockNumber", ToString::to_string(&self.rollup_block_number).as_str())?;
        }
        if !self.rollup_withdrawal_event_id.is_empty() {
            struct_ser.serialize_field("rollupWithdrawalEventId", &self.rollup_withdrawal_event_id)?;
        }
        struct_ser.end()
    }
}
impl<'de> serde::Deserialize<'de> for BridgeUnlock {
    #[allow(deprecated)]
    fn deserialize<D>(deserializer: D) -> std::result::Result<Self, D::Error>
    where
        D: serde::Deserializer<'de>,
    {
        const FIELDS: &[&str] = &[
            "to",
            "amount",
            "fee_asset",
            "feeAsset",
            "memo",
            "bridge_address",
            "bridgeAddress",
            "rollup_block_number",
            "rollupBlockNumber",
            "rollup_withdrawal_event_id",
            "rollupWithdrawalEventId",
        ];

        #[allow(clippy::enum_variant_names)]
        enum GeneratedField {
            To,
            Amount,
            FeeAsset,
            Memo,
            BridgeAddress,
            RollupBlockNumber,
            RollupWithdrawalEventId,
        }
        impl<'de> serde::Deserialize<'de> for GeneratedField {
            fn deserialize<D>(deserializer: D) -> std::result::Result<GeneratedField, D::Error>
            where
                D: serde::Deserializer<'de>,
            {
                struct GeneratedVisitor;

                impl<'de> serde::de::Visitor<'de> for GeneratedVisitor {
                    type Value = GeneratedField;

                    fn expecting(&self, formatter: &mut std::fmt::Formatter<'_>) -> std::fmt::Result {
                        write!(formatter, "expected one of: {:?}", &FIELDS)
                    }

                    #[allow(unused_variables)]
                    fn visit_str<E>(self, value: &str) -> std::result::Result<GeneratedField, E>
                    where
                        E: serde::de::Error,
                    {
                        match value {
                            "to" => Ok(GeneratedField::To),
                            "amount" => Ok(GeneratedField::Amount),
                            "feeAsset" | "fee_asset" => Ok(GeneratedField::FeeAsset),
                            "memo" => Ok(GeneratedField::Memo),
                            "bridgeAddress" | "bridge_address" => Ok(GeneratedField::BridgeAddress),
                            "rollupBlockNumber" | "rollup_block_number" => Ok(GeneratedField::RollupBlockNumber),
                            "rollupWithdrawalEventId" | "rollup_withdrawal_event_id" => Ok(GeneratedField::RollupWithdrawalEventId),
                            _ => Err(serde::de::Error::unknown_field(value, FIELDS)),
                        }
                    }
                }
                deserializer.deserialize_identifier(GeneratedVisitor)
            }
        }
        struct GeneratedVisitor;
        impl<'de> serde::de::Visitor<'de> for GeneratedVisitor {
            type Value = BridgeUnlock;

            fn expecting(&self, formatter: &mut std::fmt::Formatter<'_>) -> std::fmt::Result {
                formatter.write_str("struct astria.protocol.transaction.v1.BridgeUnlock")
            }

            fn visit_map<V>(self, mut map_: V) -> std::result::Result<BridgeUnlock, V::Error>
                where
                    V: serde::de::MapAccess<'de>,
            {
                let mut to__ = None;
                let mut amount__ = None;
                let mut fee_asset__ = None;
                let mut memo__ = None;
                let mut bridge_address__ = None;
                let mut rollup_block_number__ = None;
                let mut rollup_withdrawal_event_id__ = None;
                while let Some(k) = map_.next_key()? {
                    match k {
                        GeneratedField::To => {
                            if to__.is_some() {
                                return Err(serde::de::Error::duplicate_field("to"));
                            }
                            to__ = map_.next_value()?;
                        }
                        GeneratedField::Amount => {
                            if amount__.is_some() {
                                return Err(serde::de::Error::duplicate_field("amount"));
                            }
                            amount__ = map_.next_value()?;
                        }
                        GeneratedField::FeeAsset => {
                            if fee_asset__.is_some() {
                                return Err(serde::de::Error::duplicate_field("feeAsset"));
                            }
                            fee_asset__ = Some(map_.next_value()?);
                        }
                        GeneratedField::Memo => {
                            if memo__.is_some() {
                                return Err(serde::de::Error::duplicate_field("memo"));
                            }
                            memo__ = Some(map_.next_value()?);
                        }
                        GeneratedField::BridgeAddress => {
                            if bridge_address__.is_some() {
                                return Err(serde::de::Error::duplicate_field("bridgeAddress"));
                            }
                            bridge_address__ = map_.next_value()?;
                        }
                        GeneratedField::RollupBlockNumber => {
                            if rollup_block_number__.is_some() {
                                return Err(serde::de::Error::duplicate_field("rollupBlockNumber"));
                            }
                            rollup_block_number__ = 
                                Some(map_.next_value::<::pbjson::private::NumberDeserialize<_>>()?.0)
                            ;
                        }
                        GeneratedField::RollupWithdrawalEventId => {
                            if rollup_withdrawal_event_id__.is_some() {
                                return Err(serde::de::Error::duplicate_field("rollupWithdrawalEventId"));
                            }
                            rollup_withdrawal_event_id__ = Some(map_.next_value()?);
                        }
                    }
                }
                Ok(BridgeUnlock {
                    to: to__,
                    amount: amount__,
                    fee_asset: fee_asset__.unwrap_or_default(),
                    memo: memo__.unwrap_or_default(),
                    bridge_address: bridge_address__,
                    rollup_block_number: rollup_block_number__.unwrap_or_default(),
                    rollup_withdrawal_event_id: rollup_withdrawal_event_id__.unwrap_or_default(),
                })
            }
        }
        deserializer.deserialize_struct("astria.protocol.transaction.v1.BridgeUnlock", FIELDS, GeneratedVisitor)
    }
}
<<<<<<< HEAD
impl serde::Serialize for ChangeMarkets {
    #[allow(deprecated)]
    fn serialize<S>(&self, serializer: S) -> std::result::Result<S::Ok, S::Error>
    where
        S: serde::Serializer,
    {
        use serde::ser::SerializeStruct;
        let mut len = 0;
        if self.action.is_some() {
            len += 1;
        }
        let mut struct_ser = serializer.serialize_struct("astria.protocol.transaction.v1.ChangeMarkets", len)?;
        if let Some(v) = self.action.as_ref() {
            match v {
                change_markets::Action::Create(v) => {
                    struct_ser.serialize_field("create", v)?;
                }
                change_markets::Action::Update(v) => {
                    struct_ser.serialize_field("update", v)?;
                }
                change_markets::Action::Remove(v) => {
                    struct_ser.serialize_field("remove", v)?;
                }
            }
        }
        struct_ser.end()
    }
}
impl<'de> serde::Deserialize<'de> for ChangeMarkets {
    #[allow(deprecated)]
    fn deserialize<D>(deserializer: D) -> std::result::Result<Self, D::Error>
    where
        D: serde::Deserializer<'de>,
    {
        const FIELDS: &[&str] = &[
            "create",
            "update",
            "remove",
        ];

        #[allow(clippy::enum_variant_names)]
        enum GeneratedField {
            Create,
            Update,
            Remove,
        }
        impl<'de> serde::Deserialize<'de> for GeneratedField {
            fn deserialize<D>(deserializer: D) -> std::result::Result<GeneratedField, D::Error>
            where
                D: serde::Deserializer<'de>,
            {
                struct GeneratedVisitor;

                impl<'de> serde::de::Visitor<'de> for GeneratedVisitor {
                    type Value = GeneratedField;

                    fn expecting(&self, formatter: &mut std::fmt::Formatter<'_>) -> std::fmt::Result {
                        write!(formatter, "expected one of: {:?}", &FIELDS)
                    }

                    #[allow(unused_variables)]
                    fn visit_str<E>(self, value: &str) -> std::result::Result<GeneratedField, E>
                    where
                        E: serde::de::Error,
                    {
                        match value {
                            "create" => Ok(GeneratedField::Create),
                            "update" => Ok(GeneratedField::Update),
                            "remove" => Ok(GeneratedField::Remove),
                            _ => Err(serde::de::Error::unknown_field(value, FIELDS)),
                        }
                    }
                }
                deserializer.deserialize_identifier(GeneratedVisitor)
            }
        }
        struct GeneratedVisitor;
        impl<'de> serde::de::Visitor<'de> for GeneratedVisitor {
            type Value = ChangeMarkets;

            fn expecting(&self, formatter: &mut std::fmt::Formatter<'_>) -> std::fmt::Result {
                formatter.write_str("struct astria.protocol.transaction.v1.ChangeMarkets")
            }

            fn visit_map<V>(self, mut map_: V) -> std::result::Result<ChangeMarkets, V::Error>
                where
                    V: serde::de::MapAccess<'de>,
            {
                let mut action__ = None;
                while let Some(k) = map_.next_key()? {
                    match k {
                        GeneratedField::Create => {
                            if action__.is_some() {
                                return Err(serde::de::Error::duplicate_field("create"));
                            }
                            action__ = map_.next_value::<::std::option::Option<_>>()?.map(change_markets::Action::Create)
;
                        }
                        GeneratedField::Update => {
                            if action__.is_some() {
                                return Err(serde::de::Error::duplicate_field("update"));
                            }
                            action__ = map_.next_value::<::std::option::Option<_>>()?.map(change_markets::Action::Update)
;
                        }
                        GeneratedField::Remove => {
                            if action__.is_some() {
                                return Err(serde::de::Error::duplicate_field("remove"));
                            }
                            action__ = map_.next_value::<::std::option::Option<_>>()?.map(change_markets::Action::Remove)
;
                        }
                    }
                }
                Ok(ChangeMarkets {
                    action: action__,
                })
            }
        }
        deserializer.deserialize_struct("astria.protocol.transaction.v1.ChangeMarkets", FIELDS, GeneratedVisitor)
    }
}
impl serde::Serialize for CurrencyPairsChange {
    #[allow(deprecated)]
    fn serialize<S>(&self, serializer: S) -> std::result::Result<S::Ok, S::Error>
    where
        S: serde::Serializer,
    {
        use serde::ser::SerializeStruct;
        let mut len = 0;
        if self.value.is_some() {
            len += 1;
        }
        let mut struct_ser = serializer.serialize_struct("astria.protocol.transaction.v1.CurrencyPairsChange", len)?;
        if let Some(v) = self.value.as_ref() {
            match v {
                currency_pairs_change::Value::Addition(v) => {
                    struct_ser.serialize_field("addition", v)?;
                }
                currency_pairs_change::Value::Removal(v) => {
                    struct_ser.serialize_field("removal", v)?;
                }
            }
        }
        struct_ser.end()
    }
}
impl<'de> serde::Deserialize<'de> for CurrencyPairsChange {
    #[allow(deprecated)]
    fn deserialize<D>(deserializer: D) -> std::result::Result<Self, D::Error>
    where
        D: serde::Deserializer<'de>,
    {
        const FIELDS: &[&str] = &[
            "addition",
            "removal",
        ];

        #[allow(clippy::enum_variant_names)]
        enum GeneratedField {
            Addition,
            Removal,
        }
        impl<'de> serde::Deserialize<'de> for GeneratedField {
            fn deserialize<D>(deserializer: D) -> std::result::Result<GeneratedField, D::Error>
            where
                D: serde::Deserializer<'de>,
            {
                struct GeneratedVisitor;

                impl<'de> serde::de::Visitor<'de> for GeneratedVisitor {
                    type Value = GeneratedField;

                    fn expecting(&self, formatter: &mut std::fmt::Formatter<'_>) -> std::fmt::Result {
                        write!(formatter, "expected one of: {:?}", &FIELDS)
                    }

                    #[allow(unused_variables)]
                    fn visit_str<E>(self, value: &str) -> std::result::Result<GeneratedField, E>
                    where
                        E: serde::de::Error,
                    {
                        match value {
                            "addition" => Ok(GeneratedField::Addition),
                            "removal" => Ok(GeneratedField::Removal),
                            _ => Err(serde::de::Error::unknown_field(value, FIELDS)),
                        }
                    }
                }
                deserializer.deserialize_identifier(GeneratedVisitor)
            }
        }
        struct GeneratedVisitor;
        impl<'de> serde::de::Visitor<'de> for GeneratedVisitor {
            type Value = CurrencyPairsChange;

            fn expecting(&self, formatter: &mut std::fmt::Formatter<'_>) -> std::fmt::Result {
                formatter.write_str("struct astria.protocol.transaction.v1.CurrencyPairsChange")
            }

            fn visit_map<V>(self, mut map_: V) -> std::result::Result<CurrencyPairsChange, V::Error>
                where
                    V: serde::de::MapAccess<'de>,
            {
                let mut value__ = None;
                while let Some(k) = map_.next_key()? {
                    match k {
                        GeneratedField::Addition => {
                            if value__.is_some() {
                                return Err(serde::de::Error::duplicate_field("addition"));
                            }
                            value__ = map_.next_value::<::std::option::Option<_>>()?.map(currency_pairs_change::Value::Addition)
;
                        }
                        GeneratedField::Removal => {
                            if value__.is_some() {
                                return Err(serde::de::Error::duplicate_field("removal"));
                            }
                            value__ = map_.next_value::<::std::option::Option<_>>()?.map(currency_pairs_change::Value::Removal)
;
                        }
                    }
                }
                Ok(CurrencyPairsChange {
                    value: value__,
                })
            }
        }
        deserializer.deserialize_struct("astria.protocol.transaction.v1.CurrencyPairsChange", FIELDS, GeneratedVisitor)
    }
}
impl serde::Serialize for CurrencyPairsToAdd {
=======
impl serde::Serialize for CurrencyPairs {
>>>>>>> c223c286
    #[allow(deprecated)]
    fn serialize<S>(&self, serializer: S) -> std::result::Result<S::Ok, S::Error>
    where
        S: serde::Serializer,
    {
        use serde::ser::SerializeStruct;
        let mut len = 0;
        if !self.pairs.is_empty() {
            len += 1;
        }
        let mut struct_ser = serializer.serialize_struct("astria.protocol.transaction.v1.CurrencyPairs", len)?;
        if !self.pairs.is_empty() {
            struct_ser.serialize_field("pairs", &self.pairs)?;
        }
        struct_ser.end()
    }
}
impl<'de> serde::Deserialize<'de> for CurrencyPairs {
    #[allow(deprecated)]
    fn deserialize<D>(deserializer: D) -> std::result::Result<Self, D::Error>
    where
        D: serde::Deserializer<'de>,
    {
        const FIELDS: &[&str] = &[
            "pairs",
        ];

        #[allow(clippy::enum_variant_names)]
        enum GeneratedField {
            Pairs,
        }
        impl<'de> serde::Deserialize<'de> for GeneratedField {
            fn deserialize<D>(deserializer: D) -> std::result::Result<GeneratedField, D::Error>
            where
                D: serde::Deserializer<'de>,
            {
                struct GeneratedVisitor;

                impl<'de> serde::de::Visitor<'de> for GeneratedVisitor {
                    type Value = GeneratedField;

                    fn expecting(&self, formatter: &mut std::fmt::Formatter<'_>) -> std::fmt::Result {
                        write!(formatter, "expected one of: {:?}", &FIELDS)
                    }

                    #[allow(unused_variables)]
                    fn visit_str<E>(self, value: &str) -> std::result::Result<GeneratedField, E>
                    where
                        E: serde::de::Error,
                    {
                        match value {
                            "pairs" => Ok(GeneratedField::Pairs),
                            _ => Err(serde::de::Error::unknown_field(value, FIELDS)),
                        }
                    }
                }
                deserializer.deserialize_identifier(GeneratedVisitor)
            }
        }
        struct GeneratedVisitor;
        impl<'de> serde::de::Visitor<'de> for GeneratedVisitor {
            type Value = CurrencyPairs;

            fn expecting(&self, formatter: &mut std::fmt::Formatter<'_>) -> std::fmt::Result {
                formatter.write_str("struct astria.protocol.transaction.v1.CurrencyPairs")
            }

            fn visit_map<V>(self, mut map_: V) -> std::result::Result<CurrencyPairs, V::Error>
                where
                    V: serde::de::MapAccess<'de>,
            {
                let mut pairs__ = None;
                while let Some(k) = map_.next_key()? {
                    match k {
                        GeneratedField::Pairs => {
                            if pairs__.is_some() {
                                return Err(serde::de::Error::duplicate_field("pairs"));
                            }
                            pairs__ = Some(map_.next_value()?);
                        }
                    }
                }
                Ok(CurrencyPairs {
                    pairs: pairs__.unwrap_or_default(),
                })
            }
        }
        deserializer.deserialize_struct("astria.protocol.transaction.v1.CurrencyPairs", FIELDS, GeneratedVisitor)
    }
}
impl serde::Serialize for CurrencyPairsChange {
    #[allow(deprecated)]
    fn serialize<S>(&self, serializer: S) -> std::result::Result<S::Ok, S::Error>
    where
        S: serde::Serializer,
    {
        use serde::ser::SerializeStruct;
        let mut len = 0;
        if self.value.is_some() {
            len += 1;
        }
        let mut struct_ser = serializer.serialize_struct("astria.protocol.transaction.v1.CurrencyPairsChange", len)?;
        if let Some(v) = self.value.as_ref() {
            match v {
                currency_pairs_change::Value::Addition(v) => {
                    struct_ser.serialize_field("addition", v)?;
                }
                currency_pairs_change::Value::Removal(v) => {
                    struct_ser.serialize_field("removal", v)?;
                }
            }
        }
        struct_ser.end()
    }
}
impl<'de> serde::Deserialize<'de> for CurrencyPairsChange {
    #[allow(deprecated)]
    fn deserialize<D>(deserializer: D) -> std::result::Result<Self, D::Error>
    where
        D: serde::Deserializer<'de>,
    {
        const FIELDS: &[&str] = &[
            "addition",
            "removal",
        ];

        #[allow(clippy::enum_variant_names)]
        enum GeneratedField {
            Addition,
            Removal,
        }
        impl<'de> serde::Deserialize<'de> for GeneratedField {
            fn deserialize<D>(deserializer: D) -> std::result::Result<GeneratedField, D::Error>
            where
                D: serde::Deserializer<'de>,
            {
                struct GeneratedVisitor;

                impl<'de> serde::de::Visitor<'de> for GeneratedVisitor {
                    type Value = GeneratedField;

                    fn expecting(&self, formatter: &mut std::fmt::Formatter<'_>) -> std::fmt::Result {
                        write!(formatter, "expected one of: {:?}", &FIELDS)
                    }

                    #[allow(unused_variables)]
                    fn visit_str<E>(self, value: &str) -> std::result::Result<GeneratedField, E>
                    where
                        E: serde::de::Error,
                    {
                        match value {
                            "addition" => Ok(GeneratedField::Addition),
                            "removal" => Ok(GeneratedField::Removal),
                            _ => Err(serde::de::Error::unknown_field(value, FIELDS)),
                        }
                    }
                }
                deserializer.deserialize_identifier(GeneratedVisitor)
            }
        }
        struct GeneratedVisitor;
        impl<'de> serde::de::Visitor<'de> for GeneratedVisitor {
            type Value = CurrencyPairsChange;

            fn expecting(&self, formatter: &mut std::fmt::Formatter<'_>) -> std::fmt::Result {
                formatter.write_str("struct astria.protocol.transaction.v1.CurrencyPairsChange")
            }

            fn visit_map<V>(self, mut map_: V) -> std::result::Result<CurrencyPairsChange, V::Error>
                where
                    V: serde::de::MapAccess<'de>,
            {
                let mut value__ = None;
                while let Some(k) = map_.next_key()? {
                    match k {
                        GeneratedField::Addition => {
                            if value__.is_some() {
                                return Err(serde::de::Error::duplicate_field("addition"));
                            }
                            value__ = map_.next_value::<::std::option::Option<_>>()?.map(currency_pairs_change::Value::Addition)
;
                        }
                        GeneratedField::Removal => {
                            if value__.is_some() {
                                return Err(serde::de::Error::duplicate_field("removal"));
                            }
                            value__ = map_.next_value::<::std::option::Option<_>>()?.map(currency_pairs_change::Value::Removal)
;
                        }
                    }
                }
                Ok(CurrencyPairsChange {
                    value: value__,
                })
            }
        }
        deserializer.deserialize_struct("astria.protocol.transaction.v1.CurrencyPairsChange", FIELDS, GeneratedVisitor)
    }
}
impl serde::Serialize for FeeAssetChange {
    #[allow(deprecated)]
    fn serialize<S>(&self, serializer: S) -> std::result::Result<S::Ok, S::Error>
    where
        S: serde::Serializer,
    {
        use serde::ser::SerializeStruct;
        let mut len = 0;
        if self.value.is_some() {
            len += 1;
        }
        let mut struct_ser = serializer.serialize_struct("astria.protocol.transaction.v1.FeeAssetChange", len)?;
        if let Some(v) = self.value.as_ref() {
            match v {
                fee_asset_change::Value::Addition(v) => {
                    struct_ser.serialize_field("addition", v)?;
                }
                fee_asset_change::Value::Removal(v) => {
                    struct_ser.serialize_field("removal", v)?;
                }
            }
        }
        struct_ser.end()
    }
}
impl<'de> serde::Deserialize<'de> for FeeAssetChange {
    #[allow(deprecated)]
    fn deserialize<D>(deserializer: D) -> std::result::Result<Self, D::Error>
    where
        D: serde::Deserializer<'de>,
    {
        const FIELDS: &[&str] = &[
            "addition",
            "removal",
        ];

        #[allow(clippy::enum_variant_names)]
        enum GeneratedField {
            Addition,
            Removal,
        }
        impl<'de> serde::Deserialize<'de> for GeneratedField {
            fn deserialize<D>(deserializer: D) -> std::result::Result<GeneratedField, D::Error>
            where
                D: serde::Deserializer<'de>,
            {
                struct GeneratedVisitor;

                impl<'de> serde::de::Visitor<'de> for GeneratedVisitor {
                    type Value = GeneratedField;

                    fn expecting(&self, formatter: &mut std::fmt::Formatter<'_>) -> std::fmt::Result {
                        write!(formatter, "expected one of: {:?}", &FIELDS)
                    }

                    #[allow(unused_variables)]
                    fn visit_str<E>(self, value: &str) -> std::result::Result<GeneratedField, E>
                    where
                        E: serde::de::Error,
                    {
                        match value {
                            "addition" => Ok(GeneratedField::Addition),
                            "removal" => Ok(GeneratedField::Removal),
                            _ => Err(serde::de::Error::unknown_field(value, FIELDS)),
                        }
                    }
                }
                deserializer.deserialize_identifier(GeneratedVisitor)
            }
        }
        struct GeneratedVisitor;
        impl<'de> serde::de::Visitor<'de> for GeneratedVisitor {
            type Value = FeeAssetChange;

            fn expecting(&self, formatter: &mut std::fmt::Formatter<'_>) -> std::fmt::Result {
                formatter.write_str("struct astria.protocol.transaction.v1.FeeAssetChange")
            }

            fn visit_map<V>(self, mut map_: V) -> std::result::Result<FeeAssetChange, V::Error>
                where
                    V: serde::de::MapAccess<'de>,
            {
                let mut value__ = None;
                while let Some(k) = map_.next_key()? {
                    match k {
                        GeneratedField::Addition => {
                            if value__.is_some() {
                                return Err(serde::de::Error::duplicate_field("addition"));
                            }
                            value__ = map_.next_value::<::std::option::Option<_>>()?.map(fee_asset_change::Value::Addition);
                        }
                        GeneratedField::Removal => {
                            if value__.is_some() {
                                return Err(serde::de::Error::duplicate_field("removal"));
                            }
                            value__ = map_.next_value::<::std::option::Option<_>>()?.map(fee_asset_change::Value::Removal);
                        }
                    }
                }
                Ok(FeeAssetChange {
                    value: value__,
                })
            }
        }
        deserializer.deserialize_struct("astria.protocol.transaction.v1.FeeAssetChange", FIELDS, GeneratedVisitor)
    }
}
impl serde::Serialize for FeeChange {
    #[allow(deprecated)]
    fn serialize<S>(&self, serializer: S) -> std::result::Result<S::Ok, S::Error>
    where
        S: serde::Serializer,
    {
        use serde::ser::SerializeStruct;
        let mut len = 0;
        if self.fee_components.is_some() {
            len += 1;
        }
        let mut struct_ser = serializer.serialize_struct("astria.protocol.transaction.v1.FeeChange", len)?;
        if let Some(v) = self.fee_components.as_ref() {
            match v {
                fee_change::FeeComponents::BridgeLock(v) => {
                    struct_ser.serialize_field("bridgeLock", v)?;
                }
                fee_change::FeeComponents::BridgeSudoChange(v) => {
                    struct_ser.serialize_field("bridgeSudoChange", v)?;
                }
                fee_change::FeeComponents::BridgeUnlock(v) => {
                    struct_ser.serialize_field("bridgeUnlock", v)?;
                }
                fee_change::FeeComponents::FeeAssetChange(v) => {
                    struct_ser.serialize_field("feeAssetChange", v)?;
                }
                fee_change::FeeComponents::FeeChange(v) => {
                    struct_ser.serialize_field("feeChange", v)?;
                }
                fee_change::FeeComponents::IbcRelay(v) => {
                    struct_ser.serialize_field("ibcRelay", v)?;
                }
                fee_change::FeeComponents::IbcRelayerChange(v) => {
                    struct_ser.serialize_field("ibcRelayerChange", v)?;
                }
                fee_change::FeeComponents::IbcSudoChange(v) => {
                    struct_ser.serialize_field("ibcSudoChange", v)?;
                }
                fee_change::FeeComponents::Ics20Withdrawal(v) => {
                    struct_ser.serialize_field("ics20Withdrawal", v)?;
                }
                fee_change::FeeComponents::InitBridgeAccount(v) => {
                    struct_ser.serialize_field("initBridgeAccount", v)?;
                }
                fee_change::FeeComponents::RollupDataSubmission(v) => {
                    struct_ser.serialize_field("rollupDataSubmission", v)?;
                }
                fee_change::FeeComponents::SudoAddressChange(v) => {
                    struct_ser.serialize_field("sudoAddressChange", v)?;
                }
                fee_change::FeeComponents::Transfer(v) => {
                    struct_ser.serialize_field("transfer", v)?;
                }
                fee_change::FeeComponents::ValidatorUpdate(v) => {
                    struct_ser.serialize_field("validatorUpdate", v)?;
                }
                fee_change::FeeComponents::PriceFeed(v) => {
                    struct_ser.serialize_field("priceFeed", v)?;
                }
            }
        }
        struct_ser.end()
    }
}
impl<'de> serde::Deserialize<'de> for FeeChange {
    #[allow(deprecated)]
    fn deserialize<D>(deserializer: D) -> std::result::Result<Self, D::Error>
    where
        D: serde::Deserializer<'de>,
    {
        const FIELDS: &[&str] = &[
            "bridge_lock",
            "bridgeLock",
            "bridge_sudo_change",
            "bridgeSudoChange",
            "bridge_unlock",
            "bridgeUnlock",
            "fee_asset_change",
            "feeAssetChange",
            "fee_change",
            "feeChange",
            "ibc_relay",
            "ibcRelay",
            "ibc_relayer_change",
            "ibcRelayerChange",
            "ibc_sudo_change",
            "ibcSudoChange",
            "ics20_withdrawal",
            "ics20Withdrawal",
            "init_bridge_account",
            "initBridgeAccount",
            "rollup_data_submission",
            "rollupDataSubmission",
            "sudo_address_change",
            "sudoAddressChange",
            "transfer",
            "validator_update",
            "validatorUpdate",
            "price_feed",
            "priceFeed",
        ];

        #[allow(clippy::enum_variant_names)]
        enum GeneratedField {
            BridgeLock,
            BridgeSudoChange,
            BridgeUnlock,
            FeeAssetChange,
            FeeChange,
            IbcRelay,
            IbcRelayerChange,
            IbcSudoChange,
            Ics20Withdrawal,
            InitBridgeAccount,
            RollupDataSubmission,
            SudoAddressChange,
            Transfer,
            ValidatorUpdate,
            PriceFeed,
        }
        impl<'de> serde::Deserialize<'de> for GeneratedField {
            fn deserialize<D>(deserializer: D) -> std::result::Result<GeneratedField, D::Error>
            where
                D: serde::Deserializer<'de>,
            {
                struct GeneratedVisitor;

                impl<'de> serde::de::Visitor<'de> for GeneratedVisitor {
                    type Value = GeneratedField;

                    fn expecting(&self, formatter: &mut std::fmt::Formatter<'_>) -> std::fmt::Result {
                        write!(formatter, "expected one of: {:?}", &FIELDS)
                    }

                    #[allow(unused_variables)]
                    fn visit_str<E>(self, value: &str) -> std::result::Result<GeneratedField, E>
                    where
                        E: serde::de::Error,
                    {
                        match value {
                            "bridgeLock" | "bridge_lock" => Ok(GeneratedField::BridgeLock),
                            "bridgeSudoChange" | "bridge_sudo_change" => Ok(GeneratedField::BridgeSudoChange),
                            "bridgeUnlock" | "bridge_unlock" => Ok(GeneratedField::BridgeUnlock),
                            "feeAssetChange" | "fee_asset_change" => Ok(GeneratedField::FeeAssetChange),
                            "feeChange" | "fee_change" => Ok(GeneratedField::FeeChange),
                            "ibcRelay" | "ibc_relay" => Ok(GeneratedField::IbcRelay),
                            "ibcRelayerChange" | "ibc_relayer_change" => Ok(GeneratedField::IbcRelayerChange),
                            "ibcSudoChange" | "ibc_sudo_change" => Ok(GeneratedField::IbcSudoChange),
                            "ics20Withdrawal" | "ics20_withdrawal" => Ok(GeneratedField::Ics20Withdrawal),
                            "initBridgeAccount" | "init_bridge_account" => Ok(GeneratedField::InitBridgeAccount),
                            "rollupDataSubmission" | "rollup_data_submission" => Ok(GeneratedField::RollupDataSubmission),
                            "sudoAddressChange" | "sudo_address_change" => Ok(GeneratedField::SudoAddressChange),
                            "transfer" => Ok(GeneratedField::Transfer),
                            "validatorUpdate" | "validator_update" => Ok(GeneratedField::ValidatorUpdate),
                            "priceFeed" | "price_feed" => Ok(GeneratedField::PriceFeed),
                            _ => Err(serde::de::Error::unknown_field(value, FIELDS)),
                        }
                    }
                }
                deserializer.deserialize_identifier(GeneratedVisitor)
            }
        }
        struct GeneratedVisitor;
        impl<'de> serde::de::Visitor<'de> for GeneratedVisitor {
            type Value = FeeChange;

            fn expecting(&self, formatter: &mut std::fmt::Formatter<'_>) -> std::fmt::Result {
                formatter.write_str("struct astria.protocol.transaction.v1.FeeChange")
            }

            fn visit_map<V>(self, mut map_: V) -> std::result::Result<FeeChange, V::Error>
                where
                    V: serde::de::MapAccess<'de>,
            {
                let mut fee_components__ = None;
                while let Some(k) = map_.next_key()? {
                    match k {
                        GeneratedField::BridgeLock => {
                            if fee_components__.is_some() {
                                return Err(serde::de::Error::duplicate_field("bridgeLock"));
                            }
                            fee_components__ = map_.next_value::<::std::option::Option<_>>()?.map(fee_change::FeeComponents::BridgeLock)
;
                        }
                        GeneratedField::BridgeSudoChange => {
                            if fee_components__.is_some() {
                                return Err(serde::de::Error::duplicate_field("bridgeSudoChange"));
                            }
                            fee_components__ = map_.next_value::<::std::option::Option<_>>()?.map(fee_change::FeeComponents::BridgeSudoChange)
;
                        }
                        GeneratedField::BridgeUnlock => {
                            if fee_components__.is_some() {
                                return Err(serde::de::Error::duplicate_field("bridgeUnlock"));
                            }
                            fee_components__ = map_.next_value::<::std::option::Option<_>>()?.map(fee_change::FeeComponents::BridgeUnlock)
;
                        }
                        GeneratedField::FeeAssetChange => {
                            if fee_components__.is_some() {
                                return Err(serde::de::Error::duplicate_field("feeAssetChange"));
                            }
                            fee_components__ = map_.next_value::<::std::option::Option<_>>()?.map(fee_change::FeeComponents::FeeAssetChange)
;
                        }
                        GeneratedField::FeeChange => {
                            if fee_components__.is_some() {
                                return Err(serde::de::Error::duplicate_field("feeChange"));
                            }
                            fee_components__ = map_.next_value::<::std::option::Option<_>>()?.map(fee_change::FeeComponents::FeeChange)
;
                        }
                        GeneratedField::IbcRelay => {
                            if fee_components__.is_some() {
                                return Err(serde::de::Error::duplicate_field("ibcRelay"));
                            }
                            fee_components__ = map_.next_value::<::std::option::Option<_>>()?.map(fee_change::FeeComponents::IbcRelay)
;
                        }
                        GeneratedField::IbcRelayerChange => {
                            if fee_components__.is_some() {
                                return Err(serde::de::Error::duplicate_field("ibcRelayerChange"));
                            }
                            fee_components__ = map_.next_value::<::std::option::Option<_>>()?.map(fee_change::FeeComponents::IbcRelayerChange)
;
                        }
                        GeneratedField::IbcSudoChange => {
                            if fee_components__.is_some() {
                                return Err(serde::de::Error::duplicate_field("ibcSudoChange"));
                            }
                            fee_components__ = map_.next_value::<::std::option::Option<_>>()?.map(fee_change::FeeComponents::IbcSudoChange)
;
                        }
                        GeneratedField::Ics20Withdrawal => {
                            if fee_components__.is_some() {
                                return Err(serde::de::Error::duplicate_field("ics20Withdrawal"));
                            }
                            fee_components__ = map_.next_value::<::std::option::Option<_>>()?.map(fee_change::FeeComponents::Ics20Withdrawal)
;
                        }
                        GeneratedField::InitBridgeAccount => {
                            if fee_components__.is_some() {
                                return Err(serde::de::Error::duplicate_field("initBridgeAccount"));
                            }
                            fee_components__ = map_.next_value::<::std::option::Option<_>>()?.map(fee_change::FeeComponents::InitBridgeAccount)
;
                        }
                        GeneratedField::RollupDataSubmission => {
                            if fee_components__.is_some() {
                                return Err(serde::de::Error::duplicate_field("rollupDataSubmission"));
                            }
                            fee_components__ = map_.next_value::<::std::option::Option<_>>()?.map(fee_change::FeeComponents::RollupDataSubmission)
;
                        }
                        GeneratedField::SudoAddressChange => {
                            if fee_components__.is_some() {
                                return Err(serde::de::Error::duplicate_field("sudoAddressChange"));
                            }
                            fee_components__ = map_.next_value::<::std::option::Option<_>>()?.map(fee_change::FeeComponents::SudoAddressChange)
;
                        }
                        GeneratedField::Transfer => {
                            if fee_components__.is_some() {
                                return Err(serde::de::Error::duplicate_field("transfer"));
                            }
                            fee_components__ = map_.next_value::<::std::option::Option<_>>()?.map(fee_change::FeeComponents::Transfer)
;
                        }
                        GeneratedField::ValidatorUpdate => {
                            if fee_components__.is_some() {
                                return Err(serde::de::Error::duplicate_field("validatorUpdate"));
                            }
                            fee_components__ = map_.next_value::<::std::option::Option<_>>()?.map(fee_change::FeeComponents::ValidatorUpdate)
;
                        }
                        GeneratedField::PriceFeed => {
                            if fee_components__.is_some() {
                                return Err(serde::de::Error::duplicate_field("priceFeed"));
                            }
                            fee_components__ = map_.next_value::<::std::option::Option<_>>()?.map(fee_change::FeeComponents::PriceFeed)
;
                        }
                    }
                }
                Ok(FeeChange {
                    fee_components: fee_components__,
                })
            }
        }
        deserializer.deserialize_struct("astria.protocol.transaction.v1.FeeChange", FIELDS, GeneratedVisitor)
    }
}
impl serde::Serialize for IbcHeight {
    #[allow(deprecated)]
    fn serialize<S>(&self, serializer: S) -> std::result::Result<S::Ok, S::Error>
    where
        S: serde::Serializer,
    {
        use serde::ser::SerializeStruct;
        let mut len = 0;
        if self.revision_number != 0 {
            len += 1;
        }
        if self.revision_height != 0 {
            len += 1;
        }
        let mut struct_ser = serializer.serialize_struct("astria.protocol.transaction.v1.IbcHeight", len)?;
        if self.revision_number != 0 {
            #[allow(clippy::needless_borrow)]
            struct_ser.serialize_field("revisionNumber", ToString::to_string(&self.revision_number).as_str())?;
        }
        if self.revision_height != 0 {
            #[allow(clippy::needless_borrow)]
            struct_ser.serialize_field("revisionHeight", ToString::to_string(&self.revision_height).as_str())?;
        }
        struct_ser.end()
    }
}
impl<'de> serde::Deserialize<'de> for IbcHeight {
    #[allow(deprecated)]
    fn deserialize<D>(deserializer: D) -> std::result::Result<Self, D::Error>
    where
        D: serde::Deserializer<'de>,
    {
        const FIELDS: &[&str] = &[
            "revision_number",
            "revisionNumber",
            "revision_height",
            "revisionHeight",
        ];

        #[allow(clippy::enum_variant_names)]
        enum GeneratedField {
            RevisionNumber,
            RevisionHeight,
        }
        impl<'de> serde::Deserialize<'de> for GeneratedField {
            fn deserialize<D>(deserializer: D) -> std::result::Result<GeneratedField, D::Error>
            where
                D: serde::Deserializer<'de>,
            {
                struct GeneratedVisitor;

                impl<'de> serde::de::Visitor<'de> for GeneratedVisitor {
                    type Value = GeneratedField;

                    fn expecting(&self, formatter: &mut std::fmt::Formatter<'_>) -> std::fmt::Result {
                        write!(formatter, "expected one of: {:?}", &FIELDS)
                    }

                    #[allow(unused_variables)]
                    fn visit_str<E>(self, value: &str) -> std::result::Result<GeneratedField, E>
                    where
                        E: serde::de::Error,
                    {
                        match value {
                            "revisionNumber" | "revision_number" => Ok(GeneratedField::RevisionNumber),
                            "revisionHeight" | "revision_height" => Ok(GeneratedField::RevisionHeight),
                            _ => Err(serde::de::Error::unknown_field(value, FIELDS)),
                        }
                    }
                }
                deserializer.deserialize_identifier(GeneratedVisitor)
            }
        }
        struct GeneratedVisitor;
        impl<'de> serde::de::Visitor<'de> for GeneratedVisitor {
            type Value = IbcHeight;

            fn expecting(&self, formatter: &mut std::fmt::Formatter<'_>) -> std::fmt::Result {
                formatter.write_str("struct astria.protocol.transaction.v1.IbcHeight")
            }

            fn visit_map<V>(self, mut map_: V) -> std::result::Result<IbcHeight, V::Error>
                where
                    V: serde::de::MapAccess<'de>,
            {
                let mut revision_number__ = None;
                let mut revision_height__ = None;
                while let Some(k) = map_.next_key()? {
                    match k {
                        GeneratedField::RevisionNumber => {
                            if revision_number__.is_some() {
                                return Err(serde::de::Error::duplicate_field("revisionNumber"));
                            }
                            revision_number__ = 
                                Some(map_.next_value::<::pbjson::private::NumberDeserialize<_>>()?.0)
                            ;
                        }
                        GeneratedField::RevisionHeight => {
                            if revision_height__.is_some() {
                                return Err(serde::de::Error::duplicate_field("revisionHeight"));
                            }
                            revision_height__ = 
                                Some(map_.next_value::<::pbjson::private::NumberDeserialize<_>>()?.0)
                            ;
                        }
                    }
                }
                Ok(IbcHeight {
                    revision_number: revision_number__.unwrap_or_default(),
                    revision_height: revision_height__.unwrap_or_default(),
                })
            }
        }
        deserializer.deserialize_struct("astria.protocol.transaction.v1.IbcHeight", FIELDS, GeneratedVisitor)
    }
}
impl serde::Serialize for IbcRelayerChange {
    #[allow(deprecated)]
    fn serialize<S>(&self, serializer: S) -> std::result::Result<S::Ok, S::Error>
    where
        S: serde::Serializer,
    {
        use serde::ser::SerializeStruct;
        let mut len = 0;
        if self.value.is_some() {
            len += 1;
        }
        let mut struct_ser = serializer.serialize_struct("astria.protocol.transaction.v1.IbcRelayerChange", len)?;
        if let Some(v) = self.value.as_ref() {
            match v {
                ibc_relayer_change::Value::Addition(v) => {
                    struct_ser.serialize_field("addition", v)?;
                }
                ibc_relayer_change::Value::Removal(v) => {
                    struct_ser.serialize_field("removal", v)?;
                }
            }
        }
        struct_ser.end()
    }
}
impl<'de> serde::Deserialize<'de> for IbcRelayerChange {
    #[allow(deprecated)]
    fn deserialize<D>(deserializer: D) -> std::result::Result<Self, D::Error>
    where
        D: serde::Deserializer<'de>,
    {
        const FIELDS: &[&str] = &[
            "addition",
            "removal",
        ];

        #[allow(clippy::enum_variant_names)]
        enum GeneratedField {
            Addition,
            Removal,
        }
        impl<'de> serde::Deserialize<'de> for GeneratedField {
            fn deserialize<D>(deserializer: D) -> std::result::Result<GeneratedField, D::Error>
            where
                D: serde::Deserializer<'de>,
            {
                struct GeneratedVisitor;

                impl<'de> serde::de::Visitor<'de> for GeneratedVisitor {
                    type Value = GeneratedField;

                    fn expecting(&self, formatter: &mut std::fmt::Formatter<'_>) -> std::fmt::Result {
                        write!(formatter, "expected one of: {:?}", &FIELDS)
                    }

                    #[allow(unused_variables)]
                    fn visit_str<E>(self, value: &str) -> std::result::Result<GeneratedField, E>
                    where
                        E: serde::de::Error,
                    {
                        match value {
                            "addition" => Ok(GeneratedField::Addition),
                            "removal" => Ok(GeneratedField::Removal),
                            _ => Err(serde::de::Error::unknown_field(value, FIELDS)),
                        }
                    }
                }
                deserializer.deserialize_identifier(GeneratedVisitor)
            }
        }
        struct GeneratedVisitor;
        impl<'de> serde::de::Visitor<'de> for GeneratedVisitor {
            type Value = IbcRelayerChange;

            fn expecting(&self, formatter: &mut std::fmt::Formatter<'_>) -> std::fmt::Result {
                formatter.write_str("struct astria.protocol.transaction.v1.IbcRelayerChange")
            }

            fn visit_map<V>(self, mut map_: V) -> std::result::Result<IbcRelayerChange, V::Error>
                where
                    V: serde::de::MapAccess<'de>,
            {
                let mut value__ = None;
                while let Some(k) = map_.next_key()? {
                    match k {
                        GeneratedField::Addition => {
                            if value__.is_some() {
                                return Err(serde::de::Error::duplicate_field("addition"));
                            }
                            value__ = map_.next_value::<::std::option::Option<_>>()?.map(ibc_relayer_change::Value::Addition)
;
                        }
                        GeneratedField::Removal => {
                            if value__.is_some() {
                                return Err(serde::de::Error::duplicate_field("removal"));
                            }
                            value__ = map_.next_value::<::std::option::Option<_>>()?.map(ibc_relayer_change::Value::Removal)
;
                        }
                    }
                }
                Ok(IbcRelayerChange {
                    value: value__,
                })
            }
        }
        deserializer.deserialize_struct("astria.protocol.transaction.v1.IbcRelayerChange", FIELDS, GeneratedVisitor)
    }
}
impl serde::Serialize for IbcSudoChange {
    #[allow(deprecated)]
    fn serialize<S>(&self, serializer: S) -> std::result::Result<S::Ok, S::Error>
    where
        S: serde::Serializer,
    {
        use serde::ser::SerializeStruct;
        let mut len = 0;
        if self.new_address.is_some() {
            len += 1;
        }
        let mut struct_ser = serializer.serialize_struct("astria.protocol.transaction.v1.IbcSudoChange", len)?;
        if let Some(v) = self.new_address.as_ref() {
            struct_ser.serialize_field("newAddress", v)?;
        }
        struct_ser.end()
    }
}
impl<'de> serde::Deserialize<'de> for IbcSudoChange {
    #[allow(deprecated)]
    fn deserialize<D>(deserializer: D) -> std::result::Result<Self, D::Error>
    where
        D: serde::Deserializer<'de>,
    {
        const FIELDS: &[&str] = &[
            "new_address",
            "newAddress",
        ];

        #[allow(clippy::enum_variant_names)]
        enum GeneratedField {
            NewAddress,
        }
        impl<'de> serde::Deserialize<'de> for GeneratedField {
            fn deserialize<D>(deserializer: D) -> std::result::Result<GeneratedField, D::Error>
            where
                D: serde::Deserializer<'de>,
            {
                struct GeneratedVisitor;

                impl<'de> serde::de::Visitor<'de> for GeneratedVisitor {
                    type Value = GeneratedField;

                    fn expecting(&self, formatter: &mut std::fmt::Formatter<'_>) -> std::fmt::Result {
                        write!(formatter, "expected one of: {:?}", &FIELDS)
                    }

                    #[allow(unused_variables)]
                    fn visit_str<E>(self, value: &str) -> std::result::Result<GeneratedField, E>
                    where
                        E: serde::de::Error,
                    {
                        match value {
                            "newAddress" | "new_address" => Ok(GeneratedField::NewAddress),
                            _ => Err(serde::de::Error::unknown_field(value, FIELDS)),
                        }
                    }
                }
                deserializer.deserialize_identifier(GeneratedVisitor)
            }
        }
        struct GeneratedVisitor;
        impl<'de> serde::de::Visitor<'de> for GeneratedVisitor {
            type Value = IbcSudoChange;

            fn expecting(&self, formatter: &mut std::fmt::Formatter<'_>) -> std::fmt::Result {
                formatter.write_str("struct astria.protocol.transaction.v1.IbcSudoChange")
            }

            fn visit_map<V>(self, mut map_: V) -> std::result::Result<IbcSudoChange, V::Error>
                where
                    V: serde::de::MapAccess<'de>,
            {
                let mut new_address__ = None;
                while let Some(k) = map_.next_key()? {
                    match k {
                        GeneratedField::NewAddress => {
                            if new_address__.is_some() {
                                return Err(serde::de::Error::duplicate_field("newAddress"));
                            }
                            new_address__ = map_.next_value()?;
                        }
                    }
                }
                Ok(IbcSudoChange {
                    new_address: new_address__,
                })
            }
        }
        deserializer.deserialize_struct("astria.protocol.transaction.v1.IbcSudoChange", FIELDS, GeneratedVisitor)
    }
}
impl serde::Serialize for Ics20Withdrawal {
    #[allow(deprecated)]
    fn serialize<S>(&self, serializer: S) -> std::result::Result<S::Ok, S::Error>
    where
        S: serde::Serializer,
    {
        use serde::ser::SerializeStruct;
        let mut len = 0;
        if self.amount.is_some() {
            len += 1;
        }
        if !self.denom.is_empty() {
            len += 1;
        }
        if !self.destination_chain_address.is_empty() {
            len += 1;
        }
        if self.return_address.is_some() {
            len += 1;
        }
        if self.timeout_height.is_some() {
            len += 1;
        }
        if self.timeout_time != 0 {
            len += 1;
        }
        if !self.source_channel.is_empty() {
            len += 1;
        }
        if !self.fee_asset.is_empty() {
            len += 1;
        }
        if !self.memo.is_empty() {
            len += 1;
        }
        if self.bridge_address.is_some() {
            len += 1;
        }
        if self.use_compat_address {
            len += 1;
        }
        let mut struct_ser = serializer.serialize_struct("astria.protocol.transaction.v1.Ics20Withdrawal", len)?;
        if let Some(v) = self.amount.as_ref() {
            struct_ser.serialize_field("amount", v)?;
        }
        if !self.denom.is_empty() {
            struct_ser.serialize_field("denom", &self.denom)?;
        }
        if !self.destination_chain_address.is_empty() {
            struct_ser.serialize_field("destinationChainAddress", &self.destination_chain_address)?;
        }
        if let Some(v) = self.return_address.as_ref() {
            struct_ser.serialize_field("returnAddress", v)?;
        }
        if let Some(v) = self.timeout_height.as_ref() {
            struct_ser.serialize_field("timeoutHeight", v)?;
        }
        if self.timeout_time != 0 {
            #[allow(clippy::needless_borrow)]
            struct_ser.serialize_field("timeoutTime", ToString::to_string(&self.timeout_time).as_str())?;
        }
        if !self.source_channel.is_empty() {
            struct_ser.serialize_field("sourceChannel", &self.source_channel)?;
        }
        if !self.fee_asset.is_empty() {
            struct_ser.serialize_field("feeAsset", &self.fee_asset)?;
        }
        if !self.memo.is_empty() {
            struct_ser.serialize_field("memo", &self.memo)?;
        }
        if let Some(v) = self.bridge_address.as_ref() {
            struct_ser.serialize_field("bridgeAddress", v)?;
        }
        if self.use_compat_address {
            struct_ser.serialize_field("useCompatAddress", &self.use_compat_address)?;
        }
        struct_ser.end()
    }
}
impl<'de> serde::Deserialize<'de> for Ics20Withdrawal {
    #[allow(deprecated)]
    fn deserialize<D>(deserializer: D) -> std::result::Result<Self, D::Error>
    where
        D: serde::Deserializer<'de>,
    {
        const FIELDS: &[&str] = &[
            "amount",
            "denom",
            "destination_chain_address",
            "destinationChainAddress",
            "return_address",
            "returnAddress",
            "timeout_height",
            "timeoutHeight",
            "timeout_time",
            "timeoutTime",
            "source_channel",
            "sourceChannel",
            "fee_asset",
            "feeAsset",
            "memo",
            "bridge_address",
            "bridgeAddress",
            "use_compat_address",
            "useCompatAddress",
        ];

        #[allow(clippy::enum_variant_names)]
        enum GeneratedField {
            Amount,
            Denom,
            DestinationChainAddress,
            ReturnAddress,
            TimeoutHeight,
            TimeoutTime,
            SourceChannel,
            FeeAsset,
            Memo,
            BridgeAddress,
            UseCompatAddress,
        }
        impl<'de> serde::Deserialize<'de> for GeneratedField {
            fn deserialize<D>(deserializer: D) -> std::result::Result<GeneratedField, D::Error>
            where
                D: serde::Deserializer<'de>,
            {
                struct GeneratedVisitor;

                impl<'de> serde::de::Visitor<'de> for GeneratedVisitor {
                    type Value = GeneratedField;

                    fn expecting(&self, formatter: &mut std::fmt::Formatter<'_>) -> std::fmt::Result {
                        write!(formatter, "expected one of: {:?}", &FIELDS)
                    }

                    #[allow(unused_variables)]
                    fn visit_str<E>(self, value: &str) -> std::result::Result<GeneratedField, E>
                    where
                        E: serde::de::Error,
                    {
                        match value {
                            "amount" => Ok(GeneratedField::Amount),
                            "denom" => Ok(GeneratedField::Denom),
                            "destinationChainAddress" | "destination_chain_address" => Ok(GeneratedField::DestinationChainAddress),
                            "returnAddress" | "return_address" => Ok(GeneratedField::ReturnAddress),
                            "timeoutHeight" | "timeout_height" => Ok(GeneratedField::TimeoutHeight),
                            "timeoutTime" | "timeout_time" => Ok(GeneratedField::TimeoutTime),
                            "sourceChannel" | "source_channel" => Ok(GeneratedField::SourceChannel),
                            "feeAsset" | "fee_asset" => Ok(GeneratedField::FeeAsset),
                            "memo" => Ok(GeneratedField::Memo),
                            "bridgeAddress" | "bridge_address" => Ok(GeneratedField::BridgeAddress),
                            "useCompatAddress" | "use_compat_address" => Ok(GeneratedField::UseCompatAddress),
                            _ => Err(serde::de::Error::unknown_field(value, FIELDS)),
                        }
                    }
                }
                deserializer.deserialize_identifier(GeneratedVisitor)
            }
        }
        struct GeneratedVisitor;
        impl<'de> serde::de::Visitor<'de> for GeneratedVisitor {
            type Value = Ics20Withdrawal;

            fn expecting(&self, formatter: &mut std::fmt::Formatter<'_>) -> std::fmt::Result {
                formatter.write_str("struct astria.protocol.transaction.v1.Ics20Withdrawal")
            }

            fn visit_map<V>(self, mut map_: V) -> std::result::Result<Ics20Withdrawal, V::Error>
                where
                    V: serde::de::MapAccess<'de>,
            {
                let mut amount__ = None;
                let mut denom__ = None;
                let mut destination_chain_address__ = None;
                let mut return_address__ = None;
                let mut timeout_height__ = None;
                let mut timeout_time__ = None;
                let mut source_channel__ = None;
                let mut fee_asset__ = None;
                let mut memo__ = None;
                let mut bridge_address__ = None;
                let mut use_compat_address__ = None;
                while let Some(k) = map_.next_key()? {
                    match k {
                        GeneratedField::Amount => {
                            if amount__.is_some() {
                                return Err(serde::de::Error::duplicate_field("amount"));
                            }
                            amount__ = map_.next_value()?;
                        }
                        GeneratedField::Denom => {
                            if denom__.is_some() {
                                return Err(serde::de::Error::duplicate_field("denom"));
                            }
                            denom__ = Some(map_.next_value()?);
                        }
                        GeneratedField::DestinationChainAddress => {
                            if destination_chain_address__.is_some() {
                                return Err(serde::de::Error::duplicate_field("destinationChainAddress"));
                            }
                            destination_chain_address__ = Some(map_.next_value()?);
                        }
                        GeneratedField::ReturnAddress => {
                            if return_address__.is_some() {
                                return Err(serde::de::Error::duplicate_field("returnAddress"));
                            }
                            return_address__ = map_.next_value()?;
                        }
                        GeneratedField::TimeoutHeight => {
                            if timeout_height__.is_some() {
                                return Err(serde::de::Error::duplicate_field("timeoutHeight"));
                            }
                            timeout_height__ = map_.next_value()?;
                        }
                        GeneratedField::TimeoutTime => {
                            if timeout_time__.is_some() {
                                return Err(serde::de::Error::duplicate_field("timeoutTime"));
                            }
                            timeout_time__ = 
                                Some(map_.next_value::<::pbjson::private::NumberDeserialize<_>>()?.0)
                            ;
                        }
                        GeneratedField::SourceChannel => {
                            if source_channel__.is_some() {
                                return Err(serde::de::Error::duplicate_field("sourceChannel"));
                            }
                            source_channel__ = Some(map_.next_value()?);
                        }
                        GeneratedField::FeeAsset => {
                            if fee_asset__.is_some() {
                                return Err(serde::de::Error::duplicate_field("feeAsset"));
                            }
                            fee_asset__ = Some(map_.next_value()?);
                        }
                        GeneratedField::Memo => {
                            if memo__.is_some() {
                                return Err(serde::de::Error::duplicate_field("memo"));
                            }
                            memo__ = Some(map_.next_value()?);
                        }
                        GeneratedField::BridgeAddress => {
                            if bridge_address__.is_some() {
                                return Err(serde::de::Error::duplicate_field("bridgeAddress"));
                            }
                            bridge_address__ = map_.next_value()?;
                        }
                        GeneratedField::UseCompatAddress => {
                            if use_compat_address__.is_some() {
                                return Err(serde::de::Error::duplicate_field("useCompatAddress"));
                            }
                            use_compat_address__ = Some(map_.next_value()?);
                        }
                    }
                }
                Ok(Ics20Withdrawal {
                    amount: amount__,
                    denom: denom__.unwrap_or_default(),
                    destination_chain_address: destination_chain_address__.unwrap_or_default(),
                    return_address: return_address__,
                    timeout_height: timeout_height__,
                    timeout_time: timeout_time__.unwrap_or_default(),
                    source_channel: source_channel__.unwrap_or_default(),
                    fee_asset: fee_asset__.unwrap_or_default(),
                    memo: memo__.unwrap_or_default(),
                    bridge_address: bridge_address__,
                    use_compat_address: use_compat_address__.unwrap_or_default(),
                })
            }
        }
        deserializer.deserialize_struct("astria.protocol.transaction.v1.Ics20Withdrawal", FIELDS, GeneratedVisitor)
    }
}
impl serde::Serialize for InitBridgeAccount {
    #[allow(deprecated)]
    fn serialize<S>(&self, serializer: S) -> std::result::Result<S::Ok, S::Error>
    where
        S: serde::Serializer,
    {
        use serde::ser::SerializeStruct;
        let mut len = 0;
        if self.rollup_id.is_some() {
            len += 1;
        }
        if !self.asset.is_empty() {
            len += 1;
        }
        if !self.fee_asset.is_empty() {
            len += 1;
        }
        if self.sudo_address.is_some() {
            len += 1;
        }
        if self.withdrawer_address.is_some() {
            len += 1;
        }
        let mut struct_ser = serializer.serialize_struct("astria.protocol.transaction.v1.InitBridgeAccount", len)?;
        if let Some(v) = self.rollup_id.as_ref() {
            struct_ser.serialize_field("rollupId", v)?;
        }
        if !self.asset.is_empty() {
            struct_ser.serialize_field("asset", &self.asset)?;
        }
        if !self.fee_asset.is_empty() {
            struct_ser.serialize_field("feeAsset", &self.fee_asset)?;
        }
        if let Some(v) = self.sudo_address.as_ref() {
            struct_ser.serialize_field("sudoAddress", v)?;
        }
        if let Some(v) = self.withdrawer_address.as_ref() {
            struct_ser.serialize_field("withdrawerAddress", v)?;
        }
        struct_ser.end()
    }
}
impl<'de> serde::Deserialize<'de> for InitBridgeAccount {
    #[allow(deprecated)]
    fn deserialize<D>(deserializer: D) -> std::result::Result<Self, D::Error>
    where
        D: serde::Deserializer<'de>,
    {
        const FIELDS: &[&str] = &[
            "rollup_id",
            "rollupId",
            "asset",
            "fee_asset",
            "feeAsset",
            "sudo_address",
            "sudoAddress",
            "withdrawer_address",
            "withdrawerAddress",
        ];

        #[allow(clippy::enum_variant_names)]
        enum GeneratedField {
            RollupId,
            Asset,
            FeeAsset,
            SudoAddress,
            WithdrawerAddress,
        }
        impl<'de> serde::Deserialize<'de> for GeneratedField {
            fn deserialize<D>(deserializer: D) -> std::result::Result<GeneratedField, D::Error>
            where
                D: serde::Deserializer<'de>,
            {
                struct GeneratedVisitor;

                impl<'de> serde::de::Visitor<'de> for GeneratedVisitor {
                    type Value = GeneratedField;

                    fn expecting(&self, formatter: &mut std::fmt::Formatter<'_>) -> std::fmt::Result {
                        write!(formatter, "expected one of: {:?}", &FIELDS)
                    }

                    #[allow(unused_variables)]
                    fn visit_str<E>(self, value: &str) -> std::result::Result<GeneratedField, E>
                    where
                        E: serde::de::Error,
                    {
                        match value {
                            "rollupId" | "rollup_id" => Ok(GeneratedField::RollupId),
                            "asset" => Ok(GeneratedField::Asset),
                            "feeAsset" | "fee_asset" => Ok(GeneratedField::FeeAsset),
                            "sudoAddress" | "sudo_address" => Ok(GeneratedField::SudoAddress),
                            "withdrawerAddress" | "withdrawer_address" => Ok(GeneratedField::WithdrawerAddress),
                            _ => Err(serde::de::Error::unknown_field(value, FIELDS)),
                        }
                    }
                }
                deserializer.deserialize_identifier(GeneratedVisitor)
            }
        }
        struct GeneratedVisitor;
        impl<'de> serde::de::Visitor<'de> for GeneratedVisitor {
            type Value = InitBridgeAccount;

            fn expecting(&self, formatter: &mut std::fmt::Formatter<'_>) -> std::fmt::Result {
                formatter.write_str("struct astria.protocol.transaction.v1.InitBridgeAccount")
            }

            fn visit_map<V>(self, mut map_: V) -> std::result::Result<InitBridgeAccount, V::Error>
                where
                    V: serde::de::MapAccess<'de>,
            {
                let mut rollup_id__ = None;
                let mut asset__ = None;
                let mut fee_asset__ = None;
                let mut sudo_address__ = None;
                let mut withdrawer_address__ = None;
                while let Some(k) = map_.next_key()? {
                    match k {
                        GeneratedField::RollupId => {
                            if rollup_id__.is_some() {
                                return Err(serde::de::Error::duplicate_field("rollupId"));
                            }
                            rollup_id__ = map_.next_value()?;
                        }
                        GeneratedField::Asset => {
                            if asset__.is_some() {
                                return Err(serde::de::Error::duplicate_field("asset"));
                            }
                            asset__ = Some(map_.next_value()?);
                        }
                        GeneratedField::FeeAsset => {
                            if fee_asset__.is_some() {
                                return Err(serde::de::Error::duplicate_field("feeAsset"));
                            }
                            fee_asset__ = Some(map_.next_value()?);
                        }
                        GeneratedField::SudoAddress => {
                            if sudo_address__.is_some() {
                                return Err(serde::de::Error::duplicate_field("sudoAddress"));
                            }
                            sudo_address__ = map_.next_value()?;
                        }
                        GeneratedField::WithdrawerAddress => {
                            if withdrawer_address__.is_some() {
                                return Err(serde::de::Error::duplicate_field("withdrawerAddress"));
                            }
                            withdrawer_address__ = map_.next_value()?;
                        }
                    }
                }
                Ok(InitBridgeAccount {
                    rollup_id: rollup_id__,
                    asset: asset__.unwrap_or_default(),
                    fee_asset: fee_asset__.unwrap_or_default(),
                    sudo_address: sudo_address__,
                    withdrawer_address: withdrawer_address__,
                })
            }
        }
        deserializer.deserialize_struct("astria.protocol.transaction.v1.InitBridgeAccount", FIELDS, GeneratedVisitor)
    }
}
impl serde::Serialize for MarketMapChange {
    #[allow(deprecated)]
    fn serialize<S>(&self, serializer: S) -> std::result::Result<S::Ok, S::Error>
    where
        S: serde::Serializer,
    {
        use serde::ser::SerializeStruct;
        let mut len = 0;
        if self.value.is_some() {
            len += 1;
        }
        let mut struct_ser = serializer.serialize_struct("astria.protocol.transaction.v1.MarketMapChange", len)?;
        if let Some(v) = self.value.as_ref() {
            match v {
                market_map_change::Value::Markets(v) => {
                    struct_ser.serialize_field("markets", v)?;
                }
                market_map_change::Value::Params(v) => {
                    struct_ser.serialize_field("params", v)?;
                }
            }
        }
        struct_ser.end()
    }
}
impl<'de> serde::Deserialize<'de> for MarketMapChange {
    #[allow(deprecated)]
    fn deserialize<D>(deserializer: D) -> std::result::Result<Self, D::Error>
    where
        D: serde::Deserializer<'de>,
    {
        const FIELDS: &[&str] = &[
            "markets",
            "params",
        ];

        #[allow(clippy::enum_variant_names)]
        enum GeneratedField {
            Markets,
            Params,
        }
        impl<'de> serde::Deserialize<'de> for GeneratedField {
            fn deserialize<D>(deserializer: D) -> std::result::Result<GeneratedField, D::Error>
            where
                D: serde::Deserializer<'de>,
            {
                struct GeneratedVisitor;

                impl<'de> serde::de::Visitor<'de> for GeneratedVisitor {
                    type Value = GeneratedField;

                    fn expecting(&self, formatter: &mut std::fmt::Formatter<'_>) -> std::fmt::Result {
                        write!(formatter, "expected one of: {:?}", &FIELDS)
                    }

                    #[allow(unused_variables)]
                    fn visit_str<E>(self, value: &str) -> std::result::Result<GeneratedField, E>
                    where
                        E: serde::de::Error,
                    {
                        match value {
                            "markets" => Ok(GeneratedField::Markets),
                            "params" => Ok(GeneratedField::Params),
                            _ => Err(serde::de::Error::unknown_field(value, FIELDS)),
                        }
                    }
                }
                deserializer.deserialize_identifier(GeneratedVisitor)
            }
        }
        struct GeneratedVisitor;
        impl<'de> serde::de::Visitor<'de> for GeneratedVisitor {
            type Value = MarketMapChange;

            fn expecting(&self, formatter: &mut std::fmt::Formatter<'_>) -> std::fmt::Result {
                formatter.write_str("struct astria.protocol.transaction.v1.MarketMapChange")
            }

            fn visit_map<V>(self, mut map_: V) -> std::result::Result<MarketMapChange, V::Error>
                where
                    V: serde::de::MapAccess<'de>,
            {
                let mut value__ = None;
                while let Some(k) = map_.next_key()? {
                    match k {
                        GeneratedField::Markets => {
                            if value__.is_some() {
                                return Err(serde::de::Error::duplicate_field("markets"));
                            }
                            value__ = map_.next_value::<::std::option::Option<_>>()?.map(market_map_change::Value::Markets)
;
                        }
                        GeneratedField::Params => {
                            if value__.is_some() {
                                return Err(serde::de::Error::duplicate_field("params"));
                            }
                            value__ = map_.next_value::<::std::option::Option<_>>()?.map(market_map_change::Value::Params)
;
                        }
                    }
                }
                Ok(MarketMapChange {
                    value: value__,
                })
            }
        }
        deserializer.deserialize_struct("astria.protocol.transaction.v1.MarketMapChange", FIELDS, GeneratedVisitor)
    }
}
impl serde::Serialize for Markets {
    #[allow(deprecated)]
    fn serialize<S>(&self, serializer: S) -> std::result::Result<S::Ok, S::Error>
    where
        S: serde::Serializer,
    {
        use serde::ser::SerializeStruct;
        let mut len = 0;
        if !self.markets.is_empty() {
            len += 1;
        }
        let mut struct_ser = serializer.serialize_struct("astria.protocol.transaction.v1.Markets", len)?;
        if !self.markets.is_empty() {
            struct_ser.serialize_field("markets", &self.markets)?;
        }
        struct_ser.end()
    }
}
impl<'de> serde::Deserialize<'de> for Markets {
    #[allow(deprecated)]
    fn deserialize<D>(deserializer: D) -> std::result::Result<Self, D::Error>
    where
        D: serde::Deserializer<'de>,
    {
        const FIELDS: &[&str] = &[
            "markets",
        ];

        #[allow(clippy::enum_variant_names)]
        enum GeneratedField {
            Markets,
        }
        impl<'de> serde::Deserialize<'de> for GeneratedField {
            fn deserialize<D>(deserializer: D) -> std::result::Result<GeneratedField, D::Error>
            where
                D: serde::Deserializer<'de>,
            {
                struct GeneratedVisitor;

                impl<'de> serde::de::Visitor<'de> for GeneratedVisitor {
                    type Value = GeneratedField;

                    fn expecting(&self, formatter: &mut std::fmt::Formatter<'_>) -> std::fmt::Result {
                        write!(formatter, "expected one of: {:?}", &FIELDS)
                    }

                    #[allow(unused_variables)]
                    fn visit_str<E>(self, value: &str) -> std::result::Result<GeneratedField, E>
                    where
                        E: serde::de::Error,
                    {
                        match value {
                            "markets" => Ok(GeneratedField::Markets),
                            _ => Err(serde::de::Error::unknown_field(value, FIELDS)),
                        }
                    }
                }
                deserializer.deserialize_identifier(GeneratedVisitor)
            }
        }
        struct GeneratedVisitor;
        impl<'de> serde::de::Visitor<'de> for GeneratedVisitor {
            type Value = Markets;

            fn expecting(&self, formatter: &mut std::fmt::Formatter<'_>) -> std::fmt::Result {
                formatter.write_str("struct astria.protocol.transaction.v1.Markets")
            }

            fn visit_map<V>(self, mut map_: V) -> std::result::Result<Markets, V::Error>
                where
                    V: serde::de::MapAccess<'de>,
            {
                let mut markets__ = None;
                while let Some(k) = map_.next_key()? {
                    match k {
                        GeneratedField::Markets => {
                            if markets__.is_some() {
                                return Err(serde::de::Error::duplicate_field("markets"));
                            }
                            markets__ = Some(map_.next_value()?);
                        }
                    }
                }
                Ok(Markets {
                    markets: markets__.unwrap_or_default(),
                })
            }
        }
        deserializer.deserialize_struct("astria.protocol.transaction.v1.Markets", FIELDS, GeneratedVisitor)
    }
}
impl serde::Serialize for PriceFeed {
    #[allow(deprecated)]
    fn serialize<S>(&self, serializer: S) -> std::result::Result<S::Ok, S::Error>
    where
        S: serde::Serializer,
    {
        use serde::ser::SerializeStruct;
        let mut len = 0;
        if self.value.is_some() {
            len += 1;
        }
        let mut struct_ser = serializer.serialize_struct("astria.protocol.transaction.v1.PriceFeed", len)?;
        if let Some(v) = self.value.as_ref() {
            match v {
                price_feed::Value::Oracle(v) => {
                    struct_ser.serialize_field("oracle", v)?;
                }
                price_feed::Value::MarketMap(v) => {
                    struct_ser.serialize_field("marketMap", v)?;
                }
            }
        }
        struct_ser.end()
    }
}
impl<'de> serde::Deserialize<'de> for PriceFeed {
    #[allow(deprecated)]
    fn deserialize<D>(deserializer: D) -> std::result::Result<Self, D::Error>
    where
        D: serde::Deserializer<'de>,
    {
        const FIELDS: &[&str] = &[
            "oracle",
            "market_map",
            "marketMap",
        ];

        #[allow(clippy::enum_variant_names)]
        enum GeneratedField {
            Oracle,
            MarketMap,
        }
        impl<'de> serde::Deserialize<'de> for GeneratedField {
            fn deserialize<D>(deserializer: D) -> std::result::Result<GeneratedField, D::Error>
            where
                D: serde::Deserializer<'de>,
            {
                struct GeneratedVisitor;

                impl<'de> serde::de::Visitor<'de> for GeneratedVisitor {
                    type Value = GeneratedField;

                    fn expecting(&self, formatter: &mut std::fmt::Formatter<'_>) -> std::fmt::Result {
                        write!(formatter, "expected one of: {:?}", &FIELDS)
                    }

                    #[allow(unused_variables)]
                    fn visit_str<E>(self, value: &str) -> std::result::Result<GeneratedField, E>
                    where
                        E: serde::de::Error,
                    {
                        match value {
                            "oracle" => Ok(GeneratedField::Oracle),
                            "marketMap" | "market_map" => Ok(GeneratedField::MarketMap),
                            _ => Err(serde::de::Error::unknown_field(value, FIELDS)),
                        }
                    }
                }
                deserializer.deserialize_identifier(GeneratedVisitor)
            }
        }
        struct GeneratedVisitor;
        impl<'de> serde::de::Visitor<'de> for GeneratedVisitor {
            type Value = PriceFeed;

            fn expecting(&self, formatter: &mut std::fmt::Formatter<'_>) -> std::fmt::Result {
                formatter.write_str("struct astria.protocol.transaction.v1.PriceFeed")
            }

            fn visit_map<V>(self, mut map_: V) -> std::result::Result<PriceFeed, V::Error>
                where
                    V: serde::de::MapAccess<'de>,
            {
                let mut value__ = None;
                while let Some(k) = map_.next_key()? {
                    match k {
                        GeneratedField::Oracle => {
                            if value__.is_some() {
                                return Err(serde::de::Error::duplicate_field("oracle"));
                            }
                            value__ = map_.next_value::<::std::option::Option<_>>()?.map(price_feed::Value::Oracle)
;
                        }
                        GeneratedField::MarketMap => {
                            if value__.is_some() {
                                return Err(serde::de::Error::duplicate_field("marketMap"));
                            }
                            value__ = map_.next_value::<::std::option::Option<_>>()?.map(price_feed::Value::MarketMap)
;
                        }
                    }
                }
                Ok(PriceFeed {
                    value: value__,
                })
            }
        }
        deserializer.deserialize_struct("astria.protocol.transaction.v1.PriceFeed", FIELDS, GeneratedVisitor)
    }
}
impl serde::Serialize for RollupDataSubmission {
    #[allow(deprecated)]
    fn serialize<S>(&self, serializer: S) -> std::result::Result<S::Ok, S::Error>
    where
        S: serde::Serializer,
    {
        use serde::ser::SerializeStruct;
        let mut len = 0;
        if self.rollup_id.is_some() {
            len += 1;
        }
        if !self.data.is_empty() {
            len += 1;
        }
        if !self.fee_asset.is_empty() {
            len += 1;
        }
        let mut struct_ser = serializer.serialize_struct("astria.protocol.transaction.v1.RollupDataSubmission", len)?;
        if let Some(v) = self.rollup_id.as_ref() {
            struct_ser.serialize_field("rollupId", v)?;
        }
        if !self.data.is_empty() {
            #[allow(clippy::needless_borrow)]
            struct_ser.serialize_field("data", pbjson::private::base64::encode(&self.data).as_str())?;
        }
        if !self.fee_asset.is_empty() {
            struct_ser.serialize_field("feeAsset", &self.fee_asset)?;
        }
        struct_ser.end()
    }
}
impl<'de> serde::Deserialize<'de> for RollupDataSubmission {
    #[allow(deprecated)]
    fn deserialize<D>(deserializer: D) -> std::result::Result<Self, D::Error>
    where
        D: serde::Deserializer<'de>,
    {
        const FIELDS: &[&str] = &[
            "rollup_id",
            "rollupId",
            "data",
            "fee_asset",
            "feeAsset",
        ];

        #[allow(clippy::enum_variant_names)]
        enum GeneratedField {
            RollupId,
            Data,
            FeeAsset,
        }
        impl<'de> serde::Deserialize<'de> for GeneratedField {
            fn deserialize<D>(deserializer: D) -> std::result::Result<GeneratedField, D::Error>
            where
                D: serde::Deserializer<'de>,
            {
                struct GeneratedVisitor;

                impl<'de> serde::de::Visitor<'de> for GeneratedVisitor {
                    type Value = GeneratedField;

                    fn expecting(&self, formatter: &mut std::fmt::Formatter<'_>) -> std::fmt::Result {
                        write!(formatter, "expected one of: {:?}", &FIELDS)
                    }

                    #[allow(unused_variables)]
                    fn visit_str<E>(self, value: &str) -> std::result::Result<GeneratedField, E>
                    where
                        E: serde::de::Error,
                    {
                        match value {
                            "rollupId" | "rollup_id" => Ok(GeneratedField::RollupId),
                            "data" => Ok(GeneratedField::Data),
                            "feeAsset" | "fee_asset" => Ok(GeneratedField::FeeAsset),
                            _ => Err(serde::de::Error::unknown_field(value, FIELDS)),
                        }
                    }
                }
                deserializer.deserialize_identifier(GeneratedVisitor)
            }
        }
        struct GeneratedVisitor;
        impl<'de> serde::de::Visitor<'de> for GeneratedVisitor {
            type Value = RollupDataSubmission;

            fn expecting(&self, formatter: &mut std::fmt::Formatter<'_>) -> std::fmt::Result {
                formatter.write_str("struct astria.protocol.transaction.v1.RollupDataSubmission")
            }

            fn visit_map<V>(self, mut map_: V) -> std::result::Result<RollupDataSubmission, V::Error>
                where
                    V: serde::de::MapAccess<'de>,
            {
                let mut rollup_id__ = None;
                let mut data__ = None;
                let mut fee_asset__ = None;
                while let Some(k) = map_.next_key()? {
                    match k {
                        GeneratedField::RollupId => {
                            if rollup_id__.is_some() {
                                return Err(serde::de::Error::duplicate_field("rollupId"));
                            }
                            rollup_id__ = map_.next_value()?;
                        }
                        GeneratedField::Data => {
                            if data__.is_some() {
                                return Err(serde::de::Error::duplicate_field("data"));
                            }
                            data__ = 
                                Some(map_.next_value::<::pbjson::private::BytesDeserialize<_>>()?.0)
                            ;
                        }
                        GeneratedField::FeeAsset => {
                            if fee_asset__.is_some() {
                                return Err(serde::de::Error::duplicate_field("feeAsset"));
                            }
                            fee_asset__ = Some(map_.next_value()?);
                        }
                    }
                }
                Ok(RollupDataSubmission {
                    rollup_id: rollup_id__,
                    data: data__.unwrap_or_default(),
                    fee_asset: fee_asset__.unwrap_or_default(),
                })
            }
        }
        deserializer.deserialize_struct("astria.protocol.transaction.v1.RollupDataSubmission", FIELDS, GeneratedVisitor)
    }
}
impl serde::Serialize for SudoAddressChange {
    #[allow(deprecated)]
    fn serialize<S>(&self, serializer: S) -> std::result::Result<S::Ok, S::Error>
    where
        S: serde::Serializer,
    {
        use serde::ser::SerializeStruct;
        let mut len = 0;
        if self.new_address.is_some() {
            len += 1;
        }
        let mut struct_ser = serializer.serialize_struct("astria.protocol.transaction.v1.SudoAddressChange", len)?;
        if let Some(v) = self.new_address.as_ref() {
            struct_ser.serialize_field("newAddress", v)?;
        }
        struct_ser.end()
    }
}
impl<'de> serde::Deserialize<'de> for SudoAddressChange {
    #[allow(deprecated)]
    fn deserialize<D>(deserializer: D) -> std::result::Result<Self, D::Error>
    where
        D: serde::Deserializer<'de>,
    {
        const FIELDS: &[&str] = &[
            "new_address",
            "newAddress",
        ];

        #[allow(clippy::enum_variant_names)]
        enum GeneratedField {
            NewAddress,
        }
        impl<'de> serde::Deserialize<'de> for GeneratedField {
            fn deserialize<D>(deserializer: D) -> std::result::Result<GeneratedField, D::Error>
            where
                D: serde::Deserializer<'de>,
            {
                struct GeneratedVisitor;

                impl<'de> serde::de::Visitor<'de> for GeneratedVisitor {
                    type Value = GeneratedField;

                    fn expecting(&self, formatter: &mut std::fmt::Formatter<'_>) -> std::fmt::Result {
                        write!(formatter, "expected one of: {:?}", &FIELDS)
                    }

                    #[allow(unused_variables)]
                    fn visit_str<E>(self, value: &str) -> std::result::Result<GeneratedField, E>
                    where
                        E: serde::de::Error,
                    {
                        match value {
                            "newAddress" | "new_address" => Ok(GeneratedField::NewAddress),
                            _ => Err(serde::de::Error::unknown_field(value, FIELDS)),
                        }
                    }
                }
                deserializer.deserialize_identifier(GeneratedVisitor)
            }
        }
        struct GeneratedVisitor;
        impl<'de> serde::de::Visitor<'de> for GeneratedVisitor {
            type Value = SudoAddressChange;

            fn expecting(&self, formatter: &mut std::fmt::Formatter<'_>) -> std::fmt::Result {
                formatter.write_str("struct astria.protocol.transaction.v1.SudoAddressChange")
            }

            fn visit_map<V>(self, mut map_: V) -> std::result::Result<SudoAddressChange, V::Error>
                where
                    V: serde::de::MapAccess<'de>,
            {
                let mut new_address__ = None;
                while let Some(k) = map_.next_key()? {
                    match k {
                        GeneratedField::NewAddress => {
                            if new_address__.is_some() {
                                return Err(serde::de::Error::duplicate_field("newAddress"));
                            }
                            new_address__ = map_.next_value()?;
                        }
                    }
                }
                Ok(SudoAddressChange {
                    new_address: new_address__,
                })
            }
        }
        deserializer.deserialize_struct("astria.protocol.transaction.v1.SudoAddressChange", FIELDS, GeneratedVisitor)
    }
}
impl serde::Serialize for Transaction {
    #[allow(deprecated)]
    fn serialize<S>(&self, serializer: S) -> std::result::Result<S::Ok, S::Error>
    where
        S: serde::Serializer,
    {
        use serde::ser::SerializeStruct;
        let mut len = 0;
        if !self.signature.is_empty() {
            len += 1;
        }
        if !self.public_key.is_empty() {
            len += 1;
        }
        if self.body.is_some() {
            len += 1;
        }
        let mut struct_ser = serializer.serialize_struct("astria.protocol.transaction.v1.Transaction", len)?;
        if !self.signature.is_empty() {
            #[allow(clippy::needless_borrow)]
            struct_ser.serialize_field("signature", pbjson::private::base64::encode(&self.signature).as_str())?;
        }
        if !self.public_key.is_empty() {
            #[allow(clippy::needless_borrow)]
            struct_ser.serialize_field("publicKey", pbjson::private::base64::encode(&self.public_key).as_str())?;
        }
        if let Some(v) = self.body.as_ref() {
            struct_ser.serialize_field("body", v)?;
        }
        struct_ser.end()
    }
}
impl<'de> serde::Deserialize<'de> for Transaction {
    #[allow(deprecated)]
    fn deserialize<D>(deserializer: D) -> std::result::Result<Self, D::Error>
    where
        D: serde::Deserializer<'de>,
    {
        const FIELDS: &[&str] = &[
            "signature",
            "public_key",
            "publicKey",
            "body",
        ];

        #[allow(clippy::enum_variant_names)]
        enum GeneratedField {
            Signature,
            PublicKey,
            Body,
        }
        impl<'de> serde::Deserialize<'de> for GeneratedField {
            fn deserialize<D>(deserializer: D) -> std::result::Result<GeneratedField, D::Error>
            where
                D: serde::Deserializer<'de>,
            {
                struct GeneratedVisitor;

                impl<'de> serde::de::Visitor<'de> for GeneratedVisitor {
                    type Value = GeneratedField;

                    fn expecting(&self, formatter: &mut std::fmt::Formatter<'_>) -> std::fmt::Result {
                        write!(formatter, "expected one of: {:?}", &FIELDS)
                    }

                    #[allow(unused_variables)]
                    fn visit_str<E>(self, value: &str) -> std::result::Result<GeneratedField, E>
                    where
                        E: serde::de::Error,
                    {
                        match value {
                            "signature" => Ok(GeneratedField::Signature),
                            "publicKey" | "public_key" => Ok(GeneratedField::PublicKey),
                            "body" => Ok(GeneratedField::Body),
                            _ => Err(serde::de::Error::unknown_field(value, FIELDS)),
                        }
                    }
                }
                deserializer.deserialize_identifier(GeneratedVisitor)
            }
        }
        struct GeneratedVisitor;
        impl<'de> serde::de::Visitor<'de> for GeneratedVisitor {
            type Value = Transaction;

            fn expecting(&self, formatter: &mut std::fmt::Formatter<'_>) -> std::fmt::Result {
                formatter.write_str("struct astria.protocol.transaction.v1.Transaction")
            }

            fn visit_map<V>(self, mut map_: V) -> std::result::Result<Transaction, V::Error>
                where
                    V: serde::de::MapAccess<'de>,
            {
                let mut signature__ = None;
                let mut public_key__ = None;
                let mut body__ = None;
                while let Some(k) = map_.next_key()? {
                    match k {
                        GeneratedField::Signature => {
                            if signature__.is_some() {
                                return Err(serde::de::Error::duplicate_field("signature"));
                            }
                            signature__ = 
                                Some(map_.next_value::<::pbjson::private::BytesDeserialize<_>>()?.0)
                            ;
                        }
                        GeneratedField::PublicKey => {
                            if public_key__.is_some() {
                                return Err(serde::de::Error::duplicate_field("publicKey"));
                            }
                            public_key__ = 
                                Some(map_.next_value::<::pbjson::private::BytesDeserialize<_>>()?.0)
                            ;
                        }
                        GeneratedField::Body => {
                            if body__.is_some() {
                                return Err(serde::de::Error::duplicate_field("body"));
                            }
                            body__ = map_.next_value()?;
                        }
                    }
                }
                Ok(Transaction {
                    signature: signature__.unwrap_or_default(),
                    public_key: public_key__.unwrap_or_default(),
                    body: body__,
                })
            }
        }
        deserializer.deserialize_struct("astria.protocol.transaction.v1.Transaction", FIELDS, GeneratedVisitor)
    }
}
impl serde::Serialize for TransactionBody {
    #[allow(deprecated)]
    fn serialize<S>(&self, serializer: S) -> std::result::Result<S::Ok, S::Error>
    where
        S: serde::Serializer,
    {
        use serde::ser::SerializeStruct;
        let mut len = 0;
        if self.params.is_some() {
            len += 1;
        }
        if !self.actions.is_empty() {
            len += 1;
        }
        let mut struct_ser = serializer.serialize_struct("astria.protocol.transaction.v1.TransactionBody", len)?;
        if let Some(v) = self.params.as_ref() {
            struct_ser.serialize_field("params", v)?;
        }
        if !self.actions.is_empty() {
            struct_ser.serialize_field("actions", &self.actions)?;
        }
        struct_ser.end()
    }
}
impl<'de> serde::Deserialize<'de> for TransactionBody {
    #[allow(deprecated)]
    fn deserialize<D>(deserializer: D) -> std::result::Result<Self, D::Error>
    where
        D: serde::Deserializer<'de>,
    {
        const FIELDS: &[&str] = &[
            "params",
            "actions",
        ];

        #[allow(clippy::enum_variant_names)]
        enum GeneratedField {
            Params,
            Actions,
        }
        impl<'de> serde::Deserialize<'de> for GeneratedField {
            fn deserialize<D>(deserializer: D) -> std::result::Result<GeneratedField, D::Error>
            where
                D: serde::Deserializer<'de>,
            {
                struct GeneratedVisitor;

                impl<'de> serde::de::Visitor<'de> for GeneratedVisitor {
                    type Value = GeneratedField;

                    fn expecting(&self, formatter: &mut std::fmt::Formatter<'_>) -> std::fmt::Result {
                        write!(formatter, "expected one of: {:?}", &FIELDS)
                    }

                    #[allow(unused_variables)]
                    fn visit_str<E>(self, value: &str) -> std::result::Result<GeneratedField, E>
                    where
                        E: serde::de::Error,
                    {
                        match value {
                            "params" => Ok(GeneratedField::Params),
                            "actions" => Ok(GeneratedField::Actions),
                            _ => Err(serde::de::Error::unknown_field(value, FIELDS)),
                        }
                    }
                }
                deserializer.deserialize_identifier(GeneratedVisitor)
            }
        }
        struct GeneratedVisitor;
        impl<'de> serde::de::Visitor<'de> for GeneratedVisitor {
            type Value = TransactionBody;

            fn expecting(&self, formatter: &mut std::fmt::Formatter<'_>) -> std::fmt::Result {
                formatter.write_str("struct astria.protocol.transaction.v1.TransactionBody")
            }

            fn visit_map<V>(self, mut map_: V) -> std::result::Result<TransactionBody, V::Error>
                where
                    V: serde::de::MapAccess<'de>,
            {
                let mut params__ = None;
                let mut actions__ = None;
                while let Some(k) = map_.next_key()? {
                    match k {
                        GeneratedField::Params => {
                            if params__.is_some() {
                                return Err(serde::de::Error::duplicate_field("params"));
                            }
                            params__ = map_.next_value()?;
                        }
                        GeneratedField::Actions => {
                            if actions__.is_some() {
                                return Err(serde::de::Error::duplicate_field("actions"));
                            }
                            actions__ = Some(map_.next_value()?);
                        }
                    }
                }
                Ok(TransactionBody {
                    params: params__,
                    actions: actions__.unwrap_or_default(),
                })
            }
        }
        deserializer.deserialize_struct("astria.protocol.transaction.v1.TransactionBody", FIELDS, GeneratedVisitor)
    }
}
impl serde::Serialize for TransactionParams {
    #[allow(deprecated)]
    fn serialize<S>(&self, serializer: S) -> std::result::Result<S::Ok, S::Error>
    where
        S: serde::Serializer,
    {
        use serde::ser::SerializeStruct;
        let mut len = 0;
        if self.nonce != 0 {
            len += 1;
        }
        if !self.chain_id.is_empty() {
            len += 1;
        }
        let mut struct_ser = serializer.serialize_struct("astria.protocol.transaction.v1.TransactionParams", len)?;
        if self.nonce != 0 {
            struct_ser.serialize_field("nonce", &self.nonce)?;
        }
        if !self.chain_id.is_empty() {
            struct_ser.serialize_field("chainId", &self.chain_id)?;
        }
        struct_ser.end()
    }
}
impl<'de> serde::Deserialize<'de> for TransactionParams {
    #[allow(deprecated)]
    fn deserialize<D>(deserializer: D) -> std::result::Result<Self, D::Error>
    where
        D: serde::Deserializer<'de>,
    {
        const FIELDS: &[&str] = &[
            "nonce",
            "chain_id",
            "chainId",
        ];

        #[allow(clippy::enum_variant_names)]
        enum GeneratedField {
            Nonce,
            ChainId,
        }
        impl<'de> serde::Deserialize<'de> for GeneratedField {
            fn deserialize<D>(deserializer: D) -> std::result::Result<GeneratedField, D::Error>
            where
                D: serde::Deserializer<'de>,
            {
                struct GeneratedVisitor;

                impl<'de> serde::de::Visitor<'de> for GeneratedVisitor {
                    type Value = GeneratedField;

                    fn expecting(&self, formatter: &mut std::fmt::Formatter<'_>) -> std::fmt::Result {
                        write!(formatter, "expected one of: {:?}", &FIELDS)
                    }

                    #[allow(unused_variables)]
                    fn visit_str<E>(self, value: &str) -> std::result::Result<GeneratedField, E>
                    where
                        E: serde::de::Error,
                    {
                        match value {
                            "nonce" => Ok(GeneratedField::Nonce),
                            "chainId" | "chain_id" => Ok(GeneratedField::ChainId),
                            _ => Err(serde::de::Error::unknown_field(value, FIELDS)),
                        }
                    }
                }
                deserializer.deserialize_identifier(GeneratedVisitor)
            }
        }
        struct GeneratedVisitor;
        impl<'de> serde::de::Visitor<'de> for GeneratedVisitor {
            type Value = TransactionParams;

            fn expecting(&self, formatter: &mut std::fmt::Formatter<'_>) -> std::fmt::Result {
                formatter.write_str("struct astria.protocol.transaction.v1.TransactionParams")
            }

            fn visit_map<V>(self, mut map_: V) -> std::result::Result<TransactionParams, V::Error>
                where
                    V: serde::de::MapAccess<'de>,
            {
                let mut nonce__ = None;
                let mut chain_id__ = None;
                while let Some(k) = map_.next_key()? {
                    match k {
                        GeneratedField::Nonce => {
                            if nonce__.is_some() {
                                return Err(serde::de::Error::duplicate_field("nonce"));
                            }
                            nonce__ = 
                                Some(map_.next_value::<::pbjson::private::NumberDeserialize<_>>()?.0)
                            ;
                        }
                        GeneratedField::ChainId => {
                            if chain_id__.is_some() {
                                return Err(serde::de::Error::duplicate_field("chainId"));
                            }
                            chain_id__ = Some(map_.next_value()?);
                        }
                    }
                }
                Ok(TransactionParams {
                    nonce: nonce__.unwrap_or_default(),
                    chain_id: chain_id__.unwrap_or_default(),
                })
            }
        }
        deserializer.deserialize_struct("astria.protocol.transaction.v1.TransactionParams", FIELDS, GeneratedVisitor)
    }
}
impl serde::Serialize for Transfer {
    #[allow(deprecated)]
    fn serialize<S>(&self, serializer: S) -> std::result::Result<S::Ok, S::Error>
    where
        S: serde::Serializer,
    {
        use serde::ser::SerializeStruct;
        let mut len = 0;
        if self.to.is_some() {
            len += 1;
        }
        if self.amount.is_some() {
            len += 1;
        }
        if !self.asset.is_empty() {
            len += 1;
        }
        if !self.fee_asset.is_empty() {
            len += 1;
        }
        let mut struct_ser = serializer.serialize_struct("astria.protocol.transaction.v1.Transfer", len)?;
        if let Some(v) = self.to.as_ref() {
            struct_ser.serialize_field("to", v)?;
        }
        if let Some(v) = self.amount.as_ref() {
            struct_ser.serialize_field("amount", v)?;
        }
        if !self.asset.is_empty() {
            struct_ser.serialize_field("asset", &self.asset)?;
        }
        if !self.fee_asset.is_empty() {
            struct_ser.serialize_field("feeAsset", &self.fee_asset)?;
        }
        struct_ser.end()
    }
}
impl<'de> serde::Deserialize<'de> for Transfer {
    #[allow(deprecated)]
    fn deserialize<D>(deserializer: D) -> std::result::Result<Self, D::Error>
    where
        D: serde::Deserializer<'de>,
    {
        const FIELDS: &[&str] = &[
            "to",
            "amount",
            "asset",
            "fee_asset",
            "feeAsset",
        ];

        #[allow(clippy::enum_variant_names)]
        enum GeneratedField {
            To,
            Amount,
            Asset,
            FeeAsset,
        }
        impl<'de> serde::Deserialize<'de> for GeneratedField {
            fn deserialize<D>(deserializer: D) -> std::result::Result<GeneratedField, D::Error>
            where
                D: serde::Deserializer<'de>,
            {
                struct GeneratedVisitor;

                impl<'de> serde::de::Visitor<'de> for GeneratedVisitor {
                    type Value = GeneratedField;

                    fn expecting(&self, formatter: &mut std::fmt::Formatter<'_>) -> std::fmt::Result {
                        write!(formatter, "expected one of: {:?}", &FIELDS)
                    }

                    #[allow(unused_variables)]
                    fn visit_str<E>(self, value: &str) -> std::result::Result<GeneratedField, E>
                    where
                        E: serde::de::Error,
                    {
                        match value {
                            "to" => Ok(GeneratedField::To),
                            "amount" => Ok(GeneratedField::Amount),
                            "asset" => Ok(GeneratedField::Asset),
                            "feeAsset" | "fee_asset" => Ok(GeneratedField::FeeAsset),
                            _ => Err(serde::de::Error::unknown_field(value, FIELDS)),
                        }
                    }
                }
                deserializer.deserialize_identifier(GeneratedVisitor)
            }
        }
        struct GeneratedVisitor;
        impl<'de> serde::de::Visitor<'de> for GeneratedVisitor {
            type Value = Transfer;

            fn expecting(&self, formatter: &mut std::fmt::Formatter<'_>) -> std::fmt::Result {
                formatter.write_str("struct astria.protocol.transaction.v1.Transfer")
            }

            fn visit_map<V>(self, mut map_: V) -> std::result::Result<Transfer, V::Error>
                where
                    V: serde::de::MapAccess<'de>,
            {
                let mut to__ = None;
                let mut amount__ = None;
                let mut asset__ = None;
                let mut fee_asset__ = None;
                while let Some(k) = map_.next_key()? {
                    match k {
                        GeneratedField::To => {
                            if to__.is_some() {
                                return Err(serde::de::Error::duplicate_field("to"));
                            }
                            to__ = map_.next_value()?;
                        }
                        GeneratedField::Amount => {
                            if amount__.is_some() {
                                return Err(serde::de::Error::duplicate_field("amount"));
                            }
                            amount__ = map_.next_value()?;
                        }
                        GeneratedField::Asset => {
                            if asset__.is_some() {
                                return Err(serde::de::Error::duplicate_field("asset"));
                            }
                            asset__ = Some(map_.next_value()?);
                        }
                        GeneratedField::FeeAsset => {
                            if fee_asset__.is_some() {
                                return Err(serde::de::Error::duplicate_field("feeAsset"));
                            }
                            fee_asset__ = Some(map_.next_value()?);
                        }
                    }
                }
                Ok(Transfer {
                    to: to__,
                    amount: amount__,
                    asset: asset__.unwrap_or_default(),
                    fee_asset: fee_asset__.unwrap_or_default(),
                })
            }
        }
        deserializer.deserialize_struct("astria.protocol.transaction.v1.Transfer", FIELDS, GeneratedVisitor)
    }
}
impl serde::Serialize for UpdateMarketMapParams {
    #[allow(deprecated)]
    fn serialize<S>(&self, serializer: S) -> std::result::Result<S::Ok, S::Error>
    where
        S: serde::Serializer,
    {
        use serde::ser::SerializeStruct;
        let mut len = 0;
        if self.params.is_some() {
            len += 1;
        }
        let mut struct_ser = serializer.serialize_struct("astria.protocol.transaction.v1.UpdateMarketMapParams", len)?;
        if let Some(v) = self.params.as_ref() {
            struct_ser.serialize_field("params", v)?;
        }
        struct_ser.end()
    }
}
impl<'de> serde::Deserialize<'de> for UpdateMarketMapParams {
    #[allow(deprecated)]
    fn deserialize<D>(deserializer: D) -> std::result::Result<Self, D::Error>
    where
        D: serde::Deserializer<'de>,
    {
        const FIELDS: &[&str] = &[
            "params",
        ];

        #[allow(clippy::enum_variant_names)]
        enum GeneratedField {
            Params,
        }
        impl<'de> serde::Deserialize<'de> for GeneratedField {
            fn deserialize<D>(deserializer: D) -> std::result::Result<GeneratedField, D::Error>
            where
                D: serde::Deserializer<'de>,
            {
                struct GeneratedVisitor;

                impl<'de> serde::de::Visitor<'de> for GeneratedVisitor {
                    type Value = GeneratedField;

                    fn expecting(&self, formatter: &mut std::fmt::Formatter<'_>) -> std::fmt::Result {
                        write!(formatter, "expected one of: {:?}", &FIELDS)
                    }

                    #[allow(unused_variables)]
                    fn visit_str<E>(self, value: &str) -> std::result::Result<GeneratedField, E>
                    where
                        E: serde::de::Error,
                    {
                        match value {
                            "params" => Ok(GeneratedField::Params),
                            _ => Err(serde::de::Error::unknown_field(value, FIELDS)),
                        }
                    }
                }
                deserializer.deserialize_identifier(GeneratedVisitor)
            }
        }
        struct GeneratedVisitor;
        impl<'de> serde::de::Visitor<'de> for GeneratedVisitor {
            type Value = UpdateMarketMapParams;

            fn expecting(&self, formatter: &mut std::fmt::Formatter<'_>) -> std::fmt::Result {
                formatter.write_str("struct astria.protocol.transaction.v1.UpdateMarketMapParams")
            }

            fn visit_map<V>(self, mut map_: V) -> std::result::Result<UpdateMarketMapParams, V::Error>
                where
                    V: serde::de::MapAccess<'de>,
            {
                let mut params__ = None;
                while let Some(k) = map_.next_key()? {
                    match k {
                        GeneratedField::Params => {
                            if params__.is_some() {
                                return Err(serde::de::Error::duplicate_field("params"));
                            }
                            params__ = map_.next_value()?;
                        }
                    }
                }
                Ok(UpdateMarketMapParams {
                    params: params__,
                })
            }
        }
        deserializer.deserialize_struct("astria.protocol.transaction.v1.UpdateMarketMapParams", FIELDS, GeneratedVisitor)
    }
}<|MERGE_RESOLUTION|>--- conflicted
+++ resolved
@@ -796,7 +796,6 @@
         deserializer.deserialize_struct("astria.protocol.transaction.v1.BridgeUnlock", FIELDS, GeneratedVisitor)
     }
 }
-<<<<<<< HEAD
 impl serde::Serialize for ChangeMarkets {
     #[allow(deprecated)]
     fn serialize<S>(&self, serializer: S) -> std::result::Result<S::Ok, S::Error>
@@ -919,119 +918,7 @@
         deserializer.deserialize_struct("astria.protocol.transaction.v1.ChangeMarkets", FIELDS, GeneratedVisitor)
     }
 }
-impl serde::Serialize for CurrencyPairsChange {
-    #[allow(deprecated)]
-    fn serialize<S>(&self, serializer: S) -> std::result::Result<S::Ok, S::Error>
-    where
-        S: serde::Serializer,
-    {
-        use serde::ser::SerializeStruct;
-        let mut len = 0;
-        if self.value.is_some() {
-            len += 1;
-        }
-        let mut struct_ser = serializer.serialize_struct("astria.protocol.transaction.v1.CurrencyPairsChange", len)?;
-        if let Some(v) = self.value.as_ref() {
-            match v {
-                currency_pairs_change::Value::Addition(v) => {
-                    struct_ser.serialize_field("addition", v)?;
-                }
-                currency_pairs_change::Value::Removal(v) => {
-                    struct_ser.serialize_field("removal", v)?;
-                }
-            }
-        }
-        struct_ser.end()
-    }
-}
-impl<'de> serde::Deserialize<'de> for CurrencyPairsChange {
-    #[allow(deprecated)]
-    fn deserialize<D>(deserializer: D) -> std::result::Result<Self, D::Error>
-    where
-        D: serde::Deserializer<'de>,
-    {
-        const FIELDS: &[&str] = &[
-            "addition",
-            "removal",
-        ];
-
-        #[allow(clippy::enum_variant_names)]
-        enum GeneratedField {
-            Addition,
-            Removal,
-        }
-        impl<'de> serde::Deserialize<'de> for GeneratedField {
-            fn deserialize<D>(deserializer: D) -> std::result::Result<GeneratedField, D::Error>
-            where
-                D: serde::Deserializer<'de>,
-            {
-                struct GeneratedVisitor;
-
-                impl<'de> serde::de::Visitor<'de> for GeneratedVisitor {
-                    type Value = GeneratedField;
-
-                    fn expecting(&self, formatter: &mut std::fmt::Formatter<'_>) -> std::fmt::Result {
-                        write!(formatter, "expected one of: {:?}", &FIELDS)
-                    }
-
-                    #[allow(unused_variables)]
-                    fn visit_str<E>(self, value: &str) -> std::result::Result<GeneratedField, E>
-                    where
-                        E: serde::de::Error,
-                    {
-                        match value {
-                            "addition" => Ok(GeneratedField::Addition),
-                            "removal" => Ok(GeneratedField::Removal),
-                            _ => Err(serde::de::Error::unknown_field(value, FIELDS)),
-                        }
-                    }
-                }
-                deserializer.deserialize_identifier(GeneratedVisitor)
-            }
-        }
-        struct GeneratedVisitor;
-        impl<'de> serde::de::Visitor<'de> for GeneratedVisitor {
-            type Value = CurrencyPairsChange;
-
-            fn expecting(&self, formatter: &mut std::fmt::Formatter<'_>) -> std::fmt::Result {
-                formatter.write_str("struct astria.protocol.transaction.v1.CurrencyPairsChange")
-            }
-
-            fn visit_map<V>(self, mut map_: V) -> std::result::Result<CurrencyPairsChange, V::Error>
-                where
-                    V: serde::de::MapAccess<'de>,
-            {
-                let mut value__ = None;
-                while let Some(k) = map_.next_key()? {
-                    match k {
-                        GeneratedField::Addition => {
-                            if value__.is_some() {
-                                return Err(serde::de::Error::duplicate_field("addition"));
-                            }
-                            value__ = map_.next_value::<::std::option::Option<_>>()?.map(currency_pairs_change::Value::Addition)
-;
-                        }
-                        GeneratedField::Removal => {
-                            if value__.is_some() {
-                                return Err(serde::de::Error::duplicate_field("removal"));
-                            }
-                            value__ = map_.next_value::<::std::option::Option<_>>()?.map(currency_pairs_change::Value::Removal)
-;
-                        }
-                    }
-                }
-                Ok(CurrencyPairsChange {
-                    value: value__,
-                })
-            }
-        }
-        deserializer.deserialize_struct("astria.protocol.transaction.v1.CurrencyPairsChange", FIELDS, GeneratedVisitor)
-    }
-}
-impl serde::Serialize for CurrencyPairsToAdd {
-=======
 impl serde::Serialize for CurrencyPairs {
->>>>>>> c223c286
     #[allow(deprecated)]
     fn serialize<S>(&self, serializer: S) -> std::result::Result<S::Ok, S::Error>
     where
