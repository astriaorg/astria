--- conflicted
+++ resolved
@@ -435,7 +435,6 @@
         deserializer.deserialize_struct("astria.protocol.transactions.v1alpha1.BridgeLock", FIELDS, GeneratedVisitor)
     }
 }
-<<<<<<< HEAD
 impl serde::Serialize for BridgeLockFeeComponents {
     #[allow(deprecated)]
     fn serialize<S>(&self, serializer: S) -> std::result::Result<S::Ok, S::Error>
@@ -546,10 +545,7 @@
         deserializer.deserialize_struct("astria.protocol.transactions.v1alpha1.BridgeLockFeeComponents", FIELDS, GeneratedVisitor)
     }
 }
-impl serde::Serialize for BridgeSudoChangeAction {
-=======
 impl serde::Serialize for BridgeSudoChange {
->>>>>>> d8f2a2fe
     #[allow(deprecated)]
     fn serialize<S>(&self, serializer: S) -> std::result::Result<S::Ok, S::Error>
     where
@@ -695,7 +691,6 @@
         deserializer.deserialize_struct("astria.protocol.transactions.v1alpha1.BridgeSudoChange", FIELDS, GeneratedVisitor)
     }
 }
-<<<<<<< HEAD
 impl serde::Serialize for BridgeSudoChangeFeeComponents {
     #[allow(deprecated)]
     fn serialize<S>(&self, serializer: S) -> std::result::Result<S::Ok, S::Error>
@@ -806,10 +801,7 @@
         deserializer.deserialize_struct("astria.protocol.transactions.v1alpha1.BridgeSudoChangeFeeComponents", FIELDS, GeneratedVisitor)
     }
 }
-impl serde::Serialize for BridgeUnlockAction {
-=======
 impl serde::Serialize for BridgeUnlock {
->>>>>>> d8f2a2fe
     #[allow(deprecated)]
     fn serialize<S>(&self, serializer: S) -> std::result::Result<S::Ok, S::Error>
     where
@@ -1009,7 +1001,6 @@
         deserializer.deserialize_struct("astria.protocol.transactions.v1alpha1.BridgeUnlock", FIELDS, GeneratedVisitor)
     }
 }
-<<<<<<< HEAD
 impl serde::Serialize for BridgeUnlockFeeComponents {
     #[allow(deprecated)]
     fn serialize<S>(&self, serializer: S) -> std::result::Result<S::Ok, S::Error>
@@ -1120,10 +1111,7 @@
         deserializer.deserialize_struct("astria.protocol.transactions.v1alpha1.BridgeUnlockFeeComponents", FIELDS, GeneratedVisitor)
     }
 }
-impl serde::Serialize for FeeAssetChangeAction {
-=======
 impl serde::Serialize for FeeAssetChange {
->>>>>>> d8f2a2fe
     #[allow(deprecated)]
     fn serialize<S>(&self, serializer: S) -> std::result::Result<S::Ok, S::Error>
     where
@@ -1241,55 +1229,29 @@
         if self.fee_components.is_some() {
             len += 1;
         }
-<<<<<<< HEAD
-        let mut struct_ser = serializer.serialize_struct("astria.protocol.transactions.v1alpha1.FeeChangeAction", len)?;
+        let mut struct_ser = serializer.serialize_struct("astria.protocol.transactions.v1alpha1.FeeChange", len)?;
         if let Some(v) = self.fee_components.as_ref() {
             match v {
-                fee_change_action::FeeComponents::TransferFees(v) => {
+                fee_change::FeeComponents::TransferFees(v) => {
                     struct_ser.serialize_field("transferFees", v)?;
                 }
-                fee_change_action::FeeComponents::SequenceFees(v) => {
+                fee_change::FeeComponents::SequenceFees(v) => {
                     struct_ser.serialize_field("sequenceFees", v)?;
                 }
-                fee_change_action::FeeComponents::InitBridgeAccountFees(v) => {
+                fee_change::FeeComponents::InitBridgeAccountFees(v) => {
                     struct_ser.serialize_field("initBridgeAccountFees", v)?;
                 }
-                fee_change_action::FeeComponents::BridgeLockFees(v) => {
+                fee_change::FeeComponents::BridgeLockFees(v) => {
                     struct_ser.serialize_field("bridgeLockFees", v)?;
                 }
-                fee_change_action::FeeComponents::BridgeUnlockFees(v) => {
+                fee_change::FeeComponents::BridgeUnlockFees(v) => {
                     struct_ser.serialize_field("bridgeUnlockFees", v)?;
                 }
-                fee_change_action::FeeComponents::BridgeSudoChangeFees(v) => {
+                fee_change::FeeComponents::BridgeSudoChangeFees(v) => {
                     struct_ser.serialize_field("bridgeSudoChangeFees", v)?;
                 }
-                fee_change_action::FeeComponents::Ics20WithdrawalFees(v) => {
+                fee_change::FeeComponents::Ics20WithdrawalFees(v) => {
                     struct_ser.serialize_field("ics20WithdrawalFees", v)?;
-=======
-        let mut struct_ser = serializer.serialize_struct("astria.protocol.transactions.v1alpha1.FeeChange", len)?;
-        if let Some(v) = self.value.as_ref() {
-            match v {
-                fee_change::Value::TransferBaseFee(v) => {
-                    struct_ser.serialize_field("transferBaseFee", v)?;
-                }
-                fee_change::Value::SequenceBaseFee(v) => {
-                    struct_ser.serialize_field("sequenceBaseFee", v)?;
-                }
-                fee_change::Value::SequenceByteCostMultiplier(v) => {
-                    struct_ser.serialize_field("sequenceByteCostMultiplier", v)?;
-                }
-                fee_change::Value::InitBridgeAccountBaseFee(v) => {
-                    struct_ser.serialize_field("initBridgeAccountBaseFee", v)?;
-                }
-                fee_change::Value::BridgeLockByteCostMultiplier(v) => {
-                    struct_ser.serialize_field("bridgeLockByteCostMultiplier", v)?;
-                }
-                fee_change::Value::BridgeSudoChangeBaseFee(v) => {
-                    struct_ser.serialize_field("bridgeSudoChangeBaseFee", v)?;
-                }
-                fee_change::Value::Ics20WithdrawalBaseFee(v) => {
-                    struct_ser.serialize_field("ics20WithdrawalBaseFee", v)?;
->>>>>>> d8f2a2fe
                 }
             }
         }
@@ -1382,89 +1344,55 @@
                             if fee_components__.is_some() {
                                 return Err(serde::de::Error::duplicate_field("transferFees"));
                             }
-<<<<<<< HEAD
-                            fee_components__ = map_.next_value::<::std::option::Option<_>>()?.map(fee_change_action::FeeComponents::TransferFees)
-=======
-                            value__ = map_.next_value::<::std::option::Option<_>>()?.map(fee_change::Value::TransferBaseFee)
->>>>>>> d8f2a2fe
+                            fee_components__ = map_.next_value::<::std::option::Option<_>>()?.map(fee_change::FeeComponents::TransferFees)
 ;
                         }
                         GeneratedField::SequenceFees => {
                             if fee_components__.is_some() {
                                 return Err(serde::de::Error::duplicate_field("sequenceFees"));
                             }
-<<<<<<< HEAD
-                            fee_components__ = map_.next_value::<::std::option::Option<_>>()?.map(fee_change_action::FeeComponents::SequenceFees)
-=======
-                            value__ = map_.next_value::<::std::option::Option<_>>()?.map(fee_change::Value::SequenceBaseFee)
->>>>>>> d8f2a2fe
+                            fee_components__ = map_.next_value::<::std::option::Option<_>>()?.map(fee_change::FeeComponents::SequenceFees)
 ;
                         }
                         GeneratedField::InitBridgeAccountFees => {
                             if fee_components__.is_some() {
                                 return Err(serde::de::Error::duplicate_field("initBridgeAccountFees"));
                             }
-<<<<<<< HEAD
-                            fee_components__ = map_.next_value::<::std::option::Option<_>>()?.map(fee_change_action::FeeComponents::InitBridgeAccountFees)
-=======
-                            value__ = map_.next_value::<::std::option::Option<_>>()?.map(fee_change::Value::SequenceByteCostMultiplier)
->>>>>>> d8f2a2fe
+                            fee_components__ = map_.next_value::<::std::option::Option<_>>()?.map(fee_change::FeeComponents::InitBridgeAccountFees)
 ;
                         }
                         GeneratedField::BridgeLockFees => {
                             if fee_components__.is_some() {
                                 return Err(serde::de::Error::duplicate_field("bridgeLockFees"));
                             }
-<<<<<<< HEAD
-                            fee_components__ = map_.next_value::<::std::option::Option<_>>()?.map(fee_change_action::FeeComponents::BridgeLockFees)
-=======
-                            value__ = map_.next_value::<::std::option::Option<_>>()?.map(fee_change::Value::InitBridgeAccountBaseFee)
->>>>>>> d8f2a2fe
+                            fee_components__ = map_.next_value::<::std::option::Option<_>>()?.map(fee_change::FeeComponents::BridgeLockFees)
 ;
                         }
                         GeneratedField::BridgeUnlockFees => {
                             if fee_components__.is_some() {
                                 return Err(serde::de::Error::duplicate_field("bridgeUnlockFees"));
                             }
-<<<<<<< HEAD
-                            fee_components__ = map_.next_value::<::std::option::Option<_>>()?.map(fee_change_action::FeeComponents::BridgeUnlockFees)
-=======
-                            value__ = map_.next_value::<::std::option::Option<_>>()?.map(fee_change::Value::BridgeLockByteCostMultiplier)
->>>>>>> d8f2a2fe
+                            fee_components__ = map_.next_value::<::std::option::Option<_>>()?.map(fee_change::FeeComponents::BridgeUnlockFees)
 ;
                         }
                         GeneratedField::BridgeSudoChangeFees => {
                             if fee_components__.is_some() {
                                 return Err(serde::de::Error::duplicate_field("bridgeSudoChangeFees"));
                             }
-<<<<<<< HEAD
-                            fee_components__ = map_.next_value::<::std::option::Option<_>>()?.map(fee_change_action::FeeComponents::BridgeSudoChangeFees)
-=======
-                            value__ = map_.next_value::<::std::option::Option<_>>()?.map(fee_change::Value::BridgeSudoChangeBaseFee)
->>>>>>> d8f2a2fe
+                            fee_components__ = map_.next_value::<::std::option::Option<_>>()?.map(fee_change::FeeComponents::BridgeSudoChangeFees)
 ;
                         }
                         GeneratedField::Ics20WithdrawalFees => {
                             if fee_components__.is_some() {
                                 return Err(serde::de::Error::duplicate_field("ics20WithdrawalFees"));
                             }
-<<<<<<< HEAD
-                            fee_components__ = map_.next_value::<::std::option::Option<_>>()?.map(fee_change_action::FeeComponents::Ics20WithdrawalFees)
+                            fee_components__ = map_.next_value::<::std::option::Option<_>>()?.map(fee_change::FeeComponents::Ics20WithdrawalFees)
 ;
                         }
                     }
                 }
-                Ok(FeeChangeAction {
+                Ok(FeeChange {
                     fee_components: fee_components__,
-=======
-                            value__ = map_.next_value::<::std::option::Option<_>>()?.map(fee_change::Value::Ics20WithdrawalBaseFee)
-;
-                        }
-                    }
-                }
-                Ok(FeeChange {
-                    value: value__,
->>>>>>> d8f2a2fe
                 })
             }
         }
@@ -2060,11 +1988,7 @@
         deserializer.deserialize_struct("astria.protocol.transactions.v1alpha1.Ics20Withdrawal", FIELDS, GeneratedVisitor)
     }
 }
-<<<<<<< HEAD
 impl serde::Serialize for Ics20WithdrawalFeeComponents {
-=======
-impl serde::Serialize for InitBridgeAccount {
->>>>>>> d8f2a2fe
     #[allow(deprecated)]
     fn serialize<S>(&self, serializer: S) -> std::result::Result<S::Ok, S::Error>
     where
@@ -2078,15 +2002,9 @@
         if self.computed_cost_multiplier.is_some() {
             len += 1;
         }
-<<<<<<< HEAD
         let mut struct_ser = serializer.serialize_struct("astria.protocol.transactions.v1alpha1.Ics20WithdrawalFeeComponents", len)?;
         if let Some(v) = self.base_fee.as_ref() {
             struct_ser.serialize_field("baseFee", v)?;
-=======
-        let mut struct_ser = serializer.serialize_struct("astria.protocol.transactions.v1alpha1.InitBridgeAccount", len)?;
-        if let Some(v) = self.rollup_id.as_ref() {
-            struct_ser.serialize_field("rollupId", v)?;
->>>>>>> d8f2a2fe
         }
         if let Some(v) = self.computed_cost_multiplier.as_ref() {
             struct_ser.serialize_field("computedCostMultiplier", v)?;
@@ -2180,7 +2098,7 @@
         deserializer.deserialize_struct("astria.protocol.transactions.v1alpha1.Ics20WithdrawalFeeComponents", FIELDS, GeneratedVisitor)
     }
 }
-impl serde::Serialize for InitBridgeAccountAction {
+impl serde::Serialize for InitBridgeAccount {
     #[allow(deprecated)]
     fn serialize<S>(&self, serializer: S) -> std::result::Result<S::Ok, S::Error>
     where
@@ -2203,7 +2121,7 @@
         if self.withdrawer_address.is_some() {
             len += 1;
         }
-        let mut struct_ser = serializer.serialize_struct("astria.protocol.transactions.v1alpha1.InitBridgeAccountAction", len)?;
+        let mut struct_ser = serializer.serialize_struct("astria.protocol.transactions.v1alpha1.InitBridgeAccount", len)?;
         if let Some(v) = self.rollup_id.as_ref() {
             struct_ser.serialize_field("rollupId", v)?;
         }
@@ -2343,7 +2261,6 @@
         deserializer.deserialize_struct("astria.protocol.transactions.v1alpha1.InitBridgeAccount", FIELDS, GeneratedVisitor)
     }
 }
-<<<<<<< HEAD
 impl serde::Serialize for InitBridgeAccountFeeComponents {
     #[allow(deprecated)]
     fn serialize<S>(&self, serializer: S) -> std::result::Result<S::Ok, S::Error>
@@ -2454,10 +2371,7 @@
         deserializer.deserialize_struct("astria.protocol.transactions.v1alpha1.InitBridgeAccountFeeComponents", FIELDS, GeneratedVisitor)
     }
 }
-impl serde::Serialize for SequenceAction {
-=======
 impl serde::Serialize for Sequence {
->>>>>>> d8f2a2fe
     #[allow(deprecated)]
     fn serialize<S>(&self, serializer: S) -> std::result::Result<S::Ok, S::Error>
     where
