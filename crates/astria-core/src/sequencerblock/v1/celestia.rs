--- conflicted
+++ resolved
@@ -18,18 +18,11 @@
     RollupId,
 };
 use crate::{
-<<<<<<< HEAD
     protocol::price_feed::v1::ExtendedCommitInfoWithCurrencyPairMapping,
-    sequencerblock::v1::block::{
-        ExtendedCommitInfoError,
-        UpgradeChangeHashesError,
-=======
-    protocol::connect::v1::ExtendedCommitInfoWithCurrencyPairMapping,
     sequencerblock::v1::block::ExtendedCommitInfoError,
     upgrades::v1::{
         ChangeHash,
         ChangeHashError,
->>>>>>> ad1a8ffb
     },
     Protobuf,
 };
