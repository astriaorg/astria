use std::{
    collections::HashMap,
    vec::IntoIter,
};

use bytes::Bytes;
use indexmap::IndexMap;
use prost::Message as _;
use sha2::Sha256;
use tendermint::{
    account,
    Time,
};

use super::{
    are_rollup_ids_included,
    are_rollup_txs_included,
    celestia::{
        self,
        SubmittedMetadata,
        SubmittedRollupData,
    },
    raw,
};
use crate::{
    connect::types::v2::{
        CurrencyPair,
        CurrencyPairError,
    },
    generated::protocol::connect::v1::ExtendedCommitInfoWithCurrencyPairMapping as RawExtendedCommitInfoWithCurrencyPairMapping,
    primitive::v1::{
        asset,
        derive_merkle_tree_from_rollup_txs,
        Address,
        AddressError,
        IncorrectRollupIdLength,
        RollupId,
        TransactionId,
        TransactionIdError,
    },
    protocol::{
        connect::v1::{
            ExtendedCommitInfoWithCurrencyPairMapping,
            ExtendedCommitInfoWithCurrencyPairMappingError,
        },
        transaction::v1::{
            action,
            Transaction,
            TransactionError,
        },
    },
    Protobuf as _,
};

#[derive(Debug, thiserror::Error)]
#[error(transparent)]
pub struct RollupTransactionsError(RollupTransactionsErrorKind);

impl RollupTransactionsError {
    fn rollup_id(source: IncorrectRollupIdLength) -> Self {
        Self(RollupTransactionsErrorKind::RollupId(source))
    }

    fn field_not_set(field: &'static str) -> Self {
        Self(RollupTransactionsErrorKind::FieldNotSet(field))
    }

    fn proof_invalid(source: merkle::audit::InvalidProof) -> Self {
        Self(RollupTransactionsErrorKind::ProofInvalid(source))
    }
}

#[derive(Debug, thiserror::Error)]
enum RollupTransactionsErrorKind {
    #[error("`id` field is invalid")]
    RollupId(#[source] IncorrectRollupIdLength),
    #[error("the expected field in the raw source type was not set: `{0}`")]
    FieldNotSet(&'static str),
    #[error("failed constructing a proof from the raw protobuf `proof` field")]
    ProofInvalid(#[source] merkle::audit::InvalidProof),
}

/// The individual parts that make up a [`RollupTransactions`] type.
///
/// Provides convenient access to the fields of [`RollupTransactions`].
#[derive(Clone, Debug, PartialEq)]
pub struct RollupTransactionsParts {
    pub rollup_id: RollupId,
    pub transactions: Vec<Bytes>,
    pub proof: merkle::Proof,
}

/// The opaque transactions belonging to a rollup identified by its rollup ID.
#[derive(Clone, Debug, PartialEq)]
pub struct RollupTransactions {
    /// The 32 bytes identifying a rollup. Usually the sha256 hash of a plain rollup name.
    rollup_id: RollupId,
    /// The block data for this rollup in the form of encoded [`RollupData`].
    transactions: Vec<Bytes>,
    /// Proof that this set of transactions belongs in the rollup datas merkle tree
    proof: merkle::Proof,
}

impl RollupTransactions {
    /// Returns the [`RollupId`] identifying the rollup these transactions belong to.
    #[must_use]
    pub fn rollup_id(&self) -> &RollupId {
        &self.rollup_id
    }

    /// Returns the block data for this rollup.
    #[must_use]
    pub fn transactions(&self) -> &[Bytes] {
        &self.transactions
    }

    /// Returns the merkle proof that these transactions were included
    /// in the `action_tree_commitment`.
    #[must_use]
    pub fn proof(&self) -> &merkle::Proof {
        &self.proof
    }

    /// Transforms these rollup transactions into their raw representation, which can in turn be
    /// encoded as protobuf.
    #[must_use]
    pub fn into_raw(self) -> raw::RollupTransactions {
        let Self {
            rollup_id,
            transactions,
            proof,
        } = self;
        let transactions = transactions.into_iter().map(Into::into).collect();
        raw::RollupTransactions {
            rollup_id: Some(rollup_id.into_raw()),
            transactions,
            proof: Some(proof.into_raw()),
        }
    }

    /// Attempts to transform the rollup transactions from their raw representation.
    ///
    /// # Errors
    /// Returns an error if the rollup ID bytes could not be turned into a [`RollupId`].
    pub fn try_from_raw(raw: raw::RollupTransactions) -> Result<Self, RollupTransactionsError> {
        let raw::RollupTransactions {
            rollup_id,
            transactions,
            proof,
        } = raw;
        let Some(rollup_id) = rollup_id else {
            return Err(RollupTransactionsError::field_not_set("rollup_id"));
        };
        let rollup_id =
            RollupId::try_from_raw(rollup_id).map_err(RollupTransactionsError::rollup_id)?;
        let proof = 'proof: {
            let Some(proof) = proof else {
                break 'proof Err(RollupTransactionsError::field_not_set("proof"));
            };
            merkle::Proof::try_from_raw(proof).map_err(RollupTransactionsError::proof_invalid)
        }?;
        let transactions = transactions.into_iter().map(Into::into).collect();
        Ok(Self {
            rollup_id,
            transactions,
            proof,
        })
    }

    /// Convert [`RollupTransactions`] into [`RollupTransactionsParts`].
    #[must_use]
    pub fn into_parts(self) -> RollupTransactionsParts {
        let Self {
            rollup_id,
            transactions,
            proof,
        } = self;
        RollupTransactionsParts {
            rollup_id,
            transactions,
            proof,
        }
    }

    /// This should only be used where `parts` has been provided by a trusted entity, e.g. read from
    /// our own state store.
    ///
    /// Note that this function is not considered part of the public API and is subject to breaking
    /// change at any time.
    #[cfg(feature = "unchecked-constructors")]
    #[doc(hidden)]
    #[must_use]
    pub fn unchecked_from_parts(parts: RollupTransactionsParts) -> Self {
        let RollupTransactionsParts {
            rollup_id,
            transactions,
            proof,
        } = parts;
        Self {
            rollup_id,
            transactions,
            proof,
        }
    }
}

#[derive(Debug, thiserror::Error)]
#[error(transparent)]
pub struct SequencerBlockError(SequencerBlockErrorKind);

impl SequencerBlockError {
    fn invalid_block_hash(length: usize) -> Self {
        Self(SequencerBlockErrorKind::InvalidBlockHash(length))
    }

    fn field_not_set(field: &'static str) -> Self {
        Self(SequencerBlockErrorKind::FieldNotSet(field))
    }

    fn header(source: SequencerBlockHeaderError) -> Self {
        Self(SequencerBlockErrorKind::Header(source))
    }

    fn parse_rollup_transactions(source: RollupTransactionsError) -> Self {
        Self(SequencerBlockErrorKind::ParseRollupTransactions(source))
    }

    fn transaction_proof_invalid(source: merkle::audit::InvalidProof) -> Self {
        Self(SequencerBlockErrorKind::TransactionProofInvalid(source))
    }

    fn id_proof_invalid(source: merkle::audit::InvalidProof) -> Self {
        Self(SequencerBlockErrorKind::IdProofInvalid(source))
    }

    fn no_extended_commit_info() -> Self {
        Self(SequencerBlockErrorKind::NoExtendedCommitInfo)
    }

    fn no_rollup_transactions_root() -> Self {
        Self(SequencerBlockErrorKind::NoRollupTransactionsRoot)
    }

    fn incorrect_rollup_transactions_root_length(len: usize) -> Self {
        Self(SequencerBlockErrorKind::IncorrectRollupTransactionsRootLength(len))
    }

    fn no_rollup_ids_root() -> Self {
        Self(SequencerBlockErrorKind::NoRollupIdsRoot)
    }

    fn incorrect_rollup_ids_root_length(len: usize) -> Self {
        Self(SequencerBlockErrorKind::IncorrectRollupIdsRootLength(len))
    }

    fn rollup_transactions_not_in_sequencer_block() -> Self {
        Self(SequencerBlockErrorKind::RollupTransactionsNotInSequencerBlock)
    }

    fn rollup_ids_not_in_sequencer_block() -> Self {
        Self(SequencerBlockErrorKind::RollupIdsNotInSequencerBlock)
    }

    fn transaction_protobuf_decode(source: prost::DecodeError) -> Self {
        Self(SequencerBlockErrorKind::TransactionProtobufDecode(source))
    }

    fn raw_signed_transaction_conversion(source: TransactionError) -> Self {
        Self(SequencerBlockErrorKind::RawTransactionConversion(source))
    }

    fn rollup_transactions_root_does_not_match_reconstructed() -> Self {
        Self(SequencerBlockErrorKind::RollupTransactionsRootDoesNotMatchReconstructed)
    }

    fn rollup_ids_root_does_not_match_reconstructed() -> Self {
        Self(SequencerBlockErrorKind::RollupIdsRootDoesNotMatchReconstructed)
    }

    fn invalid_rollup_transactions_root() -> Self {
        Self(SequencerBlockErrorKind::InvalidRollupTransactionsRoot)
    }

    fn invalid_rollup_ids_proof() -> Self {
        Self(SequencerBlockErrorKind::InvalidRollupIdsProof)
    }

    fn extended_commit_info(source: ExtendedCommitInfoError) -> Self {
        Self(SequencerBlockErrorKind::ExtendedCommitInfo(source))
    }

    fn decode_extended_commit_info(source: prost::DecodeError) -> Self {
        Self(SequencerBlockErrorKind::DecodeExtendedCommitInfo(source))
    }

    fn invalid_extended_commit_info(
        source: ExtendedCommitInfoWithCurrencyPairMappingError,
    ) -> Self {
        Self(SequencerBlockErrorKind::InvalidExtendedCommitInfo(source))
    }
}

#[derive(Debug, thiserror::Error)]
enum SequencerBlockErrorKind {
    #[error("the block hash was expected to be 32 bytes long, but was actually `{0}`")]
    InvalidBlockHash(usize),
    #[error("the expected field in the raw source type was not set: `{0}`")]
    FieldNotSet(&'static str),
    #[error("failed constructing a sequencer block header from the raw protobuf header")]
    Header(#[source] SequencerBlockHeaderError),
    #[error(
        "failed parsing a raw protobuf rollup transaction because it contained an invalid rollup \
         ID"
    )]
    ParseRollupTransactions(#[source] RollupTransactionsError),
    #[error("failed constructing a transaction proof from the raw protobuf transaction proof")]
    TransactionProofInvalid(#[source] merkle::audit::InvalidProof),
    #[error("failed constructing a rollup ID proof from the raw protobuf rollup ID proof")]
    IdProofInvalid(#[source] merkle::audit::InvalidProof),
    #[error(
        "the cometbft block.data field was too short and did not contain the extended commit info"
    )]
    NoExtendedCommitInfo,
    #[error(
        "the cometbft block.data field was too short and did not contain the rollup transaction \
         root"
    )]
    NoRollupTransactionsRoot,
    #[error(
        "the rollup transaction root in the cometbft block.data field was expected to be 32 bytes \
         long, but was actually `{0}`"
    )]
    IncorrectRollupTransactionsRootLength(usize),
    #[error("the cometbft block.data field was too short and did not contain the rollup ID root")]
    NoRollupIdsRoot,
    #[error(
        "the rollup ID root in the cometbft block.data field was expected to be 32 bytes long, \
         but was actually `{0}`"
    )]
    IncorrectRollupIdsRootLength(usize),
    #[error(
        "the Merkle Tree Hash derived from the rollup transactions recorded in the raw protobuf \
         sequencer block could not be verified against their proof and the block's data hash"
    )]
    RollupTransactionsNotInSequencerBlock,
    #[error(
        "the Merkle Tree Hash derived from the rollup IDs recorded in the raw protobuf sequencer \
         block could not be verified against their proof and the block's data hash"
    )]
    RollupIdsNotInSequencerBlock,
    #[error(
        "failed decoding an entry in the cometbft block.data field as a protobuf astria \
         transaction"
    )]
    TransactionProtobufDecode(#[source] prost::DecodeError),
    #[error(
        "failed converting a raw protobuf transaction decoded from the cometbft block.data
        field to a native astria transaction"
    )]
    RawTransactionConversion(#[source] TransactionError),
    #[error(
        "the root derived from the rollup transactions in the cometbft block.data field did not \
         match the root stored in the same block.data field"
    )]
    RollupTransactionsRootDoesNotMatchReconstructed,
    #[error(
        "the root derived from the rollup IDs in the cometbft block.data field did not match the \
         root stored in the same block.data field"
    )]
    RollupIdsRootDoesNotMatchReconstructed,
    #[error(
        "the rollup transactions root in the header did not verify against data_hash given the \
         rollup transactions proof"
    )]
    InvalidRollupTransactionsRoot,
    #[error(
        "the rollup IDs root constructed from the block's rollup IDs did not verify against \
         data_hash given the rollup IDs proof"
    )]
    InvalidRollupIdsProof,
    #[error("extended commit info or proof error")]
    ExtendedCommitInfo(#[source] ExtendedCommitInfoError),
    #[error("failed to decode extended commit info")]
    DecodeExtendedCommitInfo(#[source] prost::DecodeError),
    #[error("failed to convert raw extended commit info to native")]
    InvalidExtendedCommitInfo(#[source] ExtendedCommitInfoWithCurrencyPairMappingError),
}

/// The individual parts that make up a [`SequencerBlockHeader`].
///
/// This type exists to provide convenient access to the fields of
/// a `[SequencerBlockHeader]`.
#[derive(Debug, PartialEq)]
pub struct SequencerBlockHeaderParts {
    pub chain_id: tendermint::chain::Id,
    pub height: tendermint::block::Height,
    pub time: Time,
    pub rollup_transactions_root: [u8; 32],
    pub data_hash: [u8; 32],
    pub proposer_address: account::Id,
}

#[derive(Debug, Clone, PartialEq)]
pub struct SequencerBlockHeader {
    chain_id: tendermint::chain::Id,
    height: tendermint::block::Height,
    time: Time,
    // the 32-byte merkle root of all the rollup transactions in the block
    rollup_transactions_root: [u8; 32],
    data_hash: [u8; 32],
    proposer_address: account::Id,
}

impl SequencerBlockHeader {
    #[must_use]
    pub fn chain_id(&self) -> &tendermint::chain::Id {
        &self.chain_id
    }

    #[must_use]
    pub fn height(&self) -> tendermint::block::Height {
        self.height
    }

    #[must_use]
    pub fn time(&self) -> Time {
        self.time
    }

    #[must_use]
    pub fn rollup_transactions_root(&self) -> &[u8; 32] {
        &self.rollup_transactions_root
    }

    #[must_use]
    pub fn data_hash(&self) -> &[u8; 32] {
        &self.data_hash
    }

    #[must_use]
    pub fn proposer_address(&self) -> &account::Id {
        &self.proposer_address
    }

    /// Convert [`SequencerBlockHeader`] into its [`SequencerBlockHeaderParts`].
    #[must_use]
    pub fn into_parts(self) -> SequencerBlockHeaderParts {
        let Self {
            chain_id,
            height,
            time,
            rollup_transactions_root,
            data_hash,
            proposer_address,
        } = self;
        SequencerBlockHeaderParts {
            chain_id,
            height,
            time,
            rollup_transactions_root,
            data_hash,
            proposer_address,
        }
    }

    #[must_use]
    pub fn into_raw(self) -> raw::SequencerBlockHeader {
        let time: tendermint_proto::google::protobuf::Timestamp = self.time.into();
        raw::SequencerBlockHeader {
            chain_id: self.chain_id.to_string(),
            height: self.height.value(),
            time: Some(pbjson_types::Timestamp {
                seconds: time.seconds,
                nanos: time.nanos,
            }),
            rollup_transactions_root: Bytes::copy_from_slice(&self.rollup_transactions_root),
            data_hash: Bytes::copy_from_slice(&self.data_hash),
            proposer_address: Bytes::copy_from_slice(self.proposer_address.as_bytes()),
        }
    }

    /// Attempts to transform the sequencer block header from its raw representation.
    ///
    /// # Errors
    ///
    /// - If the `cometbft_header` field is not set.
    /// - If the `cometbft_header` field cannot be converted.
    /// - If the `rollup_transactions_root` field is not 32 bytes long.
    pub fn try_from_raw(raw: raw::SequencerBlockHeader) -> Result<Self, SequencerBlockHeaderError> {
        let raw::SequencerBlockHeader {
            chain_id,
            height,
            time,
            rollup_transactions_root,
            data_hash,
            proposer_address,
            ..
        } = raw;

        let chain_id = tendermint::chain::Id::try_from(chain_id)
            .map_err(SequencerBlockHeaderError::invalid_chain_id)?;

        let height = tendermint::block::Height::try_from(height)
            .map_err(SequencerBlockHeaderError::invalid_height)?;

        let Some(time) = time else {
            return Err(SequencerBlockHeaderError::field_not_set("time"));
        };
        let time = Time::try_from(tendermint_proto::google::protobuf::Timestamp {
            seconds: time.seconds,
            nanos: time.nanos,
        })
        .map_err(SequencerBlockHeaderError::time)?;

        let rollup_transactions_root =
            rollup_transactions_root.as_ref().try_into().map_err(|_| {
                SequencerBlockHeaderError::incorrect_rollup_transactions_root_length(
                    rollup_transactions_root.len(),
                )
            })?;

        let data_hash = data_hash.as_ref().try_into().map_err(|_| {
            SequencerBlockHeaderError::incorrect_rollup_transactions_root_length(data_hash.len())
        })?;

        let proposer_address = account::Id::try_from(proposer_address)
            .map_err(SequencerBlockHeaderError::proposer_address)?;

        Ok(Self {
            chain_id,
            height,
            time,
            rollup_transactions_root,
            data_hash,
            proposer_address,
        })
    }

    /// This should only be used where `parts` has been provided by a trusted entity, e.g. read from
    /// our own state store.
    ///
    /// Note that this function is not considered part of the public API and is subject to breaking
    /// change at any time.
    #[cfg(feature = "unchecked-constructors")]
    #[doc(hidden)]
    #[must_use]
    pub fn unchecked_from_parts(parts: SequencerBlockHeaderParts) -> Self {
        let SequencerBlockHeaderParts {
            chain_id,
            height,
            time,
            rollup_transactions_root,
            data_hash,
            proposer_address,
        } = parts;
        Self {
            chain_id,
            height,
            time,
            rollup_transactions_root,
            data_hash,
            proposer_address,
        }
    }
}

#[derive(Debug, thiserror::Error)]
#[error(transparent)]
pub struct SequencerBlockHeaderError(SequencerBlockHeaderErrorKind);

impl SequencerBlockHeaderError {
    fn invalid_chain_id(source: tendermint::Error) -> Self {
        Self(SequencerBlockHeaderErrorKind::InvalidChainId(source))
    }

    fn invalid_height(source: tendermint::Error) -> Self {
        Self(SequencerBlockHeaderErrorKind::InvalidHeight(source))
    }

    fn field_not_set(field: &'static str) -> Self {
        Self(SequencerBlockHeaderErrorKind::FieldNotSet(field))
    }

    fn time(source: tendermint::Error) -> Self {
        Self(SequencerBlockHeaderErrorKind::Time(source))
    }

    fn incorrect_rollup_transactions_root_length(len: usize) -> Self {
        Self(SequencerBlockHeaderErrorKind::IncorrectRollupTransactionsRootLength(len))
    }

    fn proposer_address(source: tendermint::Error) -> Self {
        Self(SequencerBlockHeaderErrorKind::ProposerAddress(source))
    }
}

#[derive(Debug, thiserror::Error)]
enum SequencerBlockHeaderErrorKind {
    #[error("the chain ID in the raw protobuf sequencer block header was invalid")]
    InvalidChainId(#[source] tendermint::Error),
    #[error("the height in the raw protobuf sequencer block header was invalid")]
    InvalidHeight(#[source] tendermint::Error),
    #[error("the expected field in the raw source type was not set: `{0}`")]
    FieldNotSet(&'static str),
    #[error("failed to create a tendermint time from the raw protobuf time")]
    Time(#[source] tendermint::Error),
    #[error(
        "the rollup transaction root in the cometbft block.data field was expected to be 32 bytes \
         long, but was actually `{0}`"
    )]
    IncorrectRollupTransactionsRootLength(usize),
    #[error(
        "the proposer address in the raw protobuf sequencer block header was not 20 bytes long"
    )]
    ProposerAddress(#[source] tendermint::Error),
}

/// The individual parts that make up a [`SequencerBlock`].
///
/// Exists to provide convenient access to fields of a [`SequencerBlock`].
#[derive(Clone, Debug, PartialEq)]
pub struct SequencerBlockParts {
    pub block_hash: [u8; 32],
    pub header: SequencerBlockHeader,
    pub rollup_transactions: IndexMap<RollupId, RollupTransactions>,
    pub rollup_transactions_proof: merkle::Proof,
    pub rollup_ids_proof: merkle::Proof,
    pub extended_commit_info: Option<Bytes>,
    pub extended_commit_info_proof: Option<merkle::Proof>,
}

pub struct SequencerBlockBuilder {
    pub block_hash: [u8; 32],
    pub chain_id: tendermint::chain::Id,
    pub height: tendermint::block::Height,
    pub time: Time,
    pub proposer_address: account::Id,
    pub data: Vec<Bytes>,
    pub deposits: HashMap<RollupId, Vec<Deposit>>,
    pub with_extended_commit_info: bool,
}

impl SequencerBlockBuilder {
    /// Attempts to build a [`SequencerBlock`] from the provided data.
    ///
    /// # Errors
    ///
    /// - if the first transaction in the data is not the 32-byte rollup transactions root.
    /// - if the second transaction in the data is not the 32-byte rollup IDs root.
    /// - if `with_extended_commit_info` is set to `true` and the third transaction in the data is
    ///   not the extended commit info.
    /// - if any transaction in the data cannot be decoded.
    /// - if the rollup transactions root does not match the reconstructed root.
    /// - if the rollup IDs root does not match the reconstructed root.
    ///
    /// # Panics
    ///
    /// - if a rollup data merkle proof cannot be constructed.
    pub fn try_build(self) -> Result<SequencerBlock, SequencerBlockError> {
        let SequencerBlockBuilder {
            block_hash,
            chain_id,
            height,
            time,
            proposer_address,
            data,
            deposits,
            with_extended_commit_info,
        } = self;

        let InitialDataElements {
            data_root_hash,
            // This iterator over `data` has been advanced to skip the injected transactions while
            // retrieving the initial elements. The next element to be yielded will be
            // the first of the actual user-submitted txs.
            data_iter,
            extended_commit_info,
            extended_commit_info_proof,
            rollup_transactions_root,
            rollup_transactions_proof,
            rollup_ids_root,
            rollup_ids_proof,
        } = take_initial_elements_from_data(data, with_extended_commit_info)?;

        let mut rollup_datas = IndexMap::new();
        for elem in data_iter {
            let raw_tx = crate::generated::protocol::transaction::v1::Transaction::decode(&*elem)
                .map_err(SequencerBlockError::transaction_protobuf_decode)?;
            let tx = Transaction::try_from_raw(raw_tx)
                .map_err(SequencerBlockError::raw_signed_transaction_conversion)?;
            for action in tx.into_unsigned().into_actions() {
                // XXX: The fee asset is dropped. We should explain why that's ok.
                if let action::Action::RollupDataSubmission(action::RollupDataSubmission {
                    rollup_id,
                    data,
                    fee_asset: _,
                }) = action
                {
                    let elem = rollup_datas.entry(rollup_id).or_insert(vec![]);
                    let data = RollupData::SequencedData(data)
                        .into_raw()
                        .encode_to_vec()
                        .into();
                    elem.push(data);
                }
            }
        }
        for (id, deposits) in deposits {
            rollup_datas
                .entry(id)
                .or_default()
                .extend(deposits.into_iter().map(|deposit| {
                    RollupData::Deposit(Box::new(deposit))
                        .into_raw()
                        .encode_to_vec()
                        .into()
                }));
        }

        // XXX: The rollup data must be sorted by its keys before constructing the merkle tree.
        // Since it's constructed from non-deterministically ordered sources, there is otherwise no
        // guarantee that the same data will give the root.
        rollup_datas.sort_unstable_keys();

        // ensure the rollup IDs commitment matches the one calculated from the rollup data
        if rollup_ids_root != merkle::Tree::from_leaves(rollup_datas.keys()).root() {
            return Err(SequencerBlockError::rollup_ids_root_does_not_match_reconstructed());
        }

        let rollup_transaction_tree = derive_merkle_tree_from_rollup_txs(&rollup_datas);
        if rollup_transactions_root != rollup_transaction_tree.root() {
            return Err(
                SequencerBlockError::rollup_transactions_root_does_not_match_reconstructed(),
            );
        }

        let mut rollup_transactions = IndexMap::new();
        for (i, (rollup_id, data)) in rollup_datas.into_iter().enumerate() {
            // NOTE: This should never error as the tree was derived with the same `rollup_datas`
            // just above.
            let proof = rollup_transaction_tree
                .construct_proof(i)
                .expect("the proof must exist because the tree was derived with the same leaf");
            rollup_transactions.insert(
                rollup_id,
                RollupTransactions {
                    rollup_id,
                    transactions: data, // TODO: rename this field?
                    proof,
                },
            );
        }
        rollup_transactions.sort_unstable_keys();

        Ok(SequencerBlock {
            block_hash,
            header: SequencerBlockHeader {
                chain_id,
                height,
                time,
                rollup_transactions_root,
                data_hash: data_root_hash,
                proposer_address,
            },
            rollup_transactions,
            rollup_transactions_proof,
            rollup_ids_proof,
            extended_commit_info,
            extended_commit_info_proof,
        })
    }
}

/// `SequencerBlock` is constructed from a tendermint/cometbft block by
/// converting its opaque `data` bytes into sequencer specific types.
#[derive(Clone, Debug, PartialEq)]
#[expect(
    clippy::module_name_repetitions,
    reason = "we want consistent and specific naming"
)]
pub struct SequencerBlock {
    /// The result of hashing the cometbft header. Guaranteed to not be `None` as compared to
    /// the cometbft/tendermint-rs return type.
    block_hash: [u8; 32],
    /// the block header, which contains the cometbft header and additional sequencer-specific
    /// commitments.
    header: SequencerBlockHeader,
    /// The collection of rollup transactions that were included in this block.
    rollup_transactions: IndexMap<RollupId, RollupTransactions>,
    /// The proof that the rollup transactions are included in the `CometBFT` block this
    /// sequencer block is derived form. This proof together with
    /// `Sha256(MTH(rollup_transactions))` must match `header.data_hash`.
    /// `MTH(rollup_transactions)` is the Merkle Tree Hash derived from the
    /// rollup transactions.
    rollup_transactions_proof: merkle::Proof,
    /// The proof that the rollup IDs listed in `rollup_transactions` are included
    /// in the `CometBFT` block this sequencer block is derived form. This proof together
    /// with `Sha256(MTH(rollup_ids))` must match `header.data_hash`.
    /// `MTH(rollup_ids)` is the Merkle Tree Hash derived from the rollup IDs listed in
    /// the rollup transactions.
    rollup_ids_proof: merkle::Proof,
    /// The extended commit info for the block, if vote extensions were enabled at this height.
    ///
    /// This is verified to be of the form `ExtendedCommitInfoWithCurrencyPairMapping` when the
    /// type is constructed, but is left as `Bytes` so that it can be verified against the
    /// `data_hash` using the `extended_commit_info_proof` (as re-encoding the protobuf type
    /// may not be deterministic).
    extended_commit_info: Option<Bytes>,
    /// The proof that the extended commit info is included in the cometbft block data (if it
    /// exists), specifically the third item in the data field.
    extended_commit_info_proof: Option<merkle::Proof>,
}

impl SequencerBlock {
    /// Returns the hash of the `CometBFT` block this sequencer block is derived from.
    ///
    /// This is done by hashing the `CometBFT` header stored in this block.
    #[must_use]
    pub fn block_hash(&self) -> &[u8; 32] {
        &self.block_hash
    }

    #[must_use]
    pub fn header(&self) -> &SequencerBlockHeader {
        &self.header
    }

    /// The height stored in this sequencer block.
    #[must_use]
    pub fn height(&self) -> tendermint::block::Height {
        self.header.height
    }

    #[must_use]
    pub fn rollup_transactions(&self) -> &IndexMap<RollupId, RollupTransactions> {
        &self.rollup_transactions
    }

    #[must_use]
    pub fn rollup_transactions_proof(&self) -> &merkle::Proof {
        &self.rollup_transactions_proof
    }

    #[must_use]
    pub fn rollup_ids_proof(&self) -> &merkle::Proof {
        &self.rollup_ids_proof
    }

    #[must_use]
    pub fn extended_commit_info(&self) -> Option<&Bytes> {
        self.extended_commit_info.as_ref()
    }

    #[must_use]
    pub fn extended_commit_info_proof(&self) -> Option<&merkle::Proof> {
        self.extended_commit_info_proof.as_ref()
    }

    /// Returns the decoded `ExtendedCommitInfoWithCurrencyPairMapping` contained in this block.
    ///
    /// # Panics
    ///
    /// - if the `extended_commit_info` field is not a valid protobuf
    ///   `ExtendedCommitInfoWithCurrencyPairMapping`; this should not happen as this type can only
    ///   be constructed with a valid protobuf.
    #[must_use]
    pub fn decoded_extended_commit_info(
        &self,
    ) -> Option<ExtendedCommitInfoWithCurrencyPairMapping> {
        let extended_commit_info = self.extended_commit_info.clone()?;

        let raw_info = RawExtendedCommitInfoWithCurrencyPairMapping::decode(extended_commit_info)
            .expect(
                "must be a valid protobuf as the type was verified when constructing the \
                 sequencer block",
            );
        Some(
            ExtendedCommitInfoWithCurrencyPairMapping::try_from_raw(raw_info).expect(
                "must be a valid ExtendedCommitInfoWithCurrencyPairMapping as the type was \
                 verified when constructing the sequencer block",
            ),
        )
    }

    /// Converts a [`SequencerBlock`] into its [`SequencerBlockParts`].
    #[must_use]
    pub fn into_parts(self) -> SequencerBlockParts {
        let Self {
            block_hash,
            header,
            rollup_transactions,
            rollup_transactions_proof,
            rollup_ids_proof,
            extended_commit_info,
            extended_commit_info_proof,
        } = self;
        SequencerBlockParts {
            block_hash,
            header,
            rollup_transactions,
            rollup_transactions_proof,
            rollup_ids_proof,
            extended_commit_info,
            extended_commit_info_proof,
        }
    }

    /// Returns the map of rollup transactions, consuming `self`.
    #[must_use]
    pub fn into_rollup_transactions(self) -> IndexMap<RollupId, RollupTransactions> {
        self.rollup_transactions
    }

    #[must_use]
    pub fn into_raw(self) -> raw::SequencerBlock {
        let Self {
            block_hash,
            header,
            rollup_transactions,
            rollup_transactions_proof,
            rollup_ids_proof,
            extended_commit_info,
            extended_commit_info_proof,
        } = self;
        raw::SequencerBlock {
            block_hash: Bytes::copy_from_slice(&block_hash),
            header: Some(header.into_raw()),
            rollup_transactions: rollup_transactions
                .into_values()
                .map(RollupTransactions::into_raw)
                .collect(),
            rollup_transactions_proof: Some(rollup_transactions_proof.into_raw()),
            rollup_ids_proof: Some(rollup_ids_proof.into_raw()),
            extended_commit_info: extended_commit_info.map(Into::into),
            extended_commit_info_proof: extended_commit_info_proof.map(merkle::Proof::into_raw),
        }
    }

    #[must_use]
    pub fn into_filtered_block<I, R>(mut self, rollup_ids: I) -> FilteredSequencerBlock
    where
        I: IntoIterator<Item = R>,
        RollupId: From<R>,
    {
        let all_rollup_ids: Vec<RollupId> = self.rollup_transactions.keys().copied().collect();

        let mut filtered_rollup_transactions = IndexMap::new();
        for id in rollup_ids {
            let id = id.into();
            if let Some(rollup_transactions) = self.rollup_transactions.shift_remove(&id) {
                filtered_rollup_transactions.insert(id, rollup_transactions);
            };
        }

        FilteredSequencerBlock {
            block_hash: self.block_hash,
            header: self.header,
            rollup_transactions: filtered_rollup_transactions,
            rollup_transactions_proof: self.rollup_transactions_proof,
            all_rollup_ids,
            rollup_ids_proof: self.rollup_ids_proof,
            extended_commit_info: self.extended_commit_info,
            extended_commit_info_proof: self.extended_commit_info_proof,
        }
    }

    #[must_use]
    pub fn to_filtered_block<I, R>(&self, rollup_ids: I) -> FilteredSequencerBlock
    where
        I: IntoIterator<Item = R>,
        RollupId: From<R>,
    {
        let all_rollup_ids: Vec<RollupId> = self.rollup_transactions.keys().copied().collect();

        let mut filtered_rollup_transactions = IndexMap::new();
        for id in rollup_ids {
            let id = id.into();
            if let Some(rollup_transactions) = self.rollup_transactions.get(&id).cloned() {
                filtered_rollup_transactions.insert(id, rollup_transactions);
            };
        }

        FilteredSequencerBlock {
            block_hash: self.block_hash,
            header: self.header.clone(),
            rollup_transactions: filtered_rollup_transactions,
            rollup_transactions_proof: self.rollup_transactions_proof.clone(),
            all_rollup_ids,
            rollup_ids_proof: self.rollup_ids_proof.clone(),
            extended_commit_info: self.extended_commit_info.clone(),
            extended_commit_info_proof: self.extended_commit_info_proof.clone(),
        }
    }

    /// Turn the sequencer block into a [`SubmittedMetadata`] and list of [`SubmittedRollupData`].
    #[must_use]
    pub fn split_for_celestia(self) -> (SubmittedMetadata, Vec<SubmittedRollupData>) {
        celestia::PreparedBlock::from_sequencer_block(self).into_parts()
    }

<<<<<<< HEAD
=======
    /// Converts from relevant header fields and the block data.
    ///
    /// # Errors
    /// TODO(https://github.com/astriaorg/astria/issues/612)
    ///
    /// # Panics
    ///
    /// - if a rollup data merkle proof cannot be constructed.
    pub fn try_from_block_info_and_data(
        block_hash: [u8; 32],
        chain_id: tendermint::chain::Id,
        height: tendermint::block::Height,
        time: Time,
        proposer_address: account::Id,
        data: Vec<Bytes>,
        deposits: HashMap<RollupId, Vec<Deposit>>,
    ) -> Result<Self, SequencerBlockError> {
        use prost::Message as _;

        let tree = merkle_tree_from_data(&data);
        let data_hash = tree.root();

        let mut data_list = data.into_iter();
        let (rollup_transactions_root, rollup_ids_root) =
            rollup_transactions_and_ids_root_from_data(&mut data_list)?;

        let mut rollup_datas = IndexMap::new();
        for elem in data_list {
            let raw_tx =
                crate::generated::astria::protocol::transaction::v1::Transaction::decode(&*elem)
                    .map_err(SequencerBlockError::transaction_protobuf_decode)?;
            let tx = Transaction::try_from_raw(raw_tx)
                .map_err(SequencerBlockError::raw_signed_transaction_conversion)?;
            for action in tx.into_unsigned().into_actions() {
                // XXX: The fee asset is dropped. We shjould explain why that's ok.
                if let action::Action::RollupDataSubmission(action::RollupDataSubmission {
                    rollup_id,
                    data,
                    fee_asset: _,
                }) = action
                {
                    let elem = rollup_datas.entry(rollup_id).or_insert(vec![]);
                    let data = RollupData::SequencedData(data)
                        .into_raw()
                        .encode_to_vec()
                        .into();
                    elem.push(data);
                }
            }
        }
        for (id, deposits) in deposits {
            rollup_datas
                .entry(id)
                .or_default()
                .extend(deposits.into_iter().map(|deposit| {
                    RollupData::Deposit(Box::new(deposit))
                        .into_raw()
                        .encode_to_vec()
                        .into()
                }));
        }

        // XXX: The rollup data must be sorted by its keys before constructing the merkle tree.
        // Since it's constructed from non-deterministically ordered sources, there is otherwise no
        // guarantee that the same data will give the root.
        rollup_datas.sort_unstable_keys();

        // ensure the rollup IDs commitment matches the one calculated from the rollup data
        if rollup_ids_root != merkle::Tree::from_leaves(rollup_datas.keys()).root() {
            return Err(SequencerBlockError::rollup_ids_root_does_not_match_reconstructed());
        }

        let rollup_transaction_tree = derive_merkle_tree_from_rollup_txs(&rollup_datas);
        if rollup_transactions_root != rollup_transaction_tree.root() {
            return Err(
                SequencerBlockError::rollup_transactions_root_does_not_match_reconstructed(),
            );
        }

        let mut rollup_transactions = IndexMap::new();
        for (i, (rollup_id, data)) in rollup_datas.into_iter().enumerate() {
            let proof = rollup_transaction_tree
                .construct_proof(i)
                .expect("the proof must exist because the tree was derived with the same leaf");
            rollup_transactions.insert(
                rollup_id,
                RollupTransactions {
                    rollup_id,
                    transactions: data, // TODO: rename this field?
                    proof,
                },
            );
        }
        rollup_transactions.sort_unstable_keys();

        // action tree root is always the first tx in a block
        let rollup_transactions_proof = tree.construct_proof(0).expect(
            "the tree has at least one leaf; if this line is reached and `construct_proof` \
             returns None it means that the short circuiting checks above it have been removed",
        );

        let rollup_ids_proof = tree.construct_proof(1).expect(
            "the tree has at least two leaves; if this line is reached and `construct_proof` \
             returns None it means that the short circuiting checks above it have been removed",
        );

        Ok(Self {
            block_hash,
            header: SequencerBlockHeader {
                chain_id,
                height,
                time,
                rollup_transactions_root,
                data_hash,
                proposer_address,
            },
            rollup_transactions,
            rollup_transactions_proof,
            rollup_ids_proof,
        })
    }

>>>>>>> 88adcb33
    /// Converts from the raw decoded protobuf representation of this type.
    ///
    /// # Errors
    /// TODO(https://github.com/astriaorg/astria/issues/612)
    pub fn try_from_raw(raw: raw::SequencerBlock) -> Result<Self, SequencerBlockError> {
        use sha2::Digest as _;

        fn rollup_txs_to_tuple(
            raw: raw::RollupTransactions,
        ) -> Result<(RollupId, RollupTransactions), RollupTransactionsError> {
            let rollup_transactions = RollupTransactions::try_from_raw(raw)?;
            Ok((rollup_transactions.rollup_id, rollup_transactions))
        }

        let raw::SequencerBlock {
            block_hash,
            header,
            rollup_transactions,
            rollup_transactions_proof,
            rollup_ids_proof,
            extended_commit_info,
            extended_commit_info_proof,
        } = raw;

        let block_hash = block_hash
            .as_ref()
            .try_into()
            .map_err(|_| SequencerBlockError::invalid_block_hash(block_hash.len()))?;

        let rollup_transactions_proof = 'proof: {
            let Some(rollup_transactions_proof) = rollup_transactions_proof else {
                break 'proof Err(SequencerBlockError::field_not_set(
                    "rollup_transactions_proof",
                ));
            };
            merkle::Proof::try_from_raw(rollup_transactions_proof)
                .map_err(SequencerBlockError::transaction_proof_invalid)
        }?;
        let rollup_ids_proof = 'proof: {
            let Some(rollup_ids_proof) = rollup_ids_proof else {
                break 'proof Err(SequencerBlockError::field_not_set("rollup_ids_proof"));
            };
            merkle::Proof::try_from_raw(rollup_ids_proof)
                .map_err(SequencerBlockError::id_proof_invalid)
        }?;
        let header = 'header: {
            let Some(header) = header else {
                break 'header Err(SequencerBlockError::field_not_set("header"));
            };
            SequencerBlockHeader::try_from_raw(header).map_err(SequencerBlockError::header)
        }?;

        let rollup_transactions: IndexMap<RollupId, RollupTransactions> = rollup_transactions
            .into_iter()
            .map(rollup_txs_to_tuple)
            .collect::<Result<_, _>>()
            .map_err(SequencerBlockError::parse_rollup_transactions)?;

        let data_hash = header.data_hash;

        if !rollup_transactions_proof
            .verify(&Sha256::digest(header.rollup_transactions_root), data_hash)
        {
            return Err(SequencerBlockError::invalid_rollup_transactions_root());
        };

        let rollup_ids_root = merkle::Tree::from_leaves(rollup_transactions.keys()).root();
        if !rollup_ids_proof.verify(&Sha256::digest(rollup_ids_root), data_hash) {
            return Err(SequencerBlockError::invalid_rollup_ids_proof());
        };

        if !are_rollup_txs_included(&rollup_transactions, &rollup_transactions_proof, data_hash) {
            return Err(SequencerBlockError::rollup_transactions_not_in_sequencer_block());
        }
        if !are_rollup_ids_included(
            rollup_transactions.keys().copied(),
            &rollup_ids_proof,
            data_hash,
        ) {
            return Err(SequencerBlockError::rollup_ids_not_in_sequencer_block());
        }

        let extended_commit_info_proof = get_and_verify_extended_commit_info_proof(
            extended_commit_info.clone(),
            extended_commit_info_proof,
            data_hash,
        )
        .map_err(SequencerBlockError::extended_commit_info)?;

        Ok(Self {
            block_hash,
            header,
            rollup_transactions,
            rollup_transactions_proof,
            rollup_ids_proof,
            extended_commit_info,
            extended_commit_info_proof,
        })
    }

    /// This should only be used where `parts` has been provided by a trusted entity, e.g. read from
    /// our own state store.
    ///
    /// Note that this function is not considered part of the public API and is subject to breaking
    /// change at any time.
    #[cfg(feature = "unchecked-constructors")]
    #[doc(hidden)]
    #[must_use]
    pub fn unchecked_from_parts(parts: SequencerBlockParts) -> Self {
        let SequencerBlockParts {
            block_hash,
            header,
            rollup_transactions,
            rollup_transactions_proof,
            rollup_ids_proof,
            extended_commit_info,
            extended_commit_info_proof,
        } = parts;
        Self {
            block_hash,
            header,
            rollup_transactions,
            rollup_transactions_proof,
            rollup_ids_proof,
            extended_commit_info,
            extended_commit_info_proof,
        }
    }
}

#[derive(Debug, thiserror::Error)]
#[error(transparent)]
pub struct ExtendedCommitInfoError(ExtendedCommitInfoErrorKind);

impl ExtendedCommitInfoError {
    fn proof_not_set() -> Self {
        Self(ExtendedCommitInfoErrorKind::ProofNotSet)
    }

    fn invalid_extended_commit_info_proof(source: merkle::audit::InvalidProof) -> Self {
        Self(ExtendedCommitInfoErrorKind::InvalidExtendedCommitInfoProof(
            source,
        ))
    }

    fn extended_commit_info_not_in_sequencer_block() -> Self {
        Self(ExtendedCommitInfoErrorKind::ExtendedCommitInfoNotInSequencerBlock)
    }

    fn decode_extended_commit_info(source: prost::DecodeError) -> Self {
        Self(ExtendedCommitInfoErrorKind::DecodeExtendedCommitInfo(
            source,
        ))
    }

    fn invalid_extended_commit_info(
        source: ExtendedCommitInfoWithCurrencyPairMappingError,
    ) -> Self {
        Self(ExtendedCommitInfoErrorKind::InvalidExtendedCommitInfo(
            source,
        ))
    }
}

#[derive(Debug, thiserror::Error)]
enum ExtendedCommitInfoErrorKind {
    #[error("the extended commit info was not set")]
    ProofNotSet,
    #[error("failed to convert into native extended commit info proof from the raw protobuf")]
    InvalidExtendedCommitInfoProof(#[source] merkle::audit::InvalidProof),
    #[error(
        "the extended commit info in the sequencer block was not included in the block's data hash"
    )]
    ExtendedCommitInfoNotInSequencerBlock,
    #[error("failed decoding the extended commit info from the raw protobuf")]
    DecodeExtendedCommitInfo(prost::DecodeError),
    #[error("failed constructing the extended commit info proof from the raw protobuf")]
    InvalidExtendedCommitInfo(ExtendedCommitInfoWithCurrencyPairMappingError),
}

fn get_and_verify_extended_commit_info_proof(
    extended_commit_info: Option<Bytes>,
    extended_commit_info_proof: Option<crate::generated::primitive::v1::Proof>,
    data_hash: [u8; 32],
) -> Result<Option<merkle::Proof>, ExtendedCommitInfoError> {
    use sha2::Digest as _;

    let extended_commit_info_proof = if let Some(extended_commit_info) = extended_commit_info {
        let Some(extended_commit_info_proof) = extended_commit_info_proof else {
            return Err(ExtendedCommitInfoError::proof_not_set());
        };
        let extended_commit_info_proof = merkle::Proof::try_from_raw(extended_commit_info_proof)
            .map_err(ExtendedCommitInfoError::invalid_extended_commit_info_proof)?;

        if !extended_commit_info_proof.verify(&Sha256::digest(&extended_commit_info), data_hash) {
            return Err(ExtendedCommitInfoError::extended_commit_info_not_in_sequencer_block());
        }

        let raw_info = RawExtendedCommitInfoWithCurrencyPairMapping::decode(extended_commit_info)
            .map_err(ExtendedCommitInfoError::decode_extended_commit_info)?;
        ExtendedCommitInfoWithCurrencyPairMapping::try_from_raw(raw_info)
            .map_err(ExtendedCommitInfoError::invalid_extended_commit_info)?;

        Some(extended_commit_info_proof)
    } else {
        None
    };
    Ok(extended_commit_info_proof)
}

struct InitialDataElements {
    data_root_hash: [u8; 32],
    data_iter: IntoIter<Bytes>,
    extended_commit_info: Option<Bytes>,
    extended_commit_info_proof: Option<merkle::Proof>,
    rollup_transactions_root: [u8; 32],
    rollup_transactions_proof: merkle::Proof,
    rollup_ids_root: [u8; 32],
    rollup_ids_proof: merkle::Proof,
}

fn take_initial_elements_from_data(
    data: Vec<Bytes>,
    with_extended_commit_info: bool,
) -> Result<InitialDataElements, SequencerBlockError> {
    let tree = merkle_tree_from_data(&data);
    let data_root_hash = tree.root();
    let mut data_iter = data.into_iter();

    let rollup_transactions_root: [u8; 32] = data_iter
        .next()
        .ok_or(SequencerBlockError::no_rollup_transactions_root())?
        .as_ref()
        .try_into()
        .map_err(|_| {
            SequencerBlockError::incorrect_rollup_transactions_root_length(data_iter.len())
        })?;
    let rollup_transactions_proof = tree.construct_proof(0).expect(
        "the leaf must exist in the tree as `rollup_transactions_root` was created from the same \
         index in `data` used to construct the tree",
    );

    let rollup_ids_root: [u8; 32] = data_iter
        .next()
        .ok_or(SequencerBlockError::no_rollup_ids_root())?
        .as_ref()
        .try_into()
        .map_err(|_| SequencerBlockError::incorrect_rollup_ids_root_length(data_iter.len()))?;
    let rollup_ids_proof = tree.construct_proof(1).expect(
        "the leaf must exist in the tree as `rollup_ids_root` was created from the same index in \
         `data` used to construct the tree",
    );

    let (extended_commit_info, extended_commit_info_proof) = if with_extended_commit_info {
        let extended_commit_info = data_iter
            .next()
            .ok_or(SequencerBlockError::no_extended_commit_info())?;
        let extended_commit_info_proof = tree.construct_proof(2).expect(
            "the leaf must exist in the tree as `extended_commit_info` was created from the same \
             index in `data` used to construct the tree",
        );

        let raw_info =
            RawExtendedCommitInfoWithCurrencyPairMapping::decode(extended_commit_info.clone())
                .map_err(SequencerBlockError::decode_extended_commit_info)?;
        ExtendedCommitInfoWithCurrencyPairMapping::try_from_raw(raw_info)
            .map_err(SequencerBlockError::invalid_extended_commit_info)?;
        (Some(extended_commit_info), Some(extended_commit_info_proof))
    } else {
        (None, None)
    };

    Ok(InitialDataElements {
        data_root_hash,
        data_iter,
        extended_commit_info,
        extended_commit_info_proof,
        rollup_transactions_root,
        rollup_transactions_proof,
        rollup_ids_root,
        rollup_ids_proof,
    })
}

/// Constructs a `[merkle::Tree]` from an iterator yielding byte slices.
///
/// This hashes each item before pushing it into the Merkle Tree, which
/// effectively causes a double hashing. The leaf hash of an item `d_i`
/// is then `MTH(d_i) = SHA256(0x00 || SHA256(d_i))`.
pub fn merkle_tree_from_data<I, B>(iter: I) -> merkle::Tree
where
    I: IntoIterator<Item = B>,
    B: AsRef<[u8]>,
{
    use sha2::Digest as _;
    merkle::Tree::from_leaves(iter.into_iter().map(|item| Sha256::digest(&item)))
}

/// The individual parts that make up a [`FilteredSequencerBlock`].
///
/// Exists to provide convenient access to fields of a [`FilteredSequencerBlock`].
#[derive(Debug, Clone, PartialEq)]
pub struct FilteredSequencerBlockParts {
    pub block_hash: [u8; 32],
    pub header: SequencerBlockHeader,
    // filtered set of rollup transactions
    pub rollup_transactions: IndexMap<RollupId, RollupTransactions>,
    // proof that `rollup_transactions_root` is included in `data_hash`
    pub rollup_transactions_proof: merkle::Proof,
    // all rollup ids in the sequencer block
    pub all_rollup_ids: Vec<RollupId>,
    // proof that `rollup_ids` is included in `data_hash`
    pub rollup_ids_proof: merkle::Proof,
    // extended commit info for the block, if vote extensions were enabled at this height
    pub extended_commit_info: Option<Bytes>,
    // proof that the extended commit info is included in the cometbft block data (if it exists)
    pub extended_commit_info_proof: Option<merkle::Proof>,
}

#[derive(Debug, Clone, PartialEq)]
#[expect(
    clippy::module_name_repetitions,
    reason = "we want consistent and specific naming"
)]
pub struct FilteredSequencerBlock {
    block_hash: [u8; 32],
    header: SequencerBlockHeader,
    // filtered set of rollup transactions
    rollup_transactions: IndexMap<RollupId, RollupTransactions>,
    // proof that `rollup_transactions_root` is included in `data_hash`
    rollup_transactions_proof: merkle::Proof,
    // all rollup ids in the sequencer block
    all_rollup_ids: Vec<RollupId>,
    // proof that `rollup_ids` is included in `data_hash`
    rollup_ids_proof: merkle::Proof,
    // extended commit info for the block, if vote extensions were enabled at this height
    extended_commit_info: Option<Bytes>,
    // proof that the extended commit info is included in the cometbft block data (if it exists)
    extended_commit_info_proof: Option<merkle::Proof>,
}

impl FilteredSequencerBlock {
    #[must_use]
    pub fn block_hash(&self) -> &[u8; 32] {
        &self.block_hash
    }

    #[must_use]
    pub fn header(&self) -> &SequencerBlockHeader {
        &self.header
    }

    #[must_use]
    pub fn height(&self) -> tendermint::block::Height {
        self.header.height
    }

    #[must_use]
    pub fn rollup_transactions(&self) -> &IndexMap<RollupId, RollupTransactions> {
        &self.rollup_transactions
    }

    #[must_use]
    pub fn rollup_transactions_root(&self) -> &[u8; 32] {
        &self.header.rollup_transactions_root
    }

    #[must_use]
    pub fn rollup_transactions_proof(&self) -> &merkle::Proof {
        &self.rollup_transactions_proof
    }

    #[must_use]
    pub fn all_rollup_ids(&self) -> &[RollupId] {
        &self.all_rollup_ids
    }

    #[must_use]
    pub fn rollup_ids_proof(&self) -> &merkle::Proof {
        &self.rollup_ids_proof
    }

    #[must_use]
    pub fn extended_commit_info(&self) -> Option<&Bytes> {
        self.extended_commit_info.as_ref()
    }

    #[must_use]
    pub fn extended_commit_info_proof(&self) -> Option<&merkle::Proof> {
        self.extended_commit_info_proof.as_ref()
    }

    /// Returns the decoded `ExtendedCommitInfoWithCurrencyPairMapping` contained in this block.
    ///
    /// # Panics
    ///
    /// - if the `extended_commit_info` field is not a valid protobuf
    ///   `ExtendedCommitInfoWithCurrencyPairMapping`; this should not happen as this type can only
    ///   be constructed with a valid protobuf.
    #[must_use]
    pub fn decoded_extended_commit_info(
        &self,
    ) -> Option<ExtendedCommitInfoWithCurrencyPairMapping> {
        let extended_commit_info = self.extended_commit_info.clone()?;

        let raw_info = RawExtendedCommitInfoWithCurrencyPairMapping::decode(extended_commit_info)
            .expect(
                "must be a valid protobuf as the type was verified when constructing the \
                 sequencer block",
            );
        Some(
            ExtendedCommitInfoWithCurrencyPairMapping::try_from_raw(raw_info).expect(
                "must be a valid ExtendedCommitInfoWithCurrencyPairMapping as the type was \
                 verified when constructing the sequencer block",
            ),
        )
    }

    #[must_use]
    pub fn into_raw(self) -> raw::FilteredSequencerBlock {
        let Self {
            block_hash,
            header,
            rollup_transactions,
            rollup_transactions_proof,
            rollup_ids_proof,
            extended_commit_info,
            extended_commit_info_proof,
            ..
        } = self;
        raw::FilteredSequencerBlock {
            block_hash: Bytes::copy_from_slice(&block_hash),
            header: Some(header.into_raw()),
            rollup_transactions: rollup_transactions
                .into_values()
                .map(RollupTransactions::into_raw)
                .collect(),
            rollup_transactions_proof: Some(rollup_transactions_proof.into_raw()),
            all_rollup_ids: self.all_rollup_ids.iter().map(RollupId::to_raw).collect(),
            rollup_ids_proof: Some(rollup_ids_proof.into_raw()),
            extended_commit_info: extended_commit_info.map(Into::into),
            extended_commit_info_proof: extended_commit_info_proof.map(merkle::Proof::into_raw),
        }
    }

    /// Converts from the raw decoded protobuf representation of this type.
    ///
    /// # Errors
    ///
    /// - if the rollup transactions proof is not set
    /// - if the rollup IDs proof is not set
    /// - if the rollup transactions proof cannot be constructed from the raw protobuf
    /// - if the rollup IDs proof cannot be constructed from the raw protobuf
    /// - if the cometbft header is not set
    /// - if the cometbft header cannot be constructed from the raw protobuf
    /// - if the cometbft block hash is None
    /// - if the data hash is None
    /// - if the rollup transactions cannot be parsed
    /// - if the rollup transactions root is not 32 bytes
    /// - if the rollup transactions are not included in the sequencer block
    /// - if the rollup IDs root is not 32 bytes
    /// - if the rollup IDs are not included in the sequencer block
    pub fn try_from_raw(
        raw: raw::FilteredSequencerBlock,
    ) -> Result<Self, FilteredSequencerBlockError> {
        use sha2::Digest as _;

        fn rollup_txs_to_tuple(
            raw: raw::RollupTransactions,
        ) -> Result<(RollupId, RollupTransactions), RollupTransactionsError> {
            let rollup_transactions = RollupTransactions::try_from_raw(raw)?;
            Ok((rollup_transactions.rollup_id, rollup_transactions))
        }

        let raw::FilteredSequencerBlock {
            block_hash,
            header,
            rollup_transactions,
            rollup_transactions_proof,
            all_rollup_ids,
            rollup_ids_proof,
            extended_commit_info,
            extended_commit_info_proof,
        } = raw;

        let block_hash = block_hash
            .as_ref()
            .try_into()
            .map_err(|_| FilteredSequencerBlockError::invalid_block_hash(block_hash.len()))?;

        let rollup_transactions_proof = {
            let Some(rollup_transactions_proof) = rollup_transactions_proof else {
                return Err(FilteredSequencerBlockError::field_not_set(
                    "rollup_transactions_proof",
                ));
            };
            merkle::Proof::try_from_raw(rollup_transactions_proof)
                .map_err(FilteredSequencerBlockError::transaction_proof_invalid)
        }?;
        let rollup_ids_proof = {
            let Some(rollup_ids_proof) = rollup_ids_proof else {
                return Err(FilteredSequencerBlockError::field_not_set(
                    "rollup_ids_proof",
                ));
            };
            merkle::Proof::try_from_raw(rollup_ids_proof)
                .map_err(FilteredSequencerBlockError::id_proof_invalid)
        }?;
        let header = {
            let Some(header) = header else {
                return Err(FilteredSequencerBlockError::field_not_set("header"));
            };
            SequencerBlockHeader::try_from_raw(header)
                .map_err(FilteredSequencerBlockError::invalid_header)
        }?;

        // XXX: These rollup transactions are not sorted compared to those used for
        // deriving the rollup transactions merkle tree in `SequencerBlock`.
        let rollup_transactions = rollup_transactions
            .into_iter()
            .map(rollup_txs_to_tuple)
            .collect::<Result<IndexMap<_, _>, _>>()
            .map_err(FilteredSequencerBlockError::parse_rollup_transactions)?;

        let all_rollup_ids: Vec<RollupId> = all_rollup_ids
            .into_iter()
            .map(RollupId::try_from_raw)
            .collect::<Result<_, _>>()
            .map_err(FilteredSequencerBlockError::invalid_rollup_id)?;

        if !rollup_transactions_proof.verify(
            &Sha256::digest(header.rollup_transactions_root),
            header.data_hash,
        ) {
            return Err(FilteredSequencerBlockError::rollup_transactions_not_in_sequencer_block());
        }

        for rollup_transactions in rollup_transactions.values() {
            if !super::do_rollup_transaction_match_root(
                rollup_transactions,
                header.rollup_transactions_root,
            ) {
                return Err(
                    FilteredSequencerBlockError::rollup_transaction_for_id_not_in_sequencer_block(
                        *rollup_transactions.rollup_id(),
                    ),
                );
            }
        }

        if !are_rollup_ids_included(
            all_rollup_ids.iter().copied(),
            &rollup_ids_proof,
            header.data_hash,
        ) {
            return Err(FilteredSequencerBlockError::rollup_ids_not_in_sequencer_block());
        }

        let extended_commit_info_proof = get_and_verify_extended_commit_info_proof(
            extended_commit_info.clone(),
            extended_commit_info_proof,
            header.data_hash,
        )
        .map_err(FilteredSequencerBlockError::extended_commit_info)?;

        Ok(Self {
            block_hash,
            header,
            rollup_transactions,
            rollup_transactions_proof,
            all_rollup_ids,
            rollup_ids_proof,
            extended_commit_info,
            extended_commit_info_proof,
        })
    }

    /// Transforms the filtered blocks into its constituent parts.
    #[must_use]
    pub fn into_parts(self) -> FilteredSequencerBlockParts {
        let Self {
            block_hash,
            header,
            rollup_transactions,
            rollup_transactions_proof,
            all_rollup_ids,
            rollup_ids_proof,
            extended_commit_info,
            extended_commit_info_proof,
        } = self;
        FilteredSequencerBlockParts {
            block_hash,
            header,
            rollup_transactions,
            rollup_transactions_proof,
            all_rollup_ids,
            rollup_ids_proof,
            extended_commit_info,
            extended_commit_info_proof,
        }
    }
}

#[derive(Debug, thiserror::Error)]
#[error(transparent)]
pub struct FilteredSequencerBlockError(FilteredSequencerBlockErrorKind);

#[derive(Debug, thiserror::Error)]
enum FilteredSequencerBlockErrorKind {
    #[error(
        "the block hash in the raw protobuf filtered sequencer block was expected to be 32 bytes \
         long, but was actually `{0}`"
    )]
    InvalidBlockHash(usize),
    #[error("failed to create a sequencer block header from the raw protobuf header")]
    InvalidHeader(SequencerBlockHeaderError),
    #[error("the rollup ID in the raw protobuf rollup transaction was not 32 bytes long")]
    InvalidRollupId(IncorrectRollupIdLength),
    #[error("the expected field in the raw source type was not set: `{0}`")]
    FieldNotSet(&'static str),
    #[error("failed parsing a raw protobuf rollup transaction")]
    ParseRollupTransactions(RollupTransactionsError),
    #[error(
        "the rollup transactions in the sequencer block were not included in the block's data hash"
    )]
    RollupTransactionsNotInSequencerBlock,
    #[error(
        "the rollup transaction for rollup ID `{id}` contained in the filtered sequencer block \
         could not be verified against the rollup transactions root"
    )]
    RollupTransactionForIdNotInSequencerBlock { id: RollupId },
    #[error("the rollup IDs in the sequencer block were not included in the block's data hash")]
    RollupIdsNotInSequencerBlock,
    #[error("failed constructing a transaction proof from the raw protobuf transaction proof")]
    TransactionProofInvalid(merkle::audit::InvalidProof),
    #[error("failed constructing a rollup ID proof from the raw protobuf rollup ID proof")]
    IdProofInvalid(merkle::audit::InvalidProof),
    #[error("extended commit info or proof error")]
    ExtendedCommitInfo(#[source] ExtendedCommitInfoError),
}

impl FilteredSequencerBlockError {
    fn invalid_block_hash(len: usize) -> Self {
        Self(FilteredSequencerBlockErrorKind::InvalidBlockHash(len))
    }

    fn invalid_header(source: SequencerBlockHeaderError) -> Self {
        Self(FilteredSequencerBlockErrorKind::InvalidHeader(source))
    }

    fn invalid_rollup_id(source: IncorrectRollupIdLength) -> Self {
        Self(FilteredSequencerBlockErrorKind::InvalidRollupId(source))
    }

    fn field_not_set(field: &'static str) -> Self {
        Self(FilteredSequencerBlockErrorKind::FieldNotSet(field))
    }

    fn parse_rollup_transactions(source: RollupTransactionsError) -> Self {
        Self(FilteredSequencerBlockErrorKind::ParseRollupTransactions(
            source,
        ))
    }

    fn rollup_transactions_not_in_sequencer_block() -> Self {
        Self(FilteredSequencerBlockErrorKind::RollupTransactionsNotInSequencerBlock)
    }

    fn rollup_transaction_for_id_not_in_sequencer_block(id: RollupId) -> Self {
        Self(
            FilteredSequencerBlockErrorKind::RollupTransactionForIdNotInSequencerBlock {
                id,
            },
        )
    }

    fn rollup_ids_not_in_sequencer_block() -> Self {
        Self(FilteredSequencerBlockErrorKind::RollupIdsNotInSequencerBlock)
    }

    fn transaction_proof_invalid(source: merkle::audit::InvalidProof) -> Self {
        Self(FilteredSequencerBlockErrorKind::TransactionProofInvalid(
            source,
        ))
    }

    fn id_proof_invalid(source: merkle::audit::InvalidProof) -> Self {
        Self(FilteredSequencerBlockErrorKind::IdProofInvalid(source))
    }

    fn extended_commit_info(source: ExtendedCommitInfoError) -> Self {
        Self(FilteredSequencerBlockErrorKind::ExtendedCommitInfo(source))
    }
}

/// [`Deposit`] represents a deposit from the sequencer to a rollup.
///
/// A [`Deposit`] is constructed whenever a [`BridgeLockAction`] is executed
/// and stored as part of the block's events.
#[derive(Debug, Clone, PartialEq, Eq)]
#[cfg_attr(feature = "serde", derive(serde::Serialize))]
#[cfg_attr(
    feature = "serde",
    serde(into = "crate::generated::astria::sequencerblock::v1::Deposit")
)]
pub struct Deposit {
    // the address on the sequencer to which the funds were sent to.
    pub bridge_address: Address,
    // the rollup ID registered to the `bridge_address`
    pub rollup_id: RollupId,
    // the amount that was transferred to `bridge_address`
    pub amount: u128,
    // the IBC ICS20 denom of the asset that was transferred
    pub asset: asset::Denom,
    // the address on the destination chain (rollup) which to send the bridged funds to
    pub destination_chain_address: String,
    // the transaction ID of the source action for the deposit, consisting
    // of the transaction hash.
    pub source_transaction_id: TransactionId,
    // index of the deposit's source action within its transaction
    pub source_action_index: u64,
}

impl Deposit {
    #[must_use]
    pub fn into_raw(self) -> raw::Deposit {
        let Self {
            bridge_address,
            rollup_id,
            amount,
            asset,
            destination_chain_address,
            source_transaction_id,
            source_action_index,
        } = self;
        raw::Deposit {
            bridge_address: Some(bridge_address.into_raw()),
            rollup_id: Some(rollup_id.into_raw()),
            amount: Some(amount.into()),
            asset: asset.to_string(),
            destination_chain_address,
            source_transaction_id: Some(source_transaction_id.into_raw()),
            source_action_index,
        }
    }

    /// Attempts to transform the deposit from its raw representation.
    ///
    /// # Errors
    ///
    /// - if the bridge address is invalid
    /// - if the amount is unset
    /// - if the rollup ID is invalid
    /// - if the asset ID is invalid
    pub fn try_from_raw(raw: raw::Deposit) -> Result<Self, DepositError> {
        let raw::Deposit {
            bridge_address,
            rollup_id,
            amount,
            asset,
            destination_chain_address,
            source_transaction_id,
            source_action_index,
        } = raw;
        let Some(bridge_address) = bridge_address else {
            return Err(DepositError::field_not_set("bridge_address"));
        };
        let bridge_address =
            Address::try_from_raw(bridge_address).map_err(DepositError::address)?;
        let amount = amount.ok_or(DepositError::field_not_set("amount"))?.into();
        let Some(rollup_id) = rollup_id else {
            return Err(DepositError::field_not_set("rollup_id"));
        };
        let rollup_id =
            RollupId::try_from_raw(rollup_id).map_err(DepositError::incorrect_rollup_id_length)?;
        let asset = asset.parse().map_err(DepositError::incorrect_asset)?;
        let Some(source_transaction_id) = source_transaction_id else {
            return Err(DepositError::field_not_set("transaction_id"));
        };
        let source_transaction_id = TransactionId::try_from_raw_ref(&source_transaction_id)
            .map_err(DepositError::transaction_id_error)?;
        Ok(Self {
            bridge_address,
            rollup_id,
            amount,
            asset,
            destination_chain_address,
            source_transaction_id,
            source_action_index,
        })
    }
}

impl From<Deposit> for raw::Deposit {
    fn from(deposit: Deposit) -> Self {
        deposit.into_raw()
    }
}

#[derive(Debug, thiserror::Error)]
#[error(transparent)]
pub struct DepositError(DepositErrorKind);

impl DepositError {
    fn address(source: AddressError) -> Self {
        Self(DepositErrorKind::Address {
            source,
        })
    }

    fn field_not_set(field: &'static str) -> Self {
        Self(DepositErrorKind::FieldNotSet(field))
    }

    fn incorrect_rollup_id_length(source: IncorrectRollupIdLength) -> Self {
        Self(DepositErrorKind::IncorrectRollupIdLength(source))
    }

    fn incorrect_asset(source: asset::ParseDenomError) -> Self {
        Self(DepositErrorKind::IncorrectAsset(source))
    }

    fn transaction_id_error(source: TransactionIdError) -> Self {
        Self(DepositErrorKind::TransactionIdError(source))
    }
}

#[derive(Debug, thiserror::Error)]
enum DepositErrorKind {
    #[error("the address is invalid")]
    Address { source: AddressError },
    #[error("the expected field in the raw source type was not set: `{0}`")]
    FieldNotSet(&'static str),
    #[error("the rollup ID length is not 32 bytes")]
    IncorrectRollupIdLength(#[source] IncorrectRollupIdLength),
    #[error("the `asset` field could not be parsed")]
    IncorrectAsset(#[source] asset::ParseDenomError),
    #[error("field `source_transaction_id` was invalid")]
    TransactionIdError(#[source] TransactionIdError),
}

#[derive(Debug, Clone, PartialEq)]
pub struct Price {
    currency_pair: CurrencyPair,
    price: crate::connect::types::v2::Price,
    decimals: u64,
}

impl Price {
    #[must_use]
    pub fn new(
        currency_pair: CurrencyPair,
        price: crate::connect::types::v2::Price,
        decimals: u64,
    ) -> Self {
        Self {
            currency_pair,
            price,
            decimals,
        }
    }

    #[must_use]
    pub fn currency_pair(&self) -> &CurrencyPair {
        &self.currency_pair
    }

    #[must_use]
    pub fn price(&self) -> crate::connect::types::v2::Price {
        self.price
    }

    #[must_use]
    pub fn decimals(&self) -> u64 {
        self.decimals
    }

    #[must_use]
    pub fn into_raw(self) -> raw::Price {
        let Self {
            currency_pair,
            price,
            decimals,
        } = self;
        raw::Price {
            currency_pair: Some(currency_pair.into_raw()),
            price: Some(price.get().into()),
            decimals,
        }
    }

    /// Attempts to transform the price from its raw representation.
    ///
    /// # Errors
    ///
    /// - if the currency pair is invalid
    /// - if the price is unset
    pub fn try_from_raw(raw: raw::Price) -> Result<Self, PriceError> {
        let raw::Price {
            currency_pair,
            price,
            decimals,
        } = raw;
        let Some(currency_pair) = currency_pair else {
            return Err(PriceError::field_not_set("currency_pair"));
        };
        let currency_pair =
            CurrencyPair::try_from_raw(currency_pair).map_err(PriceError::currency)?;
        let price = crate::connect::types::v2::Price::new(
            price.ok_or(PriceError::field_not_set("price"))?.into(),
        );
        Ok(Self {
            currency_pair,
            price,
            decimals,
        })
    }
}

#[derive(Debug, thiserror::Error)]
#[error(transparent)]
pub struct PriceError(PriceErrorKind);

impl PriceError {
    fn field_not_set(field: &'static str) -> Self {
        Self(PriceErrorKind::FieldNotSet(field))
    }

    fn currency(source: CurrencyPairError) -> Self {
        Self(PriceErrorKind::Currency(source))
    }
}

#[derive(Debug, thiserror::Error)]
enum PriceErrorKind {
    #[error("the expected field in the raw source type was not set: `{0}`")]
    FieldNotSet(&'static str),
    #[error("the currency pair is invalid")]
    Currency(#[source] CurrencyPairError),
}

#[derive(Debug, Clone, PartialEq)]
pub struct OracleData {
    prices: Vec<Price>,
}

impl OracleData {
    #[must_use]
    pub fn new(prices: Vec<Price>) -> Self {
        Self {
            prices,
        }
    }

    #[must_use]
    pub fn prices(&self) -> &[Price] {
        &self.prices
    }

    #[must_use]
    pub fn into_raw(self) -> raw::OracleData {
        raw::OracleData {
            prices: self.prices.into_iter().map(Price::into_raw).collect(),
        }
    }

    /// Attempts to transform the oracle data from its raw representation.
    ///
    /// # Errors
    ///
    /// - if the prices are unset
    pub fn try_from_raw(raw: raw::OracleData) -> Result<Self, OracleDataError> {
        let raw::OracleData {
            prices,
        } = raw;
        let prices = prices
            .into_iter()
            .map(Price::try_from_raw)
            .collect::<Result<_, _>>()
            .map_err(OracleDataError::prices)?;
        Ok(Self {
            prices,
        })
    }
}

#[derive(Debug, thiserror::Error)]
#[error(transparent)]
pub struct OracleDataError(OracleDataErrorKind);

impl OracleDataError {
    fn prices(source: PriceError) -> Self {
        Self(OracleDataErrorKind::Prices(source))
    }
}

#[derive(Debug, thiserror::Error)]
enum OracleDataErrorKind {
    #[error("failed to validate `prices` field")]
    Prices(#[source] PriceError),
}

/// A piece of data that is sent to a rollup execution node.
///
/// The data can be either sequenced data (originating from a [`RollupDataSubmission`]
/// action submitted by a user) or a [`Deposit`] (originating from a [`BridgeLock`] action).
///
/// The rollup node receives this type as opaque, protobuf-encoded bytes from conductor,
/// and must decode it accordingly.
#[derive(Debug, Clone, PartialEq)]
pub enum RollupData {
    SequencedData(Bytes),
    Deposit(Box<Deposit>),
    OracleData(Box<OracleData>),
}

impl RollupData {
    #[must_use]
    pub fn into_raw(self) -> raw::RollupData {
        match self {
            Self::SequencedData(data) => raw::RollupData {
                value: Some(raw::rollup_data::Value::SequencedData(data)),
            },
            Self::Deposit(deposit) => raw::RollupData {
                value: Some(raw::rollup_data::Value::Deposit(deposit.into_raw())),
            },
            Self::OracleData(oracle_data) => raw::RollupData {
                value: Some(raw::rollup_data::Value::OracleData(oracle_data.into_raw())),
            },
        }
    }

    /// Attempts to transform the `RollupData` from its raw representation.
    ///
    /// # Errors
    ///
    /// - if the `data` field is not set
    /// - if the variant is `Deposit` but a `Deposit` cannot be constructed from the raw proto
    pub fn try_from_raw(raw: raw::RollupData) -> Result<Self, RollupDataError> {
        let raw::RollupData {
            value,
        } = raw;
        match value {
            Some(raw::rollup_data::Value::SequencedData(data)) => Ok(Self::SequencedData(data)),
            Some(raw::rollup_data::Value::Deposit(deposit)) => Deposit::try_from_raw(deposit)
                .map(Box::new)
                .map(Self::Deposit)
                .map_err(RollupDataError::deposit),
            Some(raw::rollup_data::Value::OracleData(oracle_data)) => {
                Ok(OracleData::try_from_raw(oracle_data)
                    .map(Box::new)
                    .map(Self::OracleData)
                    .map_err(RollupDataError::oracle_data)?)
            }
            None => Err(RollupDataError::field_not_set("data")),
        }
    }
}

#[derive(Debug, thiserror::Error)]
#[error(transparent)]
pub struct RollupDataError(RollupDataErrorKind);

impl RollupDataError {
    fn field_not_set(field: &'static str) -> Self {
        Self(RollupDataErrorKind::FieldNotSet(field))
    }

    fn deposit(source: DepositError) -> Self {
        Self(RollupDataErrorKind::Deposit(source))
    }

    fn oracle_data(source: OracleDataError) -> Self {
        Self(RollupDataErrorKind::OracleData(source))
    }
}

#[derive(Debug, thiserror::Error)]
enum RollupDataErrorKind {
    #[error("the expected field in the raw source type was not set: `{0}`")]
    FieldNotSet(&'static str),
    #[error("failed to validate `deposit` field")]
    Deposit(#[source] DepositError),
    #[error("failed to validate `oracle_data` field")]
    OracleData(#[source] OracleDataError),
}<|MERGE_RESOLUTION|>--- conflicted
+++ resolved
@@ -684,8 +684,9 @@
 
         let mut rollup_datas = IndexMap::new();
         for elem in data_iter {
-            let raw_tx = crate::generated::protocol::transaction::v1::Transaction::decode(&*elem)
-                .map_err(SequencerBlockError::transaction_protobuf_decode)?;
+            let raw_tx =
+                crate::generated::astria::protocol::transaction::v1::Transaction::decode(&*elem)
+                    .map_err(SequencerBlockError::transaction_protobuf_decode)?;
             let tx = Transaction::try_from_raw(raw_tx)
                 .map_err(SequencerBlockError::raw_signed_transaction_conversion)?;
             for action in tx.into_unsigned().into_actions() {
@@ -998,131 +999,6 @@
         celestia::PreparedBlock::from_sequencer_block(self).into_parts()
     }
 
-<<<<<<< HEAD
-=======
-    /// Converts from relevant header fields and the block data.
-    ///
-    /// # Errors
-    /// TODO(https://github.com/astriaorg/astria/issues/612)
-    ///
-    /// # Panics
-    ///
-    /// - if a rollup data merkle proof cannot be constructed.
-    pub fn try_from_block_info_and_data(
-        block_hash: [u8; 32],
-        chain_id: tendermint::chain::Id,
-        height: tendermint::block::Height,
-        time: Time,
-        proposer_address: account::Id,
-        data: Vec<Bytes>,
-        deposits: HashMap<RollupId, Vec<Deposit>>,
-    ) -> Result<Self, SequencerBlockError> {
-        use prost::Message as _;
-
-        let tree = merkle_tree_from_data(&data);
-        let data_hash = tree.root();
-
-        let mut data_list = data.into_iter();
-        let (rollup_transactions_root, rollup_ids_root) =
-            rollup_transactions_and_ids_root_from_data(&mut data_list)?;
-
-        let mut rollup_datas = IndexMap::new();
-        for elem in data_list {
-            let raw_tx =
-                crate::generated::astria::protocol::transaction::v1::Transaction::decode(&*elem)
-                    .map_err(SequencerBlockError::transaction_protobuf_decode)?;
-            let tx = Transaction::try_from_raw(raw_tx)
-                .map_err(SequencerBlockError::raw_signed_transaction_conversion)?;
-            for action in tx.into_unsigned().into_actions() {
-                // XXX: The fee asset is dropped. We shjould explain why that's ok.
-                if let action::Action::RollupDataSubmission(action::RollupDataSubmission {
-                    rollup_id,
-                    data,
-                    fee_asset: _,
-                }) = action
-                {
-                    let elem = rollup_datas.entry(rollup_id).or_insert(vec![]);
-                    let data = RollupData::SequencedData(data)
-                        .into_raw()
-                        .encode_to_vec()
-                        .into();
-                    elem.push(data);
-                }
-            }
-        }
-        for (id, deposits) in deposits {
-            rollup_datas
-                .entry(id)
-                .or_default()
-                .extend(deposits.into_iter().map(|deposit| {
-                    RollupData::Deposit(Box::new(deposit))
-                        .into_raw()
-                        .encode_to_vec()
-                        .into()
-                }));
-        }
-
-        // XXX: The rollup data must be sorted by its keys before constructing the merkle tree.
-        // Since it's constructed from non-deterministically ordered sources, there is otherwise no
-        // guarantee that the same data will give the root.
-        rollup_datas.sort_unstable_keys();
-
-        // ensure the rollup IDs commitment matches the one calculated from the rollup data
-        if rollup_ids_root != merkle::Tree::from_leaves(rollup_datas.keys()).root() {
-            return Err(SequencerBlockError::rollup_ids_root_does_not_match_reconstructed());
-        }
-
-        let rollup_transaction_tree = derive_merkle_tree_from_rollup_txs(&rollup_datas);
-        if rollup_transactions_root != rollup_transaction_tree.root() {
-            return Err(
-                SequencerBlockError::rollup_transactions_root_does_not_match_reconstructed(),
-            );
-        }
-
-        let mut rollup_transactions = IndexMap::new();
-        for (i, (rollup_id, data)) in rollup_datas.into_iter().enumerate() {
-            let proof = rollup_transaction_tree
-                .construct_proof(i)
-                .expect("the proof must exist because the tree was derived with the same leaf");
-            rollup_transactions.insert(
-                rollup_id,
-                RollupTransactions {
-                    rollup_id,
-                    transactions: data, // TODO: rename this field?
-                    proof,
-                },
-            );
-        }
-        rollup_transactions.sort_unstable_keys();
-
-        // action tree root is always the first tx in a block
-        let rollup_transactions_proof = tree.construct_proof(0).expect(
-            "the tree has at least one leaf; if this line is reached and `construct_proof` \
-             returns None it means that the short circuiting checks above it have been removed",
-        );
-
-        let rollup_ids_proof = tree.construct_proof(1).expect(
-            "the tree has at least two leaves; if this line is reached and `construct_proof` \
-             returns None it means that the short circuiting checks above it have been removed",
-        );
-
-        Ok(Self {
-            block_hash,
-            header: SequencerBlockHeader {
-                chain_id,
-                height,
-                time,
-                rollup_transactions_root,
-                data_hash,
-                proposer_address,
-            },
-            rollup_transactions,
-            rollup_transactions_proof,
-            rollup_ids_proof,
-        })
-    }
-
->>>>>>> 88adcb33
     /// Converts from the raw decoded protobuf representation of this type.
     ///
     /// # Errors
