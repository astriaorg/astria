--- conflicted
+++ resolved
@@ -630,149 +630,6 @@
     pub extended_commit_info_proof: Option<merkle::Proof>,
 }
 
-pub struct SequencerBlockBuilder {
-    pub block_hash: [u8; 32],
-    pub chain_id: tendermint::chain::Id,
-    pub height: tendermint::block::Height,
-    pub time: Time,
-    pub proposer_address: account::Id,
-    pub data: Vec<Bytes>,
-    pub deposits: HashMap<RollupId, Vec<Deposit>>,
-    pub with_extended_commit_info: bool,
-}
-
-impl SequencerBlockBuilder {
-    /// Attempts to build a [`SequencerBlock`] from the provided data.
-    ///
-    /// # Errors
-    ///
-    /// - if the first transaction in the data is not the 32-byte rollup transactions root.
-    /// - if the second transaction in the data is not the 32-byte rollup IDs root.
-    /// - if `with_extended_commit_info` is set to `true` and the third transaction in the data is
-    ///   not the extended commit info.
-    /// - if any transaction in the data cannot be decoded.
-    /// - if the rollup transactions root does not match the reconstructed root.
-    /// - if the rollup IDs root does not match the reconstructed root.
-    ///
-    /// # Panics
-    ///
-    /// - if a rollup data merkle proof cannot be constructed.
-    pub fn try_build(self) -> Result<SequencerBlock, SequencerBlockError> {
-        let SequencerBlockBuilder {
-            block_hash,
-            chain_id,
-            height,
-            time,
-            proposer_address,
-            data,
-            deposits,
-            with_extended_commit_info,
-        } = self;
-
-        let InitialDataElements {
-            data_root_hash,
-            // This iterator over `data` has been advanced to skip the injected transactions while
-            // retrieving the initial elements. The next element to be yielded will be
-            // the first of the actual user-submitted txs.
-            data_iter,
-            extended_commit_info,
-            extended_commit_info_proof,
-            rollup_transactions_root,
-            rollup_transactions_proof,
-            rollup_ids_root,
-            rollup_ids_proof,
-        } = take_initial_elements_from_data(data, with_extended_commit_info)?;
-
-        let mut rollup_datas = IndexMap::new();
-        for elem in data_iter {
-            let raw_tx =
-                crate::generated::astria::protocol::transaction::v1::Transaction::decode(&*elem)
-                    .map_err(SequencerBlockError::transaction_protobuf_decode)?;
-            let tx = Transaction::try_from_raw(raw_tx)
-                .map_err(SequencerBlockError::raw_signed_transaction_conversion)?;
-            for action in tx.into_unsigned().into_actions() {
-                // XXX: The fee asset is dropped. We should explain why that's ok.
-                if let action::Action::RollupDataSubmission(action::RollupDataSubmission {
-                    rollup_id,
-                    data,
-                    fee_asset: _,
-                }) = action
-                {
-                    let elem = rollup_datas.entry(rollup_id).or_insert(vec![]);
-                    let data = RollupData::SequencedData(data)
-                        .into_raw()
-                        .encode_to_vec()
-                        .into();
-                    elem.push(data);
-                }
-            }
-        }
-        for (id, deposits) in deposits {
-            rollup_datas
-                .entry(id)
-                .or_default()
-                .extend(deposits.into_iter().map(|deposit| {
-                    RollupData::Deposit(Box::new(deposit))
-                        .into_raw()
-                        .encode_to_vec()
-                        .into()
-                }));
-        }
-
-        // XXX: The rollup data must be sorted by its keys before constructing the merkle tree.
-        // Since it's constructed from non-deterministically ordered sources, there is otherwise no
-        // guarantee that the same data will give the root.
-        rollup_datas.sort_unstable_keys();
-
-        // ensure the rollup IDs commitment matches the one calculated from the rollup data
-        if rollup_ids_root != merkle::Tree::from_leaves(rollup_datas.keys()).root() {
-            return Err(SequencerBlockError::rollup_ids_root_does_not_match_reconstructed());
-        }
-
-        let rollup_transaction_tree = derive_merkle_tree_from_rollup_txs(&rollup_datas);
-        if rollup_transactions_root != rollup_transaction_tree.root() {
-            return Err(
-                SequencerBlockError::rollup_transactions_root_does_not_match_reconstructed(),
-            );
-        }
-
-        let mut rollup_transactions = IndexMap::new();
-        for (i, (rollup_id, data)) in rollup_datas.into_iter().enumerate() {
-            // NOTE: This should never error as the tree was derived with the same `rollup_datas`
-            // just above.
-            let proof = rollup_transaction_tree
-                .construct_proof(i)
-                .expect("the proof must exist because the tree was derived with the same leaf");
-            rollup_transactions.insert(
-                rollup_id,
-                RollupTransactions {
-                    rollup_id,
-                    transactions: data, // TODO: rename this field?
-                    proof,
-                },
-            );
-        }
-        rollup_transactions.sort_unstable_keys();
-
-        Ok(SequencerBlock {
-            block_hash,
-            header: SequencerBlockHeader {
-                chain_id,
-                height,
-                time,
-                rollup_transactions_root,
-                data_hash: data_root_hash,
-                proposer_address,
-            },
-            rollup_transactions,
-            rollup_transactions_proof,
-            rollup_ids_proof,
-            extended_commit_info,
-            extended_commit_info_proof,
-        })
-    }
-}
-
 /// A newtype wrapper around `[u8; 32]` to represent the hash of a [`SequencerBlock`].
 ///
 /// [`Hash`] is the cometbft constructed hash of block.
@@ -860,6 +717,149 @@
     }
 }
 
+pub struct SequencerBlockBuilder {
+    pub block_hash: Hash,
+    pub chain_id: tendermint::chain::Id,
+    pub height: tendermint::block::Height,
+    pub time: Time,
+    pub proposer_address: account::Id,
+    pub data: Vec<Bytes>,
+    pub deposits: HashMap<RollupId, Vec<Deposit>>,
+    pub with_extended_commit_info: bool,
+}
+
+impl SequencerBlockBuilder {
+    /// Attempts to build a [`SequencerBlock`] from the provided data.
+    ///
+    /// # Errors
+    ///
+    /// - if the first transaction in the data is not the 32-byte rollup transactions root.
+    /// - if the second transaction in the data is not the 32-byte rollup IDs root.
+    /// - if `with_extended_commit_info` is set to `true` and the third transaction in the data is
+    ///   not the extended commit info.
+    /// - if any transaction in the data cannot be decoded.
+    /// - if the rollup transactions root does not match the reconstructed root.
+    /// - if the rollup IDs root does not match the reconstructed root.
+    ///
+    /// # Panics
+    ///
+    /// - if a rollup data merkle proof cannot be constructed.
+    pub fn try_build(self) -> Result<SequencerBlock, SequencerBlockError> {
+        let SequencerBlockBuilder {
+            block_hash,
+            chain_id,
+            height,
+            time,
+            proposer_address,
+            data,
+            deposits,
+            with_extended_commit_info,
+        } = self;
+
+        let InitialDataElements {
+            data_root_hash,
+            // This iterator over `data` has been advanced to skip the injected transactions while
+            // retrieving the initial elements. The next element to be yielded will be
+            // the first of the actual user-submitted txs.
+            data_iter,
+            extended_commit_info,
+            extended_commit_info_proof,
+            rollup_transactions_root,
+            rollup_transactions_proof,
+            rollup_ids_root,
+            rollup_ids_proof,
+        } = take_initial_elements_from_data(data, with_extended_commit_info)?;
+
+        let mut rollup_datas = IndexMap::new();
+        for elem in data_iter {
+            let raw_tx =
+                crate::generated::astria::protocol::transaction::v1::Transaction::decode(&*elem)
+                    .map_err(SequencerBlockError::transaction_protobuf_decode)?;
+            let tx = Transaction::try_from_raw(raw_tx)
+                .map_err(SequencerBlockError::raw_signed_transaction_conversion)?;
+            for action in tx.into_unsigned().into_actions() {
+                // XXX: The fee asset is dropped. We should explain why that's ok.
+                if let action::Action::RollupDataSubmission(action::RollupDataSubmission {
+                    rollup_id,
+                    data,
+                    fee_asset: _,
+                }) = action
+                {
+                    let elem = rollup_datas.entry(rollup_id).or_insert(vec![]);
+                    let data = RollupData::SequencedData(data)
+                        .into_raw()
+                        .encode_to_vec()
+                        .into();
+                    elem.push(data);
+                }
+            }
+        }
+        for (id, deposits) in deposits {
+            rollup_datas
+                .entry(id)
+                .or_default()
+                .extend(deposits.into_iter().map(|deposit| {
+                    RollupData::Deposit(Box::new(deposit))
+                        .into_raw()
+                        .encode_to_vec()
+                        .into()
+                }));
+        }
+
+        // XXX: The rollup data must be sorted by its keys before constructing the merkle tree.
+        // Since it's constructed from non-deterministically ordered sources, there is otherwise no
+        // guarantee that the same data will give the root.
+        rollup_datas.sort_unstable_keys();
+
+        // ensure the rollup IDs commitment matches the one calculated from the rollup data
+        if rollup_ids_root != merkle::Tree::from_leaves(rollup_datas.keys()).root() {
+            return Err(SequencerBlockError::rollup_ids_root_does_not_match_reconstructed());
+        }
+
+        let rollup_transaction_tree = derive_merkle_tree_from_rollup_txs(&rollup_datas);
+        if rollup_transactions_root != rollup_transaction_tree.root() {
+            return Err(
+                SequencerBlockError::rollup_transactions_root_does_not_match_reconstructed(),
+            );
+        }
+
+        let mut rollup_transactions = IndexMap::new();
+        for (i, (rollup_id, data)) in rollup_datas.into_iter().enumerate() {
+            // NOTE: This should never error as the tree was derived with the same `rollup_datas`
+            // just above.
+            let proof = rollup_transaction_tree
+                .construct_proof(i)
+                .expect("the proof must exist because the tree was derived with the same leaf");
+            rollup_transactions.insert(
+                rollup_id,
+                RollupTransactions {
+                    rollup_id,
+                    transactions: data, // TODO: rename this field?
+                    proof,
+                },
+            );
+        }
+        rollup_transactions.sort_unstable_keys();
+
+        Ok(SequencerBlock {
+            block_hash,
+            header: SequencerBlockHeader {
+                chain_id,
+                height,
+                time,
+                rollup_transactions_root,
+                data_hash: data_root_hash,
+                proposer_address,
+            },
+            rollup_transactions,
+            rollup_transactions_proof,
+            rollup_ids_proof,
+            extended_commit_info,
+            extended_commit_info_proof,
+        })
+    }
+}
+
 /// `SequencerBlock` is constructed from a tendermint/cometbft block by
 /// converting its opaque `data` bytes into sequencer specific types.
 #[derive(Clone, Debug, PartialEq)]
@@ -1087,131 +1087,6 @@
         celestia::PreparedBlock::from_sequencer_block(self).into_parts()
     }
 
-<<<<<<< HEAD
-=======
-    /// Converts from relevant header fields and the block data.
-    ///
-    /// # Errors
-    /// TODO(https://github.com/astriaorg/astria/issues/612)
-    ///
-    /// # Panics
-    ///
-    /// - if a rollup data merkle proof cannot be constructed.
-    pub fn try_from_block_info_and_data(
-        block_hash: [u8; 32],
-        chain_id: tendermint::chain::Id,
-        height: tendermint::block::Height,
-        time: Time,
-        proposer_address: account::Id,
-        data: Vec<Bytes>,
-        deposits: HashMap<RollupId, Vec<Deposit>>,
-    ) -> Result<Self, SequencerBlockError> {
-        use prost::Message as _;
-
-        let tree = merkle_tree_from_data(&data);
-        let data_hash = tree.root();
-
-        let mut data_list = data.into_iter();
-        let (rollup_transactions_root, rollup_ids_root) =
-            rollup_transactions_and_ids_root_from_data(&mut data_list)?;
-
-        let mut rollup_datas = IndexMap::new();
-        for elem in data_list {
-            let raw_tx =
-                crate::generated::astria::protocol::transaction::v1::Transaction::decode(&*elem)
-                    .map_err(SequencerBlockError::transaction_protobuf_decode)?;
-            let tx = Transaction::try_from_raw(raw_tx)
-                .map_err(SequencerBlockError::raw_signed_transaction_conversion)?;
-            for action in tx.into_unsigned().into_actions() {
-                // XXX: The fee asset is dropped. We shjould explain why that's ok.
-                if let action::Action::RollupDataSubmission(action::RollupDataSubmission {
-                    rollup_id,
-                    data,
-                    fee_asset: _,
-                }) = action
-                {
-                    let elem = rollup_datas.entry(rollup_id).or_insert(vec![]);
-                    let data = RollupData::SequencedData(data)
-                        .into_raw()
-                        .encode_to_vec()
-                        .into();
-                    elem.push(data);
-                }
-            }
-        }
-        for (id, deposits) in deposits {
-            rollup_datas
-                .entry(id)
-                .or_default()
-                .extend(deposits.into_iter().map(|deposit| {
-                    RollupData::Deposit(Box::new(deposit))
-                        .into_raw()
-                        .encode_to_vec()
-                        .into()
-                }));
-        }
-
-        // XXX: The rollup data must be sorted by its keys before constructing the merkle tree.
-        // Since it's constructed from non-deterministically ordered sources, there is otherwise no
-        // guarantee that the same data will give the root.
-        rollup_datas.sort_unstable_keys();
-
-        // ensure the rollup IDs commitment matches the one calculated from the rollup data
-        if rollup_ids_root != merkle::Tree::from_leaves(rollup_datas.keys()).root() {
-            return Err(SequencerBlockError::rollup_ids_root_does_not_match_reconstructed());
-        }
-
-        let rollup_transaction_tree = derive_merkle_tree_from_rollup_txs(&rollup_datas);
-        if rollup_transactions_root != rollup_transaction_tree.root() {
-            return Err(
-                SequencerBlockError::rollup_transactions_root_does_not_match_reconstructed(),
-            );
-        }
-
-        let mut rollup_transactions = IndexMap::new();
-        for (i, (rollup_id, data)) in rollup_datas.into_iter().enumerate() {
-            let proof = rollup_transaction_tree
-                .construct_proof(i)
-                .expect("the proof must exist because the tree was derived with the same leaf");
-            rollup_transactions.insert(
-                rollup_id,
-                RollupTransactions {
-                    rollup_id,
-                    transactions: data, // TODO: rename this field?
-                    proof,
-                },
-            );
-        }
-        rollup_transactions.sort_unstable_keys();
-
-        // action tree root is always the first tx in a block
-        let rollup_transactions_proof = tree.construct_proof(0).expect(
-            "the tree has at least one leaf; if this line is reached and `construct_proof` \
-             returns None it means that the short circuiting checks above it have been removed",
-        );
-
-        let rollup_ids_proof = tree.construct_proof(1).expect(
-            "the tree has at least two leaves; if this line is reached and `construct_proof` \
-             returns None it means that the short circuiting checks above it have been removed",
-        );
-
-        Ok(Self {
-            block_hash: Hash(block_hash),
-            header: SequencerBlockHeader {
-                chain_id,
-                height,
-                time,
-                rollup_transactions_root,
-                data_hash,
-                proposer_address,
-            },
-            rollup_transactions,
-            rollup_transactions_proof,
-            rollup_ids_proof,
-        })
-    }
-
->>>>>>> c6ca388d
     /// Converts from the raw decoded protobuf representation of this type.
     ///
     /// # Errors
