use std::{
    collections::HashMap,
    vec::IntoIter,
};

use bytes::Bytes;
use indexmap::IndexMap;
use sha2::Sha256;
use tendermint::{
    account,
    Time,
};

use super::{
    are_rollup_ids_included,
    are_rollup_txs_included,
    celestia::{
        self,
        SubmittedMetadata,
        SubmittedRollupData,
    },
    raw,
};
use crate::{
    primitive::v1::{
        asset,
        derive_merkle_tree_from_rollup_txs,
        Address,
        AddressError,
        IncorrectRollupIdLength,
        RollupId,
        TransactionId,
        TransactionIdError,
    },
    protocol::transaction::v1::{
        action,
        Transaction,
        TransactionError,
    },
    Protobuf as _,
};

#[derive(Debug, thiserror::Error)]
#[error(transparent)]
pub struct RollupTransactionsError(RollupTransactionsErrorKind);

impl RollupTransactionsError {
    fn rollup_id(source: IncorrectRollupIdLength) -> Self {
        Self(RollupTransactionsErrorKind::RollupId(source))
    }

    fn field_not_set(field: &'static str) -> Self {
        Self(RollupTransactionsErrorKind::FieldNotSet(field))
    }

    fn proof_invalid(source: merkle::audit::InvalidProof) -> Self {
        Self(RollupTransactionsErrorKind::ProofInvalid(source))
    }
}

#[derive(Debug, thiserror::Error)]
enum RollupTransactionsErrorKind {
    #[error("`id` field is invalid")]
    RollupId(#[source] IncorrectRollupIdLength),
    #[error("the expected field in the raw source type was not set: `{0}`")]
    FieldNotSet(&'static str),
    #[error("failed constructing a proof from the raw protobuf `proof` field")]
    ProofInvalid(#[source] merkle::audit::InvalidProof),
}

/// The individual parts that make up a [`RollupTransactions`] type.
///
/// Provides convenient access to the fields of [`RollupTransactions`].
#[derive(Clone, Debug, PartialEq)]
pub struct RollupTransactionsParts {
    pub rollup_id: RollupId,
    pub transactions: Vec<Bytes>,
    pub proof: merkle::Proof,
}

/// The opaque transactions belonging to a rollup identified by its rollup ID.
#[derive(Clone, Debug, PartialEq)]
pub struct RollupTransactions {
    /// The 32 bytes identifying a rollup. Usually the sha256 hash of a plain rollup name.
    rollup_id: RollupId,
    /// The block data for this rollup in the form of encoded [`RollupData`].
    transactions: Vec<Bytes>,
    /// Proof that this set of transactions belongs in the rollup datas merkle tree
    proof: merkle::Proof,
}

impl RollupTransactions {
    /// Returns the [`RollupId`] identifying the rollup these transactions belong to.
    #[must_use]
    pub fn rollup_id(&self) -> &RollupId {
        &self.rollup_id
    }

    /// Returns the block data for this rollup.
    #[must_use]
    pub fn transactions(&self) -> &[Bytes] {
        &self.transactions
    }

    /// Returns the merkle proof that these transactions were included
    /// in the `action_tree_commitment`.
    #[must_use]
    pub fn proof(&self) -> &merkle::Proof {
        &self.proof
    }

    /// Transforms these rollup transactions into their raw representation, which can in turn be
    /// encoded as protobuf.
    #[must_use]
    pub fn into_raw(self) -> raw::RollupTransactions {
        let Self {
            rollup_id,
            transactions,
            proof,
        } = self;
        let transactions = transactions.into_iter().map(Into::into).collect();
        raw::RollupTransactions {
            rollup_id: Some(rollup_id.into_raw()),
            transactions,
            proof: Some(proof.into_raw()),
        }
    }

    /// Attempts to transform the rollup transactions from their raw representation.
    ///
    /// # Errors
    /// Returns an error if the rollup ID bytes could not be turned into a [`RollupId`].
    pub fn try_from_raw(raw: raw::RollupTransactions) -> Result<Self, RollupTransactionsError> {
        let raw::RollupTransactions {
            rollup_id,
            transactions,
            proof,
        } = raw;
        let Some(rollup_id) = rollup_id else {
            return Err(RollupTransactionsError::field_not_set("rollup_id"));
        };
        let rollup_id =
            RollupId::try_from_raw(rollup_id).map_err(RollupTransactionsError::rollup_id)?;
        let proof = 'proof: {
            let Some(proof) = proof else {
                break 'proof Err(RollupTransactionsError::field_not_set("proof"));
            };
            merkle::Proof::try_from_raw(proof).map_err(RollupTransactionsError::proof_invalid)
        }?;
        let transactions = transactions.into_iter().map(Into::into).collect();
        Ok(Self {
            rollup_id,
            transactions,
            proof,
        })
    }

    /// Convert [`RollupTransactions`] into [`RollupTransactionsParts`].
    #[must_use]
    pub fn into_parts(self) -> RollupTransactionsParts {
        let Self {
            rollup_id,
            transactions,
            proof,
        } = self;
        RollupTransactionsParts {
            rollup_id,
            transactions,
            proof,
        }
    }

    /// This should only be used where `parts` has been provided by a trusted entity, e.g. read from
    /// our own state store.
    ///
    /// Note that this function is not considered part of the public API and is subject to breaking
    /// change at any time.
    #[cfg(feature = "unchecked-constructors")]
    #[doc(hidden)]
    #[must_use]
    pub fn unchecked_from_parts(parts: RollupTransactionsParts) -> Self {
        let RollupTransactionsParts {
            rollup_id,
            transactions,
            proof,
        } = parts;
        Self {
            rollup_id,
            transactions,
            proof,
        }
    }
}

#[derive(Debug, thiserror::Error)]
#[error(transparent)]
pub struct SequencerBlockError(SequencerBlockErrorKind);

impl SequencerBlockError {
    fn invalid_block_hash(length: usize) -> Self {
        Self(SequencerBlockErrorKind::InvalidBlockHash(length))
    }

    fn field_not_set(field: &'static str) -> Self {
        Self(SequencerBlockErrorKind::FieldNotSet(field))
    }

    fn header(source: SequencerBlockHeaderError) -> Self {
        Self(SequencerBlockErrorKind::Header(source))
    }

    fn parse_rollup_transactions(source: RollupTransactionsError) -> Self {
        Self(SequencerBlockErrorKind::ParseRollupTransactions(source))
    }

    fn transaction_proof_invalid(source: merkle::audit::InvalidProof) -> Self {
        Self(SequencerBlockErrorKind::TransactionProofInvalid(source))
    }

    fn id_proof_invalid(source: merkle::audit::InvalidProof) -> Self {
        Self(SequencerBlockErrorKind::IdProofInvalid(source))
    }

    fn no_rollup_transactions_root() -> Self {
        Self(SequencerBlockErrorKind::NoRollupTransactionsRoot)
    }

    fn incorrect_rollup_transactions_root_length(len: usize) -> Self {
        Self(SequencerBlockErrorKind::IncorrectRollupTransactionsRootLength(len))
    }

    fn no_rollup_ids_root() -> Self {
        Self(SequencerBlockErrorKind::NoRollupIdsRoot)
    }

    fn incorrect_rollup_ids_root_length(len: usize) -> Self {
        Self(SequencerBlockErrorKind::IncorrectRollupIdsRootLength(len))
    }

    fn rollup_transactions_not_in_sequencer_block() -> Self {
        Self(SequencerBlockErrorKind::RollupTransactionsNotInSequencerBlock)
    }

    fn rollup_ids_not_in_sequencer_block() -> Self {
        Self(SequencerBlockErrorKind::RollupIdsNotInSequencerBlock)
    }

    fn transaction_protobuf_decode(source: prost::DecodeError) -> Self {
        Self(SequencerBlockErrorKind::TransactionProtobufDecode(source))
    }

    fn raw_signed_transaction_conversion(source: TransactionError) -> Self {
        Self(SequencerBlockErrorKind::RawTransactionConversion(source))
    }

    fn rollup_transactions_root_does_not_match_reconstructed() -> Self {
        Self(SequencerBlockErrorKind::RollupTransactionsRootDoesNotMatchReconstructed)
    }

    fn rollup_ids_root_does_not_match_reconstructed() -> Self {
        Self(SequencerBlockErrorKind::RollupIdsRootDoesNotMatchReconstructed)
    }

    fn invalid_rollup_transactions_root() -> Self {
        Self(SequencerBlockErrorKind::InvalidRollupTransactionsRoot)
    }

    fn invalid_rollup_ids_proof() -> Self {
        Self(SequencerBlockErrorKind::InvalidRollupIdsProof)
    }
}

#[derive(Debug, thiserror::Error)]
enum SequencerBlockErrorKind {
    #[error("the block hash was expected to be 32 bytes long, but was actually `{0}`")]
    InvalidBlockHash(usize),
    #[error("the expected field in the raw source type was not set: `{0}`")]
    FieldNotSet(&'static str),
    #[error("failed constructing a sequencer block header from the raw protobuf header")]
    Header(#[source] SequencerBlockHeaderError),
    #[error(
        "failed parsing a raw protobuf rollup transaction because it contained an invalid rollup \
         ID"
    )]
    ParseRollupTransactions(#[source] RollupTransactionsError),
    #[error("failed constructing a transaction proof from the raw protobuf transaction proof")]
    TransactionProofInvalid(#[source] merkle::audit::InvalidProof),
    #[error("failed constructing a rollup ID proof from the raw protobuf rollup ID proof")]
    IdProofInvalid(#[source] merkle::audit::InvalidProof),
    #[error(
        "the cometbft block.data field was too short and did not contain the rollup transaction \
         root"
    )]
    NoRollupTransactionsRoot,
    #[error(
        "the rollup transaction root in the cometbft block.data field was expected to be 32 bytes \
         long, but was actually `{0}`"
    )]
    IncorrectRollupTransactionsRootLength(usize),
    #[error("the cometbft block.data field was too short and did not contain the rollup ID root")]
    NoRollupIdsRoot,
    #[error(
        "the rollup ID root in the cometbft block.data field was expected to be 32 bytes long, \
         but was actually `{0}`"
    )]
    IncorrectRollupIdsRootLength(usize),
    #[error(
        "the Merkle Tree Hash derived from the rollup transactions recorded in the raw protobuf \
         sequencer block could not be verified against their proof and the block's data hash"
    )]
    RollupTransactionsNotInSequencerBlock,
    #[error(
        "the Merkle Tree Hash derived from the rollup IDs recorded in the raw protobuf sequencer \
         block could not be verified against their proof and the block's data hash"
    )]
    RollupIdsNotInSequencerBlock,
    #[error(
        "failed decoding an entry in the cometbft block.data field as a protobuf astria \
         transaction"
    )]
    TransactionProtobufDecode(#[source] prost::DecodeError),
    #[error(
        "failed converting a raw protobuf transaction decoded from the cometbft block.data
        field to a native astria transaction"
    )]
    RawTransactionConversion(#[source] TransactionError),
    #[error(
        "the root derived from the rollup transactions in the cometbft block.data field did not \
         match the root stored in the same block.data field"
    )]
    RollupTransactionsRootDoesNotMatchReconstructed,
    #[error(
        "the root derived from the rollup IDs in the cometbft block.data field did not match the \
         root stored in the same block.data field"
    )]
    RollupIdsRootDoesNotMatchReconstructed,
    #[error(
        "the rollup transactions root in the header did not verify against data_hash given the \
         rollup transactions proof"
    )]
    InvalidRollupTransactionsRoot,
    #[error(
        "the rollup IDs root constructed from the block's rollup IDs did not verify against \
         data_hash given the rollup IDs proof"
    )]
    InvalidRollupIdsProof,
}

/// The individual parts that make up a [`SequencerBlockHeader`].
///
/// This type exists to provide convenient access to the fields of
/// a `[SequencerBlockHeader]`.
#[derive(Debug, PartialEq)]
pub struct SequencerBlockHeaderParts {
    pub chain_id: tendermint::chain::Id,
    pub height: tendermint::block::Height,
    pub time: Time,
    pub rollup_transactions_root: [u8; 32],
    pub data_hash: [u8; 32],
    pub proposer_address: account::Id,
}

#[derive(Debug, Clone, PartialEq)]
pub struct SequencerBlockHeader {
    chain_id: tendermint::chain::Id,
    height: tendermint::block::Height,
    time: Time,
    // the 32-byte merkle root of all the rollup transactions in the block
    rollup_transactions_root: [u8; 32],
    data_hash: [u8; 32],
    proposer_address: account::Id,
}

impl SequencerBlockHeader {
    #[must_use]
    pub fn chain_id(&self) -> &tendermint::chain::Id {
        &self.chain_id
    }

    #[must_use]
    pub fn height(&self) -> tendermint::block::Height {
        self.height
    }

    #[must_use]
    pub fn time(&self) -> Time {
        self.time
    }

    #[must_use]
    pub fn rollup_transactions_root(&self) -> &[u8; 32] {
        &self.rollup_transactions_root
    }

    #[must_use]
    pub fn data_hash(&self) -> &[u8; 32] {
        &self.data_hash
    }

    #[must_use]
    pub fn proposer_address(&self) -> &account::Id {
        &self.proposer_address
    }

    /// Convert [`SequencerBlockHeader`] into its [`SequencerBlockHeaderParts`].
    #[must_use]
    pub fn into_parts(self) -> SequencerBlockHeaderParts {
        let Self {
            chain_id,
            height,
            time,
            rollup_transactions_root,
            data_hash,
            proposer_address,
        } = self;
        SequencerBlockHeaderParts {
            chain_id,
            height,
            time,
            rollup_transactions_root,
            data_hash,
            proposer_address,
        }
    }

    #[must_use]
    pub fn into_raw(self) -> raw::SequencerBlockHeader {
        let time: tendermint_proto::google::protobuf::Timestamp = self.time.into();
        raw::SequencerBlockHeader {
            chain_id: self.chain_id.to_string(),
            height: self.height.value(),
            time: Some(pbjson_types::Timestamp {
                seconds: time.seconds,
                nanos: time.nanos,
            }),
            rollup_transactions_root: Bytes::copy_from_slice(&self.rollup_transactions_root),
            data_hash: Bytes::copy_from_slice(&self.data_hash),
            proposer_address: Bytes::copy_from_slice(self.proposer_address.as_bytes()),
        }
    }

    /// Attempts to transform the sequencer block header from its raw representation.
    ///
    /// # Errors
    ///
    /// - If the `cometbft_header` field is not set.
    /// - If the `cometbft_header` field cannot be converted.
    /// - If the `rollup_transactions_root` field is not 32 bytes long.
    pub fn try_from_raw(raw: raw::SequencerBlockHeader) -> Result<Self, SequencerBlockHeaderError> {
        let raw::SequencerBlockHeader {
            chain_id,
            height,
            time,
            rollup_transactions_root,
            data_hash,
            proposer_address,
            ..
        } = raw;

        let chain_id = tendermint::chain::Id::try_from(chain_id)
            .map_err(SequencerBlockHeaderError::invalid_chain_id)?;

        let height = tendermint::block::Height::try_from(height)
            .map_err(SequencerBlockHeaderError::invalid_height)?;

        let Some(time) = time else {
            return Err(SequencerBlockHeaderError::field_not_set("time"));
        };
        let time = Time::try_from(tendermint_proto::google::protobuf::Timestamp {
            seconds: time.seconds,
            nanos: time.nanos,
        })
        .map_err(SequencerBlockHeaderError::time)?;

        let rollup_transactions_root =
            rollup_transactions_root.as_ref().try_into().map_err(|_| {
                SequencerBlockHeaderError::incorrect_rollup_transactions_root_length(
                    rollup_transactions_root.len(),
                )
            })?;

        let data_hash = data_hash.as_ref().try_into().map_err(|_| {
            SequencerBlockHeaderError::incorrect_rollup_transactions_root_length(data_hash.len())
        })?;

        let proposer_address = account::Id::try_from(proposer_address)
            .map_err(SequencerBlockHeaderError::proposer_address)?;

        Ok(Self {
            chain_id,
            height,
            time,
            rollup_transactions_root,
            data_hash,
            proposer_address,
        })
    }

    /// This should only be used where `parts` has been provided by a trusted entity, e.g. read from
    /// our own state store.
    ///
    /// Note that this function is not considered part of the public API and is subject to breaking
    /// change at any time.
    #[cfg(feature = "unchecked-constructors")]
    #[doc(hidden)]
    #[must_use]
    pub fn unchecked_from_parts(parts: SequencerBlockHeaderParts) -> Self {
        let SequencerBlockHeaderParts {
            chain_id,
            height,
            time,
            rollup_transactions_root,
            data_hash,
            proposer_address,
        } = parts;
        Self {
            chain_id,
            height,
            time,
            rollup_transactions_root,
            data_hash,
            proposer_address,
        }
    }
}

#[derive(Debug, thiserror::Error)]
#[error(transparent)]
pub struct SequencerBlockHeaderError(SequencerBlockHeaderErrorKind);

impl SequencerBlockHeaderError {
    fn invalid_chain_id(source: tendermint::Error) -> Self {
        Self(SequencerBlockHeaderErrorKind::InvalidChainId(source))
    }

    fn invalid_height(source: tendermint::Error) -> Self {
        Self(SequencerBlockHeaderErrorKind::InvalidHeight(source))
    }

    fn field_not_set(field: &'static str) -> Self {
        Self(SequencerBlockHeaderErrorKind::FieldNotSet(field))
    }

    fn time(source: tendermint::Error) -> Self {
        Self(SequencerBlockHeaderErrorKind::Time(source))
    }

    fn incorrect_rollup_transactions_root_length(len: usize) -> Self {
        Self(SequencerBlockHeaderErrorKind::IncorrectRollupTransactionsRootLength(len))
    }

    fn proposer_address(source: tendermint::Error) -> Self {
        Self(SequencerBlockHeaderErrorKind::ProposerAddress(source))
    }
}

#[derive(Debug, thiserror::Error)]
enum SequencerBlockHeaderErrorKind {
    #[error("the chain ID in the raw protobuf sequencer block header was invalid")]
    InvalidChainId(#[source] tendermint::Error),
    #[error("the height in the raw protobuf sequencer block header was invalid")]
    InvalidHeight(#[source] tendermint::Error),
    #[error("the expected field in the raw source type was not set: `{0}`")]
    FieldNotSet(&'static str),
    #[error("failed to create a tendermint time from the raw protobuf time")]
    Time(#[source] tendermint::Error),
    #[error(
        "the rollup transaction root in the cometbft block.data field was expected to be 32 bytes \
         long, but was actually `{0}`"
    )]
    IncorrectRollupTransactionsRootLength(usize),
    #[error(
        "the proposer address in the raw protobuf sequencer block header was not 20 bytes long"
    )]
    ProposerAddress(#[source] tendermint::Error),
}

/// The individual parts that make up a [`SequencerBlock`].
///
/// Exists to provide convenient access to fields of a [`SequencerBlock`].
#[derive(Clone, Debug, PartialEq)]
pub struct SequencerBlockParts {
    pub block_hash: [u8; 32],
    pub header: SequencerBlockHeader,
    pub rollup_transactions: IndexMap<RollupId, RollupTransactions>,
    pub rollup_transactions_proof: merkle::Proof,
    pub rollup_ids_proof: merkle::Proof,
}

/// `SequencerBlock` is constructed from a tendermint/cometbft block by
/// converting its opaque `data` bytes into sequencer specific types.
#[derive(Clone, Debug, PartialEq)]
#[expect(
    clippy::module_name_repetitions,
    reason = "we want consistent and specific naming"
)]
pub struct SequencerBlock {
    /// The result of hashing the cometbft header. Guaranteed to not be `None` as compared to
    /// the cometbft/tendermint-rs return type.
    block_hash: [u8; 32],
    /// the block header, which contains the cometbft header and additional sequencer-specific
    /// commitments.
    header: SequencerBlockHeader,
    /// The collection of rollup transactions that were included in this block.
    rollup_transactions: IndexMap<RollupId, RollupTransactions>,
    /// The proof that the rollup transactions are included in the `CometBFT` block this
    /// sequencer block is derived form. This proof together with
    /// `Sha256(MTH(rollup_transactions))` must match `header.data_hash`.
    /// `MTH(rollup_transactions)` is the Merkle Tree Hash derived from the
    /// rollup transactions.
    rollup_transactions_proof: merkle::Proof,
    /// The proof that the rollup IDs listed in `rollup_transactions` are included
    /// in the `CometBFT` block this sequencer block is derived form. This proof together
    /// with `Sha256(MTH(rollup_ids))` must match `header.data_hash`.
    /// `MTH(rollup_ids)` is the Merkle Tree Hash derived from the rollup IDs listed in
    /// the rollup transactions.
    rollup_ids_proof: merkle::Proof,
}

impl SequencerBlock {
    /// Returns the hash of the `CometBFT` block this sequencer block is derived from.
    ///
    /// This is done by hashing the `CometBFT` header stored in this block.
    #[must_use]
    pub fn block_hash(&self) -> &[u8; 32] {
        &self.block_hash
    }

    #[must_use]
    pub fn header(&self) -> &SequencerBlockHeader {
        &self.header
    }

    /// The height stored in this sequencer block.
    #[must_use]
    pub fn height(&self) -> tendermint::block::Height {
        self.header.height
    }

    #[must_use]
    pub fn rollup_transactions(&self) -> &IndexMap<RollupId, RollupTransactions> {
        &self.rollup_transactions
    }

    #[must_use]
    pub fn rollup_transactions_proof(&self) -> &merkle::Proof {
        &self.rollup_transactions_proof
    }

    #[must_use]
    pub fn rollup_ids_proof(&self) -> &merkle::Proof {
        &self.rollup_ids_proof
    }

    /// Converts a [`SequencerBlock`] into its [`SequencerBlockParts`].
    #[must_use]
    pub fn into_parts(self) -> SequencerBlockParts {
        let Self {
            block_hash,
            header,
            rollup_transactions,
            rollup_transactions_proof,
            rollup_ids_proof,
        } = self;
        SequencerBlockParts {
            block_hash,
            header,
            rollup_transactions,
            rollup_transactions_proof,
            rollup_ids_proof,
        }
    }

    /// Returns the map of rollup transactions, consuming `self`.
    #[must_use]
    pub fn into_rollup_transactions(self) -> IndexMap<RollupId, RollupTransactions> {
        self.rollup_transactions
    }

    #[must_use]
    pub fn into_raw(self) -> raw::SequencerBlock {
        let Self {
            block_hash,
            header,
            rollup_transactions,
            rollup_transactions_proof,
            rollup_ids_proof,
        } = self;
        raw::SequencerBlock {
            block_hash: Bytes::copy_from_slice(&block_hash),
            header: Some(header.into_raw()),
            rollup_transactions: rollup_transactions
                .into_values()
                .map(RollupTransactions::into_raw)
                .collect(),
            rollup_transactions_proof: Some(rollup_transactions_proof.into_raw()),
            rollup_ids_proof: Some(rollup_ids_proof.into_raw()),
        }
    }

    #[must_use]
    pub fn into_filtered_block<I, R>(mut self, rollup_ids: I) -> FilteredSequencerBlock
    where
        I: IntoIterator<Item = R>,
        RollupId: From<R>,
    {
        let all_rollup_ids: Vec<RollupId> = self.rollup_transactions.keys().copied().collect();

        let mut filtered_rollup_transactions = IndexMap::new();
        for id in rollup_ids {
            let id = id.into();
            if let Some(rollup_transactions) = self.rollup_transactions.shift_remove(&id) {
                filtered_rollup_transactions.insert(id, rollup_transactions);
            };
        }

        FilteredSequencerBlock {
            block_hash: self.block_hash,
            header: self.header,
            rollup_transactions: filtered_rollup_transactions,
            rollup_transactions_proof: self.rollup_transactions_proof,
            all_rollup_ids,
            rollup_ids_proof: self.rollup_ids_proof,
        }
    }

    #[must_use]
    pub fn to_filtered_block<I, R>(&self, rollup_ids: I) -> FilteredSequencerBlock
    where
        I: IntoIterator<Item = R>,
        RollupId: From<R>,
    {
        let all_rollup_ids: Vec<RollupId> = self.rollup_transactions.keys().copied().collect();

        let mut filtered_rollup_transactions = IndexMap::new();
        for id in rollup_ids {
            let id = id.into();
            if let Some(rollup_transactions) = self.rollup_transactions.get(&id).cloned() {
                filtered_rollup_transactions.insert(id, rollup_transactions);
            };
        }

        FilteredSequencerBlock {
            block_hash: self.block_hash,
            header: self.header.clone(),
            rollup_transactions: filtered_rollup_transactions,
            rollup_transactions_proof: self.rollup_transactions_proof.clone(),
            all_rollup_ids,
            rollup_ids_proof: self.rollup_ids_proof.clone(),
        }
    }

    /// Turn the sequencer block into a [`SubmittedMetadata`] and list of [`SubmittedRollupData`].
    #[must_use]
    pub fn split_for_celestia(self) -> (SubmittedMetadata, Vec<SubmittedRollupData>) {
        celestia::PreparedBlock::from_sequencer_block(self).into_parts()
    }

    /// Converts from relevant header fields and the block data.
    ///
    /// # Errors
    /// TODO(https://github.com/astriaorg/astria/issues/612)
    ///
    /// # Panics
    ///
    /// - if a rollup data merkle proof cannot be constructed.
    pub fn try_from_block_info_and_data(
        block_hash: [u8; 32],
        chain_id: tendermint::chain::Id,
        height: tendermint::block::Height,
        time: Time,
        proposer_address: account::Id,
        data: Vec<Bytes>,
        deposits: HashMap<RollupId, Vec<Deposit>>,
    ) -> Result<Self, SequencerBlockError> {
        use prost::Message as _;

        let tree = merkle_tree_from_data(&data);
        let data_hash = tree.root();

        let mut data_list = data.into_iter();
        let (rollup_transactions_root, rollup_ids_root) =
            rollup_transactions_and_ids_root_from_data(&mut data_list)?;

        let mut rollup_datas = IndexMap::new();
        for elem in data_list {
            let raw_tx =
                crate::generated::astria::protocol::transaction::v1::Transaction::decode(&*elem)
                    .map_err(SequencerBlockError::transaction_protobuf_decode)?;
            let tx = Transaction::try_from_raw(raw_tx)
                .map_err(SequencerBlockError::raw_signed_transaction_conversion)?;
            for action in tx.into_unsigned().into_actions() {
                // XXX: The fee asset is dropped. We shjould explain why that's ok.
                if let action::Action::RollupDataSubmission(action::RollupDataSubmission {
                    rollup_id,
                    data,
                    fee_asset: _,
                }) = action
                {
                    let elem = rollup_datas.entry(rollup_id).or_insert(vec![]);
                    let data = RollupData::SequencedData(data)
                        .into_raw()
                        .encode_to_vec()
                        .into();
                    elem.push(data);
                }
            }
        }
        for (id, deposits) in deposits {
            rollup_datas
                .entry(id)
                .or_default()
                .extend(deposits.into_iter().map(|deposit| {
                    RollupData::Deposit(Box::new(deposit))
                        .into_raw()
                        .encode_to_vec()
                        .into()
                }));
        }

        // XXX: The rollup data must be sorted by its keys before constructing the merkle tree.
        // Since it's constructed from non-deterministically ordered sources, there is otherwise no
        // guarantee that the same data will give the root.
        rollup_datas.sort_unstable_keys();

        // ensure the rollup IDs commitment matches the one calculated from the rollup data
        if rollup_ids_root != merkle::Tree::from_leaves(rollup_datas.keys()).root() {
            return Err(SequencerBlockError::rollup_ids_root_does_not_match_reconstructed());
        }

        let rollup_transaction_tree = derive_merkle_tree_from_rollup_txs(&rollup_datas);
        if rollup_transactions_root != rollup_transaction_tree.root() {
            return Err(
                SequencerBlockError::rollup_transactions_root_does_not_match_reconstructed(),
            );
        }

        let mut rollup_transactions = IndexMap::new();
        for (i, (rollup_id, data)) in rollup_datas.into_iter().enumerate() {
            let proof = rollup_transaction_tree
                .construct_proof(i)
                .expect("the proof must exist because the tree was derived with the same leaf");
            rollup_transactions.insert(
                rollup_id,
                RollupTransactions {
                    rollup_id,
                    transactions: data, // TODO: rename this field?
                    proof,
                },
            );
        }
        rollup_transactions.sort_unstable_keys();

        // action tree root is always the first tx in a block
        let rollup_transactions_proof = tree.construct_proof(0).expect(
            "the tree has at least one leaf; if this line is reached and `construct_proof` \
             returns None it means that the short circuiting checks above it have been removed",
        );

        let rollup_ids_proof = tree.construct_proof(1).expect(
            "the tree has at least two leaves; if this line is reached and `construct_proof` \
             returns None it means that the short circuiting checks above it have been removed",
        );

        Ok(Self {
            block_hash,
            header: SequencerBlockHeader {
                chain_id,
                height,
                time,
                rollup_transactions_root,
                data_hash,
                proposer_address,
            },
            rollup_transactions,
            rollup_transactions_proof,
            rollup_ids_proof,
        })
    }

    /// Converts from the raw decoded protobuf representation of this type.
    ///
    /// # Errors
    /// TODO(https://github.com/astriaorg/astria/issues/612)
    pub fn try_from_raw(raw: raw::SequencerBlock) -> Result<Self, SequencerBlockError> {
        use sha2::Digest as _;

        fn rollup_txs_to_tuple(
            raw: raw::RollupTransactions,
        ) -> Result<(RollupId, RollupTransactions), RollupTransactionsError> {
            let rollup_transactions = RollupTransactions::try_from_raw(raw)?;
            Ok((rollup_transactions.rollup_id, rollup_transactions))
        }

        let raw::SequencerBlock {
            block_hash,
            header,
            rollup_transactions,
            rollup_transactions_proof,
            rollup_ids_proof,
        } = raw;

        let block_hash = block_hash
            .as_ref()
            .try_into()
            .map_err(|_| SequencerBlockError::invalid_block_hash(block_hash.len()))?;

        let rollup_transactions_proof = 'proof: {
            let Some(rollup_transactions_proof) = rollup_transactions_proof else {
                break 'proof Err(SequencerBlockError::field_not_set(
                    "rollup_transactions_proof",
                ));
            };
            merkle::Proof::try_from_raw(rollup_transactions_proof)
                .map_err(SequencerBlockError::transaction_proof_invalid)
        }?;
        let rollup_ids_proof = 'proof: {
            let Some(rollup_ids_proof) = rollup_ids_proof else {
                break 'proof Err(SequencerBlockError::field_not_set("rollup_ids_proof"));
            };
            merkle::Proof::try_from_raw(rollup_ids_proof)
                .map_err(SequencerBlockError::id_proof_invalid)
        }?;
        let header = 'header: {
            let Some(header) = header else {
                break 'header Err(SequencerBlockError::field_not_set("header"));
            };
            SequencerBlockHeader::try_from_raw(header).map_err(SequencerBlockError::header)
        }?;

        let rollup_transactions: IndexMap<RollupId, RollupTransactions> = rollup_transactions
            .into_iter()
            .map(rollup_txs_to_tuple)
            .collect::<Result<_, _>>()
            .map_err(SequencerBlockError::parse_rollup_transactions)?;

        let data_hash = header.data_hash;

        if !rollup_transactions_proof
            .verify(&Sha256::digest(header.rollup_transactions_root), data_hash)
        {
            return Err(SequencerBlockError::invalid_rollup_transactions_root());
        };

        let rollup_ids_root = merkle::Tree::from_leaves(rollup_transactions.keys()).root();
        if !rollup_ids_proof.verify(&Sha256::digest(rollup_ids_root), data_hash) {
            return Err(SequencerBlockError::invalid_rollup_ids_proof());
        };

        if !are_rollup_txs_included(&rollup_transactions, &rollup_transactions_proof, data_hash) {
            return Err(SequencerBlockError::rollup_transactions_not_in_sequencer_block());
        }
        if !are_rollup_ids_included(
            rollup_transactions.keys().copied(),
            &rollup_ids_proof,
            data_hash,
        ) {
            return Err(SequencerBlockError::rollup_ids_not_in_sequencer_block());
        }

        Ok(Self {
            block_hash,
            header,
            rollup_transactions,
            rollup_transactions_proof,
            rollup_ids_proof,
        })
    }

    /// This should only be used where `parts` has been provided by a trusted entity, e.g. read from
    /// our own state store.
    ///
    /// Note that this function is not considered part of the public API and is subject to breaking
    /// change at any time.
    #[cfg(feature = "unchecked-constructors")]
    #[doc(hidden)]
    #[must_use]
    pub fn unchecked_from_parts(parts: SequencerBlockParts) -> Self {
        let SequencerBlockParts {
            block_hash,
            header,
            rollup_transactions,
            rollup_transactions_proof,
            rollup_ids_proof,
        } = parts;
        Self {
            block_hash,
            header,
            rollup_transactions,
            rollup_transactions_proof,
            rollup_ids_proof,
        }
    }
}

fn rollup_transactions_and_ids_root_from_data(
    data_list: &mut IntoIter<Bytes>,
) -> Result<([u8; 32], [u8; 32]), SequencerBlockError> {
    let rollup_transactions_root: [u8; 32] = data_list
        .next()
        .ok_or(SequencerBlockError::no_rollup_transactions_root())?
        .as_ref()
        .try_into()
        .map_err(|_| {
            SequencerBlockError::incorrect_rollup_transactions_root_length(data_list.len())
        })?;
    let rollup_ids_root: [u8; 32] = data_list
        .next()
        .ok_or(SequencerBlockError::no_rollup_ids_root())?
        .as_ref()
        .try_into()
        .map_err(|_| SequencerBlockError::incorrect_rollup_ids_root_length(data_list.len()))?;
    Ok((rollup_transactions_root, rollup_ids_root))
}

/// Constructs a `[merkle::Tree]` from an iterator yielding byte slices.
///
/// This hashes each item before pushing it into the Merkle Tree, which
/// effectively causes a double hashing. The leaf hash of an item `d_i`
/// is then `MTH(d_i) = SHA256(0x00 || SHA256(d_i))`.
pub fn merkle_tree_from_data<I, B>(iter: I) -> merkle::Tree
where
    I: IntoIterator<Item = B>,
    B: AsRef<[u8]>,
{
    use sha2::Digest as _;
    merkle::Tree::from_leaves(iter.into_iter().map(|item| Sha256::digest(&item)))
}

/// The individual parts that make up a [`FilteredSequencerBlock`].
///
/// Exists to provide convenient access to fields of a [`FilteredSequencerBlock`].
#[derive(Debug, Clone, PartialEq)]
pub struct FilteredSequencerBlockParts {
    pub block_hash: [u8; 32],
    pub header: SequencerBlockHeader,
    // filtered set of rollup transactions
    pub rollup_transactions: IndexMap<RollupId, RollupTransactions>,
    // proof that `rollup_transactions_root` is included in `data_hash`
    pub rollup_transactions_proof: merkle::Proof,
    // all rollup ids in the sequencer block
    pub all_rollup_ids: Vec<RollupId>,
    // proof that `rollup_ids` is included in `data_hash`
    pub rollup_ids_proof: merkle::Proof,
}

#[derive(Debug, Clone, PartialEq)]
#[expect(
    clippy::module_name_repetitions,
    reason = "we want consistent and specific naming"
)]
pub struct FilteredSequencerBlock {
    block_hash: [u8; 32],
    header: SequencerBlockHeader,
    // filtered set of rollup transactions
    rollup_transactions: IndexMap<RollupId, RollupTransactions>,
    // proof that `rollup_transactions_root` is included in `data_hash`
    rollup_transactions_proof: merkle::Proof,
    // all rollup ids in the sequencer block
    all_rollup_ids: Vec<RollupId>,
    // proof that `rollup_ids` is included in `data_hash`
    rollup_ids_proof: merkle::Proof,
}

impl FilteredSequencerBlock {
    #[must_use]
    pub fn block_hash(&self) -> &[u8; 32] {
        &self.block_hash
    }

    #[must_use]
    pub fn header(&self) -> &SequencerBlockHeader {
        &self.header
    }

    #[must_use]
    pub fn height(&self) -> tendermint::block::Height {
        self.header.height
    }

    #[must_use]
    pub fn rollup_transactions(&self) -> &IndexMap<RollupId, RollupTransactions> {
        &self.rollup_transactions
    }

    #[must_use]
    pub fn rollup_transactions_root(&self) -> &[u8; 32] {
        &self.header.rollup_transactions_root
    }

    #[must_use]
    pub fn rollup_transactions_proof(&self) -> &merkle::Proof {
        &self.rollup_transactions_proof
    }

    #[must_use]
    pub fn all_rollup_ids(&self) -> &[RollupId] {
        &self.all_rollup_ids
    }

    #[must_use]
    pub fn rollup_ids_proof(&self) -> &merkle::Proof {
        &self.rollup_ids_proof
    }

    #[must_use]
    pub fn into_raw(self) -> raw::FilteredSequencerBlock {
        let Self {
            block_hash,
            header,
            rollup_transactions,
            rollup_transactions_proof,
            rollup_ids_proof,
            ..
        } = self;
        raw::FilteredSequencerBlock {
            block_hash: Bytes::copy_from_slice(&block_hash),
            header: Some(header.into_raw()),
            rollup_transactions: rollup_transactions
                .into_values()
                .map(RollupTransactions::into_raw)
                .collect(),
            rollup_transactions_proof: Some(rollup_transactions_proof.into_raw()),
            all_rollup_ids: self.all_rollup_ids.iter().map(RollupId::to_raw).collect(),
            rollup_ids_proof: Some(rollup_ids_proof.into_raw()),
        }
    }

    /// Converts from the raw decoded protobuf representation of this type.
    ///
    /// # Errors
    ///
    /// - if the rollup transactions proof is not set
    /// - if the rollup IDs proof is not set
    /// - if the rollup transactions proof cannot be constructed from the raw protobuf
    /// - if the rollup IDs proof cannot be constructed from the raw protobuf
    /// - if the cometbft header is not set
    /// - if the cometbft header cannot be constructed from the raw protobuf
    /// - if the cometbft block hash is None
    /// - if the data hash is None
    /// - if the rollup transactions cannot be parsed
    /// - if the rollup transactions root is not 32 bytes
    /// - if the rollup transactions are not included in the sequencer block
    /// - if the rollup IDs root is not 32 bytes
    /// - if the rollup IDs are not included in the sequencer block
    pub fn try_from_raw(
        raw: raw::FilteredSequencerBlock,
    ) -> Result<Self, FilteredSequencerBlockError> {
        use sha2::Digest as _;

        fn rollup_txs_to_tuple(
            raw: raw::RollupTransactions,
        ) -> Result<(RollupId, RollupTransactions), RollupTransactionsError> {
            let rollup_transactions = RollupTransactions::try_from_raw(raw)?;
            Ok((rollup_transactions.rollup_id, rollup_transactions))
        }

        let raw::FilteredSequencerBlock {
            block_hash,
            header,
            rollup_transactions,
            rollup_transactions_proof,
            all_rollup_ids,
            rollup_ids_proof,
            ..
        } = raw;

        let block_hash = block_hash
            .as_ref()
            .try_into()
            .map_err(|_| FilteredSequencerBlockError::invalid_block_hash(block_hash.len()))?;

        let rollup_transactions_proof = {
            let Some(rollup_transactions_proof) = rollup_transactions_proof else {
                return Err(FilteredSequencerBlockError::field_not_set(
                    "rollup_transactions_proof",
                ));
            };
            merkle::Proof::try_from_raw(rollup_transactions_proof)
                .map_err(FilteredSequencerBlockError::transaction_proof_invalid)
        }?;
        let rollup_ids_proof = {
            let Some(rollup_ids_proof) = rollup_ids_proof else {
                return Err(FilteredSequencerBlockError::field_not_set(
                    "rollup_ids_proof",
                ));
            };
            merkle::Proof::try_from_raw(rollup_ids_proof)
                .map_err(FilteredSequencerBlockError::id_proof_invalid)
        }?;
        let header = {
            let Some(header) = header else {
                return Err(FilteredSequencerBlockError::field_not_set("header"));
            };
            SequencerBlockHeader::try_from_raw(header)
                .map_err(FilteredSequencerBlockError::invalid_header)
        }?;

        // XXX: These rollup transactions are not sorted compared to those used for
        // deriving the rollup transactions merkle tree in `SequencerBlock`.
        let rollup_transactions = rollup_transactions
            .into_iter()
            .map(rollup_txs_to_tuple)
            .collect::<Result<IndexMap<_, _>, _>>()
            .map_err(FilteredSequencerBlockError::parse_rollup_transactions)?;

        let all_rollup_ids: Vec<RollupId> = all_rollup_ids
            .into_iter()
            .map(RollupId::try_from_raw)
            .collect::<Result<_, _>>()
            .map_err(FilteredSequencerBlockError::invalid_rollup_id)?;

        if !rollup_transactions_proof.verify(
            &Sha256::digest(header.rollup_transactions_root),
            header.data_hash,
        ) {
            return Err(FilteredSequencerBlockError::rollup_transactions_not_in_sequencer_block());
        }

        for rollup_transactions in rollup_transactions.values() {
            if !super::do_rollup_transaction_match_root(
                rollup_transactions,
                header.rollup_transactions_root,
            ) {
                return Err(
                    FilteredSequencerBlockError::rollup_transaction_for_id_not_in_sequencer_block(
                        *rollup_transactions.rollup_id(),
                    ),
                );
            }
        }

        if !are_rollup_ids_included(
            all_rollup_ids.iter().copied(),
            &rollup_ids_proof,
            header.data_hash,
        ) {
            return Err(FilteredSequencerBlockError::rollup_ids_not_in_sequencer_block());
        }

        Ok(Self {
            block_hash,
            header,
            rollup_transactions,
            rollup_transactions_proof,
            all_rollup_ids,
            rollup_ids_proof,
        })
    }

    /// Transforms the filtered blocks into its constituent parts.
    #[must_use]
    pub fn into_parts(self) -> FilteredSequencerBlockParts {
        let Self {
            block_hash,
            header,
            rollup_transactions,
            rollup_transactions_proof,
            all_rollup_ids,
            rollup_ids_proof,
        } = self;
        FilteredSequencerBlockParts {
            block_hash,
            header,
            rollup_transactions,
            rollup_transactions_proof,
            all_rollup_ids,
            rollup_ids_proof,
        }
    }
}

#[derive(Debug, thiserror::Error)]
#[error(transparent)]
pub struct FilteredSequencerBlockError(FilteredSequencerBlockErrorKind);

#[derive(Debug, thiserror::Error)]
enum FilteredSequencerBlockErrorKind {
    #[error(
        "the block hash in the raw protobuf filtered sequencer block was expected to be 32 bytes \
         long, but was actually `{0}`"
    )]
    InvalidBlockHash(usize),
    #[error("failed to create a sequencer block header from the raw protobuf header")]
    InvalidHeader(SequencerBlockHeaderError),
    #[error("the rollup ID in the raw protobuf rollup transaction was not 32 bytes long")]
    InvalidRollupId(IncorrectRollupIdLength),
    #[error("the expected field in the raw source type was not set: `{0}`")]
    FieldNotSet(&'static str),
    #[error("failed parsing a raw protobuf rollup transaction")]
    ParseRollupTransactions(RollupTransactionsError),
    #[error(
        "the rollup transactions in the sequencer block were not included in the block's data hash"
    )]
    RollupTransactionsNotInSequencerBlock,
    #[error(
        "the rollup transaction for rollup ID `{id}` contained in the filtered sequencer block \
         could not be verified against the rollup transactions root"
    )]
    RollupTransactionForIdNotInSequencerBlock { id: RollupId },
    #[error("the rollup IDs in the sequencer block were not included in the block's data hash")]
    RollupIdsNotInSequencerBlock,
    #[error("failed constructing a transaction proof from the raw protobuf transaction proof")]
    TransactionProofInvalid(merkle::audit::InvalidProof),
    #[error("failed constructing a rollup ID proof from the raw protobuf rollup ID proof")]
    IdProofInvalid(merkle::audit::InvalidProof),
}

impl FilteredSequencerBlockError {
    fn invalid_block_hash(len: usize) -> Self {
        Self(FilteredSequencerBlockErrorKind::InvalidBlockHash(len))
    }

    fn invalid_header(source: SequencerBlockHeaderError) -> Self {
        Self(FilteredSequencerBlockErrorKind::InvalidHeader(source))
    }

    fn invalid_rollup_id(source: IncorrectRollupIdLength) -> Self {
        Self(FilteredSequencerBlockErrorKind::InvalidRollupId(source))
    }

    fn field_not_set(field: &'static str) -> Self {
        Self(FilteredSequencerBlockErrorKind::FieldNotSet(field))
    }

    fn parse_rollup_transactions(source: RollupTransactionsError) -> Self {
        Self(FilteredSequencerBlockErrorKind::ParseRollupTransactions(
            source,
        ))
    }

    fn rollup_transactions_not_in_sequencer_block() -> Self {
        Self(FilteredSequencerBlockErrorKind::RollupTransactionsNotInSequencerBlock)
    }

    fn rollup_transaction_for_id_not_in_sequencer_block(id: RollupId) -> Self {
        Self(
            FilteredSequencerBlockErrorKind::RollupTransactionForIdNotInSequencerBlock {
                id,
            },
        )
    }

    fn rollup_ids_not_in_sequencer_block() -> Self {
        Self(FilteredSequencerBlockErrorKind::RollupIdsNotInSequencerBlock)
    }

    fn transaction_proof_invalid(source: merkle::audit::InvalidProof) -> Self {
        Self(FilteredSequencerBlockErrorKind::TransactionProofInvalid(
            source,
        ))
    }

    fn id_proof_invalid(source: merkle::audit::InvalidProof) -> Self {
        Self(FilteredSequencerBlockErrorKind::IdProofInvalid(source))
    }
}

/// [`Deposit`] represents a deposit from the sequencer to a rollup.
///
/// A [`Deposit`] is constructed whenever a [`BridgeLockAction`] is executed
/// and stored as part of the block's events.
<<<<<<< HEAD
#[derive(Debug, Clone, PartialEq, Eq, serde::Serialize)]
#[serde(into = "crate::generated::sequencerblock::v1::Deposit")]
=======
#[derive(Debug, Clone, PartialEq, Eq)]
#[cfg_attr(feature = "serde", derive(serde::Serialize))]
#[cfg_attr(
    feature = "serde",
    serde(into = "crate::generated::astria::sequencerblock::v1::Deposit")
)]
>>>>>>> fc10a63a
pub struct Deposit {
    // the address on the sequencer to which the funds were sent to.
    pub bridge_address: Address,
    // the rollup ID registered to the `bridge_address`
    pub rollup_id: RollupId,
    // the amount that was transferred to `bridge_address`
    pub amount: u128,
    // the IBC ICS20 denom of the asset that was transferred
    pub asset: asset::Denom,
    // the address on the destination chain (rollup) which to send the bridged funds to
    pub destination_chain_address: String,
    // the transaction ID of the source action for the deposit, consisting
    // of the transaction hash.
    pub source_transaction_id: TransactionId,
    // index of the deposit's source action within its transaction
    pub source_action_index: u64,
}

impl Deposit {
    #[must_use]
    pub fn into_raw(self) -> raw::Deposit {
        let Self {
            bridge_address,
            rollup_id,
            amount,
            asset,
            destination_chain_address,
            source_transaction_id,
            source_action_index,
        } = self;
        raw::Deposit {
            bridge_address: Some(bridge_address.into_raw()),
            rollup_id: Some(rollup_id.into_raw()),
            amount: Some(amount.into()),
            asset: asset.to_string(),
            destination_chain_address,
            source_transaction_id: Some(source_transaction_id.into_raw()),
            source_action_index,
        }
    }

    /// Attempts to transform the deposit from its raw representation.
    ///
    /// # Errors
    ///
    /// - if the bridge address is invalid
    /// - if the amount is unset
    /// - if the rollup ID is invalid
    /// - if the asset ID is invalid
    pub fn try_from_raw(raw: raw::Deposit) -> Result<Self, DepositError> {
        let raw::Deposit {
            bridge_address,
            rollup_id,
            amount,
            asset,
            destination_chain_address,
            source_transaction_id,
            source_action_index,
        } = raw;
        let Some(bridge_address) = bridge_address else {
            return Err(DepositError::field_not_set("bridge_address"));
        };
        let bridge_address =
            Address::try_from_raw(bridge_address).map_err(DepositError::address)?;
        let amount = amount.ok_or(DepositError::field_not_set("amount"))?.into();
        let Some(rollup_id) = rollup_id else {
            return Err(DepositError::field_not_set("rollup_id"));
        };
        let rollup_id =
            RollupId::try_from_raw(rollup_id).map_err(DepositError::incorrect_rollup_id_length)?;
        let asset = asset.parse().map_err(DepositError::incorrect_asset)?;
        let Some(source_transaction_id) = source_transaction_id else {
            return Err(DepositError::field_not_set("transaction_id"));
        };
        let source_transaction_id = TransactionId::try_from_raw_ref(&source_transaction_id)
            .map_err(DepositError::transaction_id_error)?;
        Ok(Self {
            bridge_address,
            rollup_id,
            amount,
            asset,
            destination_chain_address,
            source_transaction_id,
            source_action_index,
        })
    }
}

impl From<Deposit> for raw::Deposit {
    fn from(deposit: Deposit) -> Self {
        deposit.into_raw()
    }
}

#[derive(Debug, thiserror::Error)]
#[error(transparent)]
pub struct DepositError(DepositErrorKind);

impl DepositError {
    fn address(source: AddressError) -> Self {
        Self(DepositErrorKind::Address {
            source,
        })
    }

    fn field_not_set(field: &'static str) -> Self {
        Self(DepositErrorKind::FieldNotSet(field))
    }

    fn incorrect_rollup_id_length(source: IncorrectRollupIdLength) -> Self {
        Self(DepositErrorKind::IncorrectRollupIdLength(source))
    }

    fn incorrect_asset(source: asset::ParseDenomError) -> Self {
        Self(DepositErrorKind::IncorrectAsset(source))
    }

    fn transaction_id_error(source: TransactionIdError) -> Self {
        Self(DepositErrorKind::TransactionIdError(source))
    }
}

#[derive(Debug, thiserror::Error)]
enum DepositErrorKind {
    #[error("the address is invalid")]
    Address { source: AddressError },
    #[error("the expected field in the raw source type was not set: `{0}`")]
    FieldNotSet(&'static str),
    #[error("the rollup ID length is not 32 bytes")]
    IncorrectRollupIdLength(#[source] IncorrectRollupIdLength),
    #[error("the `asset` field could not be parsed")]
    IncorrectAsset(#[source] asset::ParseDenomError),
    #[error("field `source_transaction_id` was invalid")]
    TransactionIdError(#[source] TransactionIdError),
}

/// A piece of data that is sent to a rollup execution node.
///
/// The data can be either sequenced data (originating from a [`RollupDataSubmission`]
/// action submitted by a user) or a [`Deposit`] (originating from a [`BridgeLock`] action).
///
/// The rollup node receives this type as opaque, protobuf-encoded bytes from conductor,
/// and must decode it accordingly.
#[derive(Debug, Clone, PartialEq)]
pub enum RollupData {
    SequencedData(Bytes),
    Deposit(Box<Deposit>),
}

impl RollupData {
    #[must_use]
    pub fn into_raw(self) -> raw::RollupData {
        match self {
            Self::SequencedData(data) => raw::RollupData {
                value: Some(raw::rollup_data::Value::SequencedData(data)),
            },
            Self::Deposit(deposit) => raw::RollupData {
                value: Some(raw::rollup_data::Value::Deposit(deposit.into_raw())),
            },
        }
    }

    /// Attempts to transform the `RollupData` from its raw representation.
    ///
    /// # Errors
    ///
    /// - if the `data` field is not set
    /// - if the variant is `Deposit` but a `Deposit` cannot be constructed from the raw proto
    pub fn try_from_raw(raw: raw::RollupData) -> Result<Self, RollupDataError> {
        let raw::RollupData {
            value,
        } = raw;
        match value {
            Some(raw::rollup_data::Value::SequencedData(data)) => Ok(Self::SequencedData(data)),
            Some(raw::rollup_data::Value::Deposit(deposit)) => Deposit::try_from_raw(deposit)
                .map(Box::new)
                .map(Self::Deposit)
                .map_err(RollupDataError::deposit),
            None => Err(RollupDataError::field_not_set("data")),
        }
    }
}

#[derive(Debug, thiserror::Error)]
#[error(transparent)]
pub struct RollupDataError(RollupDataErrorKind);

impl RollupDataError {
    fn field_not_set(field: &'static str) -> Self {
        Self(RollupDataErrorKind::FieldNotSet(field))
    }

    fn deposit(source: DepositError) -> Self {
        Self(RollupDataErrorKind::Deposit(source))
    }
}

#[derive(Debug, thiserror::Error)]
enum RollupDataErrorKind {
    #[error("the expected field in the raw source type was not set: `{0}`")]
    FieldNotSet(&'static str),
    #[error("failed to validate `deposit` field")]
    Deposit(#[source] DepositError),
}<|MERGE_RESOLUTION|>--- conflicted
+++ resolved
@@ -1360,17 +1360,8 @@
 ///
 /// A [`Deposit`] is constructed whenever a [`BridgeLockAction`] is executed
 /// and stored as part of the block's events.
-<<<<<<< HEAD
 #[derive(Debug, Clone, PartialEq, Eq, serde::Serialize)]
-#[serde(into = "crate::generated::sequencerblock::v1::Deposit")]
-=======
-#[derive(Debug, Clone, PartialEq, Eq)]
-#[cfg_attr(feature = "serde", derive(serde::Serialize))]
-#[cfg_attr(
-    feature = "serde",
-    serde(into = "crate::generated::astria::sequencerblock::v1::Deposit")
-)]
->>>>>>> fc10a63a
+#[serde(into = "crate::generated::astria::sequencerblock::v1::Deposit")]
 pub struct Deposit {
     // the address on the sequencer to which the funds were sent to.
     pub bridge_address: Address,
