--- conflicted
+++ resolved
@@ -2347,26 +2347,16 @@
 #[derive(Debug, Clone, PartialEq)]
 pub struct Price {
     currency_pair: CurrencyPair,
-<<<<<<< HEAD
     price: crate::oracles::price_feed::types::v2::Price,
-    decimals: u64,
-=======
-    price: crate::connect::types::v2::Price,
     decimals: u8,
->>>>>>> 6be8670c
 }
 
 impl Price {
     #[must_use]
     pub fn new(
         currency_pair: CurrencyPair,
-<<<<<<< HEAD
         price: crate::oracles::price_feed::types::v2::Price,
-        decimals: u64,
-=======
-        price: crate::connect::types::v2::Price,
         decimals: u8,
->>>>>>> 6be8670c
     ) -> Self {
         Self {
             currency_pair,
