--- conflicted
+++ resolved
@@ -729,30 +729,14 @@
         let data_hash = tree.root();
 
         let mut data_list = data.into_iter();
-<<<<<<< HEAD
 
         // TODO: this needs to go into the block header
         let _extended_commit_info = data_list
             .next()
             .ok_or(SequencerBlockError::no_extended_commit_info())?;
 
-        let rollup_transactions_root: [u8; 32] = data_list
-            .next()
-            .ok_or(SequencerBlockError::no_rollup_transactions_root())?
-            .try_into()
-            .map_err(|e: Vec<_>| {
-                SequencerBlockError::incorrect_rollup_transactions_root_length(e.len())
-            })?;
-
-        let rollup_ids_root: [u8; 32] = data_list
-            .next()
-            .ok_or(SequencerBlockError::no_rollup_ids_root())?
-            .try_into()
-            .map_err(|e: Vec<_>| SequencerBlockError::incorrect_rollup_ids_root_length(e.len()))?;
-=======
         let (rollup_transactions_root, rollup_ids_root) =
             rollup_transactions_and_ids_root_from_data(&mut data_list)?;
->>>>>>> a1432ba5
 
         let mut rollup_datas = IndexMap::new();
         for elem in data_list {
