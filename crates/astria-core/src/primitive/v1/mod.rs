pub mod asset;
pub mod u128;

use base64::{
    display::Base64Display,
    prelude::BASE64_STANDARD,
};
use bytes::Bytes;
use sha2::{
    Digest as _,
    Sha256,
};

use crate::{
    generated::primitive::v1 as raw,
    Protobuf,
};

pub const ADDRESS_LEN: usize = 20;
/// The human readable prefix of astria addresses (also known as bech32 HRP).
pub const ASTRIA_ADDRESS_PREFIX: &str = "astria";

pub const ROLLUP_ID_LEN: usize = 32;
pub const FEE_ASSET_ID_LEN: usize = 32;

impl Protobuf for merkle::Proof {
    type Error = merkle::audit::InvalidProof;
    type Raw = raw::Proof;

    fn try_from_raw_ref(raw: &Self::Raw) -> Result<Self, Self::Error> {
        // XXX: Implementing this by cloning is ok because `audit_path`
        //      has to be cloned always due to `UncheckedProof`'s constructor.
        Self::try_from_raw(raw.clone())
    }

    fn try_from_raw(raw: Self::Raw) -> Result<Self, Self::Error> {
        let Self::Raw {
            audit_path,
            leaf_index,
            tree_size,
        } = raw;
        let leaf_index = leaf_index.try_into().expect(
            "running on a machine with at least 64 bit pointer width and can convert from u64 to \
             usize",
        );
        let tree_size = tree_size.try_into().expect(
            "running on a machine with at least 64 bit pointer width and can convert from u64 to \
             usize",
        );
        Self::unchecked()
            .audit_path(audit_path.to_vec())
            .leaf_index(leaf_index)
            .tree_size(tree_size)
            .try_into_proof()
    }

    fn to_raw(&self) -> Self::Raw {
        // XXX: Implementing in terms of clone is ok because the fields would need to be cloned
        // anyway.
        self.clone().into_raw()
    }

    fn into_raw(self) -> Self::Raw {
        let merkle::audit::UncheckedProof {
            audit_path,
            leaf_index,
            tree_size,
        } = self.into_unchecked();
        Self::Raw {
            audit_path: audit_path.into(),
            leaf_index: leaf_index.try_into().expect(
                "running on a machine with at most 64 bit pointer width and can convert from \
                 usize to u64",
            ),
            tree_size: tree_size.try_into().expect(
                "running on a machine with at most 64 bit pointer width and can convert from \
                 usize to u64",
            ),
        }
    }
}

#[derive(Debug, Clone, Copy, PartialEq, Eq, Hash, PartialOrd, Ord)]
#[cfg_attr(feature = "serde", derive(serde::Serialize))]
#[cfg_attr(feature = "serde", serde(transparent))]
pub struct RollupId {
    #[cfg_attr(
        feature = "serde",
        serde(serialize_with = "crate::serde::base64_serialize")
    )]
    inner: [u8; 32],
}

impl RollupId {
    /// Creates a new rollup ID from a 32 byte array.
    ///
    /// Use this if you already have a 32 byte array. Prefer
    /// [`RollupId::from_unhashed_bytes`] if you have a clear text
    /// name what you want to use to identify your rollup.
    ///
    /// # Examples
    /// ```
    /// use astria_core::primitive::v1::RollupId;
    /// let bytes = [42u8; 32];
    /// let rollup_id = RollupId::new(bytes);
    /// assert_eq!(bytes, rollup_id.get());
    /// ```
    #[must_use]
    pub const fn new(inner: [u8; ROLLUP_ID_LEN]) -> Self {
        Self {
            inner,
        }
    }

    /// Returns the 32 bytes array representing the rollup ID.
    ///
    /// # Examples
    /// ```
    /// use astria_core::primitive::v1::RollupId;
    /// let bytes = [42u8; 32];
    /// let rollup_id = RollupId::new(bytes);
    /// assert_eq!(bytes, rollup_id.get());
    /// ```
    #[must_use]
    pub const fn get(self) -> [u8; 32] {
        self.inner
    }

    /// Creates a new rollup ID by applying Sha256 to `bytes`.
    ///
    /// Examples
    /// ```
    /// use astria_core::primitive::v1::RollupId;
    /// use sha2::{
    ///     Digest,
    ///     Sha256,
    /// };
    /// let name = "MyRollup-1";
    /// let hashed = Sha256::digest(name);
    /// let rollup_id = RollupId::from_unhashed_bytes(name);
    /// assert_eq!(rollup_id, RollupId::new(hashed.into()));
    /// ```
    #[must_use]
    pub fn from_unhashed_bytes<T: AsRef<[u8]>>(bytes: T) -> Self {
        Self {
            inner: Sha256::digest(bytes).into(),
        }
    }

    /// Allocates a vector from the fixed size array holding the rollup ID.
    ///
    /// # Examples
    /// ```
    /// use astria_core::primitive::v1::RollupId;
    /// let rollup_id = RollupId::new([42u8; 32]);
    /// assert_eq!(vec![42u8; 32], rollup_id.to_vec());
    /// ```
    #[must_use]
    pub fn to_vec(self) -> Vec<u8> {
        self.inner.to_vec()
    }

    /// Convert a byte slice to a rollup ID.
    ///
    /// # Errors
    ///
    /// Returns an error if the byte slice was not 32 bytes long.
    pub fn try_from_slice(bytes: &[u8]) -> Result<Self, IncorrectRollupIdLength> {
        let inner =
            <[u8; ROLLUP_ID_LEN]>::try_from(bytes).map_err(|_| IncorrectRollupIdLength {
                received: bytes.len(),
            })?;
        Ok(Self::new(inner))
    }

    /// Converts a byte vector to a rollup ID.
    ///
    /// # Errors
    ///
    /// Returns an error if the byte slice was not 32 bytes long.
    pub fn try_from_vec(bytes: Vec<u8>) -> Result<Self, IncorrectRollupIdLength> {
        let inner =
            <[u8; ROLLUP_ID_LEN]>::try_from(bytes).map_err(|bytes| IncorrectRollupIdLength {
                received: bytes.len(),
            })?;
        Ok(Self::new(inner))
    }

    #[must_use]
    pub fn to_raw(&self) -> raw::RollupId {
        raw::RollupId {
            inner: self.to_vec().into(),
        }
    }

    #[must_use]
    pub fn into_raw(self) -> raw::RollupId {
        raw::RollupId {
            inner: self.to_vec().into(),
        }
    }

    /// Converts from protobuf type to rust type for a rollup ID.
    ///
    /// # Errors
    ///
    /// Returns an error if the byte slice was not 32 bytes long.
    pub fn try_from_raw(raw: &raw::RollupId) -> Result<Self, IncorrectRollupIdLength> {
        Self::try_from_slice(&raw.inner)
    }
}

impl AsRef<[u8]> for RollupId {
    fn as_ref(&self) -> &[u8] {
        &self.inner
    }
}

impl From<[u8; ROLLUP_ID_LEN]> for RollupId {
    fn from(inner: [u8; ROLLUP_ID_LEN]) -> Self {
        Self {
            inner,
        }
    }
}

impl From<&[u8; ROLLUP_ID_LEN]> for RollupId {
    fn from(inner: &[u8; ROLLUP_ID_LEN]) -> Self {
        Self {
            inner: *inner,
        }
    }
}

impl From<&RollupId> for RollupId {
    fn from(value: &RollupId) -> Self {
        *value
    }
}

impl std::fmt::Display for RollupId {
    fn fmt(&self, f: &mut std::fmt::Formatter<'_>) -> std::fmt::Result {
        Base64Display::new(self.as_ref(), &BASE64_STANDARD).fmt(f)
    }
}

#[derive(Debug, thiserror::Error)]
#[error("expected 32 bytes, got {received}")]
pub struct IncorrectRollupIdLength {
    received: usize,
}

#[derive(Debug, thiserror::Error)]
#[error(transparent)]
pub struct AddressError(AddressErrorKind);

impl AddressError {
    fn bech32m_decode(source: bech32::DecodeError) -> Self {
        Self(AddressErrorKind::Bech32mDecode {
            source,
        })
    }

    fn invalid_prefix(source: bech32::primitives::hrp::Error) -> Self {
        Self(AddressErrorKind::InvalidPrefix {
            source,
        })
    }

    fn fields_are_mutually_exclusive() -> Self {
        Self(AddressErrorKind::FieldsAreMutuallyExclusive)
    }

    fn incorrect_address_length(received: usize) -> Self {
        Self(AddressErrorKind::IncorrectAddressLength {
            received,
        })
    }
}

<<<<<<< HEAD
#[derive(Debug, Clone, Copy, PartialEq, Eq, Hash)]
#[cfg_attr(
    feature = "serde",
    derive(serde::Serialize),
    derive(serde::Deserialize)
)]
pub struct Address(
    #[cfg_attr(
        feature = "serde",
        serde(
            serialize_with = "crate::serde::base64_serialize",
            deserialize_with = "crate::serde::base64_deserialize_address"
        )
    )]
    [u8; ADDRESS_LEN],
);
=======
#[derive(Debug, thiserror::Error, PartialEq)]
enum AddressErrorKind {
    #[error("failed decoding provided bech32m string")]
    Bech32mDecode { source: bech32::DecodeError },
    #[error("fields `inner` and `bech32m` are mutually exclusive, only one can be set")]
    FieldsAreMutuallyExclusive,
    #[error("expected an address of 20 bytes, got `{received}`")]
    IncorrectAddressLength { received: usize },
    #[error("the provided prefix was not a valid bech32 human readable prefix")]
    InvalidPrefix {
        source: bech32::primitives::hrp::Error,
    },
}
>>>>>>> ab8705f2

pub struct NoBytes;
pub struct NoPrefix;
pub struct WithBytes<'a>(BytesInner<'a>);
enum BytesInner<'a> {
    Array([u8; ADDRESS_LEN]),
    Slice(std::borrow::Cow<'a, [u8]>),
}
pub struct WithPrefix<'a>(std::borrow::Cow<'a, str>);

pub struct AddressBuilder<TBytes = NoBytes, TPrefix = NoPrefix> {
    bytes: TBytes,
    prefix: TPrefix,
}

impl AddressBuilder {
    const fn new() -> Self {
        Self {
            bytes: NoBytes,
            prefix: NoPrefix,
        }
    }
}

impl<TBytes, TPrefix> AddressBuilder<TBytes, TPrefix> {
    #[must_use = "the builder must be built to construct an address to be useful"]
    pub fn array(self, array: [u8; ADDRESS_LEN]) -> AddressBuilder<WithBytes<'static>, TPrefix> {
        AddressBuilder {
            bytes: WithBytes(BytesInner::Array(array)),
            prefix: self.prefix,
        }
    }

    #[must_use = "the builder must be built to construct an address to be useful"]
    pub fn slice<'a, T: Into<std::borrow::Cow<'a, [u8]>>>(
        self,
        bytes: T,
    ) -> AddressBuilder<WithBytes<'a>, TPrefix> {
        AddressBuilder {
            bytes: WithBytes(BytesInner::Slice(bytes.into())),
            prefix: self.prefix,
        }
    }

    #[must_use = "the builder must be built to construct an address to be useful"]
    pub fn prefix<'a, T: Into<std::borrow::Cow<'a, str>>>(
        self,
        prefix: T,
    ) -> AddressBuilder<TBytes, WithPrefix<'a>> {
        AddressBuilder {
            bytes: self.bytes,
            prefix: WithPrefix(prefix.into()),
        }
    }
}

impl<'a, 'b> AddressBuilder<WithBytes<'a>, WithPrefix<'b>> {
    /// Attempts to build an address from the configured prefix and bytes.
    ///
    /// # Errors
    /// Returns an error if one of the following conditions are violated:
    /// + if the prefix shorter than 1 or longer than 83 characters, or contains characters outside
    ///   33-126 of ASCII characters.
    /// + if the provided bytes are not exactly 20 bytes.
    pub fn try_build(self) -> Result<Address, AddressError> {
        let Self {
            bytes: WithBytes(bytes),
            prefix: WithPrefix(prefix),
        } = self;
        let bytes = match bytes {
            BytesInner::Array(bytes) => bytes,
            BytesInner::Slice(bytes) => <[u8; ADDRESS_LEN]>::try_from(bytes.as_ref())
                .map_err(|_| AddressError::incorrect_address_length(bytes.len()))?,
        };
        let prefix = bech32::Hrp::parse(&prefix).map_err(AddressError::invalid_prefix)?;
        Ok(Address {
            bytes,
            prefix,
        })
    }
}

// Private setters only used within this crate to not leak bech32
impl<TBytes, TPrefix> AddressBuilder<TBytes, TPrefix> {
    pub(crate) fn array__(
        self,
        array: [u8; ADDRESS_LEN],
    ) -> AddressBuilder<[u8; ADDRESS_LEN], TPrefix> {
        AddressBuilder {
            bytes: array,
            prefix: self.prefix,
        }
    }

    pub(crate) fn hrp__(self, prefix: bech32::Hrp) -> AddressBuilder<TBytes, bech32::Hrp> {
        AddressBuilder {
            bytes: self.bytes,
            prefix,
        }
    }
}

// private builder to not leak bech32
impl AddressBuilder<[u8; ADDRESS_LEN], bech32::Hrp> {
    pub(crate) fn build(self) -> Address {
        Address {
            bytes: self.bytes,
            prefix: self.prefix,
        }
    }
}

#[derive(Debug, Clone, Copy, PartialEq, Eq, Hash)]
#[cfg_attr(feature = "serde", derive(serde::Serialize))]
#[cfg_attr(feature = "serde", serde(into = "raw::Address"))]
pub struct Address {
    bytes: [u8; ADDRESS_LEN],
    prefix: bech32::Hrp,
}

impl Address {
    #[must_use = "the builder must be used to construct an address to be useful"]
    pub fn builder() -> AddressBuilder {
        AddressBuilder::new()
    }

    #[must_use]
    pub fn bytes(self) -> [u8; ADDRESS_LEN] {
        self.bytes
    }

    /// Convert a string containing a bech32m string to an astria address.
    ///
    /// # Errors
    /// Returns an error if:
    /// + `input` is not bech32m encoded.
    /// + the decoded data contained in `input` is not 20 bytes long.
    /// + the bech32 hrp prefix exceeds 16 bytes.
    pub fn try_from_bech32m(input: &str) -> Result<Self, AddressError> {
        let (hrp, bytes) = bech32::decode(input).map_err(AddressError::bech32m_decode)?;
        Self::builder()
            .slice(bytes)
            .prefix(hrp.as_str())
            .try_build()
    }

    /// Convert [`Address`] to a [`raw::Address`].
    // allow: panics are checked to not happen
    #[allow(clippy::missing_panics_doc)]
    #[must_use]
    pub fn to_raw(&self) -> raw::Address {
        let bech32m = bech32::encode_lower::<bech32::Bech32m>(self.prefix, &self.bytes())
            .expect("must not fail because len(prefix) + len(bytes) <= 63 < BECH32M::CODELENGTH");
        // allow: the field is deprecated, but we must still fill it in
        #[allow(deprecated)]
        raw::Address {
            inner: Bytes::new(),
            bech32m,
        }
    }

    #[must_use]
    pub fn into_raw(self) -> raw::Address {
        self.to_raw()
    }

    /// Convert from protobuf to rust type an address.
    ///
    /// # Errors
    ///
    /// Returns an error if the account buffer was not 20 bytes long.
    pub fn try_from_raw(raw: &raw::Address) -> Result<Self, AddressError> {
        // allow: `Address::inner` field is deprecated, but we must still check it
        #[allow(deprecated)]
        let raw::Address {
            inner,
            bech32m,
        } = raw;
        if bech32m.is_empty() {
            return Self::builder()
                .slice(inner.as_ref())
                .prefix(ASTRIA_ADDRESS_PREFIX)
                .try_build();
        }
        if inner.is_empty() {
            return Self::try_from_bech32m(bech32m);
        }
        Err(AddressError::fields_are_mutually_exclusive())
    }
}

impl AsRef<[u8]> for Address {
    fn as_ref(&self) -> &[u8] {
        &self.bytes
    }
}

impl From<Address> for raw::Address {
    fn from(value: Address) -> Self {
        value.into_raw()
    }
}

impl std::fmt::Display for Address {
    fn fmt(&self, f: &mut std::fmt::Formatter<'_>) -> std::fmt::Result {
        use bech32::EncodeError;
        match bech32::encode_lower_to_fmt::<bech32::Bech32m, _>(f, self.prefix, &self.bytes()) {
            Ok(()) => Ok(()),
            Err(EncodeError::Fmt(err)) => Err(err),
            Err(err) => panic!(
                "only formatting errors are valid when encoding astria addresses; all other error \
                 variants (only TooLong at of bech32-0.11.0) are guaranteed to not \
                 happen:\n{err:?}",
            ),
        }
    }
}

/// Derive a [`merkle::Tree`] from an iterable.
///
/// It is the responsibility of the caller to ensure that the iterable is
/// deterministic. Prefer types like `Vec`, `BTreeMap` or `IndexMap` over
/// `HashMap`.
pub fn derive_merkle_tree_from_rollup_txs<'a, T: 'a, U: 'a>(rollup_ids_to_txs: T) -> merkle::Tree
where
    T: IntoIterator<Item = (&'a RollupId, &'a U)>,
    U: AsRef<[Vec<u8>]> + 'a + ?Sized,
{
    let mut tree = merkle::Tree::new();
    for (rollup_id, txs) in rollup_ids_to_txs {
        let root = merkle::Tree::from_leaves(txs.as_ref()).root();
        tree.build_leaf().write(rollup_id.as_ref()).write(&root);
    }
    tree
}

#[cfg(test)]
mod tests {
    use bytes::Bytes;
    use insta::assert_json_snapshot;

    use super::{
        raw,
        Address,
        AddressError,
        AddressErrorKind,
        ADDRESS_LEN,
        ASTRIA_ADDRESS_PREFIX,
    };

    #[track_caller]
    fn assert_wrong_address_bytes(bad_account: &[u8]) {
        let error = Address::builder()
            .slice(bad_account)
            .prefix(ASTRIA_ADDRESS_PREFIX)
            .try_build()
            .expect_err(
                "converting from an incorrectly sized byte slice succeeded where it should have \
                 failed",
            );
        let AddressError(AddressErrorKind::IncorrectAddressLength {
            received,
        }) = error
        else {
            panic!("expected AddressErrorKind::IncorrectAddressLength, got {error:?}");
        };
        assert_eq!(bad_account.len(), received);
    }

    #[test]
    fn account_of_incorrect_length_gives_error() {
        assert_wrong_address_bytes(&[42; 0]);
        assert_wrong_address_bytes(&[42; 19]);
        assert_wrong_address_bytes(&[42; 21]);
        assert_wrong_address_bytes(&[42; 100]);
    }

    #[test]
    fn snapshots() {
        let address = Address::builder()
            .array([42; 20])
            .prefix(ASTRIA_ADDRESS_PREFIX)
            .try_build()
            .unwrap();
        assert_json_snapshot!(address);
    }

    #[test]
    fn can_construct_protobuf_from_address_with_maximally_sized_prefix() {
        // 83 is the maximal length of a hrp
        let long_prefix = [b'a'; 83];
        let address = Address::builder()
            .array([42u8; ADDRESS_LEN])
            .prefix(std::str::from_utf8(&long_prefix).unwrap())
            .try_build()
            .unwrap();
        let _ = address.into_raw();
    }

    #[test]
    fn bech32m_and_deprecated_bytes_field_are_mutually_exclusive() {
        // allow: `Address::inner` field is deprecated, but we must still check it
        #![allow(deprecated)]
        let bytes = Bytes::copy_from_slice(&[24u8; ADDRESS_LEN]);
        let bech32m = [42u8; ADDRESS_LEN];
        let proto = super::raw::Address {
            inner: bytes.clone(),
            bech32m: bech32::encode_lower::<bech32::Bech32m>(
                bech32::Hrp::parse(ASTRIA_ADDRESS_PREFIX).unwrap(),
                &bech32m,
            )
            .unwrap(),
        };
        let expected = AddressErrorKind::FieldsAreMutuallyExclusive;
        let actual = Address::try_from_raw(&proto)
            .expect_err("returned a valid address where it should have errored");
        assert_eq!(expected, actual.0);
    }

    #[test]
    fn proto_with_missing_bech32m_is_accepted_and_assumed_astria() {
        // allow: `Address::inner` field is deprecated, but we must still check it
        #![allow(deprecated)]
        let bytes = [42u8; ADDRESS_LEN];
        let input = raw::Address {
            inner: Bytes::copy_from_slice(&bytes),
            bech32m: String::new(),
        };
        let address = Address::try_from_raw(&input).unwrap();
        assert_eq!("astria", address.prefix.as_str());
        assert_eq!(bytes, address.bytes());
    }

    #[test]
    fn proto_with_missing_bytes_is_accepted() {
        // allow: `Address::inner` field is deprecated, but we must still check it
        #![allow(deprecated)]
        let bytes = [42u8; ADDRESS_LEN];
        let input = raw::Address {
            inner: Bytes::new(),
            bech32m: bech32::encode_lower::<bech32::Bech32m>(
                bech32::Hrp::parse(ASTRIA_ADDRESS_PREFIX).unwrap(),
                &bytes,
            )
            .unwrap(),
        };
        let address = Address::try_from_raw(&input).unwrap();
        assert_eq!(bytes, address.bytes());
    }

    #[test]
    fn protobuf_only_has_bech32m_populated() {
        // allow: `Address::inner` field is deprecated, but we must still check it
        #![allow(deprecated)]
        let bytes = [42u8; ADDRESS_LEN];
        let address = Address::builder()
            .array(bytes)
            .prefix(ASTRIA_ADDRESS_PREFIX)
            .try_build()
            .unwrap();
        let output = address.into_raw();
        assert!(
            output.inner.is_empty(),
            "the deprecated bytes field must not be set"
        );
        assert_eq!(
            bech32::encode_lower::<bech32::Bech32m>(
                bech32::Hrp::parse(ASTRIA_ADDRESS_PREFIX).unwrap(),
                &bytes
            )
            .unwrap(),
            output.bech32m
        );
    }
}<|MERGE_RESOLUTION|>--- conflicted
+++ resolved
@@ -278,24 +278,6 @@
     }
 }
 
-<<<<<<< HEAD
-#[derive(Debug, Clone, Copy, PartialEq, Eq, Hash)]
-#[cfg_attr(
-    feature = "serde",
-    derive(serde::Serialize),
-    derive(serde::Deserialize)
-)]
-pub struct Address(
-    #[cfg_attr(
-        feature = "serde",
-        serde(
-            serialize_with = "crate::serde::base64_serialize",
-            deserialize_with = "crate::serde::base64_deserialize_address"
-        )
-    )]
-    [u8; ADDRESS_LEN],
-);
-=======
 #[derive(Debug, thiserror::Error, PartialEq)]
 enum AddressErrorKind {
     #[error("failed decoding provided bech32m string")]
@@ -309,7 +291,6 @@
         source: bech32::primitives::hrp::Error,
     },
 }
->>>>>>> ab8705f2
 
 pub struct NoBytes;
 pub struct NoPrefix;
@@ -423,8 +404,15 @@
 }
 
 #[derive(Debug, Clone, Copy, PartialEq, Eq, Hash)]
-#[cfg_attr(feature = "serde", derive(serde::Serialize))]
-#[cfg_attr(feature = "serde", serde(into = "raw::Address"))]
+#[cfg_attr(
+    feature = "serde",
+    derive(serde::Serialize),
+    derive(serde::Deserialize)
+)]
+#[cfg_attr(
+    feature = "serde",
+    serde(into = "raw::Address", try_from = "raw::Address")
+)]
 pub struct Address {
     bytes: [u8; ADDRESS_LEN],
     prefix: bech32::Hrp,
@@ -510,6 +498,14 @@
 impl From<Address> for raw::Address {
     fn from(value: Address) -> Self {
         value.into_raw()
+    }
+}
+
+impl TryFrom<raw::Address> for Address {
+    type Error = AddressError;
+
+    fn try_from(value: raw::Address) -> Result<Self, Self::Error> {
+        Self::try_from_raw(&value)
     }
 }
 
