--- conflicted
+++ resolved
@@ -1,24 +1,16 @@
 //! Sequencer specific types that are needed outside of it.
 pub use penumbra_ibc::params::IBCParameters;
 
-<<<<<<< HEAD
 use crate::{
     primitive::v1::{
         asset,
+        asset::TracePrefixed,
         Address,
     },
     slinky::{
         market_map::v1::GenesisState as MarketMapGenesisState,
         oracle::v1::GenesisState as OracleGenesisState,
     },
-=======
-use crate::primitive::v1::{
-    asset::{
-        self,
-        TracePrefixed,
-    },
-    Address,
->>>>>>> a1432ba5
 };
 
 /// The genesis state of Astria's Sequencer.
