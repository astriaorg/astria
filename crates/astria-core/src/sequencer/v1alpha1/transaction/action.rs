--- conflicted
+++ resolved
@@ -764,7 +764,8 @@
     MissingTimeoutHeight,
     #[error("`source_channel` field was invalid")]
     InvalidSourceChannel(IdentifierError),
-<<<<<<< HEAD
+    #[error("`fee_asset_id` field was invalid")]
+    InvalidFeeAssetId(asset::IncorrectAssetIdLength),
 }
 
 #[allow(clippy::module_name_repetitions)]
@@ -823,8 +824,4 @@
 enum IbcRelayerChangeActionErrorKind {
     #[error("an address was invalid")]
     InvalidAddress(IncorrectAddressLength),
-=======
-    #[error("`fee_asset_id` field was invalid")]
-    InvalidFeeAssetId(asset::IncorrectAssetIdLength),
->>>>>>> ea4652bc
 }