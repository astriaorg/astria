<<<<<<< HEAD
pub use pbjson_types::Timestamp;
=======
pub use astria_core_crypto as crypto;
>>>>>>> e67fdb94
use prost::Name;

#[cfg(not(target_pointer_width = "64"))]
compile_error!(
    "library is only guaranteed to run on 64 bit machines due to casts from/to u64 and usize"
);

#[rustfmt::skip]
#[allow(
    clippy::allow_attributes,
    clippy::allow_attributes_without_reason,
    reason = "cannot prevent allow attributes in generated files"
)]
pub mod generated;

<<<<<<< HEAD
pub mod connect;
pub mod crypto;
pub mod display;
=======
>>>>>>> e67fdb94
pub mod execution;
pub mod primitive;
pub mod protocol;
pub mod sequencerblock;

#[cfg(feature = "brotli")]
pub mod brotli;
#[cfg(feature = "celestia")]
pub mod celestia;
#[cfg(feature = "serde")]
pub(crate) mod serde;

/// A trait to convert from raw decoded protobuf types to idiomatic astria types.
///
/// The primary use of this trait is to convert to/from foreign types.
pub trait Protobuf: Sized {
    /// Errors that can occur when transforming from a raw type.
    type Error;
    /// The raw deserialized protobuf type.
    type Raw: prost::Name;

    /// Convert from a reference to the raw protobuf type.
    ///
    /// # Errors
    /// Returns [`Self::Error`] as defined by the implementor of this trait.
    fn try_from_raw_ref(raw: &Self::Raw) -> Result<Self, Self::Error>;

    /// Convert from the raw protobuf type, dropping it.
    ///
    /// This method provides a default implementation in terms of
    /// [`Self::try_from_raw_ref`].
    ///
    /// # Errors
    /// Returns [`Self::Error`] as defined by the implementor of this trait.
    fn try_from_raw(raw: Self::Raw) -> Result<Self, Self::Error> {
        Self::try_from_raw_ref(&raw)
    }

    /// Convert to the raw protobuf type by reference.
    fn to_raw(&self) -> Self::Raw;

    /// Convert to the raw protobuf type, dropping `self`.
    ///
    /// This method provides a default implementation in terms of
    /// [`Self::to_raw`].
    fn into_raw(self) -> Self::Raw {
        Self::to_raw(&self)
    }

    #[must_use]
    fn full_name() -> String {
        Self::Raw::full_name()
    }
}<|MERGE_RESOLUTION|>--- conflicted
+++ resolved
@@ -1,8 +1,5 @@
-<<<<<<< HEAD
+pub use astria_core_crypto as crypto;
 pub use pbjson_types::Timestamp;
-=======
-pub use astria_core_crypto as crypto;
->>>>>>> e67fdb94
 use prost::Name;
 
 #[cfg(not(target_pointer_width = "64"))]
@@ -17,13 +14,7 @@
     reason = "cannot prevent allow attributes in generated files"
 )]
 pub mod generated;
-
-<<<<<<< HEAD
 pub mod connect;
-pub mod crypto;
-pub mod display;
-=======
->>>>>>> e67fdb94
 pub mod execution;
 pub mod primitive;
 pub mod protocol;
