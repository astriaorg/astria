--- conflicted
+++ resolved
@@ -34,14 +34,9 @@
 penumbra-ibc = { workspace = true }
 penumbra-proto = { workspace = true }
 prost = { workspace = true }
-<<<<<<< HEAD
-rand = { workspace = true }
+rand = { workspace = true, optional = true }
 serde = { workspace = true, features = ["derive"] }
 serde_json = { workspace = true }
-=======
-rand = { workspace = true, optional = true }
-serde = { workspace = true, features = ["derive"], optional = true }
->>>>>>> e1a4f027
 sha2 = { workspace = true }
 tendermint = { workspace = true }
 tendermint-proto = { workspace = true }
@@ -55,12 +50,7 @@
 celestia = ["dep:celestia-types"]
 client = ["dep:tonic"]
 server = ["dep:tonic"]
-<<<<<<< HEAD
-test-utils = []
-=======
 test-utils = ["dep:rand"]
-base64-serde = ["dep:base64-serde"]
->>>>>>> e1a4f027
 brotli = ["dep:brotli"]
 # When enabled, this adds constructors for some types that skip the normal constructor validity
 # checks. It supports the case where the inputs are already deemed valid, e.g. having read them from
