--- conflicted
+++ resolved
@@ -34,12 +34,8 @@
 penumbra-ibc = { workspace = true }
 penumbra-proto = { workspace = true }
 prost = { workspace = true }
-<<<<<<< HEAD
-rand = { workspace = true }
+rand = { workspace = true, optional = true }
 regex = { workspace = true }
-=======
-rand = { workspace = true, optional = true }
->>>>>>> e67fdb94
 serde = { workspace = true, features = ["derive"], optional = true }
 sha2 = { workspace = true }
 tendermint = { workspace = true }
