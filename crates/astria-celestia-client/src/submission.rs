//! Logic to convert sequencer blocks to celestia blobs before submission.

use astria_core::{
    sequencer::v1::RollupId,
    sequencerblock::v1alpha1::SequencerBlock,
};
use celestia_types::Blob;
use prost::Message as _;

#[derive(Debug, thiserror::Error)]
#[error(transparent)]
pub struct ToBlobsError(ToBlobsErrorKind);

impl ToBlobsError {
    fn rollup(source: celestia_types::Error, rollup_id: RollupId) -> Self {
        Self(ToBlobsErrorKind::Rollup {
            source,
            rollup_id,
        })
    }

    fn sequencer(source: celestia_types::Error) -> Self {
        Self(ToBlobsErrorKind::Sequencer(source))
    }
}

#[derive(Debug, thiserror::Error)]
enum ToBlobsErrorKind {
    #[error(
        "failed converting sequencer block subset for rollup with ID `{rollup_id}` to Celestia \
         blob"
    )]
    Rollup {
        source: celestia_types::Error,
        rollup_id: RollupId,
    },
    #[error("failed converting sequencer block metadata to Celestia blob")]
    Sequencer(#[source] celestia_types::Error),
}

pub trait ToBlobs: Sized {
    /// Convert a sequencer block to a sequence of blobs, writing them to `blobs`.
    ///
    /// If conversion of the sequencer block fails `blobs` is left unchanged.
    ///
    /// # Errors
    ///
    /// Returns an error if conversion to a Celestia blob failed. See `[Blob::new]`
    /// for more information.
    fn try_to_blobs(self, blobs: &mut Vec<Blob>) -> Result<(), ToBlobsError>;
}

impl ToBlobs for SequencerBlock {
    fn try_to_blobs(self, blobs: &mut Vec<Blob>) -> Result<(), ToBlobsError> {
        let initial_len = blobs.len();
        if let Err(e) = convert(self, blobs) {
            blobs.truncate(initial_len);
            return Err(e);
        }
        Ok(())
    }
}

fn convert(block: SequencerBlock, blobs: &mut Vec<Blob>) -> Result<(), ToBlobsError> {
    let (sequencer_blob, rollup_blobs) = block.into_celestia_blobs();
    // Allocate extra space: one blob for the sequencer blob "header",
    // the rest for the rollup blobs.
    blobs.reserve(rollup_blobs.len() + 1);
<<<<<<< HEAD
    let sequencer_namespace = crate::celestia_namespace_v0_from_cometbft_chain_id(
        sequencer_blob.header().chain_id().as_str(),
    );
=======
    let sequencer_namespace =
        crate::celestia_namespace_v0_from_str(sequencer_blob.header().chain_id().as_str());
>>>>>>> 66659488

    let header_blob = Blob::new(
        sequencer_namespace,
        sequencer_blob.into_raw().encode_to_vec(),
    )
    .map_err(ToBlobsError::sequencer)?;
    blobs.push(header_blob);
    for blob in rollup_blobs {
        let rollup_id = blob.rollup_id();
        let namespace = crate::celestia_namespace_v0_from_rollup_id(rollup_id);
        let blob = Blob::new(namespace, blob.into_raw().encode_to_vec())
            .map_err(move |source| ToBlobsError::rollup(source, rollup_id))?;
        blobs.push(blob);
    }
    Ok(())
}<|MERGE_RESOLUTION|>--- conflicted
+++ resolved
@@ -66,14 +66,8 @@
     // Allocate extra space: one blob for the sequencer blob "header",
     // the rest for the rollup blobs.
     blobs.reserve(rollup_blobs.len() + 1);
-<<<<<<< HEAD
-    let sequencer_namespace = crate::celestia_namespace_v0_from_cometbft_chain_id(
-        sequencer_blob.header().chain_id().as_str(),
-    );
-=======
     let sequencer_namespace =
         crate::celestia_namespace_v0_from_str(sequencer_blob.header().chain_id().as_str());
->>>>>>> 66659488
 
     let header_blob = Blob::new(
         sequencer_namespace,
