--- conflicted
+++ resolved
@@ -260,11 +260,8 @@
     // set up the executor, channel for writing seq actions, and the sequencer mock
     let (sequencer, cfg, _keyfile) = setup().await;
     let shutdown_token = CancellationToken::new();
-<<<<<<< HEAD
+    let metrics = Box::leak(Box::new(Metrics::new(cfg.parse_rollups().unwrap().keys())));
     mount_genesis(&sequencer, &cfg.sequencer_chain_id).await;
-=======
-    let metrics = Box::leak(Box::new(Metrics::new(cfg.parse_rollups().unwrap().keys())));
->>>>>>> cb6d85d9
     let (executor, executor_handle) = executor::Builder {
         sequencer_url: cfg.sequencer_url.clone(),
         sequencer_chain_id: cfg.sequencer_chain_id.clone(),
@@ -359,11 +356,8 @@
     // set up the executor, channel for writing seq actions, and the sequencer mock
     let (sequencer, cfg, _keyfile) = setup().await;
     let shutdown_token = CancellationToken::new();
-<<<<<<< HEAD
+    let metrics = Box::leak(Box::new(Metrics::new(cfg.parse_rollups().unwrap().keys())));
     mount_genesis(&sequencer, &cfg.sequencer_chain_id).await;
-=======
-    let metrics = Box::leak(Box::new(Metrics::new(cfg.parse_rollups().unwrap().keys())));
->>>>>>> cb6d85d9
     let (executor, executor_handle) = executor::Builder {
         sequencer_url: cfg.sequencer_url.clone(),
         sequencer_chain_id: cfg.sequencer_chain_id.clone(),
@@ -451,11 +445,8 @@
     // set up the executor, channel for writing seq actions, and the sequencer mock
     let (sequencer, cfg, _keyfile) = setup().await;
     let shutdown_token = CancellationToken::new();
-<<<<<<< HEAD
+    let metrics = Box::leak(Box::new(Metrics::new(cfg.parse_rollups().unwrap().keys())));
     mount_genesis(&sequencer, &cfg.sequencer_chain_id).await;
-=======
-    let metrics = Box::leak(Box::new(Metrics::new(cfg.parse_rollups().unwrap().keys())));
->>>>>>> cb6d85d9
     let (executor, executor_handle) = executor::Builder {
         sequencer_url: cfg.sequencer_url.clone(),
         sequencer_chain_id: cfg.sequencer_chain_id.clone(),
