use std::{
    io::Write,
    time::Duration,
};

use astria_core::{
    generated::protocol::account::v1alpha1::NonceResponse,
    primitive::v1::{
        RollupId,
        ROLLUP_ID_LEN,
    },
    protocol::transaction::v1alpha1::action::SequenceAction,
};
use astria_eyre::eyre;
use once_cell::sync::Lazy;
use prost::Message;
use sequencer_client::SignedTransaction;
use serde_json::json;
use tempfile::NamedTempFile;
use tendermint::{
    consensus::{
        params::{
            AbciParams,
            ValidatorParams,
        },
        Params,
    },
    Genesis,
    Time,
};
use tendermint_rpc::{
    endpoint::broadcast::tx_sync,
    request,
    response,
    Id,
};
use tokio::{
    sync::watch,
    time,
};
use tokio_util::sync::CancellationToken;
use tracing::debug;
use wiremock::{
    matchers::{
        body_partial_json,
        body_string_contains,
    },
    Mock,
    MockGuard,
    MockServer,
    Request,
    ResponseTemplate,
};

use crate::{
    executor,
    metrics::Metrics,
    test_utils::sequence_action_of_max_size,
    Config,
};

static TELEMETRY: Lazy<()> = Lazy::new(|| {
    if std::env::var_os("TEST_LOG").is_some() {
        let filter_directives = std::env::var("RUST_LOG").unwrap_or_else(|_| "info".into());
        telemetry::configure()
            .no_otel()
            .stdout_writer(std::io::stdout)
            .filter_directives(&filter_directives)
            .try_init()
            .unwrap();
    } else {
        telemetry::configure()
            .no_otel()
            .stdout_writer(std::io::sink)
            .try_init()
            .unwrap();
    }
});

<<<<<<< HEAD
/// Start a mock sequencer server.
async fn setup() -> (MockServer, Config, NamedTempFile) {
=======
fn sequence_action() -> SequenceAction {
    SequenceAction {
        rollup_id: RollupId::new([0; ROLLUP_ID_LEN]),
        data: vec![],
        fee_asset: "nria".parse().unwrap(),
    }
}

/// Start a mock sequencer server and mount a mock for the `accounts/nonce` query.
async fn setup() -> (MockServer, MockGuard, Config, NamedTempFile) {
    use astria_core::generated::protocol::account::v1alpha1::NonceResponse;
>>>>>>> 0b4dbe8a
    Lazy::force(&TELEMETRY);
    let server = MockServer::start().await;

    let keyfile = NamedTempFile::new().unwrap();
    (&keyfile)
        .write_all("2bd806c97f0e00af1a1fc3328fa763a9269723c8db8fac4f93af71db186d6e90".as_bytes())
        .unwrap();

    let cfg = Config {
        log: String::new(),
        api_listen_addr: "127.0.0.1:0".parse().unwrap(),
        rollups: String::new(),
        sequencer_url: server.uri(),
        sequencer_chain_id: "test-chain-1".to_string(),
        private_key_file: keyfile.path().to_string_lossy().to_string(),
        sequencer_address_prefix: "astria".into(),
        block_time_ms: 2000,
        max_bytes_per_bundle: 1000,
        bundle_queue_capacity: 10,
        no_otel: false,
        force_stdout: false,
        no_metrics: false,
        metrics_http_listener_addr: String::new(),
        pretty_print: true,
        grpc_addr: "127.0.0.1:0".parse().unwrap(),
        fee_asset: "nria".parse().unwrap(),
    };
    (server, cfg, keyfile)
}

/// Mount a mock for the `abci_query` endpoint.
async fn mount_default_nonce_query_mock(server: &MockServer) -> MockGuard {
    let query_path = "accounts/nonce";
    let response = NonceResponse {
        height: 0,
        nonce: 0,
    };
    let expected_body = json!({
        "method": "abci_query"
    });
    let response = tendermint_rpc::endpoint::abci_query::Response {
        response: tendermint_rpc::endpoint::abci_query::AbciQuery {
            value: response.encode_to_vec(),
            ..Default::default()
        },
    };
    let wrapper = response::Wrapper::new_with_id(Id::Num(1), Some(response), None);
    Mock::given(body_partial_json(&expected_body))
        .and(body_string_contains(query_path))
        .respond_with(
            ResponseTemplate::new(200)
                .set_body_json(&wrapper)
                .append_header("Content-Type", "application/json"),
        )
        .up_to_n_times(1)
        .expect(1)
        .mount_as_scoped(server)
        .await
}

/// Convert a `Request` object to a `SignedTransaction`
fn signed_tx_from_request(request: &Request) -> SignedTransaction {
    use astria_core::generated::protocol::transaction::v1alpha1::SignedTransaction as RawSignedTransaction;
    use prost::Message as _;

    let wrapped_tx_sync_req: request::Wrapper<tx_sync::Request> =
        serde_json::from_slice(&request.body)
            .expect("can't deserialize to JSONRPC wrapped tx_sync::Request");
    let raw_signed_tx = RawSignedTransaction::decode(&*wrapped_tx_sync_req.params().tx)
        .expect("can't deserialize signed sequencer tx from broadcast jsonrpc request");
    let signed_tx = SignedTransaction::try_from_raw(raw_signed_tx)
        .expect("can't convert raw signed tx to checked signed tx");
    debug!(?signed_tx, "sequencer mock received signed transaction");

    signed_tx
}

/// Deserializes the bytes contained in a `tx_sync::Request` to a signed sequencer transaction
/// and verifies that the contained sequence action is in the given `expected_rollup_ids` and
/// `expected_nonces`.
async fn mount_broadcast_tx_sync_seq_actions_mock(server: &MockServer) -> MockGuard {
    let matcher = move |request: &Request| {
        let signed_tx = signed_tx_from_request(request);
        let actions = signed_tx.actions();

        // verify all received actions are sequence actions
        actions.iter().all(|action| action.as_sequence().is_some())
    };
    let jsonrpc_rsp = response::Wrapper::new_with_id(
        Id::Num(1),
        Some(tx_sync::Response {
            code: 0.into(),
            data: vec![].into(),
            log: String::new(),
            hash: tendermint::Hash::Sha256([0; 32]),
        }),
        None,
    );

    Mock::given(matcher)
        .respond_with(ResponseTemplate::new(200).set_body_json(&jsonrpc_rsp))
        .up_to_n_times(1)
        .expect(1)
        .mount_as_scoped(server)
        .await
}

/// Mounts a `CometBFT` status response with a specified mock sequencer chain id
async fn mount_genesis(server: &MockServer, mock_sequencer_chain_id: &str) {
    Mock::given(body_partial_json(
        json!({"jsonrpc": "2.0", "method": "genesis", "params": null}),
    ))
    .respond_with(ResponseTemplate::new(200).set_body_json(
        tendermint_rpc::response::Wrapper::new_with_id(
            tendermint_rpc::Id::uuid_v4(),
            Some(
                tendermint_rpc::endpoint::genesis::Response::<serde_json::Value> {
                    genesis: Genesis {
                        genesis_time: Time::from_unix_timestamp(1, 1).unwrap(),
                        chain_id: mock_sequencer_chain_id.try_into().unwrap(),
                        initial_height: 1,
                        consensus_params: Params {
                            block: tendermint::block::Size {
                                max_bytes: 1024,
                                max_gas: 1024,
                                time_iota_ms: 1000,
                            },
                            evidence: tendermint::evidence::Params {
                                max_age_num_blocks: 1000,
                                max_age_duration: tendermint::evidence::Duration(
                                    Duration::from_secs(3600),
                                ),
                                max_bytes: 1_048_576,
                            },
                            validator: ValidatorParams {
                                pub_key_types: vec![tendermint::public_key::Algorithm::Ed25519],
                            },
                            version: None,
                            abci: AbciParams::default(),
                        },
                        validators: vec![],
                        app_hash: tendermint::hash::AppHash::default(),
                        app_state: serde_json::Value::Null,
                    },
                },
            ),
            None,
        ),
    ))
    .expect(1..)
    .mount(server)
    .await;
}

/// Helper to wait for the executor to connect to the mock sequencer
async fn wait_for_startup(
    mut status: watch::Receiver<executor::Status>,
    nonce_guard: MockGuard,
) -> eyre::Result<()> {
    // wait to receive executor status
    status
        .wait_for(executor::Status::is_connected)
        .await
        .unwrap();

    tokio::time::timeout(
        Duration::from_millis(100),
        nonce_guard.wait_until_satisfied(),
    )
    .await
    .unwrap();

    Ok(())
}

/// Test to check that the executor sends a signed transaction to the sequencer as soon as it
/// receives a `SequenceAction` that fills it beyond its `max_bundle_size`.
#[tokio::test]
async fn full_bundle() {
    // set up the executor, channel for writing seq actions, and the sequencer mock
    let (sequencer, cfg, _keyfile) = setup().await;
    let shutdown_token = CancellationToken::new();
    let metrics = Box::leak(Box::new(Metrics::new(cfg.parse_rollups().unwrap().keys())));
    mount_genesis(&sequencer, &cfg.sequencer_chain_id).await;
    let (executor, executor_handle) = executor::Builder {
        sequencer_url: cfg.sequencer_url.clone(),
        sequencer_chain_id: cfg.sequencer_chain_id.clone(),
        private_key_file: cfg.private_key_file.clone(),
        sequencer_address_prefix: "astria".into(),
        block_time_ms: cfg.block_time_ms,
        max_bytes_per_bundle: cfg.max_bytes_per_bundle,
        bundle_queue_capacity: cfg.bundle_queue_capacity,
        shutdown_token: shutdown_token.clone(),
        metrics,
    }
    .build()
    .unwrap();

    let nonce_guard = mount_default_nonce_query_mock(&sequencer).await;
    let status = executor.subscribe();

    // executor.check_chain_ids().await.unwrap();
    let _executor_task = tokio::spawn(executor.run_until_stopped());
    // wait for sequencer to get the initial nonce request from sequencer
    wait_for_startup(status, nonce_guard).await.unwrap();

    let response_guard = mount_broadcast_tx_sync_seq_actions_mock(&sequencer).await;

    // send two sequence actions to the executor, the first of which is large enough to fill the
    // bundle sending the second should cause the first to immediately be submitted in
    // order to make space for the second
    let seq0 = sequence_action_of_max_size(cfg.max_bytes_per_bundle);

    let seq1 = SequenceAction {
        rollup_id: RollupId::new([1; ROLLUP_ID_LEN]),
        ..sequence_action_of_max_size(cfg.max_bytes_per_bundle)
    };

    // push both sequence actions to the executor in order to force the full bundle to be sent
    executor_handle
        .send_timeout(seq0.clone(), Duration::from_millis(1000))
        .await
        .unwrap();
    executor_handle
        .send_timeout(seq1.clone(), Duration::from_millis(1000))
        .await
        .unwrap();

    // wait for the mock sequencer to receive the signed transaction
    tokio::time::timeout(
        Duration::from_millis(100),
        response_guard.wait_until_satisfied(),
    )
    .await
    .unwrap();

    // verify only one signed transaction was received by the mock sequencer
    // i.e. only the full bundle was sent and not the second one due to the block timer
    let expected_seq_actions = [seq0];
    let requests = response_guard.received_requests().await;
    assert_eq!(requests.len(), 1);

    // verify the expected sequence actions were received
    let signed_tx = signed_tx_from_request(&requests[0]);
    let actions = signed_tx.actions();

    assert_eq!(
        actions.len(),
        expected_seq_actions.len(),
        "received more than one action, one was supposed to fill the bundle"
    );

    for (action, expected_seq_action) in actions.iter().zip(expected_seq_actions.iter()) {
        let seq_action = action.as_sequence().unwrap();
        assert_eq!(
            seq_action.rollup_id, expected_seq_action.rollup_id,
            "chain id does not match. actual {:?} expected {:?}",
            seq_action.rollup_id, expected_seq_action.rollup_id
        );
        assert_eq!(
            seq_action.data, expected_seq_action.data,
            "data does not match expected data for action with rollup_id {:?}",
            seq_action.rollup_id,
        );
    }
}

/// Test to check that the executor sends a signed transaction to the sequencer after its
/// `block_timer` has ticked
#[tokio::test]
async fn bundle_triggered_by_block_timer() {
    // set up the executor, channel for writing seq actions, and the sequencer mock
    let (sequencer, cfg, _keyfile) = setup().await;
    let shutdown_token = CancellationToken::new();
    let metrics = Box::leak(Box::new(Metrics::new(cfg.parse_rollups().unwrap().keys())));
    mount_genesis(&sequencer, &cfg.sequencer_chain_id).await;
    let (executor, executor_handle) = executor::Builder {
        sequencer_url: cfg.sequencer_url.clone(),
        sequencer_chain_id: cfg.sequencer_chain_id.clone(),
        private_key_file: cfg.private_key_file.clone(),
        sequencer_address_prefix: "astria".into(),
        block_time_ms: cfg.block_time_ms,
        max_bytes_per_bundle: cfg.max_bytes_per_bundle,
        bundle_queue_capacity: cfg.bundle_queue_capacity,
        shutdown_token: shutdown_token.clone(),
        metrics,
    }
    .build()
    .unwrap();

    let nonce_guard = mount_default_nonce_query_mock(&sequencer).await;
    let status = executor.subscribe();

    // executor.check_chain_ids().await.unwrap();
    let _executor_task = tokio::spawn(executor.run_until_stopped());

    // wait for sequencer to get the initial nonce request from sequencer
    wait_for_startup(status, nonce_guard).await.unwrap();

    let response_guard = mount_broadcast_tx_sync_seq_actions_mock(&sequencer).await;

    // send two sequence actions to the executor, both small enough to fit in a single bundle
    // without filling it
    let seq0 = SequenceAction {
        data: vec![0u8; cfg.max_bytes_per_bundle / 4],
        ..sequence_action()
    };

    // make sure at least one block has passed so that the executor will submit the bundle
    // despite it not being full
    time::pause();
    executor_handle
        .send_timeout(seq0.clone(), Duration::from_millis(1000))
        .await
        .unwrap();
    time::advance(Duration::from_millis(cfg.block_time_ms)).await;
    time::resume();

    // wait for the mock sequencer to receive the signed transaction
    tokio::time::timeout(
        Duration::from_millis(100),
        response_guard.wait_until_satisfied(),
    )
    .await
    .unwrap();

    // verify only one signed transaction was received by the mock sequencer
    let expected_seq_actions = [seq0];
    let requests = response_guard.received_requests().await;
    assert_eq!(requests.len(), 1);

    // verify the expected sequence actions were received
    let signed_tx = signed_tx_from_request(&requests[0]);
    let actions = signed_tx.actions();

    assert_eq!(
        actions.len(),
        expected_seq_actions.len(),
        "received more than one action, one was supposed to fill the bundle"
    );

    for (action, expected_seq_action) in actions.iter().zip(expected_seq_actions.iter()) {
        let seq_action = action.as_sequence().unwrap();
        assert_eq!(
            seq_action.rollup_id, expected_seq_action.rollup_id,
            "chain id does not match. actual {:?} expected {:?}",
            seq_action.rollup_id, expected_seq_action.rollup_id
        );
        assert_eq!(
            seq_action.data, expected_seq_action.data,
            "data does not match expected data for action with rollup_id {:?}",
            seq_action.rollup_id,
        );
    }
}

/// Test to check that the executor sends a signed transaction with two sequence actions to the
/// sequencer.
#[tokio::test]
async fn two_seq_actions_single_bundle() {
    // set up the executor, channel for writing seq actions, and the sequencer mock
    let (sequencer, cfg, _keyfile) = setup().await;
    let shutdown_token = CancellationToken::new();
    let metrics = Box::leak(Box::new(Metrics::new(cfg.parse_rollups().unwrap().keys())));
    mount_genesis(&sequencer, &cfg.sequencer_chain_id).await;
    let (executor, executor_handle) = executor::Builder {
        sequencer_url: cfg.sequencer_url.clone(),
        sequencer_chain_id: cfg.sequencer_chain_id.clone(),
        private_key_file: cfg.private_key_file.clone(),
        sequencer_address_prefix: "astria".into(),
        block_time_ms: cfg.block_time_ms,
        max_bytes_per_bundle: cfg.max_bytes_per_bundle,
        bundle_queue_capacity: cfg.bundle_queue_capacity,
        shutdown_token: shutdown_token.clone(),
        metrics,
    }
    .build()
    .unwrap();

    let nonce_guard = mount_default_nonce_query_mock(&sequencer).await;
    let status = executor.subscribe();
    let _executor_task = tokio::spawn(executor.run_until_stopped());

    // wait for sequencer to get the initial nonce request from sequencer
    wait_for_startup(status, nonce_guard).await.unwrap();

    let response_guard = mount_broadcast_tx_sync_seq_actions_mock(&sequencer).await;

    // send two sequence actions to the executor, both small enough to fit in a single bundle
    // without filling it
    let seq0 = SequenceAction {
        data: vec![0u8; cfg.max_bytes_per_bundle / 4],
        ..sequence_action()
    };

    let seq1 = SequenceAction {
        rollup_id: RollupId::new([1; ROLLUP_ID_LEN]),
        data: vec![1u8; cfg.max_bytes_per_bundle / 4],
        ..sequence_action()
    };

    // make sure at least one block has passed so that the executor will submit the bundle
    // despite it not being full
    time::pause();
    executor_handle
        .send_timeout(seq0.clone(), Duration::from_millis(1000))
        .await
        .unwrap();
    executor_handle
        .send_timeout(seq1.clone(), Duration::from_millis(1000))
        .await
        .unwrap();
    time::advance(Duration::from_millis(cfg.block_time_ms)).await;
    time::resume();

    // wait for the mock sequencer to receive the signed transaction
    tokio::time::timeout(
        Duration::from_millis(100),
        response_guard.wait_until_satisfied(),
    )
    .await
    .unwrap();

    // verify only one signed transaction was received by the mock sequencer
    let expected_seq_actions = [seq0, seq1];
    let requests = response_guard.received_requests().await;
    assert_eq!(requests.len(), 1);

    // verify the expected sequence actions were received
    let signed_tx = signed_tx_from_request(&requests[0]);
    let actions = signed_tx.actions();

    assert_eq!(
        actions.len(),
        expected_seq_actions.len(),
        "received more than one action, one was supposed to fill the bundle"
    );

    for (action, expected_seq_action) in actions.iter().zip(expected_seq_actions.iter()) {
        let seq_action = action.as_sequence().unwrap();
        assert_eq!(
            seq_action.rollup_id, expected_seq_action.rollup_id,
            "chain id does not match. actual {:?} expected {:?}",
            seq_action.rollup_id, expected_seq_action.rollup_id
        );
        assert_eq!(
            seq_action.data, expected_seq_action.data,
            "data does not match expected data for action with rollup_id {:?}",
            seq_action.rollup_id,
        );
    }
}

/// Test to check that executor's configured sequencer chain id and sequencer's actual chain id
/// match
#[tokio::test]
async fn should_exit_if_mismatch_sequencer_chain_id() {
    // set up sequencer mock
    let (sequencer, cfg, _keyfile) = setup().await;
    let shutdown_token = CancellationToken::new();
    let metrics = Box::leak(Box::new(Metrics::new(cfg.parse_rollups().unwrap().keys())));

    // mount a status response with an incorrect chain_id
    mount_genesis(&sequencer, "bad-chain-id").await;

    // build the executor with the correct chain_id
    let (executor, _executor_handle) = executor::Builder {
        sequencer_url: cfg.sequencer_url.clone(),
        sequencer_chain_id: cfg.sequencer_chain_id.clone(),
        private_key_file: cfg.private_key_file.clone(),
        block_time_ms: cfg.block_time_ms,
        max_bytes_per_bundle: cfg.max_bytes_per_bundle,
        bundle_queue_capacity: cfg.bundle_queue_capacity,
        shutdown_token: shutdown_token.clone(),
        metrics,
    }
    .build()
    .unwrap();

    // verify that the executor chain_id check results in an error
    assert!(executor.run_until_stopped().await.is_err());
}<|MERGE_RESOLUTION|>--- conflicted
+++ resolved
@@ -77,10 +77,6 @@
     }
 });
 
-<<<<<<< HEAD
-/// Start a mock sequencer server.
-async fn setup() -> (MockServer, Config, NamedTempFile) {
-=======
 fn sequence_action() -> SequenceAction {
     SequenceAction {
         rollup_id: RollupId::new([0; ROLLUP_ID_LEN]),
@@ -90,9 +86,7 @@
 }
 
 /// Start a mock sequencer server and mount a mock for the `accounts/nonce` query.
-async fn setup() -> (MockServer, MockGuard, Config, NamedTempFile) {
-    use astria_core::generated::protocol::account::v1alpha1::NonceResponse;
->>>>>>> 0b4dbe8a
+async fn setup() -> (MockServer, Config, NamedTempFile) {
     Lazy::force(&TELEMETRY);
     let server = MockServer::start().await;
 
@@ -563,6 +557,7 @@
         sequencer_url: cfg.sequencer_url.clone(),
         sequencer_chain_id: cfg.sequencer_chain_id.clone(),
         private_key_file: cfg.private_key_file.clone(),
+        sequencer_address_prefix: cfg.sequencer_address_prefix.clone(),
         block_time_ms: cfg.block_time_ms,
         max_bytes_per_bundle: cfg.max_bytes_per_bundle,
         bundle_queue_capacity: cfg.bundle_queue_capacity,
