use std::time::Duration;

use astria_core::sequencer::v1::{
    asset::default_native_asset_id,
    transaction::action::SequenceAction,
    RollupId,
    ROLLUP_ID_LEN,
};
use astria_eyre::eyre;
use once_cell::sync::Lazy;
use prost::Message;
use sequencer_client::SignedTransaction;
use serde_json::json;
use tendermint_rpc::{
    endpoint::broadcast::tx_sync,
    request,
    response,
    Id,
};
use tokio::{
    sync::watch,
    time,
};
use tokio_util::sync::CancellationToken;
use tracing::debug;
use wiremock::{
    matchers::{
        body_partial_json,
        body_string_contains,
    },
    Mock,
    MockGuard,
    MockServer,
    Request,
    ResponseTemplate,
};

use crate::{
    executor,
    Config,
};

static TELEMETRY: Lazy<()> = Lazy::new(|| {
    if std::env::var_os("TEST_LOG").is_some() {
        let filter_directives = std::env::var("RUST_LOG").unwrap_or_else(|_| "info".into());
        telemetry::configure()
            .no_otel()
            .stdout_writer(std::io::stdout)
            .filter_directives(&filter_directives)
            .try_init()
            .unwrap();
    } else {
        telemetry::configure()
            .no_otel()
            .stdout_writer(std::io::sink)
            .try_init()
            .unwrap();
    }
});

/// Start a mock sequencer server and mount a mock for the `accounts/nonce` query.
async fn setup() -> (MockServer, MockGuard, Config) {
    use astria_core::generated::sequencer::v1::NonceResponse;
    Lazy::force(&TELEMETRY);
    let server = MockServer::start().await;
    let startup_guard = mount_nonce_query_mock(
        &server,
        "accounts/nonce",
        NonceResponse {
            height: 0,
            nonce: 0,
        },
    )
    .await;

    let cfg = Config {
        log: String::new(),
        api_listen_addr: "127.0.0.1:0".parse().unwrap(),
        rollups: String::new(),
        sequencer_url: server.uri(),
        private_key: "2bd806c97f0e00af1a1fc3328fa763a9269723c8db8fac4f93af71db186d6e90"
            .to_string()
            .into(),
        block_time_ms: 2000,
        max_bytes_per_bundle: 1000,
        bundle_queue_capacity: 10,
        no_otel: false,
        force_stdout: false,
        no_metrics: false,
        metrics_http_listener_addr: String::new(),
        pretty_print: true,
        grpc_addr: "127.0.0.1:0".parse().unwrap(),
    };
    (server, startup_guard, cfg)
}

/// Mount a mock for the `abci_query` endpoint.
async fn mount_nonce_query_mock(
    server: &MockServer,
    query_path: &str,
    response: impl Message,
) -> MockGuard {
    let expected_body = json!({
        "method": "abci_query"
    });
    let response = tendermint_rpc::endpoint::abci_query::Response {
        response: tendermint_rpc::endpoint::abci_query::AbciQuery {
            value: response.encode_to_vec(),
            ..Default::default()
        },
    };
    let wrapper = response::Wrapper::new_with_id(Id::Num(1), Some(response), None);
    Mock::given(body_partial_json(&expected_body))
        .and(body_string_contains(query_path))
        .respond_with(
            ResponseTemplate::new(200)
                .set_body_json(&wrapper)
                .append_header("Content-Type", "application/json"),
        )
        .up_to_n_times(1)
        .expect(1)
        .mount_as_scoped(server)
        .await
}

/// Convert a `Request` object to a `SignedTransaction`
fn signed_tx_from_request(request: &Request) -> SignedTransaction {
    use astria_core::generated::sequencer::v1::SignedTransaction as RawSignedTransaction;
    use prost::Message as _;

    let wrapped_tx_sync_req: request::Wrapper<tx_sync::Request> =
        serde_json::from_slice(&request.body)
            .expect("can't deserialize to JSONRPC wrapped tx_sync::Request");
    let raw_signed_tx = RawSignedTransaction::decode(&*wrapped_tx_sync_req.params().tx)
        .expect("can't deserialize signed sequencer tx from broadcast jsonrpc request");
    let signed_tx = SignedTransaction::try_from_raw(raw_signed_tx)
        .expect("can't convert raw signed tx to checked signed tx");
    debug!(?signed_tx, "sequencer mock received signed transaction");

    signed_tx
}

/// Deserizalizes the bytes contained in a `tx_sync::Request` to a signed sequencer transaction
/// and verifies that the contained sequence action is in the given `expected_rollup_ids` and
/// `expected_nonces`.
async fn mount_broadcast_tx_sync_seq_actions_mock(server: &MockServer) -> MockGuard {
    let matcher = move |request: &Request| {
        let signed_tx = signed_tx_from_request(request);
        let actions = signed_tx.actions();

        // verify all received actions are sequence actions
        actions.iter().all(|action| action.as_sequence().is_some())
    };
    let jsonrpc_rsp = response::Wrapper::new_with_id(
        Id::Num(1),
        Some(tx_sync::Response {
            code: 0.into(),
            data: vec![].into(),
            log: String::new(),
            hash: tendermint::Hash::Sha256([0; 32]),
        }),
        None,
    );

    Mock::given(matcher)
        .respond_with(ResponseTemplate::new(200).set_body_json(&jsonrpc_rsp))
        .up_to_n_times(1)
        .expect(1)
        .mount_as_scoped(server)
        .await
}

/// Helper to wait for the executor to connect to the mock sequencer
async fn wait_for_startup(
    mut status: watch::Receiver<executor::Status>,
    nonce_guard: MockGuard,
) -> eyre::Result<()> {
    // wait to receive executor status
    status
        .wait_for(executor::Status::is_connected)
        .await
        .unwrap();

    tokio::time::timeout(
        Duration::from_millis(100),
        nonce_guard.wait_until_satisfied(),
    )
    .await
    .unwrap();

    Ok(())
}
/// Test to check that the executor sends a signed transaction to the sequencer as soon as it
/// receives a `SequenceAction` that fills it beyond its `max_bundle_size`.
#[tokio::test]
async fn full_bundle() {
    // set up the executor, channel for writing seq actions, and the sequencer mock
    let (sequencer, nonce_guard, cfg) = setup().await;
    let shutdown_token = CancellationToken::new();
<<<<<<< HEAD
    let (executor, executor_handle) = Executor::new(
        &cfg.sequencer_url,
        &cfg.private_key,
        cfg.block_time_ms,
        cfg.max_bytes_per_bundle,
        cfg.bundle_queue_capacity,
        shutdown_token,
    )
=======
    let (executor, executor_handle) = executor::Builder {
        sequencer_url: cfg.sequencer_url.clone(),
        private_key: cfg.private_key.clone(),
        block_time_ms: cfg.block_time_ms,
        max_bytes_per_bundle: cfg.max_bytes_per_bundle,
        shutdown_token: shutdown_token.clone(),
    }
    .build()
>>>>>>> 4357edd4
    .unwrap();

    let status = executor.subscribe();

    let _executor_task = tokio::spawn(executor.run_until_stopped());
    // wait for sequencer to get the initial nonce request from sequencer
    wait_for_startup(status, nonce_guard).await.unwrap();

    let response_guard = mount_broadcast_tx_sync_seq_actions_mock(&sequencer).await;

    // send two sequence actions to the executor, the first of which is large enough to fill the
    // bundle sending the second should cause the first to immediately be submitted in
    // order to make space for the second
    let seq0 = SequenceAction {
        rollup_id: RollupId::new([0; ROLLUP_ID_LEN]),
        data: vec![0u8; cfg.max_bytes_per_bundle - ROLLUP_ID_LEN],
        fee_asset_id: default_native_asset_id(),
    };

    let seq1 = SequenceAction {
        rollup_id: RollupId::new([1; ROLLUP_ID_LEN]),
        data: vec![1u8; 1],
        fee_asset_id: default_native_asset_id(),
    };

    // push both sequence actions to the executor in order to force the full bundle to be sent
    executor_handle
        .send_timeout(seq0.clone(), Duration::from_millis(1000))
        .await
        .unwrap();
    executor_handle
        .send_timeout(seq1.clone(), Duration::from_millis(1000))
        .await
        .unwrap();

    // wait for the mock sequencer to receive the signed transaction
    tokio::time::timeout(
        Duration::from_millis(100),
        response_guard.wait_until_satisfied(),
    )
    .await
    .unwrap();

    // verify only one signed transaction was received by the mock sequencer
    // i.e. only the full bundle was sent and not the second one due to the block timer
    let expected_seq_actions = vec![seq0];
    let requests = response_guard.received_requests().await;
    assert_eq!(requests.len(), 1);

    // verify the expected sequence actions were received
    let signed_tx = signed_tx_from_request(&requests[0]);
    let actions = signed_tx.actions();

    assert_eq!(
        actions.len(),
        expected_seq_actions.len(),
        "received more than one action, one was supposed to fill the bundle"
    );

    for (action, expected_seq_action) in actions.iter().zip(expected_seq_actions.iter()) {
        let seq_action = action.as_sequence().unwrap();
        assert_eq!(
            seq_action.rollup_id, expected_seq_action.rollup_id,
            "chain id does not match. actual {:?} expected {:?}",
            seq_action.rollup_id, expected_seq_action.rollup_id
        );
        assert_eq!(
            seq_action.data, expected_seq_action.data,
            "data does not match expected data for action with rollup_id {:?}",
            seq_action.rollup_id,
        );
    }
}

/// Test to check that the executor sends a signed transaction to the sequencer after its
/// `block_timer` has ticked
#[tokio::test]
async fn bundle_triggered_by_block_timer() {
    // set up the executor, channel for writing seq actions, and the sequencer mock
    let (sequencer, nonce_guard, cfg) = setup().await;
    let shutdown_token = CancellationToken::new();
<<<<<<< HEAD
    let (executor, executor_handle) = Executor::new(
        &cfg.sequencer_url,
        &cfg.private_key,
        cfg.block_time_ms,
        cfg.max_bytes_per_bundle,
        cfg.bundle_queue_capacity,
        shutdown_token,
    )
=======
    let (executor, executor_handle) = executor::Builder {
        sequencer_url: cfg.sequencer_url.clone(),
        private_key: cfg.private_key.clone(),
        block_time_ms: cfg.block_time_ms,
        max_bytes_per_bundle: cfg.max_bytes_per_bundle,
        shutdown_token: shutdown_token.clone(),
    }
    .build()
>>>>>>> 4357edd4
    .unwrap();

    let status = executor.subscribe();

    let _executor_task = tokio::spawn(executor.run_until_stopped());

    // wait for sequencer to get the initial nonce request from sequencer
    wait_for_startup(status, nonce_guard).await.unwrap();

    let response_guard = mount_broadcast_tx_sync_seq_actions_mock(&sequencer).await;

    // send two sequence actions to the executor, both small enough to fit in a single bundle
    // without filling it
    let seq0 = SequenceAction {
        rollup_id: RollupId::new([0; ROLLUP_ID_LEN]),
        data: vec![0u8; cfg.max_bytes_per_bundle / 4],
        fee_asset_id: default_native_asset_id(),
    };

    // make sure at least one block has passed so that the executor will submit the bundle
    // despite it not being full
    time::pause();
    executor_handle
        .send_timeout(seq0.clone(), Duration::from_millis(1000))
        .await
        .unwrap();
    time::advance(Duration::from_millis(cfg.block_time_ms)).await;
    time::resume();

    // wait for the mock sequencer to receive the signed transaction
    tokio::time::timeout(
        Duration::from_millis(100),
        response_guard.wait_until_satisfied(),
    )
    .await
    .unwrap();

    // verify only one signed transaction was received by the mock sequencer
    let expected_seq_actions = vec![seq0];
    let requests = response_guard.received_requests().await;
    assert_eq!(requests.len(), 1);

    // verify the expected sequence actions were received
    let signed_tx = signed_tx_from_request(&requests[0]);
    let actions = signed_tx.actions();

    assert_eq!(
        actions.len(),
        expected_seq_actions.len(),
        "received more than one action, one was supposed to fill the bundle"
    );

    for (action, expected_seq_action) in actions.iter().zip(expected_seq_actions.iter()) {
        let seq_action = action.as_sequence().unwrap();
        assert_eq!(
            seq_action.rollup_id, expected_seq_action.rollup_id,
            "chain id does not match. actual {:?} expected {:?}",
            seq_action.rollup_id, expected_seq_action.rollup_id
        );
        assert_eq!(
            seq_action.data, expected_seq_action.data,
            "data does not match expected data for action with rollup_id {:?}",
            seq_action.rollup_id,
        );
    }
}

/// Test to check that the executor sends a signed transaction with two sequence actions to the
/// sequencer.
#[tokio::test]
async fn two_seq_actions_single_bundle() {
    // set up the executor, channel for writing seq actions, and the sequencer mock
    let (sequencer, nonce_guard, cfg) = setup().await;
    let shutdown_token = CancellationToken::new();
<<<<<<< HEAD
    let (executor, executor_handle) = Executor::new(
        &cfg.sequencer_url,
        &cfg.private_key,
        cfg.block_time_ms,
        cfg.max_bytes_per_bundle,
        cfg.bundle_queue_capacity,
        shutdown_token.clone(),
    )
=======
    let (executor, executor_handle) = executor::Builder {
        sequencer_url: cfg.sequencer_url.clone(),
        private_key: cfg.private_key.clone(),
        block_time_ms: cfg.block_time_ms,
        max_bytes_per_bundle: cfg.max_bytes_per_bundle,
        shutdown_token: shutdown_token.clone(),
    }
    .build()
>>>>>>> 4357edd4
    .unwrap();

    let status = executor.subscribe();

    let _executor_task = tokio::spawn(executor.run_until_stopped());

    // wait for sequencer to get the initial nonce request from sequencer
    wait_for_startup(status, nonce_guard).await.unwrap();

    let response_guard = mount_broadcast_tx_sync_seq_actions_mock(&sequencer).await;

    // send two sequence actions to the executor, both small enough to fit in a single bundle
    // without filling it
    let seq0 = SequenceAction {
        rollup_id: RollupId::new([0; ROLLUP_ID_LEN]),
        data: vec![0u8; cfg.max_bytes_per_bundle / 4],
        fee_asset_id: default_native_asset_id(),
    };

    let seq1 = SequenceAction {
        rollup_id: RollupId::new([1; ROLLUP_ID_LEN]),
        data: vec![1u8; cfg.max_bytes_per_bundle / 4],
        fee_asset_id: default_native_asset_id(),
    };

    // make sure at least one block has passed so that the executor will submit the bundle
    // despite it not being full
    time::pause();
    executor_handle
        .send_timeout(seq0.clone(), Duration::from_millis(1000))
        .await
        .unwrap();
    executor_handle
        .send_timeout(seq1.clone(), Duration::from_millis(1000))
        .await
        .unwrap();
    time::advance(Duration::from_millis(cfg.block_time_ms)).await;
    time::resume();

    // wait for the mock sequencer to receive the signed transaction
    tokio::time::timeout(
        Duration::from_millis(100),
        response_guard.wait_until_satisfied(),
    )
    .await
    .unwrap();

    // verify only one signed transaction was received by the mock sequencer
    let expected_seq_actions = vec![seq0, seq1];
    let requests = response_guard.received_requests().await;
    assert_eq!(requests.len(), 1);

    // verify the expected sequence actions were received
    let signed_tx = signed_tx_from_request(&requests[0]);
    let actions = signed_tx.actions();

    assert_eq!(
        actions.len(),
        expected_seq_actions.len(),
        "received more than one action, one was supposed to fill the bundle"
    );

    for (action, expected_seq_action) in actions.iter().zip(expected_seq_actions.iter()) {
        let seq_action = action.as_sequence().unwrap();
        assert_eq!(
            seq_action.rollup_id, expected_seq_action.rollup_id,
            "chain id does not match. actual {:?} expected {:?}",
            seq_action.rollup_id, expected_seq_action.rollup_id
        );
        assert_eq!(
            seq_action.data, expected_seq_action.data,
            "data does not match expected data for action with rollup_id {:?}",
            seq_action.rollup_id,
        );
    }
}<|MERGE_RESOLUTION|>--- conflicted
+++ resolved
@@ -197,25 +197,15 @@
     // set up the executor, channel for writing seq actions, and the sequencer mock
     let (sequencer, nonce_guard, cfg) = setup().await;
     let shutdown_token = CancellationToken::new();
-<<<<<<< HEAD
-    let (executor, executor_handle) = Executor::new(
-        &cfg.sequencer_url,
-        &cfg.private_key,
-        cfg.block_time_ms,
-        cfg.max_bytes_per_bundle,
-        cfg.bundle_queue_capacity,
-        shutdown_token,
-    )
-=======
     let (executor, executor_handle) = executor::Builder {
         sequencer_url: cfg.sequencer_url.clone(),
         private_key: cfg.private_key.clone(),
         block_time_ms: cfg.block_time_ms,
         max_bytes_per_bundle: cfg.max_bytes_per_bundle,
+        bundle_queue_capacity: cfg.bundle_queue_capacity,
         shutdown_token: shutdown_token.clone(),
     }
     .build()
->>>>>>> 4357edd4
     .unwrap();
 
     let status = executor.subscribe();
@@ -297,25 +287,15 @@
     // set up the executor, channel for writing seq actions, and the sequencer mock
     let (sequencer, nonce_guard, cfg) = setup().await;
     let shutdown_token = CancellationToken::new();
-<<<<<<< HEAD
-    let (executor, executor_handle) = Executor::new(
-        &cfg.sequencer_url,
-        &cfg.private_key,
-        cfg.block_time_ms,
-        cfg.max_bytes_per_bundle,
-        cfg.bundle_queue_capacity,
-        shutdown_token,
-    )
-=======
     let (executor, executor_handle) = executor::Builder {
         sequencer_url: cfg.sequencer_url.clone(),
         private_key: cfg.private_key.clone(),
         block_time_ms: cfg.block_time_ms,
         max_bytes_per_bundle: cfg.max_bytes_per_bundle,
+        bundle_queue_capacity: cfg.bundle_queue_capacity,
         shutdown_token: shutdown_token.clone(),
     }
     .build()
->>>>>>> 4357edd4
     .unwrap();
 
     let status = executor.subscribe();
@@ -390,25 +370,15 @@
     // set up the executor, channel for writing seq actions, and the sequencer mock
     let (sequencer, nonce_guard, cfg) = setup().await;
     let shutdown_token = CancellationToken::new();
-<<<<<<< HEAD
-    let (executor, executor_handle) = Executor::new(
-        &cfg.sequencer_url,
-        &cfg.private_key,
-        cfg.block_time_ms,
-        cfg.max_bytes_per_bundle,
-        cfg.bundle_queue_capacity,
-        shutdown_token.clone(),
-    )
-=======
     let (executor, executor_handle) = executor::Builder {
         sequencer_url: cfg.sequencer_url.clone(),
         private_key: cfg.private_key.clone(),
         block_time_ms: cfg.block_time_ms,
         max_bytes_per_bundle: cfg.max_bytes_per_bundle,
+        bundle_queue_capacity: cfg.bundle_queue_capacity,
         shutdown_token: shutdown_token.clone(),
     }
     .build()
->>>>>>> 4357edd4
     .unwrap();
 
     let status = executor.subscribe();
