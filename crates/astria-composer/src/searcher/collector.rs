--- conflicted
+++ resolved
@@ -217,12 +217,7 @@
     inner: Provider<Ws>,
 }
 
-<<<<<<< HEAD
 impl GethClient {
-=======
-impl EthClient {
-    /// Establishes a connection given a url
->>>>>>> 6079ed3c
     async fn connect(url: &str) -> Result<Self, ProviderError> {
         let inner = Provider::connect(url).await?;
         Ok(Self {
