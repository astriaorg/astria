--- conflicted
+++ resolved
@@ -1,20 +1,13 @@
 use std::collections::HashMap;
 
-use astria_core::sequencer::v1alpha1::transaction::{
-    action::SequenceAction,
-    Action,
+use astria_core::sequencer::v1alpha1::{
+    transaction::action::SequenceAction,
+    ROLLUP_ID_LEN,
 };
 use color_eyre::eyre::{
     self,
     WrapErr as _,
 };
-<<<<<<< HEAD
-use proto::native::sequencer::v1alpha1::{
-    SequenceAction,
-    ROLLUP_ID_LEN,
-};
-=======
->>>>>>> 04cfccb5
 use tokio::{
     select,
     sync::{
@@ -227,20 +220,22 @@
                 Some(join_result) = self.conversion_tasks.join_next(), if !self.conversion_tasks.is_empty() => {
                     match join_result {
                         Ok(seq_action) => {
-                            let seq_action_sz = seq_action.data.len() + ROLLUP_ID_LEN;
+                            let seq_action_size = seq_action.data.len() + ROLLUP_ID_LEN;
                             match self.seq_actions_tx.try_send(seq_action) {
                                 Ok(()) => {
                                     // TODO: use span from the rollup transaction to log here instead
                                     debug!(
-                                        bytes = seq_action_sz,
+                                        bytes_size = seq_action_size,
                                         "bundled rollup transaction",
                                     );
                                 }
-                                Err(e) => warn!(
-                                    error.message = %e,
-                                    error.cause_chain = ?e,
-                                    "failed to forward sequence action to the executor due to backpressure",
-                                ),
+                                Err(e) => {
+                                    let error: &dyn std::error::Error = &e;
+                                    warn!(
+                                        error,
+                                        "failed to forward sequence action to the executor due to backpressure"
+                                    );
+                                },
                             }
                         },
                         Err(e) => warn!(
@@ -251,10 +246,12 @@
                     }
                 }
 
+                // handle dead `Collector`
                 Some((rollup, collector_exit)) = self.collector_tasks.join_next() => {
                     self.reconnect_exited_collector(rollup, collector_exit);
                 }
 
+                // handle dead `Executor`
                 ret = &mut executor_handle => {
                     match ret {
                         Ok(Ok(())) => {
