use std::collections::HashMap;

<<<<<<< HEAD
use astria_sequencer::{
    sequence,
    transaction::Action,
};
=======
>>>>>>> 6079ed3c
use color_eyre::eyre::{
    self,
    WrapErr as _,
};
<<<<<<< HEAD
=======
use ed25519_consensus::SigningKey;
use humantime::format_duration;
use proto::native::sequencer::v1alpha1::{
    Action,
    SequenceAction,
    SignedTransaction,
    UnsignedTransaction,
};
use secrecy::{
    ExposeSecret as _,
    Zeroize as _,
};
use sequencer_client::{
    Address,
    SequencerClientExt as _,
};
use tendermint::abci;
>>>>>>> 6079ed3c
use tokio::{
    select,
    sync::{
        mpsc::{
            self,
            Receiver,
        },
        watch,
    },
    task::JoinSet,
};
use tracing::warn;

use crate::Config;

mod collector;
mod executor;
mod rollup;

use collector::Collector;

/// A Searcher collates transactions from multiple rollups and bundles them into
/// Astria sequencer transactions that are then passed on to the
/// Shared Sequencer. The rollup transactions that make up these sequencer transactions
/// have have the property of atomic inclusion, i.e. if they are submitted to the
/// sequencer, all of them are going to be executed in the same Astria block.
pub(super) struct Searcher {
<<<<<<< HEAD
=======
    // The client for submitting signed astria transactions to the sequencer.
    sequencer_client: SequencerClient,
    // Private key used to sign sequencer transactions
    sequencer_key: SigningKey,
    // Nonce of the sequencer account we sign with
    sequencer_nonce: Arc<AtomicU32>,
>>>>>>> 6079ed3c
    // Channel to report the internal status of the searcher to other parts of the system.
    status: watch::Sender<Status>,
    collectors: HashMap<String, Collector>,
    collector_statuses: HashMap<String, watch::Receiver<collector::Status>>,
    // A channel on which the searcher receives transactions from its collectors.
    new_transactions: Receiver<collector::Transaction>,
    collector_tasks: tokio_util::task::JoinMap<String, eyre::Result<()>>,
    // Set of currently running jobs converting pending eth transactions to signed sequencer
    // transactions.
<<<<<<< HEAD
    conversion_tasks: JoinSet<Vec<Action>>,
    // A channel on which to send the `Executor` bundles for attaching a nonce to, sign and submit
    executor_tx: executor::Sender,
    // Channel from which to read the internal status of the executor.
    executor_status: executor::StatusReceiver,
=======
    conversion_tasks: JoinSet<eyre::Result<SignedTransaction>>,
>>>>>>> 6079ed3c
    // Set of in-flight RPCs submitting signed transactions to the sequencer.
    submission_tasks: JoinSet<eyre::Result<()>>,
}

/// Announces the current status of the Searcher for other modules in the crate to use
#[derive(Debug, Default)]
pub(crate) struct Status {
    all_collectors_connected: bool,
    executor_connected: bool,
}

impl Status {
    pub(crate) fn is_ready(&self) -> bool {
        self.all_collectors_connected && self.executor_connected
    }
}

impl Searcher {
    /// Constructs a new Searcher service from config.
    ///
    /// # Errors
    ///
    /// Errors are returned in the following scenarios:
    /// + failed to connect to the eth RPC server;
    /// + failed to construct a sequencer clinet
    pub(super) async fn from_config(cfg: &Config) -> eyre::Result<Self> {
        use futures::{
            FutureExt as _,
            StreamExt as _,
        };
        use rollup::Rollup;
        let rollups = cfg
            .rollups
            .split(',')
            .filter(|s| !s.is_empty())
            .map(|s| Rollup::parse(s).map(Rollup::into_parts))
            .collect::<Result<HashMap<_, _>, _>>()
            .wrap_err("failed parsing provided <chain_id>::<url> pairs as rollups")?;

        let (tx_sender, new_transactions) = mpsc::channel(256);

        let mut create_collectors = rollups
            .into_iter()
            .map(|(chain_id, url)| {
                let task_name = chain_id.clone();
                tokio::spawn(Collector::new(chain_id, url, tx_sender.clone()))
                    .map(move |result| (task_name, result))
            })
            .collect::<futures::stream::FuturesUnordered<_>>();
        // TODO(https://github.com/astriaorg/astria/issues/287): add timeouts or abort handles
        // so this doesn't stall the entire server from coming up.
        let mut collectors = HashMap::new();
        while let Some((chain_id, join_result)) = create_collectors.next().await {
            match join_result {
                Err(err) => {
                    return Err(err).wrap_err_with(|| {
                        format!("task starting collector for {chain_id} panicked")
                    });
                }
                Ok(Err(err)) => {
                    return Err(err)
                        .wrap_err_with(|| format!("failed starting collector for {chain_id}"));
                }
                Ok(Ok(collector)) => {
                    collectors.insert(chain_id, collector);
                }
            }
        }

        let collector_statuses = collectors
            .iter()
            .map(|(chain_id, collector)| (chain_id.clone(), collector.subscribe()))
            .collect();

        let (status, _) = watch::channel(Status::default());

        let (executor_tx, executor_status) = executor::spawn(cfg)
            .await
            .wrap_err("failed to construct Executor")?;

        Ok(Searcher {
            status,
            collectors,
            collector_statuses,
            new_transactions,
            collector_tasks: tokio_util::task::JoinMap::new(),
            conversion_tasks: JoinSet::new(),
            executor_tx,
            executor_status,
            submission_tasks: JoinSet::new(),
        })
    }

    /// Other modules can use this to get notified of changes to the Searcher state
    pub(crate) fn subscribe_to_state(&self) -> watch::Receiver<Status> {
        self.status.subscribe()
    }

    /// Serializes and signs a sequencer tx from a rollup tx.
<<<<<<< HEAD
    fn bundle_pending_tx(&mut self, tx: collector::Transaction) {
=======
    fn handle_pending_tx(&mut self, tx: collector::Transaction) {
>>>>>>> 6079ed3c
        let collector::Transaction {
            chain_id,
            inner: rollup_tx,
        } = tx;

        // rollup transaction data serialization is a heavy compute task, so it is spawned
        // on tokio's blocking threadpool
        self.conversion_tasks.spawn_blocking(move || {
            // Pack into a vector of sequencer actions
            let data = rollup_tx.rlp().to_vec();
<<<<<<< HEAD
            let chain_id = chain_id.into_bytes();
            let seq_action = Action::SequenceAction(sequence::Action::new(chain_id, data));

            vec![seq_action]
=======

            // get current nonce and increment nonce
            let curr_nonce = nonce.fetch_add(1, Ordering::Relaxed);
            let unsigned_tx = UnsignedTransaction {
                nonce: curr_nonce,
                actions: vec![Action::Sequence(SequenceAction {
                    chain_id: chain_id.into_bytes(),
                    data,
                })],
            };
            Ok(unsigned_tx.into_signed(&sequencer_key))
        });
    }

    fn handle_signed_tx(&mut self, tx: SignedTransaction) {
        use sequencer_client::SequencerClientExt as _;
        let client = self.sequencer_client.inner.clone();
        self.submission_tasks.spawn(async move {
            let rsp = client
                .submit_transaction_sync(tx)
                .await
                .wrap_err("failed to submit transaction to sequencer")?;
            if rsp.code.is_err() {
                bail!(
                    "submitting transaction to sequencer returned with error code; code: \
                     `{code}`; log: `{log}`; hash: `{hash}`",
                    code = rsp.code.value(),
                    log = rsp.log,
                    hash = rsp.hash,
                );
            }
            Ok(())
>>>>>>> 6079ed3c
        });
    }

    /// Starts the searcher and runs it until failure
    pub(super) async fn run(mut self) -> eyre::Result<()> {
        self.spawn_collectors();
        let wait_for_collectors = self.wait_for_collectors();
        let wait_for_executor = self.wait_for_executor();
        match tokio::try_join!(wait_for_collectors, wait_for_executor) {
            Ok(((), ())) => {}
            Err(err) => return Err(err).wrap_err("failed to start searcher"),
        }

        loop {
            select!(
                // serialize and sign sequencer tx for incoming pending rollup txs
                Some(rollup_tx) = self.new_transactions.recv() => self.bundle_pending_tx(rollup_tx),

                // submit signed sequencer txs to sequencer
                Some(join_result) = self.conversion_tasks.join_next(), if !self.conversion_tasks.is_empty() => {
                    match join_result {
                        Ok(actions) => self.executor_tx.send(actions).await?,
                        Err(e) => warn!(
                            error.message = %e,
                            error.cause_chain = ?e,
                            "conversion task failed while trying to convert pending eth transaction to signed sequencer transaction",
                        ),
                    }
                }

                // handle failed sequencer tx submissions
                Some(join_result) = self.submission_tasks.join_next(), if !self.submission_tasks.is_empty() => {
                    match join_result {
                        Ok(Ok(())) => {}
                        Ok(Err(e)) =>
                            // TODO(https://github.com/astriaorg/astria/issues/246): What to do if
                            // submitting fails. Resubmit?
                            warn!(error.message = %e, error.cause_chain = ?e, "failed to submit signed sequencer transaction to sequencer"),
                        Err(e) => warn!(
                            error.message = %e,
                            error.cause_chain = ?e,
                            "submission task failed while trying to submit signed sequencer transaction to sequencer",
                        ),
                    }
                }
            );
        }

        // FIXME: ensure that we can get here
        #[allow(unreachable_code)]
        Ok(())
    }

    /// Spawns all collector on the collector task set.
    fn spawn_collectors(&mut self) {
        for (chain_id, collector) in self.collectors.drain() {
            self.collector_tasks
                .spawn(chain_id, collector.run_until_stopped());
        }
    }

    /// Waits for all collectors to come online.
    async fn wait_for_collectors(&self) -> eyre::Result<()> {
        use futures::{
            future::FutureExt as _,
            stream::{
                FuturesUnordered,
                StreamExt as _,
            },
        };
        let mut statuses = self
            .collector_statuses
            .iter()
            .map(|(chain_id, status)| {
                let mut status = status.clone();
                async move {
                    match status.wait_for(collector::Status::is_connected).await {
                        // `wait_for` returns a reference to status; throw it
                        // away because this future cannot return a reference to
                        // a stack local object.
                        Ok(_) => Ok(()),
                        // if an collector fails while waiting for its status, this
                        // will return an error
                        Err(e) => Err(e),
                    }
                }
                .map(|fut| (chain_id.clone(), fut))
            })
            .collect::<FuturesUnordered<_>>();
        while let Some((chain_id, maybe_err)) = statuses.next().await {
            if let Err(e) = maybe_err {
                return Err(e).wrap_err_with(|| {
                    format!(
                        "collector for chain ID {chain_id} failed while waiting for it to become \
                         ready"
                    )
                });
            }
        }
        self.status.send_modify(|status| {
            status.all_collectors_connected = true;
        });
        Ok(())
    }

    async fn wait_for_executor(&self) -> eyre::Result<()> {
        // wait to receive executor status
        let mut status = self.executor_status.clone();
        async move {
            match status.wait_for(executor::Status::is_connected).await {
                // `wait_for` returns a reference to status; throw it
                // away because this future cannot return a reference to
                // a stack local object.
                Ok(_) => Ok(()),
                // if an collector fails while waiting for its status, this
                // will return an error
                Err(e) => Err(e),
            }
        }
        .await
        .wrap_err("executor failed while waiting for it to become ready")?;

        // update searcher status
        self.status
            .send_modify(|status| status.executor_connected = true);

        Ok(())
    }
}<|MERGE_RESOLUTION|>--- conflicted
+++ resolved
@@ -1,36 +1,13 @@
 use std::collections::HashMap;
 
-<<<<<<< HEAD
-use astria_sequencer::{
-    sequence,
-    transaction::Action,
-};
-=======
->>>>>>> 6079ed3c
 use color_eyre::eyre::{
     self,
     WrapErr as _,
 };
-<<<<<<< HEAD
-=======
-use ed25519_consensus::SigningKey;
-use humantime::format_duration;
 use proto::native::sequencer::v1alpha1::{
     Action,
     SequenceAction,
-    SignedTransaction,
-    UnsignedTransaction,
 };
-use secrecy::{
-    ExposeSecret as _,
-    Zeroize as _,
-};
-use sequencer_client::{
-    Address,
-    SequencerClientExt as _,
-};
-use tendermint::abci;
->>>>>>> 6079ed3c
 use tokio::{
     select,
     sync::{
@@ -58,15 +35,6 @@
 /// have have the property of atomic inclusion, i.e. if they are submitted to the
 /// sequencer, all of them are going to be executed in the same Astria block.
 pub(super) struct Searcher {
-<<<<<<< HEAD
-=======
-    // The client for submitting signed astria transactions to the sequencer.
-    sequencer_client: SequencerClient,
-    // Private key used to sign sequencer transactions
-    sequencer_key: SigningKey,
-    // Nonce of the sequencer account we sign with
-    sequencer_nonce: Arc<AtomicU32>,
->>>>>>> 6079ed3c
     // Channel to report the internal status of the searcher to other parts of the system.
     status: watch::Sender<Status>,
     collectors: HashMap<String, Collector>,
@@ -76,15 +44,11 @@
     collector_tasks: tokio_util::task::JoinMap<String, eyre::Result<()>>,
     // Set of currently running jobs converting pending eth transactions to signed sequencer
     // transactions.
-<<<<<<< HEAD
     conversion_tasks: JoinSet<Vec<Action>>,
     // A channel on which to send the `Executor` bundles for attaching a nonce to, sign and submit
     executor_tx: executor::Sender,
     // Channel from which to read the internal status of the executor.
     executor_status: executor::StatusReceiver,
-=======
-    conversion_tasks: JoinSet<eyre::Result<SignedTransaction>>,
->>>>>>> 6079ed3c
     // Set of in-flight RPCs submitting signed transactions to the sequencer.
     submission_tasks: JoinSet<eyre::Result<()>>,
 }
@@ -184,11 +148,7 @@
     }
 
     /// Serializes and signs a sequencer tx from a rollup tx.
-<<<<<<< HEAD
     fn bundle_pending_tx(&mut self, tx: collector::Transaction) {
-=======
-    fn handle_pending_tx(&mut self, tx: collector::Transaction) {
->>>>>>> 6079ed3c
         let collector::Transaction {
             chain_id,
             inner: rollup_tx,
@@ -199,45 +159,13 @@
         self.conversion_tasks.spawn_blocking(move || {
             // Pack into a vector of sequencer actions
             let data = rollup_tx.rlp().to_vec();
-<<<<<<< HEAD
             let chain_id = chain_id.into_bytes();
-            let seq_action = Action::SequenceAction(sequence::Action::new(chain_id, data));
+            let seq_action = Action::Sequence(SequenceAction {
+                chain_id,
+                data,
+            });
 
             vec![seq_action]
-=======
-
-            // get current nonce and increment nonce
-            let curr_nonce = nonce.fetch_add(1, Ordering::Relaxed);
-            let unsigned_tx = UnsignedTransaction {
-                nonce: curr_nonce,
-                actions: vec![Action::Sequence(SequenceAction {
-                    chain_id: chain_id.into_bytes(),
-                    data,
-                })],
-            };
-            Ok(unsigned_tx.into_signed(&sequencer_key))
-        });
-    }
-
-    fn handle_signed_tx(&mut self, tx: SignedTransaction) {
-        use sequencer_client::SequencerClientExt as _;
-        let client = self.sequencer_client.inner.clone();
-        self.submission_tasks.spawn(async move {
-            let rsp = client
-                .submit_transaction_sync(tx)
-                .await
-                .wrap_err("failed to submit transaction to sequencer")?;
-            if rsp.code.is_err() {
-                bail!(
-                    "submitting transaction to sequencer returned with error code; code: \
-                     `{code}`; log: `{log}`; hash: `{hash}`",
-                    code = rsp.code.value(),
-                    log = rsp.log,
-                    hash = rsp.hash,
-                );
-            }
-            Ok(())
->>>>>>> 6079ed3c
         });
     }
 
