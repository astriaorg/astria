/// ! The `Executor` is responsible for:
/// - Nonce management
/// - Transaction signing
/// - Managing the connection to the sequencer
/// - Submitting transactions to the sequencer
use std::{
    pin::Pin,
    task::Poll,
    time::Duration,
};

use color_eyre::eyre::{
    self,
    eyre,
    Context,
};
use ed25519_consensus::SigningKey;
use futures::{
    future::{
        Fuse,
        FusedFuture as _,
        FutureExt as _,
    },
    ready,
    Future,
};
use pin_project_lite::pin_project;
use proto::{
    native::sequencer::v1alpha1::{
        Action,
        SignedTransaction,
        UnsignedTransaction,
    },
    Message as _,
};
use secrecy::{
    ExposeSecret as _,
    SecretString,
    Zeroize as _,
};
use sequencer_client::{
    tendermint_rpc::endpoint::broadcast::tx_sync,
    Address,
    SequencerClientExt as _,
};
use sequencer_types::abci_code::AbciCode;
use tokio::{
    select,
    sync::{
        mpsc,
        watch,
    },
};
use tracing::{
    debug,
    error,
    info,
    info_span,
    instrument,
    warn,
    warn_span,
    Instrument,
    Span,
};

/// The `Executor` interfaces with the sequencer. It handles account nonces, transaction signing,
/// and transaction submission.
/// The `Executor` receives `Vec<Action>` from the bundling logic, packages them with a nonce into
/// an `Unsigned`, then signs them with the sequencer key and submits to the sequencer.
/// Its `status` field indicates that connection to the sequencer node has been established.
#[derive(Debug)]
pub(super) struct Executor {
    // The status of this executor
    status: watch::Sender<Status>,
<<<<<<< HEAD
    // Channel receiver for bundles to pack, sign, and submit
=======
    // Channel for receiving bundles to pack, sign, and submit
>>>>>>> 4b572a3d
    executor_rx: mpsc::Receiver<Vec<Action>>,
    // The client for submitting wrapped and signed pending eth transactions to the astria
    // sequencer.
    sequencer_client: sequencer_client::HttpClient,
    // Private key used to sign sequencer transactions
    sequencer_key: SigningKey,
    // Nonce of the sequencer account we sign with.
    nonce: u32,
    // The sequencer address associated with the private key
    address: Address,
}

impl Drop for Executor {
    fn drop(&mut self) {
        self.sequencer_key.zeroize()
    }
}

#[derive(Debug)]
pub(super) struct Status {
    is_connected: bool,
}

impl Status {
    pub(super) fn new() -> Self {
        Self {
            is_connected: false,
        }
    }

    pub(super) fn is_connected(&self) -> bool {
        self.is_connected
    }
}

impl Executor {
    pub(super) fn new(
        sequencer_url: &str,
        private_key: &SecretString,
        executor_rx: mpsc::Receiver<Vec<Action>>,
    ) -> eyre::Result<Self> {
        let sequencer_client = sequencer_client::HttpClient::new(sequencer_url)
            .wrap_err("failed constructing sequencer client")?;

        let mut private_key_bytes: [u8; 32] = hex::decode(private_key.expose_secret())
            .wrap_err("failed to decode private key bytes from hex string")?
            .try_into()
            .map_err(|_| eyre!("invalid private key length; must be 32 bytes"))?;
        let sequencer_key =
            SigningKey::try_from(private_key_bytes).wrap_err("failed to parse sequencer key")?;
        private_key_bytes.zeroize();

        let sequencer_address = Address::from_verification_key(sequencer_key.verification_key());

        let (status, _) = watch::channel(Status::new());

        Ok(Self {
            status,
            executor_rx,
            sequencer_client,
            sequencer_key,
            nonce: 0,
            address: sequencer_address,
        })
    }

    /// Return a reader to the status reporting channel
    pub(super) fn subscribe(&self) -> watch::Receiver<Status> {
        self.status.subscribe()
    }

    /// Run the Executor loop, calling `process_bundle` on each bundle received from the channel.
    ///
    /// # Errors
    /// An error is returned if connecting to the sequencer fails.
    pub(super) async fn run_until_stopped(mut self) -> eyre::Result<()> {
        use tracing::instrument::Instrumented;
        let mut submission_fut: Fuse<Instrumented<SubmitFut>> = Fuse::terminated();
        self.nonce = get_latest_nonce(self.sequencer_client.clone(), self.address)
            .await
            .wrap_err("failed getting initial nonce from sequencer")?;
        self.status.send_modify(|status| status.is_connected = true);
        loop {
            select! {
                biased;

                rsp = &mut submission_fut, if !submission_fut.is_terminated() => {
                    match rsp {
                        Ok(new_nonce) => self.nonce = new_nonce,
                        Err(e) => {
                            let error: &(dyn std::error::Error + 'static) = e.as_ref();
                            error!(error, "failed submitting bundle to sequencer; aborting executor");
                            break Err(e).wrap_err("failed submitting bundle to sequencer");
                        }
                    }
                }

                // receive new bundle for processing
                Some(bundle) = self.executor_rx.recv(), if submission_fut.is_terminated() => {
                    // TODO(https://github.com/astriaorg/astria/issues/476): Attach the hash of the
                    // bundle to the span. Linked GH issue is for agreeing on a hash for `SignedTransaction`,
                    // but both should be addressed.
                    let span =  info_span!(
                        "submit bundle",
                        address = %self.address,
                        nonce.initial = self.nonce,
                        bundle.len = bundle.len(),
                    );
                    submission_fut = SubmitFut {
                        client: self.sequencer_client.clone(),
                        address: self.address,
                        nonce: self.nonce,
                        signing_key: self.sequencer_key.clone(),
                        state: SubmitState::NotStarted,
                        bundle,
                    }
                    .instrument(span)
                    .fuse();
                }
            }
        }
    }
}

/// Queries the sequencer for the latest nonce with an exponential backoff
#[instrument(name = "get latest nonce", skip_all, fields(%address))]
async fn get_latest_nonce(
    client: sequencer_client::HttpClient,
    address: Address,
) -> eyre::Result<u32> {
    debug!("fetching latest nonce from sequencer");
    let span = Span::current();
    let retry_config = tryhard::RetryFutureConfig::new(1024)
        .exponential_backoff(Duration::from_millis(200))
        .max_delay(Duration::from_secs(60))
        .on_retry(
            |attempt,
             next_delay: Option<Duration>,
             err: &sequencer_client::extension_trait::Error| {
                let wait_duration = next_delay
                    .map(humantime::format_duration)
                    .map(tracing::field::display);
                let err = err.clone();
                let span = warn_span!(parent: span.clone(), "report attempt failure");
                async move {
                    let error = &err as &(dyn std::error::Error + 'static);
                    warn!(
                        attempt,
                        wait_duration,
                        error,
                        "failed getting latest nonce from sequencer; retrying after backoff",
                    );
                }
                .instrument(span)
            },
        );
    tryhard::retry_fn(|| {
        let client = client.clone();
        let span = info_span!(parent: span.clone(), "attempt get nonce");
        async move { client.get_latest_nonce(address).await.map(|rsp| rsp.nonce) }.instrument(span)
    })
    .with_config(retry_config)
    .await
    .wrap_err("failed getting latest nonce from sequencer after 1024 attempts")
}

/// Queries the sequencer for the latest nonce with an exponential backoff
#[instrument(
    name = "submit signed transaction",
    skip_all,
    fields(
        nonce = tx.unsigned_transaction().nonce,
        transaction.hash = hex::encode(sha256(&tx.to_raw().encode_to_vec())),
    )
)]
async fn submit_tx(
    client: sequencer_client::HttpClient,
    tx: SignedTransaction,
) -> eyre::Result<tx_sync::Response> {
    debug!("submitting signed transaction to sequencer");
    let span = Span::current();
    let retry_config = tryhard::RetryFutureConfig::new(1024)
        .exponential_backoff(Duration::from_millis(200))
        .max_delay(Duration::from_secs(60))
        .on_retry(
            |attempt,
             next_delay: Option<Duration>,
             err: &sequencer_client::extension_trait::Error| {
                let wait_duration = next_delay
                    .map(humantime::format_duration)
                    .map(tracing::field::display);
                let err = err.clone();
                let span = warn_span!(parent: span.clone(), "report attempt failure");
                async move {
                    let error = &err as &(dyn std::error::Error + 'static);
                    warn!(
                        attempt,
                        wait_duration,
                        error,
                        "failed sending transaction to sequencer; retrying after backoff",
                    );
                }
                .instrument(span)
            },
        );
    tryhard::retry_fn(|| {
        let client = client.clone();
        let tx = tx.clone();
        let span = info_span!(parent: span.clone(), "attempt send");
        async move { client.submit_transaction_sync(tx).await }.instrument(span)
    })
    .with_config(retry_config)
    .await
    .wrap_err("failed sending transaction after 1024 attempts")
}

pin_project! {
    /// A future to submit a bundle to the sequencer, returning the next nonce that should be used for the next submission.
    ///
    /// The future will fetch a new nonce from the sequencer if a submission returned an `INVALID_NONCE` error code.
    ///
    /// The future will only return an error if it ultimately failed submitting a transaction due to the underlying
    /// transport failing. This can be taken as a break condition to exit the executor loop.
    ///
    /// If the sequencer returned a non-zero abci code (albeit not `INVALID_NONCE`), this future will return with
    /// that nonce it used to submit the non-zero abci code request.
    struct SubmitFut {
        client: sequencer_client::HttpClient,
        address: Address,
        nonce: u32,
        signing_key: SigningKey,
        #[pin]
        state: SubmitState,
        bundle: Vec<Action>,
    }

    impl PinnedDrop for SubmitFut {
        fn drop(this: Pin<&mut Self>) {
            this.project().signing_key.zeroize()
        }
    }
}

pin_project! {
    #[project = SubmitStateProj]
    enum SubmitState {
        NotStarted,
        WaitingForSend {
            #[pin]
            fut: Pin<Box<dyn Future<Output = eyre::Result<tx_sync::Response>> + Send>>,
        },
        WaitingForNonce {
            #[pin]
            fut: Pin<Box<dyn Future<Output = eyre::Result<u32>> + Send>>,
        }
    }
}

impl Future for SubmitFut {
    type Output = eyre::Result<u32>;

    fn poll(mut self: Pin<&mut Self>, cx: &mut std::task::Context<'_>) -> Poll<Self::Output> {
        loop {
            let this = self.as_mut().project();

            let new_state = match this.state.project() {
                SubmitStateProj::NotStarted => {
                    let tx = UnsignedTransaction {
                        nonce: *this.nonce,
                        actions: this.bundle.clone(),
                    }
                    .into_signed(this.signing_key);
                    SubmitState::WaitingForSend {
                        fut: submit_tx(this.client.clone(), tx).boxed(),
                    }
                }

                SubmitStateProj::WaitingForSend {
                    fut,
                } => match ready!(fut.poll(cx)) {
                    Ok(rsp) => match AbciCode::from_cometbft(rsp.code) {
                        Some(AbciCode::OK) => {
                            info!("sequencer responded with AbciCode zero; submission successful");
                            return Poll::Ready(Ok(*this.nonce + 1));
                        }
                        Some(AbciCode::INVALID_NONCE) => {
                            info!(
                                "sequencer responded with `invalid nonce` abci code; fetching new \
                                 nonce"
                            );
                            SubmitState::WaitingForNonce {
                                fut: get_latest_nonce(this.client.clone(), *this.address).boxed(),
                            }
                        }
                        _other => {
                            warn!(
                                abci.code = rsp.code.value(),
                                abci.log = rsp.log,
                                "sequencer responded with non-zero abci code; the bundle is \
                                 likely lost",
                            );
                            return Poll::Ready(Ok(*this.nonce));
                        }
                    },
                    Err(e) => {
                        let error: &(dyn std::error::Error + 'static) = e.as_ref();
                        error!(error, "failed sending transaction to sequencer");
                        return Poll::Ready(
                            Err(e).wrap_err("failed sending transaction to sequencer"),
                        );
                    }
                },

                SubmitStateProj::WaitingForNonce {
                    fut,
                } => match ready!(fut.poll(cx)) {
                    Ok(nonce) => {
                        *this.nonce = nonce;
                        let tx = UnsignedTransaction {
                            nonce: *this.nonce,
                            actions: this.bundle.clone(),
                        }
                        .into_signed(this.signing_key);
                        SubmitState::WaitingForSend {
                            fut: submit_tx(this.client.clone(), tx).boxed(),
                        }
                    }
                    Err(e) => {
                        let error: &(dyn std::error::Error + 'static) = e.as_ref();
                        error!(
                            error,
                            "critically failed getting a new nonce from the sequencer",
                        );
                        return Poll::Ready(Err(e).wrap_err("failed getting nonce from sequencer"));
                    }
                },
            };
            self.as_mut().project().state.set(new_state);
        }
    }
}

fn sha256(data: &[u8]) -> [u8; 32] {
    use sha2::{
        Digest as _,
        Sha256,
    };
    let mut hasher = Sha256::new();
    hasher.update(data);
    hasher.finalize().into()
}<|MERGE_RESOLUTION|>--- conflicted
+++ resolved
@@ -72,12 +72,8 @@
 pub(super) struct Executor {
     // The status of this executor
     status: watch::Sender<Status>,
-<<<<<<< HEAD
-    // Channel receiver for bundles to pack, sign, and submit
-=======
-    // Channel for receiving bundles to pack, sign, and submit
->>>>>>> 4b572a3d
-    executor_rx: mpsc::Receiver<Vec<Action>>,
+    // Channel for receiving action bundles for submission to the sequencer.
+    bundles: mpsc::Receiver<Vec<Action>>,
     // The client for submitting wrapped and signed pending eth transactions to the astria
     // sequencer.
     sequencer_client: sequencer_client::HttpClient,
@@ -116,7 +112,7 @@
     pub(super) fn new(
         sequencer_url: &str,
         private_key: &SecretString,
-        executor_rx: mpsc::Receiver<Vec<Action>>,
+        bundles: mpsc::Receiver<Vec<Action>>,
     ) -> eyre::Result<Self> {
         let sequencer_client = sequencer_client::HttpClient::new(sequencer_url)
             .wrap_err("failed constructing sequencer client")?;
@@ -135,7 +131,7 @@
 
         Ok(Self {
             status,
-            executor_rx,
+            bundles,
             sequencer_client,
             sequencer_key,
             nonce: 0,
@@ -175,7 +171,7 @@
                 }
 
                 // receive new bundle for processing
-                Some(bundle) = self.executor_rx.recv(), if submission_fut.is_terminated() => {
+                Some(bundle) = self.bundles.recv(), if submission_fut.is_terminated() => {
                     // TODO(https://github.com/astriaorg/astria/issues/476): Attach the hash of the
                     // bundle to the span. Linked GH issue is for agreeing on a hash for `SignedTransaction`,
                     // but both should be addressed.
