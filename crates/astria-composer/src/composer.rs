use std::{
    collections::HashMap,
    net::SocketAddr,
    time::Duration,
};

use astria_eyre::eyre::{
    self,
    WrapErr as _,
};
use itertools::Itertools as _;
use tokio::{
    io,
    signal::unix::{
        signal,
        SignalKind,
    },
    sync::watch,
    task::{
        JoinError,
        JoinHandle,
    },
    time::timeout,
};
use tokio_util::{
    sync::CancellationToken,
    task::JoinMap,
};
use tracing::{
    error,
    info,
    warn,
};

use crate::{
    api::{
        self,
        ApiServer,
    },
    collectors,
    collectors::geth,
    composer,
    executor,
    executor::Executor,
    grpc,
    grpc::GrpcServer,
    rollup::Rollup,
    Config,
};

const API_SERVER_SHUTDOWN_DURATION: Duration = Duration::from_secs(2);
const GRPC_SERVER_SHUTDOWN_DURATION: Duration = Duration::from_secs(5);
const EXECUTOR_SHUTDOWN_DURATION: Duration = Duration::from_secs(17);
const GETH_COLLECTOR_SHUTDOWN_DURATION: Duration = Duration::from_secs(5);

/// `Composer` is a service responsible for spinning up `GethCollectors` which are responsible
/// for fetching pending transactions submitted to the rollup Geth nodes and then passing them
/// downstream for the executor to process. Thus, a composer can have multiple collectors running
/// at the same time funneling data from multiple rollup nodes.
pub struct Composer {
    /// used for monitoring the status of the Composer service.
    api_server: ApiServer,
    /// used to announce the current status of the Composer for other
    /// modules in the crate to use.
    composer_status_sender: watch::Sender<composer::Status>,
    /// used to forward transactions received from rollups to the Executor.
    /// This is at the Composer level to allow its sharing to various different collectors.
    executor_handle: executor::Handle,
    /// responsible for signing and submitting sequencer transactions.
    /// The sequencer transactions are received from various collectors.
    executor: Executor,
    /// The collection of geth collectors and their rollup names.
    geth_collectors: HashMap<String, collectors::Geth>,
    /// The collection of the status of each geth collector.
    geth_collector_statuses: HashMap<String, watch::Receiver<collectors::geth::Status>>,
    /// The set of tasks tracking if the geth collectors are still running and to receive
    /// the final result of each geth collector.
    geth_collector_tasks: JoinMap<String, eyre::Result<()>>,
    /// The map of chain ID to the URLs to which geth collectors should connect.
    rollups: HashMap<String, String>,
    /// The gRPC server that listens for incoming requests from the collectors via the
    /// GrpcCollector service. It also exposes a health service.
    grpc_server: GrpcServer,
    /// Used to signal the Composer to shut down.
    shutdown_token: CancellationToken,
}

/// Announces the current status of the Composer for other modules in the crate to use
#[derive(Debug, Default)]
pub(super) struct Status {
    all_collectors_connected: bool,
    executor_connected: bool,
}

impl Status {
    pub(super) fn is_ready(&self) -> bool {
        self.all_collectors_connected && self.executor_connected
    }

    pub(super) fn set_all_collectors_connected(&mut self, connected: bool) {
        self.all_collectors_connected = connected;
    }

    pub(super) fn set_executor_connected(&mut self, connected: bool) {
        self.executor_connected = connected;
    }
}

impl Composer {
    /// Constructs a new Composer service from config.
    ///
    /// # Errors
    ///
    /// An error is returned if the composer fails to be initialized.
    /// See `[from_config]` for its error scenarios.
    pub async fn from_config(cfg: &Config) -> eyre::Result<Self> {
        let (composer_status_sender, _) = watch::channel(Status::default());
        let shutdown_token = CancellationToken::new();

<<<<<<< HEAD
        let (executor, executor_handle) = Executor::new(
            &cfg.sequencer_url,
            &cfg.private_key,
            cfg.block_time_ms,
            cfg.max_bytes_per_bundle,
            cfg.bundle_queue_capacity,
            shutdown_token.clone(),
        )
=======
        let (executor, executor_handle) = executor::Builder {
            sequencer_url: cfg.sequencer_url.clone(),
            private_key: cfg.private_key.clone(),
            block_time_ms: cfg.block_time_ms,
            max_bytes_per_bundle: cfg.max_bytes_per_bundle,
            shutdown_token: shutdown_token.clone(),
        }
        .build()
>>>>>>> 4357edd4
        .wrap_err("executor construction from config failed")?;

        let grpc_server = grpc::Builder {
            grpc_addr: cfg.grpc_addr,
            executor: executor_handle.clone(),
            shutdown_token: shutdown_token.clone(),
        }
        .build()
        .await
        .wrap_err("grpc server construction from config failed")?;

        info!(
            listen_addr = %grpc_server.local_addr().wrap_err("grpc server listener not bound")?,
            "gRPC server listening"
        );

        let api_server = api::start(cfg.api_listen_addr, composer_status_sender.subscribe());

        info!(
            listen_addr = %api_server.local_addr(),
            "API server listening"
        );

        let rollups = cfg
            .rollups
            .split(',')
            .filter(|s| !s.is_empty())
            .map(|s| Rollup::parse(s).map(Rollup::into_parts))
            .collect::<Result<HashMap<_, _>, _>>()
            .wrap_err("failed parsing provided <rollup_name>::<url> pairs as rollups")?;

        let geth_collectors = rollups
            .iter()
            .map(|(rollup_name, url)| {
                let collector = geth::Builder {
                    chain_name: rollup_name.clone(),
                    url: url.clone(),
                    executor_handle: executor_handle.clone(),
                    shutdown_token: shutdown_token.clone(),
                }
                .build();
                (rollup_name.clone(), collector)
            })
            .collect::<HashMap<_, _>>();
        let geth_collector_statuses: HashMap<String, watch::Receiver<geth::Status>> =
            geth_collectors
                .iter()
                .map(|(rollup_name, collector)| (rollup_name.clone(), collector.subscribe()))
                .collect();

        Ok(Self {
            api_server,
            composer_status_sender,
            executor_handle,
            executor,
            rollups,
            geth_collectors,
            geth_collector_statuses,
            geth_collector_tasks: JoinMap::new(),
            grpc_server,
            shutdown_token,
        })
    }

    /// Returns the socket address the api server is served over
    pub fn local_addr(&self) -> SocketAddr {
        self.api_server.local_addr()
    }

    /// Returns the socker address the grpc server is served over
    /// # Errors
    /// Returns an error if the listener is not bound
    pub fn grpc_local_addr(&self) -> io::Result<SocketAddr> {
        self.grpc_server.local_addr()
    }

    /// Runs the composer.
    ///
    /// # Errors
    /// It errors out if the API Server, Executor or any of the Geth Collectors fail to start.
    ///
    /// # Panics
    /// It panics if the Composer cannot set the SIGTERM listener.
    pub async fn run_until_stopped(self) -> eyre::Result<()> {
        let Self {
            api_server,
            mut composer_status_sender,
            executor,
            executor_handle,
            mut geth_collector_tasks,
            mut geth_collectors,
            rollups,
            mut geth_collector_statuses,
            grpc_server,
            shutdown_token,
        } = self;

        // we need the API server to shutdown at the end, since it is used by k8s
        // to report the liveness of the service
        let api_server_shutdown_token = CancellationToken::new();

        let api_server_task_shutdown_token = api_server_shutdown_token.clone();
        // run the api server
        let mut api_task = tokio::spawn(async move {
            api_server
                .with_graceful_shutdown(api_server_task_shutdown_token.cancelled())
                .await
                .wrap_err("api server ended unexpectedly")
        });

        // run the collectors and executor
        spawn_geth_collectors(&mut geth_collectors, &mut geth_collector_tasks);

        let executor_status = executor.subscribe().clone();
        let mut executor_task = tokio::spawn(executor.run_until_stopped());

        // wait for collectors and executor to come online
        wait_for_collectors(&geth_collector_statuses, &mut composer_status_sender)
            .await
            .wrap_err("geth collectors failed to become ready")?;
        wait_for_executor(executor_status, &mut composer_status_sender)
            .await
            .wrap_err("executor failed to become ready")?;

        // run the grpc server
        let mut grpc_server_handle = tokio::spawn(async move {
            grpc_server
                .run_until_stopped()
                .await
                .wrap_err("grpc server failed")
        });

        let mut sigterm = signal(SignalKind::terminate()).expect(
            "setting a SIGTERM listener should always work on unix; is this running on unix?",
        );

        let shutdown_info = loop {
            tokio::select!(
            biased;
            _ = sigterm.recv() => {
                    info!("received SIGTERM; shutting down");
                    break ShutdownInfo {
                        api_server_shutdown_token,
                        composer_shutdown_token: shutdown_token,
                        api_server_task_handle: Some(api_task),
                        executor_task_handle: Some(executor_task),
                        grpc_server_task_handle: Some(grpc_server_handle),
                        geth_collector_tasks,
                    };
            },
            o = &mut api_task => {
                    report_exit("api server unexpectedly ended", o);
                    break ShutdownInfo {
                        api_server_shutdown_token,
                        composer_shutdown_token: shutdown_token,
                        api_server_task_handle: None,
                        executor_task_handle: Some(executor_task),
                        grpc_server_task_handle: Some(grpc_server_handle),
                        geth_collector_tasks,
                    };
            },
            o = &mut executor_task => {
                    report_exit("executor unexpectedly ended", o);
                    break ShutdownInfo {
                        api_server_shutdown_token,
                        composer_shutdown_token: shutdown_token,
                        api_server_task_handle: Some(api_task),
                        executor_task_handle: None,
                        grpc_server_task_handle: Some(grpc_server_handle),
                        geth_collector_tasks,
                    };
            },
            o = &mut grpc_server_handle => {
                    report_exit("grpc server unexpectedly ended", o);
                    break ShutdownInfo {
                        api_server_shutdown_token,
                        composer_shutdown_token: shutdown_token,
                        api_server_task_handle: Some(api_task),
                        executor_task_handle: Some(executor_task),
                        grpc_server_task_handle: None,
                        geth_collector_tasks,
                    };
            },
            Some((rollup, collector_exit)) = geth_collector_tasks.join_next() => {
                   reconnect_exited_collector(
                    &mut geth_collector_statuses,
                    &mut geth_collector_tasks,
                    executor_handle.clone(),
                    &rollups,
                    rollup,
                    collector_exit,
                    shutdown_token.clone()
                );
            });
        };

        shutdown_info.run().await
    }
}

struct ShutdownInfo {
    api_server_shutdown_token: CancellationToken,
    composer_shutdown_token: CancellationToken,
    api_server_task_handle: Option<JoinHandle<eyre::Result<()>>>,
    executor_task_handle: Option<JoinHandle<eyre::Result<()>>>,
    grpc_server_task_handle: Option<JoinHandle<eyre::Result<()>>>,
    geth_collector_tasks: JoinMap<String, eyre::Result<()>>,
}

impl ShutdownInfo {
    async fn run(self) -> eyre::Result<()> {
        let Self {
            composer_shutdown_token,
            api_server_shutdown_token,
            api_server_task_handle,
            executor_task_handle,
            grpc_server_task_handle,
            mut geth_collector_tasks,
        } = self;

        // if the composer is shutting down because of an unexpected shutdown from any one of the
        // components(and not because of a SIGTERM), we need to send the cancel signal to all
        // the other components.
        composer_shutdown_token.cancel();
        // k8s issues SIGKILL in 30s, so we need to make sure that the shutdown happens before 30s.

        // We give executor 17 seconds to shut down. The logic to timeout is in the
        // executor itself. We wait 17s for all the bundles to be drained.
        if let Some(executor_task_handle) = executor_task_handle {
            match tokio::time::timeout(EXECUTOR_SHUTDOWN_DURATION, executor_task_handle)
                .await
                .map(flatten_result)
            {
                Ok(Ok(())) => info!("executor task shut down"),
                Ok(Err(error)) => error!(%error, "executor task shut down with error"),
                Err(error) => error!(%error, "executor task failed to shut down in time"),
            }
        } else {
            info!("executor task was already dead");
        };

        // We give the grpc server 5 seconds to shut down.
        if let Some(grpc_server_task_handle) = grpc_server_task_handle {
            match tokio::time::timeout(GRPC_SERVER_SHUTDOWN_DURATION, grpc_server_task_handle)
                .await
                .map(flatten_result)
            {
                Ok(Ok(())) => info!("grpc server task shut down"),
                Ok(Err(error)) => error!(%error, "grpc server task shut down with error"),
                Err(error) => error!(%error, "grpc server task failed to shut down in time"),
            }
        } else {
            info!("grpc server task was already dead");
        };

        let shutdown_loop = async {
            while let Some((name, res)) = geth_collector_tasks.join_next().await {
                let message = "task shut down";
                match flatten_result(res) {
                    Ok(()) => info!(name, message),
                    Err(error) => error!(name, %error, message),
                }
            }
        };

        // we give 5s to shut down all the other geth collectors. geth collectors shouldn't take
        // too long to shutdown since they just need to unsubscribe to their WSS
        // streams.
        if timeout(GETH_COLLECTOR_SHUTDOWN_DURATION, shutdown_loop)
            .await
            .is_err()
        {
            let tasks = geth_collector_tasks.keys().join(", ");
            warn!(
                tasks = format_args!("[{tasks}]"),
                "aborting all geth collector tasks that have not yet shut down",
            );
            geth_collector_tasks.abort_all();
        } else {
            info!("all geth collector tasks shut down regularly");
        }

        // cancel the api server at the end
        // we give the api server 2s, since it shouldn't be getting too much traffic and should
        // be able to shut down faster.
        api_server_shutdown_token.cancel();
        if let Some(api_server_task_handle) = api_server_task_handle {
            match tokio::time::timeout(API_SERVER_SHUTDOWN_DURATION, api_server_task_handle)
                .await
                .map(flatten_result)
            {
                Ok(Ok(())) => info!("api server task shut down"),
                Ok(Err(error)) => error!(%error, "api server task shutdown with error"),
                Err(error) => error!(%error, "api server task failed to shutdown in time"),
            }
        } else {
            info!("api server task was already dead");
        };

        Ok(())
    }
}

fn spawn_geth_collectors(
    geth_collectors: &mut HashMap<String, collectors::Geth>,
    geth_collector_tasks: &mut JoinMap<String, eyre::Result<()>>,
) {
    for (chain_id, collector) in geth_collectors.drain() {
        geth_collector_tasks.spawn(chain_id, collector.run_until_stopped());
    }
}

async fn wait_for_executor(
    mut executor_status: watch::Receiver<executor::Status>,
    composer_status_sender: &mut watch::Sender<composer::Status>,
) -> eyre::Result<()> {
    executor_status
        .wait_for(executor::Status::is_connected)
        .await
        .wrap_err("executor failed while waiting for it to become ready")?;

    composer_status_sender.send_modify(|status| {
        status.set_executor_connected(true);
    });

    Ok(())
}

/// Waits for all collectors to come online.
async fn wait_for_collectors(
    collector_statuses: &HashMap<String, watch::Receiver<collectors::geth::Status>>,
    composer_status_sender: &mut watch::Sender<composer::Status>,
) -> eyre::Result<()> {
    use futures::{
        future::FutureExt as _,
        stream::{
            FuturesUnordered,
            StreamExt as _,
        },
    };
    let mut statuses = collector_statuses
        .iter()
        .map(|(chain_id, status)| {
            let mut status = status.clone();
            async move {
                match status
                    .wait_for(collectors::geth::Status::is_connected)
                    .await
                {
                    // `wait_for` returns a reference to status; throw it
                    // away because this future cannot return a reference to
                    // a stack local object.
                    Ok(_) => Ok(()),
                    // if a collector fails while waiting for its status, this
                    // will return an error
                    Err(e) => Err(e),
                }
            }
            .map(|fut| (chain_id.clone(), fut))
        })
        .collect::<FuturesUnordered<_>>();
    while let Some((chain_id, maybe_err)) = statuses.next().await {
        if let Err(e) = maybe_err {
            return Err(e).wrap_err_with(|| {
                format!(
                    "collector for chain ID {chain_id} failed while waiting for it to become ready"
                )
            });
        }
    }

    composer_status_sender.send_modify(|status| {
        status.set_all_collectors_connected(true);
    });

    Ok(())
}

pub(super) fn reconnect_exited_collector(
    collector_statuses: &mut HashMap<String, watch::Receiver<collectors::geth::Status>>,
    collector_tasks: &mut JoinMap<String, eyre::Result<()>>,
    executor_handle: executor::Handle,
    rollups: &HashMap<String, String>,
    rollup: String,
    exit_result: Result<eyre::Result<()>, JoinError>,
    shutdown_token: CancellationToken,
) {
    report_exit("collector", exit_result);
    let Some(url) = rollups.get(&rollup) else {
        error!(
            "rollup should have had an entry in the rollup->url map but doesn't; not reconnecting \
             it"
        );
        return;
    };

    let collector = geth::Builder {
        chain_name: rollup.clone(),
        url: url.clone(),
        executor_handle,
        shutdown_token,
    }
    .build();
    collector_statuses.insert(rollup.clone(), collector.subscribe());
    collector_tasks.spawn(rollup, collector.run_until_stopped());
}

fn report_exit(task_name: &str, outcome: Result<eyre::Result<()>, JoinError>) {
    match outcome {
        Ok(Ok(())) => info!(task = task_name, "task exited successfully"),
        Ok(Err(error)) => {
            error!(%error, task = task_name, "task returned with error");
        }
        Err(error) => {
            error!(%error, task = task_name, "task failed to complete");
        }
    }
}

pub(crate) fn flatten_result<T>(res: Result<eyre::Result<T>, JoinError>) -> eyre::Result<T> {
    match res {
        Ok(Ok(val)) => Ok(val),
        Ok(Err(err)) => Err(err).wrap_err("task returned with error"),
        Err(err) => Err(err).wrap_err("task panicked"),
    }
}<|MERGE_RESOLUTION|>--- conflicted
+++ resolved
@@ -117,25 +117,15 @@
         let (composer_status_sender, _) = watch::channel(Status::default());
         let shutdown_token = CancellationToken::new();
 
-<<<<<<< HEAD
-        let (executor, executor_handle) = Executor::new(
-            &cfg.sequencer_url,
-            &cfg.private_key,
-            cfg.block_time_ms,
-            cfg.max_bytes_per_bundle,
-            cfg.bundle_queue_capacity,
-            shutdown_token.clone(),
-        )
-=======
         let (executor, executor_handle) = executor::Builder {
             sequencer_url: cfg.sequencer_url.clone(),
             private_key: cfg.private_key.clone(),
             block_time_ms: cfg.block_time_ms,
             max_bytes_per_bundle: cfg.max_bytes_per_bundle,
+            bundle_queue_capacity: cfg.bundle_queue_capacity,
             shutdown_token: shutdown_token.clone(),
         }
         .build()
->>>>>>> 4357edd4
         .wrap_err("executor construction from config failed")?;
 
         let grpc_server = grpc::Builder {
