use std::{
    collections::HashMap,
    net::SocketAddr,
    time::Duration,
};

use astria_eyre::eyre::{
    self,
    WrapErr as _,
};
use itertools::Itertools as _;
use tokio::{
    io,
    signal::unix::{
        signal,
        SignalKind,
    },
    sync::watch,
    task::{
        JoinError,
        JoinHandle,
    },
    time::timeout,
};
use tokio_util::{
    sync::CancellationToken,
    task::JoinMap,
};
use tracing::{
    error,
    info,
    warn,
};

use crate::{
    api::{
        self,
        ApiServer,
    },
    collectors,
    collectors::Geth,
    composer,
    executor,
    executor::Executor,
    grpc::GrpcServer,
    rollup::Rollup,
    Config,
};

const API_SERVER_SHUTDOWN_DURATION: Duration = Duration::from_secs(2);
const GRPC_SERVER_SHUTDOWN_DURATION: Duration = Duration::from_secs(5);
const EXECUTOR_SHUTDOWN_DURATION: Duration = Duration::from_secs(17);
const GETH_COLLECTOR_SHUTDOWN_DURATION: Duration = Duration::from_secs(5);

/// `Composer` is a service responsible for spinning up `GethCollectors` which are responsible
/// for fetching pending transactions submitted to the rollup Geth nodes and then passing them
/// downstream for the executor to process. Thus, a composer can have multiple collectors running
/// at the same time funneling data from multiple rollup nodes.
pub struct Composer {
    /// used for monitoring the status of the Composer service.
    api_server: ApiServer,
    /// used to announce the current status of the Composer for other
    /// modules in the crate to use.
    composer_status_sender: watch::Sender<composer::Status>,
    /// used to forward transactions received from rollups to the Executor.
    /// This is at the Composer level to allow its sharing to various different collectors.
    executor_handle: executor::Handle,
    /// responsible for signing and submitting sequencer transactions.
    /// The sequencer transactions are received from various collectors.
    executor: Executor,
    /// The collection of geth collectors and their rollup names.
    geth_collectors: HashMap<String, collectors::Geth>,
    /// The collection of the status of each geth collector.
    geth_collector_statuses: HashMap<String, watch::Receiver<collectors::geth::Status>>,
    /// The set of tasks tracking if the geth collectors are still running and to receive
    /// the final result of each geth collector.
    geth_collector_tasks: JoinMap<String, eyre::Result<()>>,
    /// The map of chain ID to the URLs to which geth collectors should connect.
    rollups: HashMap<String, String>,
    /// The gRPC server that listens for incoming requests from the collectors via the
    /// GrpcCollector service. It also exposes a health service.
    grpc_server: GrpcServer,
    /// Used to signal the Composer to shut down.
    shutdown_token: CancellationToken,
}

/// Announces the current status of the Composer for other modules in the crate to use
#[derive(Debug, Default)]
pub(super) struct Status {
    all_collectors_connected: bool,
    executor_connected: bool,
}

impl Status {
    pub(super) fn is_ready(&self) -> bool {
        self.all_collectors_connected && self.executor_connected
    }

    pub(super) fn set_all_collectors_connected(&mut self, connected: bool) {
        self.all_collectors_connected = connected;
    }

    pub(super) fn set_executor_connected(&mut self, connected: bool) {
        self.executor_connected = connected;
    }
}

impl Composer {
    /// Constructs a new Composer service from config.
    ///
    /// # Errors
    ///
    /// An error is returned if the composer fails to be initialized.
    /// See `[from_config]` for its error scenarios.
    pub async fn from_config(cfg: &Config) -> eyre::Result<Self> {
        let (composer_status_sender, _) = watch::channel(Status::default());
        let shutdown_token = CancellationToken::new();

        let (executor, executor_handle) = Executor::new(
            &cfg.sequencer_url,
            &cfg.private_key,
            cfg.block_time_ms,
            cfg.max_bytes_per_bundle,
<<<<<<< HEAD
            cfg.finished_queue_capacity,
=======
            shutdown_token.clone(),
>>>>>>> 05a76d21
        )
        .wrap_err("executor construction from config failed")?;

        let grpc_server = GrpcServer::new(
            cfg.grpc_addr,
            executor_handle.clone(),
            shutdown_token.clone(),
        )
        .await
        .wrap_err("grpc collector construction from config failed")?;

        info!(
            listen_addr = %grpc_server.local_addr().wrap_err("grpc server listener not bound")?,
            "gRPC server listening"
        );

        let api_server = api::start(cfg.api_listen_addr, composer_status_sender.subscribe());

        info!(
            listen_addr = %api_server.local_addr(),
            "API server listening"
        );

        let rollups = cfg
            .rollups
            .split(',')
            .filter(|s| !s.is_empty())
            .map(|s| Rollup::parse(s).map(Rollup::into_parts))
            .collect::<Result<HashMap<_, _>, _>>()
            .wrap_err("failed parsing provided <rollup_name>::<url> pairs as rollups")?;

        let geth_collectors = rollups
            .iter()
            .map(|(rollup_name, url)| {
                let collector = Geth::new(
                    rollup_name.clone(),
                    url.clone(),
                    executor_handle.clone(),
                    shutdown_token.clone(),
                );
                (rollup_name.clone(), collector)
            })
            .collect::<HashMap<_, _>>();
        let geth_collector_statuses: HashMap<String, watch::Receiver<collectors::geth::Status>> =
            geth_collectors
                .iter()
                .map(|(rollup_name, collector)| (rollup_name.clone(), collector.subscribe()))
                .collect();

        Ok(Self {
            api_server,
            composer_status_sender,
            executor_handle,
            executor,
            rollups,
            geth_collectors,
            geth_collector_statuses,
            geth_collector_tasks: JoinMap::new(),
            grpc_server,
            shutdown_token,
        })
    }

    /// Returns the socket address the api server is served over
    pub fn local_addr(&self) -> SocketAddr {
        self.api_server.local_addr()
    }

    /// Returns the socker address the grpc server is served over
    /// # Errors
    /// Returns an error if the listener is not bound
    pub fn grpc_local_addr(&self) -> io::Result<SocketAddr> {
        self.grpc_server.local_addr()
    }

    /// Runs the composer.
    ///
    /// # Errors
    /// It errors out if the API Server, Executor or any of the Geth Collectors fail to start.
    ///
    /// # Panics
    /// It panics if the Composer cannot set the SIGTERM listener.
    pub async fn run_until_stopped(self) -> eyre::Result<()> {
        let Self {
            api_server,
            mut composer_status_sender,
            executor,
            executor_handle,
            mut geth_collector_tasks,
            mut geth_collectors,
            rollups,
            mut geth_collector_statuses,
            grpc_server,
            shutdown_token,
        } = self;

        // we need the API server to shutdown at the end, since it is used by k8s
        // to report the liveness of the service
        let api_server_shutdown_token = CancellationToken::new();

        let api_server_task_shutdown_token = api_server_shutdown_token.clone();
        // run the api server
        let mut api_task = tokio::spawn(async move {
            api_server
                .with_graceful_shutdown(api_server_task_shutdown_token.cancelled())
                .await
                .wrap_err("api server ended unexpectedly")
        });

        // run the collectors and executor
        spawn_geth_collectors(&mut geth_collectors, &mut geth_collector_tasks);

        let executor_status = executor.subscribe().clone();
        let mut executor_task = tokio::spawn(executor.run_until_stopped());

        // wait for collectors and executor to come online
        wait_for_collectors(&geth_collector_statuses, &mut composer_status_sender)
            .await
            .wrap_err("geth collectors failed to become ready")?;
        wait_for_executor(executor_status, &mut composer_status_sender)
            .await
            .wrap_err("executor failed to become ready")?;

        // run the grpc server
        let mut grpc_server_handle = tokio::spawn(async move {
            grpc_server
                .run_until_stopped()
                .await
                .wrap_err("grpc server failed")
        });

        let mut sigterm = signal(SignalKind::terminate()).expect(
            "setting a SIGTERM listener should always work on unix; is this running on unix?",
        );

        let shutdown_info = loop {
            tokio::select!(
            biased;
            _ = sigterm.recv() => {
                    info!("received SIGTERM; shutting down");
                    break ShutdownInfo {
                        api_server_shutdown_token,
                        composer_shutdown_token: shutdown_token,
                        api_server_task_handle: Some(api_task),
                        executor_task_handle: Some(executor_task),
                        grpc_server_task_handle: Some(grpc_server_handle),
                        geth_collector_tasks,
                    };
            },
            o = &mut api_task => {
                    report_exit("api server unexpectedly ended", o);
                    break ShutdownInfo {
                        api_server_shutdown_token,
                        composer_shutdown_token: shutdown_token,
                        api_server_task_handle: None,
                        executor_task_handle: Some(executor_task),
                        grpc_server_task_handle: Some(grpc_server_handle),
                        geth_collector_tasks,
                    };
            },
            o = &mut executor_task => {
                    report_exit("executor unexpectedly ended", o);
                    break ShutdownInfo {
                        api_server_shutdown_token,
                        composer_shutdown_token: shutdown_token,
                        api_server_task_handle: Some(api_task),
                        executor_task_handle: None,
                        grpc_server_task_handle: Some(grpc_server_handle),
                        geth_collector_tasks,
                    };
            },
            o = &mut grpc_server_handle => {
                    report_exit("grpc server unexpectedly ended", o);
                    break ShutdownInfo {
                        api_server_shutdown_token,
                        composer_shutdown_token: shutdown_token,
                        api_server_task_handle: Some(api_task),
                        executor_task_handle: Some(executor_task),
                        grpc_server_task_handle: None,
                        geth_collector_tasks,
                    };
            },
            Some((rollup, collector_exit)) = geth_collector_tasks.join_next() => {
                   reconnect_exited_collector(
                    &mut geth_collector_statuses,
                    &mut geth_collector_tasks,
                    executor_handle.clone(),
                    &rollups,
                    rollup,
                    collector_exit,
                    shutdown_token.clone()
                );
            });
        };

        shutdown_info.run().await
    }
}

struct ShutdownInfo {
    api_server_shutdown_token: CancellationToken,
    composer_shutdown_token: CancellationToken,
    api_server_task_handle: Option<JoinHandle<eyre::Result<()>>>,
    executor_task_handle: Option<JoinHandle<eyre::Result<()>>>,
    grpc_server_task_handle: Option<JoinHandle<eyre::Result<()>>>,
    geth_collector_tasks: JoinMap<String, eyre::Result<()>>,
}

impl ShutdownInfo {
    async fn run(self) -> eyre::Result<()> {
        let Self {
            composer_shutdown_token,
            api_server_shutdown_token,
            api_server_task_handle,
            executor_task_handle,
            grpc_server_task_handle,
            mut geth_collector_tasks,
        } = self;

        // if the composer is shutting down because of an unexpected shutdown from any one of the
        // components(and not because of a SIGTERM), we need to send the cancel signal to all
        // the other components.
        composer_shutdown_token.cancel();
        // k8s issues SIGKILL in 30s, so we need to make sure that the shutdown happens before 30s.

        // We give executor 17 seconds to shut down. The logic to timeout is in the
        // executor itself. We wait 17s for all the bundles to be drained.
        if let Some(executor_task_handle) = executor_task_handle {
            match tokio::time::timeout(EXECUTOR_SHUTDOWN_DURATION, executor_task_handle)
                .await
                .map(flatten_result)
            {
                Ok(Ok(())) => info!("executor task shut down"),
                Ok(Err(error)) => error!(%error, "executor task shut down with error"),
                Err(error) => error!(%error, "executor task failed to shut down in time"),
            }
        } else {
            info!("executor task was already dead");
        };

        // We give the grpc server 5 seconds to shut down.
        if let Some(grpc_server_task_handle) = grpc_server_task_handle {
            match tokio::time::timeout(GRPC_SERVER_SHUTDOWN_DURATION, grpc_server_task_handle)
                .await
                .map(flatten_result)
            {
                Ok(Ok(())) => info!("grpc server task shut down"),
                Ok(Err(error)) => error!(%error, "grpc server task shut down with error"),
                Err(error) => error!(%error, "grpc server task failed to shut down in time"),
            }
        } else {
            info!("grpc server task was already dead");
        };

        let shutdown_loop = async {
            while let Some((name, res)) = geth_collector_tasks.join_next().await {
                let message = "task shut down";
                match flatten_result(res) {
                    Ok(()) => info!(name, message),
                    Err(error) => error!(name, %error, message),
                }
            }
        };

        // we give 5s to shut down all the other geth collectors. geth collectors shouldn't take
        // too long to shutdown since they just need to unsubscribe to their WSS
        // streams.
        if timeout(GETH_COLLECTOR_SHUTDOWN_DURATION, shutdown_loop)
            .await
            .is_err()
        {
            let tasks = geth_collector_tasks.keys().join(", ");
            warn!(
                tasks = format_args!("[{tasks}]"),
                "aborting all geth collector tasks that have not yet shut down",
            );
            geth_collector_tasks.abort_all();
        } else {
            info!("all geth collector tasks shut down regularly");
        }

        // cancel the api server at the end
        // we give the api server 2s, since it shouldn't be getting too much traffic and should
        // be able to shut down faster.
        api_server_shutdown_token.cancel();
        if let Some(api_server_task_handle) = api_server_task_handle {
            match tokio::time::timeout(API_SERVER_SHUTDOWN_DURATION, api_server_task_handle)
                .await
                .map(flatten_result)
            {
                Ok(Ok(())) => info!("api server task shut down"),
                Ok(Err(error)) => error!(%error, "api server task shutdown with error"),
                Err(error) => error!(%error, "api server task failed to shutdown in time"),
            }
        } else {
            info!("api server task was already dead");
        };

        Ok(())
    }
}

fn spawn_geth_collectors(
    geth_collectors: &mut HashMap<String, collectors::Geth>,
    geth_collector_tasks: &mut JoinMap<String, eyre::Result<()>>,
) {
    for (chain_id, collector) in geth_collectors.drain() {
        geth_collector_tasks.spawn(chain_id, collector.run_until_stopped());
    }
}

async fn wait_for_executor(
    mut executor_status: watch::Receiver<executor::Status>,
    composer_status_sender: &mut watch::Sender<composer::Status>,
) -> eyre::Result<()> {
    executor_status
        .wait_for(executor::Status::is_connected)
        .await
        .wrap_err("executor failed while waiting for it to become ready")?;

    composer_status_sender.send_modify(|status| {
        status.set_executor_connected(true);
    });

    Ok(())
}

/// Waits for all collectors to come online.
async fn wait_for_collectors(
    collector_statuses: &HashMap<String, watch::Receiver<collectors::geth::Status>>,
    composer_status_sender: &mut watch::Sender<composer::Status>,
) -> eyre::Result<()> {
    use futures::{
        future::FutureExt as _,
        stream::{
            FuturesUnordered,
            StreamExt as _,
        },
    };
    let mut statuses = collector_statuses
        .iter()
        .map(|(chain_id, status)| {
            let mut status = status.clone();
            async move {
                match status
                    .wait_for(collectors::geth::Status::is_connected)
                    .await
                {
                    // `wait_for` returns a reference to status; throw it
                    // away because this future cannot return a reference to
                    // a stack local object.
                    Ok(_) => Ok(()),
                    // if a collector fails while waiting for its status, this
                    // will return an error
                    Err(e) => Err(e),
                }
            }
            .map(|fut| (chain_id.clone(), fut))
        })
        .collect::<FuturesUnordered<_>>();
    while let Some((chain_id, maybe_err)) = statuses.next().await {
        if let Err(e) = maybe_err {
            return Err(e).wrap_err_with(|| {
                format!(
                    "collector for chain ID {chain_id} failed while waiting for it to become ready"
                )
            });
        }
    }

    composer_status_sender.send_modify(|status| {
        status.set_all_collectors_connected(true);
    });

    Ok(())
}

pub(super) fn reconnect_exited_collector(
    collector_statuses: &mut HashMap<String, watch::Receiver<collectors::geth::Status>>,
    collector_tasks: &mut JoinMap<String, eyre::Result<()>>,
    executor_handle: executor::Handle,
    rollups: &HashMap<String, String>,
    rollup: String,
    exit_result: Result<eyre::Result<()>, JoinError>,
    shutdown_token: CancellationToken,
) {
    report_exit("collector", exit_result);
    let Some(url) = rollups.get(&rollup) else {
        error!(
            "rollup should have had an entry in the rollup->url map but doesn't; not reconnecting \
             it"
        );
        return;
    };

    let collector = Geth::new(rollup.clone(), url.clone(), executor_handle, shutdown_token);
    collector_statuses.insert(rollup.clone(), collector.subscribe());
    collector_tasks.spawn(rollup, collector.run_until_stopped());
}

fn report_exit(task_name: &str, outcome: Result<eyre::Result<()>, JoinError>) {
    match outcome {
        Ok(Ok(())) => info!(task = task_name, "task exited successfully"),
        Ok(Err(error)) => {
            error!(%error, task = task_name, "task returned with error");
        }
        Err(error) => {
            error!(%error, task = task_name, "task failed to complete");
        }
    }
}

pub(crate) fn flatten_result<T>(res: Result<eyre::Result<T>, JoinError>) -> eyre::Result<T> {
    match res {
        Ok(Ok(val)) => Ok(val),
        Ok(Err(err)) => Err(err).wrap_err("task returned with error"),
        Err(err) => Err(err).wrap_err("task panicked"),
    }
}<|MERGE_RESOLUTION|>--- conflicted
+++ resolved
@@ -121,11 +121,8 @@
             &cfg.private_key,
             cfg.block_time_ms,
             cfg.max_bytes_per_bundle,
-<<<<<<< HEAD
             cfg.finished_queue_capacity,
-=======
             shutdown_token.clone(),
->>>>>>> 05a76d21
         )
         .wrap_err("executor construction from config failed")?;
 
