--- conflicted
+++ resolved
@@ -11,6 +11,7 @@
 telemetry = { package = "astria-telemetry", path = "../astria-telemetry" }
 
 ethers = { version = "2.0.7", features = ["ws"] }
+pin-project-lite = "0.2.13"
 secrecy = { version = "0.8", features = ["serde"] }
 
 async-trait = { workspace = true }
@@ -39,13 +40,7 @@
 ] }
 tokio-util = { workspace = true, features = ["rt"] }
 tracing = { workspace = true, features = ["attributes"] }
-<<<<<<< HEAD
 tryhard = { workspace = true }
-pin-project-lite = "0.2.13"
-=======
-thiserror = { workspace = true }
-tryhard = { workspace = true }
->>>>>>> d8f4178a
 
 [dependencies.sequencer-client]
 package = "astria-sequencer-client"
