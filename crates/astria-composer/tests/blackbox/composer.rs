--- conflicted
+++ resolved
@@ -51,59 +51,6 @@
 }
 
 #[tokio::test]
-<<<<<<< HEAD
-=======
-async fn tx_from_two_rollups_are_received_by_sequencer() {
-    let test_composer = spawn_composer(&["test1", "test2"]).await;
-    tokio::time::timeout(
-        Duration::from_millis(100),
-        test_composer.setup_guard.wait_until_satisfied(),
-    )
-    .await
-    .expect("setup guard failed");
-
-    let expected_chain_ids = vec![
-        RollupId::from_unhashed_bytes("test1"),
-        RollupId::from_unhashed_bytes("test2"),
-    ];
-    let test_guard =
-        mount_broadcast_tx_sync_mock(&test_composer.sequencer, expected_chain_ids, vec![0, 1])
-            .await;
-    test_composer.rollup_nodes["test1"]
-        .push_tx(Transaction::default())
-        .unwrap();
-    test_composer.rollup_nodes["test2"]
-        .push_tx(Transaction::default())
-        .unwrap();
-
-    tokio::time::timeout(
-        Duration::from_millis(100),
-        test_guard.wait_until_satisfied(),
-    )
-    .await
-    .expect("mocked sequencer should have received a broadcast messages from composer");
-
-    // Validate that the received nonces and chain_ids were unique
-    let mut received_nonces: Vec<u32> = vec![];
-    let mut received_chain_ids: Vec<RollupId> = vec![];
-    for request in test_guard.received_requests().await {
-        let (chain_id, nonce) = chain_id_nonce_from_request(&request);
-        assert!(
-            !received_nonces.contains(&nonce),
-            "duplicate nonce received"
-        );
-        received_nonces.push(nonce);
-
-        assert!(
-            !received_chain_ids.contains(&chain_id),
-            "duplicate chain id received"
-        );
-        received_chain_ids.push(chain_id);
-    }
-}
-
-#[tokio::test]
->>>>>>> c353cf22
 async fn invalid_nonce_failure_causes_tx_resubmission_under_different_nonce() {
     use crate::helper::mock_sequencer::mount_abci_query_mock;
 
