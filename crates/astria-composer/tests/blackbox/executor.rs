use std::{
    fmt::Write as _,
    time::Duration,
};

use astria_core::{
    generated::astria::composer::v1::{
        grpc_collector_service_client::GrpcCollectorServiceClient,
        SubmitRollupTransactionRequest,
    },
    primitive::v1::{
        RollupId,
        ROLLUP_ID_LEN,
    },
    protocol::transaction::v1::action::RollupDataSubmission,
};
use futures::future::join;
use tokio::time;

use crate::helper::{
    mount_broadcast_tx_sync_rollup_data_submissions_mock,
    signed_tx_from_request,
    spawn_composer,
    TEST_CHAIN_ID,
};

/// Test to check that the executor sends a signed transaction to the sequencer after its
/// `block_timer` has ticked
#[tokio::test]
async fn bundle_triggered_by_block_timer() {
    let test_composer = spawn_composer(&["test1"], None, vec![], true).await;
    let mut composer_client = GrpcCollectorServiceClient::connect(format!(
        "http://{}",
        test_composer.grpc_collector_addr
    ))
    .await
    .unwrap();

    let response_guard =
        mount_broadcast_tx_sync_rollup_data_submissions_mock(&test_composer.sequencer).await;

    // send two sequence actions to the executor, both small enough to fit in a single bundle
    // without filling it
    let rollup_id = RollupId::new([0; ROLLUP_ID_LEN]);
    let data = vec![0u8; 1000];

    let seq0 = RollupDataSubmission {
        data: data.clone().into(),
        rollup_id,
        fee_asset: "nria".parse().unwrap(),
    };

    // make sure at least one block has passed so that the executor will submit the bundle
    // despite it not being full
    time::pause();
    let submission_timeout =
        Duration::from_millis(test_composer.cfg.block_time_ms.saturating_add(100));
    time::timeout(submission_timeout, async {
        composer_client
            .submit_rollup_transaction(SubmitRollupTransactionRequest {
                rollup_id: Some(rollup_id.into_raw()),
                data: data.into(),
            })
            .await
            .expect("rollup transactions should have been submitted successfully to grpc collector")
    })
    .await
    .unwrap();
    time::advance(Duration::from_millis(test_composer.cfg.block_time_ms)).await;
    time::resume();

    // wait for the mock sequencer to receive the signed transaction
    tokio::time::timeout(
        Duration::from_millis(100),
        response_guard.wait_until_satisfied(),
    )
    .await
    .unwrap();

    // verify only one signed transaction was received by the mock sequencer
    let expected_rollup_data_submissions = [seq0];
    let requests = response_guard.received_requests().await;
    assert_eq!(requests.len(), 1);

    // verify the expected sequence actions were received
    let signed_tx = signed_tx_from_request(&requests[0]);
    let actions = signed_tx.actions();

    assert_eq!(
        actions.len(),
        expected_rollup_data_submissions.len(),
        "received more than one action, one was supposed to fill the bundle"
    );

    for (action, expected_rollup_data_submission) in
        actions.iter().zip(expected_rollup_data_submissions.iter())
    {
        let rollup_data_submission = action.as_rollup_data_submission().unwrap();
        assert_eq!(
            rollup_data_submission.rollup_id, expected_rollup_data_submission.rollup_id,
            "chain id does not match. actual {:?} expected {:?}",
            rollup_data_submission.rollup_id, expected_rollup_data_submission.rollup_id
        );
        assert_eq!(
            rollup_data_submission.data, expected_rollup_data_submission.data,
            "data does not match expected data for action with rollup_id {:?}",
            rollup_data_submission.rollup_id,
        );
    }
}

/// Test to check that the executor sends a signed transaction with two sequence actions to the
/// sequencer.
#[tokio::test]
async fn two_rollup_data_submissions_single_bundle() {
<<<<<<< HEAD
    let test_composer = spawn_composer(&["test1"], None, vec![], true).await;
    let mut composer_client = GrpcCollectorServiceClient::connect(format!(
=======
    let test_composer = spawn_composer(&["test1"], None, true).await;
    let composer_client = GrpcCollectorServiceClient::connect(format!(
>>>>>>> 43a787b4
        "http://{}",
        test_composer.grpc_collector_addr
    ))
    .await
    .unwrap();

    let response_guard =
        mount_broadcast_tx_sync_rollup_data_submissions_mock(&test_composer.sequencer).await;

    // send two sequence actions to the executor, both small enough to fit in a single bundle
    // without filling it
    let seq0 = RollupDataSubmission {
        rollup_id: RollupId::new([0; ROLLUP_ID_LEN]),
        data: vec![0u8; 1000].into(),
        fee_asset: "nria".parse().unwrap(),
    };

    let seq1 = RollupDataSubmission {
        rollup_id: RollupId::new([1; ROLLUP_ID_LEN]),
        data: vec![1u8; 1000].into(),
        fee_asset: "nria".parse().unwrap(),
    };

    // Submit transactions concurrently so that the block timer does not tick between them and they
    // are bundled
    let submit_fut_1 = {
        let mut client = composer_client.clone();
        let seq0 = seq0.clone();
        async move {
            client
                .submit_rollup_transaction(SubmitRollupTransactionRequest {
                    rollup_id: Some(seq0.rollup_id.into_raw()),
                    data: seq0.data.clone(),
                })
                .await
                .unwrap()
        }
    };
    let submit_fut_2 = {
        let mut client = composer_client.clone();
        let seq1 = seq1.clone();
        async move {
            client
                .submit_rollup_transaction(SubmitRollupTransactionRequest {
                    rollup_id: Some(seq1.rollup_id.into_raw()),
                    data: seq1.data.clone(),
                })
                .await
                .unwrap()
        }
    };

    // make sure at least one block has passed so that the executor will submit the bundle
    // despite it not being full
    time::pause();
    let submission_timeout =
        Duration::from_millis(test_composer.cfg.block_time_ms.saturating_add(100));
    time::timeout(submission_timeout, join(submit_fut_1, submit_fut_2))
        .await
        .unwrap();
    time::advance(Duration::from_millis(test_composer.cfg.block_time_ms)).await;
    time::resume();

    // wait for the mock sequencer to receive the signed transaction
    tokio::time::timeout(
        Duration::from_millis(100),
        response_guard.wait_until_satisfied(),
    )
    .await
    .unwrap();

    // verify only one signed transaction was received by the mock sequencer
    let expected_rollup_data_submissions = [seq0, seq1];
    let requests = response_guard.received_requests().await;
    assert_eq!(requests.len(), 1);

    // verify the expected sequence actions were received
    let signed_tx = signed_tx_from_request(&requests[0]);
    let actions = signed_tx.actions();

    assert_eq!(
        actions.len(),
        expected_rollup_data_submissions.len(),
        "received more than one action, one was supposed to fill the bundle"
    );

    for (action, expected_rollup_data_submission) in
        actions.iter().zip(expected_rollup_data_submissions.iter())
    {
        let rollup_data_submission = action.as_rollup_data_submission().unwrap();
        assert_eq!(
            rollup_data_submission.rollup_id, expected_rollup_data_submission.rollup_id,
            "chain id does not match. actual {:?} expected {:?}",
            rollup_data_submission.rollup_id, expected_rollup_data_submission.rollup_id
        );
        assert_eq!(
            rollup_data_submission.data, expected_rollup_data_submission.data,
            "data does not match expected data for action with rollup_id {:?}",
            rollup_data_submission.rollup_id,
        );
    }
}

/// Test to check that executor's chain ID check is properly checked against the sequencer's chain
/// ID
#[tokio::test]
async fn chain_id_mismatch_returns_error() {
    let bad_chain_id = "bad_id";
    let test_composer = spawn_composer(&["test1"], Some(bad_chain_id), vec![], false).await;
    let expected_err_msg =
        format!("expected chain ID `{TEST_CHAIN_ID}`, but received `{bad_chain_id}`");
    let err = test_composer.composer.await.unwrap().unwrap_err();
    for cause in err.chain() {
        if cause.to_string().contains(&expected_err_msg) {
            return;
        }
    }
    let mut panic_msg = String::new();
    writeln!(
        &mut panic_msg,
        "did not find expected executor error message"
    )
    .unwrap();
    writeln!(&mut panic_msg, "expected cause:\n\t{expected_err_msg}").unwrap();
    writeln!(&mut panic_msg, "actual cause chain:\n\t{err:?}").unwrap();
    panic!("{panic_msg}");
}<|MERGE_RESOLUTION|>--- conflicted
+++ resolved
@@ -113,13 +113,8 @@
 /// sequencer.
 #[tokio::test]
 async fn two_rollup_data_submissions_single_bundle() {
-<<<<<<< HEAD
     let test_composer = spawn_composer(&["test1"], None, vec![], true).await;
-    let mut composer_client = GrpcCollectorServiceClient::connect(format!(
-=======
-    let test_composer = spawn_composer(&["test1"], None, true).await;
     let composer_client = GrpcCollectorServiceClient::connect(format!(
->>>>>>> 43a787b4
         "http://{}",
         test_composer.grpc_collector_addr
     ))
