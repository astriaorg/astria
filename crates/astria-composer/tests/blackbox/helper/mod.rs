use std::{
    collections::HashMap,
    net::SocketAddr,
    time::Duration,
};

use astria_composer::{
    config::Config,
    telemetry,
    Composer,
};
use once_cell::sync::Lazy;
use test_utils::mock::Geth;
use tokio::task::JoinHandle;
use tracing::debug;
<<<<<<< HEAD
use wiremock::MockGuard;
pub mod mock_geth;
=======

>>>>>>> 4e44681f
pub mod mock_sequencer;

static TELEMETRY: Lazy<()> = Lazy::new(|| {
    if std::env::var_os("TEST_LOG").is_some() {
        let filter_directives = std::env::var("RUST_LOG").unwrap_or_else(|_| "info".into());
        telemetry::init(std::io::stdout, &filter_directives).unwrap();
    } else {
        telemetry::init(std::io::sink, "").unwrap();
    }
});

pub struct TestComposer {
    pub composer: JoinHandle<()>,
    pub rollup_nodes: HashMap<String, Geth>,
    pub sequencer: wiremock::MockServer,
    pub setup_guard: MockGuard,
}

/// Spawns composer in a test environment.
///
/// # Panics
/// There is no explicit error handling in favour of panicking loudly
/// and early.
pub async fn spawn_composer(rollup_ids: &[&str]) -> TestComposer {
    Lazy::force(&TELEMETRY);

    assert!(
        !rollup_ids.is_empty(),
        "must provide at least one rollup ID for tests"
    );

    let mut rollup_nodes = HashMap::new();
    let mut rollups = String::new();
    for id in rollup_ids {
        let geth = Geth::spawn().await;
        let execution_url = format!("ws://{}", geth.local_addr());
        rollup_nodes.insert((*id).to_string(), geth);
        rollups.push_str(&format!("{id}::{execution_url},"));
    }
    let (sequencer, sequencer_setup_guard) = mock_sequencer::start().await;
    let sequencer_url = sequencer.uri();
    let config = Config {
        log: String::new(),
        api_listen_addr: "127.0.0.1:0".parse().unwrap(),
        rollups,
        sequencer_url,
        private_key: "2bd806c97f0e00af1a1fc3328fa763a9269723c8db8fac4f93af71db186d6e90"
            .to_string()
            .into(),
    };
    let (composer_addr, composer) = {
        let composer = Composer::from_config(&config).unwrap();
        let composer_addr = composer.local_addr();
        let task = tokio::spawn(composer.run_until_stopped());
        (composer_addr, task)
    };

    debug!("looping until composer is ready");
    loop_until_composer_is_ready(composer_addr).await;
    TestComposer {
        composer,
        rollup_nodes,
        sequencer,
        setup_guard: sequencer_setup_guard,
    }
}

/// Query composer's `/readyz` endpoint until its ready.
///
/// # Panics
///
/// Panics instead of handling errors if no HTTP request could be sent to
/// composer or if its response could not be deserialized as JSON.
pub async fn loop_until_composer_is_ready(addr: SocketAddr) {
    #[derive(Debug, serde::Deserialize)]
    struct Readyz {
        status: String,
    }

    loop {
        let readyz = reqwest::get(format!("http://{addr}/readyz"))
            .await
            .unwrap()
            .json::<Readyz>()
            .await
            .unwrap();
        tokio::time::sleep(Duration::from_secs(1)).await;
        if readyz.status.to_lowercase() == "ok" {
            break;
        }
    }
}<|MERGE_RESOLUTION|>--- conflicted
+++ resolved
@@ -13,12 +13,8 @@
 use test_utils::mock::Geth;
 use tokio::task::JoinHandle;
 use tracing::debug;
-<<<<<<< HEAD
 use wiremock::MockGuard;
-pub mod mock_geth;
-=======
 
->>>>>>> 4e44681f
 pub mod mock_sequencer;
 
 static TELEMETRY: Lazy<()> = Lazy::new(|| {
