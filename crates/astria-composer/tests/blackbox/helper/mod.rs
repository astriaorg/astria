use std::{
    collections::HashMap,
    io::Write,
    net::{
        IpAddr,
        SocketAddr,
    },
    sync::LazyLock,
    time::Duration,
};

use astria_composer::{
    config::Config,
    Composer,
    Metrics,
};
use astria_core::{
<<<<<<< HEAD
    generated::protocol::accounts::v1::NonceResponse,
=======
    generated::astria::protocol::accounts::v1::NonceResponse,
>>>>>>> c6ca388d
    primitive::v1::{
        asset::{
            Denom,
            IbcPrefixed,
        },
        RollupId,
    },
    protocol::{
        abci::AbciErrorCode,
        transaction::v1::Transaction,
    },
    Protobuf as _,
};
use astria_eyre::eyre;
use ethers::prelude::Transaction as EthersTransaction;
use mock_grpc_sequencer::MockGrpcSequencer;
use prost::Message as _;
use serde_json::json;
use telemetry::metrics;
use tempfile::NamedTempFile;
use tendermint_rpc::{
    endpoint::broadcast::tx_sync,
    request,
    response,
    Id,
};
use test_utils::mock::Geth;
use tokio::task::JoinHandle;
use tracing::debug;
use wiremock::{
    matchers::{
        body_partial_json,
        body_string_contains,
    },
    Mock,
    MockGuard,
    MockServer,
    Request,
    ResponseTemplate,
};

pub mod mock_abci_sequencer;
pub mod mock_grpc_sequencer;

pub const TEST_CHAIN_ID: &str = "test-chain-1";

static TELEMETRY: LazyLock<()> = LazyLock::new(|| {
    // This config can be meaningless - it's only used inside `try_init` to init the metrics, but we
    // haven't configured telemetry to provide metrics here.
    let config = Config {
        log: String::new(),
        api_listen_addr: SocketAddr::new(IpAddr::from([0, 0, 0, 0]), 0),
        sequencer_abci_endpoint: String::new(),
        sequencer_grpc_endpoint: String::new(),
        sequencer_chain_id: String::new(),
        rollups: String::new(),
        private_key_file: String::new(),
        sequencer_address_prefix: String::new(),
        block_time_ms: 0,
        max_bytes_per_bundle: 0,
        bundle_queue_capacity: 0,
        force_stdout: false,
        no_otel: false,
        no_metrics: false,
        metrics_http_listener_addr: String::new(),
        pretty_print: false,
        grpc_addr: SocketAddr::new(IpAddr::from([0, 0, 0, 0]), 0),
        fee_asset: Denom::IbcPrefixed(IbcPrefixed::new([0; 32])),
    };
    if std::env::var_os("TEST_LOG").is_some() {
        let filter_directives = std::env::var("RUST_LOG").unwrap_or_else(|_| "info".into());
        telemetry::configure()
            .set_no_otel(true)
            .set_stdout_writer(std::io::stdout)
            .set_force_stdout(true)
            .set_pretty_print(true)
            .set_filter_directives(&filter_directives)
            .try_init::<Metrics>(&config)
            .unwrap();
    } else {
        telemetry::configure()
            .set_no_otel(true)
            .set_stdout_writer(std::io::sink)
            .try_init::<Metrics>(&config)
            .unwrap();
    }
});

pub struct TestComposer {
    pub cfg: Config,
    pub composer: JoinHandle<eyre::Result<()>>,
    pub rollup_nodes: HashMap<String, Geth>,
    pub sequencer: wiremock::MockServer,
    pub sequencer_mock: MockGrpcSequencer,
    pub grpc_collector_addr: SocketAddr,
    pub metrics_handle: metrics::Handle,
}

/// Spawns composer in a test environment.
///
/// # Panics
/// There is no explicit error handling in favour of panicking loudly
/// and early.
pub async fn spawn_composer(
    rollup_ids: &[&str],
    sequencer_chain_id: Option<&str>,
    loop_until_ready: bool,
) -> TestComposer {
    LazyLock::force(&TELEMETRY);

    let mut rollup_nodes = HashMap::new();
    let mut rollups = String::new();
    for id in rollup_ids {
        let geth = Geth::spawn().await;
        let execution_url = format!("ws://{}", geth.local_addr());
        rollup_nodes.insert((*id).to_string(), geth);
        rollups.push_str(&format!("{id}::{execution_url},"));
    }
    let sequencer = mock_abci_sequencer::start(sequencer_chain_id).await;
    let grpc_server = MockGrpcSequencer::spawn().await;
    let sequencer_url = sequencer.uri();
    let keyfile = NamedTempFile::new().unwrap();
    (&keyfile)
        .write_all("2bd806c97f0e00af1a1fc3328fa763a9269723c8db8fac4f93af71db186d6e90".as_bytes())
        .unwrap();
    let config = Config {
        log: String::new(),
        api_listen_addr: "127.0.0.1:0".parse().unwrap(),
        sequencer_chain_id: TEST_CHAIN_ID.to_string(),
        rollups,
        sequencer_abci_endpoint: sequencer_url.to_string(),
        sequencer_grpc_endpoint: format!("http://{}", grpc_server.local_addr),
        private_key_file: keyfile.path().to_string_lossy().to_string(),
        sequencer_address_prefix: "astria".into(),
        block_time_ms: 2000,
        max_bytes_per_bundle: 200_000,
        bundle_queue_capacity: 10,
        no_otel: false,
        force_stdout: false,
        no_metrics: true,
        metrics_http_listener_addr: String::new(),
        pretty_print: true,
        grpc_addr: "127.0.0.1:0".parse().unwrap(),
        fee_asset: "nria".parse().unwrap(),
    };

    let (metrics, metrics_handle) = metrics::ConfigBuilder::new()
        .set_global_recorder(false)
        .build(&config)
        .unwrap();
    let metrics = Box::leak(Box::new(metrics));

    let expected_get_nonce_requests = loop_until_ready.into();

    // prepare get nonce response
    grpc_server
        .mount_pending_nonce_response(
            0,
            "startup::wait_for_mempool()",
            expected_get_nonce_requests,
        )
        .await;

    let (composer_addr, grpc_collector_addr, composer_handle) = {
        let composer = Composer::from_config(&config, metrics).await.unwrap();
        let composer_addr = composer.local_addr();
        let grpc_collector_addr = composer.grpc_local_addr().unwrap();
        let task = tokio::spawn(composer.run_until_stopped());
        (composer_addr, grpc_collector_addr, task)
    };

    if loop_until_ready {
        loop_until_composer_is_ready(composer_addr).await;
    }

    TestComposer {
        cfg: config,
        composer: composer_handle,
        rollup_nodes,
        sequencer,
        sequencer_mock: grpc_server,
        grpc_collector_addr,
        metrics_handle,
    }
}

/// Query composer's `/readyz` endpoint until its ready.
///
/// # Panics
///
/// Panics instead of handling errors if no HTTP request could be sent to
/// composer or if its response could not be deserialized as JSON.
pub async fn loop_until_composer_is_ready(addr: SocketAddr) {
    #[derive(Debug, serde::Deserialize)]
    struct Readyz {
        status: String,
    }

    loop {
        let readyz = reqwest::get(format!("http://{addr}/readyz"))
            .await
            .unwrap()
            .json::<Readyz>()
            .await
            .unwrap();
        tokio::time::sleep(Duration::from_secs(1)).await;
        if readyz.status.to_lowercase() == "ok" {
            break;
        }
    }
}

/// Creates a signed transaction from a wiremock request.
///
/// # Panics
///
/// Panics if the request body can't be deserialiezed to a JSONRPC wrapped `tx_sync::Request`, or if
/// the deserialization from the JSONRPC request to the raw transaction fails.
pub fn signed_tx_from_request(request: &Request) -> Transaction {
<<<<<<< HEAD
    use astria_core::generated::protocol::transaction::v1::Transaction as RawTransaction;
=======
    use astria_core::generated::astria::protocol::transaction::v1::Transaction as RawTransaction;
>>>>>>> c6ca388d
    use prost::Message as _;

    let wrapped_tx_sync_req: request::Wrapper<tx_sync::Request> =
        serde_json::from_slice(&request.body)
            .expect("can't deserialize to JSONRPC wrapped tx_sync::Request");
    let raw_tx = RawTransaction::decode(&*wrapped_tx_sync_req.params().tx)
        .expect("can't deserialize sequencer tx from broadcast jsonrpc request");
    let tx = Transaction::try_from_raw(raw_tx).expect("can't validate raw sequencer tx");
    debug!(?tx, "sequencer mock received transaction");
    tx
}

fn rollup_id_nonce_from_request(request: &Request) -> (RollupId, u32) {
    let signed_tx = signed_tx_from_request(request);

    // validate that the transaction's first action is a sequence action
    let Some(sent_action) = signed_tx.actions().first() else {
        panic!("received transaction contained no actions");
    };
    let Some(sequence_action) = sent_action.as_rollup_data_submission() else {
        panic!("mocked sequencer expected a sequence action");
    };

    (sequence_action.rollup_id, signed_tx.nonce())
}

/// Deserializes the bytes contained in a `tx_sync::Request` to a signed sequencer transaction and
/// verifies that it contains a sequence action with `expected_payload` as its contents.
/// # Panics
/// Panics if the request body has no sequence actions
pub async fn mount_matcher_verifying_tx_integrity(
    server: &MockServer,
    expected_rlp: EthersTransaction,
) -> MockGuard {
    let matcher = move |request: &Request| {
        let sequencer_tx = signed_tx_from_request(request);
        let rollup_data_submission = sequencer_tx
            .actions()
            .first()
            .unwrap()
            .as_rollup_data_submission()
            .unwrap();

        let expected_rlp = expected_rlp.rlp().to_vec();

        expected_rlp == rollup_data_submission.data
    };
    let jsonrpc_rsp = response::Wrapper::new_with_id(
        Id::Num(1),
        Some(tx_sync::Response {
            code: 0.into(),
            data: vec![].into(),
            log: String::new(),
            hash: tendermint::Hash::Sha256([0; 32]),
        }),
        None,
    );

    Mock::given(matcher)
        .respond_with(ResponseTemplate::new(200).set_body_json(&jsonrpc_rsp))
        .up_to_n_times(1)
        .expect(1)
        .mount_as_scoped(server)
        .await
}

/// Deserializes the bytes contained in a `tx_sync::Request` to a signed sequencer transaction and
/// verifies that the contained sequence action is in the given `expected_rollup_ids` and
/// `expected_nonces`.
/// # Panics
/// Panics if the expected nonces vector is empty
pub async fn mount_broadcast_tx_sync_mock(
    server: &MockServer,
    expected_rollup_ids: Vec<RollupId>,
    expected_nonces: Vec<u32>,
) -> MockGuard {
    let expected_calls = expected_nonces.len().try_into().unwrap();
    let matcher = move |request: &Request| {
        let (rollup_id, nonce) = rollup_id_nonce_from_request(request);

        let valid_rollup_id = expected_rollup_ids.contains(&rollup_id);
        let valid_nonce = expected_nonces.contains(&nonce);

        valid_rollup_id && valid_nonce
    };
    let jsonrpc_rsp = response::Wrapper::new_with_id(
        Id::Num(1),
        Some(tx_sync::Response {
            code: 0.into(),
            data: vec![].into(),
            log: String::new(),
            hash: tendermint::Hash::Sha256([0; 32]),
        }),
        None,
    );

    Mock::given(matcher)
        .respond_with(ResponseTemplate::new(200).set_body_json(&jsonrpc_rsp))
        .up_to_n_times(expected_calls)
        .expect(expected_calls)
        .mount_as_scoped(server)
        .await
}

/// Deserializes the bytes contained in a `tx_sync::Request` to a signed sequencer transaction and
/// verifies that the contained sequence action is for the given `expected_rollup_id`. It then
/// rejects the transaction for an invalid nonce.
pub async fn mount_broadcast_tx_sync_invalid_nonce_mock(
    server: &MockServer,
    expected_rollup_id: RollupId,
) -> MockGuard {
    let matcher = move |request: &Request| {
        let (rollup_id, _) = rollup_id_nonce_from_request(request);
        rollup_id == expected_rollup_id
    };
    let jsonrpc_rsp = response::Wrapper::new_with_id(
        Id::Num(1),
        Some(tx_sync::Response {
            code: tendermint::abci::Code::Err(AbciErrorCode::INVALID_NONCE.value()),
            data: vec![].into(),
            log: String::new(),
            hash: tendermint::Hash::Sha256([0; 32]),
        }),
        None,
    );
    Mock::given(matcher)
        .respond_with(ResponseTemplate::new(200).set_body_json(&jsonrpc_rsp))
        .up_to_n_times(1)
        .expect(1)
        .mount_as_scoped(server)
        .await
}

/// Deserializes the bytes contained in a `tx_sync::Request` to a signed sequencer transaction and
/// verifies that the contained sequence action is for the given `expected_rollup_id`. It then
/// rejects the transaction for a taken nonce.
pub async fn mount_broadcast_tx_sync_nonce_taken_mock(
    server: &MockServer,
    expected_rollup_id: RollupId,
) -> MockGuard {
    let matcher = move |request: &Request| {
        let (rollup_id, _) = rollup_id_nonce_from_request(request);
        rollup_id == expected_rollup_id
    };
    let jsonrpc_rsp = response::Wrapper::new_with_id(
        Id::Num(1),
        Some(tx_sync::Response {
            code: tendermint::abci::Code::Err(AbciErrorCode::NONCE_TAKEN.value()),
            data: vec![].into(),
            log: String::new(),
            hash: tendermint::Hash::Sha256([0; 32]),
        }),
        None,
    );
    Mock::given(matcher)
        .respond_with(ResponseTemplate::new(200).set_body_json(&jsonrpc_rsp))
        .up_to_n_times(1)
        .expect(1)
        .mount_as_scoped(server)
        .await
}

/// Deserializes the bytes contained in a `tx_sync::Request` to a signed sequencer transaction
/// and verifies that the contained rollup data submission action is in the given
/// `expected_rollup_ids` and `expected_nonces`.
pub async fn mount_broadcast_tx_sync_rollup_data_submissions_mock(
    server: &MockServer,
) -> MockGuard {
    let matcher = move |request: &Request| {
        let signed_tx = signed_tx_from_request(request);
        let actions = signed_tx.actions();

        // verify all received actions are sequence actions
        actions
            .iter()
            .all(|action| action.as_rollup_data_submission().is_some())
    };
    let jsonrpc_rsp = response::Wrapper::new_with_id(
        Id::Num(1),
        Some(tx_sync::Response {
            code: 0.into(),
            data: vec![].into(),
            log: String::new(),
            hash: tendermint::Hash::Sha256([0; 32]),
        }),
        None,
    );

    Mock::given(matcher)
        .respond_with(ResponseTemplate::new(200).set_body_json(&jsonrpc_rsp))
        .up_to_n_times(1)
        .expect(1)
        .mount_as_scoped(server)
        .await
}

/// Mount a mock for the `abci_query` endpoint.
pub async fn mount_default_nonce_query_mock(server: &MockServer) -> MockGuard {
    let query_path = "accounts/nonce";
    let response = NonceResponse {
        height: 0,
        nonce: 0,
    };
    let expected_body = json!({
        "method": "abci_query"
    });
    let response = tendermint_rpc::endpoint::abci_query::Response {
        response: tendermint_rpc::endpoint::abci_query::AbciQuery {
            value: response.encode_to_vec(),
            ..Default::default()
        },
    };
    let wrapper = response::Wrapper::new_with_id(Id::Num(1), Some(response), None);
    Mock::given(body_partial_json(&expected_body))
        .and(body_string_contains(query_path))
        .respond_with(
            ResponseTemplate::new(200)
                .set_body_json(&wrapper)
                .append_header("Content-Type", "application/json"),
        )
        .up_to_n_times(1)
        .expect(1)
        .mount_as_scoped(server)
        .await
}

// A Uniswap V2 DAI-ETH swap transaction from mainnet
// Etherscan link: https://etherscan.io/tx/0x99850dd1cf325c8ede9ba62b9d8a11aa199794450b581ce3a7bb8c1e5bb7562f
pub const TEST_ETH_TX_JSON: &str = r#"{"blockHash":"0xe365f2163edb844b617ebe3d2af183b31d6c7ffa794f21d0b2d111d63e979a02","blockNumber":"0x1157959","from":"0xdc975a9bb00f4c030e4eb3268f68e4b8d0fa0362","gas":"0xcdf49","gasPrice":"0x374128344","maxFeePerGas":"0x374128344","maxPriorityFeePerGas":"0x0","hash":"0x99850dd1cf325c8ede9ba62b9d8a11aa199794450b581ce3a7bb8c1e5bb7562f","input":"0x022c0d9f0000000000000000000000000000000000000000000000c88a1ad5e15105525500000000000000000000000000000000000000000000000000000000000000000000000000000000000000001a2d11cb90d1de13bb81ee7b772a08ac234a8058000000000000000000000000000000000000000000000000000000000000008000000000000000000000000000000000000000000000000000000000000001208974000000000000000000000000000000000000000000000000000000004de4000000000000000000000000000000000000000000000000017038152c223cb100000000000000000000000000000000000000000000000000000000000000600000000000000000000000000000000000000000000000000000000000000005200000000000000000000000000000000000000000000000000000000000000000000000000000000000000087870bca3f3fd6335c3f4ce8392d69350b4fa4e2000000000000000000000000ab12275f2d91f87b301a4f01c9af4e83b3f45baa0000000000000000000000006b175474e89094c44da98b954eedeac495271d0f000000000000000000000000c02aaa39b223fe8d0a0e5c4f27ead9083c756cc2","nonce":"0x28","to":"0xa478c2975ab1ea89e8196811f51a7b7ade33eb11","transactionIndex":"0x2","value":"0x0","type":"0x2","accessList":[{"address":"0x5f4ec3df9cbd43714fe2740f5e3616155c5b8419","storageKeys":["0x0000000000000000000000000000000000000000000000000000000000000005","0x0000000000000000000000000000000000000000000000000000000000000002"]},{"address":"0x7effd7b47bfd17e52fb7559d3f924201b9dbff3d","storageKeys":[]},{"address":"0x018008bfb33d285247a21d44e50697654f754e63","storageKeys":["0x360894a13ba1a3210667c828492db98dca3e2076cc3735a920a3ca505d382bbc"]},{"address":"0x1a2d11cb90d1de13bb81ee7b772a08ac234a8058","storageKeys":[]},{"address":"0xe62b71cf983019bff55bc83b48601ce8419650cc","storageKeys":["0x9a09f352b299559621084d9b8d2625e8d5a97f382735872dd3bb1bdbdccc3fee","0x000000000000000000000000000000000000000000000000000000000000002b","0xfee3a99380070b792e111dd9a6a15e929983e2d0b7e170a5520e51b99be0c359"]},{"address":"0x87870bca3f3fd6335c3f4ce8392d69350b4fa4e2","storageKeys":["0x360894a13ba1a3210667c828492db98dca3e2076cc3735a920a3ca505d382bbc","0x070a95ec3546cae47592e0bcea195bf8f96287077fbb7a23785cc2887152941c","0x070a95ec3546cae47592e0bcea195bf8f96287077fbb7a23785cc28871529420","0xf81d8d79f42adb4c73cc3aa0c78e25d3343882d0313c0b80ece3d3a103ef1ec6","0x5e14560e314427eb9d0c466a6058089f672317c8e26719a770a709c3f2481e4b","0xf81d8d79f42adb4c73cc3aa0c78e25d3343882d0313c0b80ece3d3a103ef1ebf","0xf81d8d79f42adb4c73cc3aa0c78e25d3343882d0313c0b80ece3d3a103ef1ec0","0x4c0bd942d17410ca1f6d3278a62feef7078602605466e37de958808f1454efbd","0x5e14560e314427eb9d0c466a6058089f672317c8e26719a770a709c3f2481e48","0xf81d8d79f42adb4c73cc3aa0c78e25d3343882d0313c0b80ece3d3a103ef1ec3","0x5e14560e314427eb9d0c466a6058089f672317c8e26719a770a709c3f2481e4f","0x5e14560e314427eb9d0c466a6058089f672317c8e26719a770a709c3f2481e4a","0x5e14560e314427eb9d0c466a6058089f672317c8e26719a770a709c3f2481e50","0x5e14560e314427eb9d0c466a6058089f672317c8e26719a770a709c3f2481e4d","0x4cb2b152c1b54ce671907a93c300fd5aa72383a9d4ec19a81e3333632ae92e00","0xf81d8d79f42adb4c73cc3aa0c78e25d3343882d0313c0b80ece3d3a103ef1ec4","0xf81d8d79f42adb4c73cc3aa0c78e25d3343882d0313c0b80ece3d3a103ef1ec7","0x4bea7244bd9088ac961c659a818b4f060de9712d20dc006c24f0985f19cf62d1","0x5e14560e314427eb9d0c466a6058089f672317c8e26719a770a709c3f2481e49","0xf81d8d79f42adb4c73cc3aa0c78e25d3343882d0313c0b80ece3d3a103ef1ec2","0x070a95ec3546cae47592e0bcea195bf8f96287077fbb7a23785cc2887152941d","0x5e14560e314427eb9d0c466a6058089f672317c8e26719a770a709c3f2481e4c","0x5e14560e314427eb9d0c466a6058089f672317c8e26719a770a709c3f2481e4e","0x4480713a5820391a4815a640728dab70c3847e45854ef9e8117382da26ce9105","0x070a95ec3546cae47592e0bcea195bf8f96287077fbb7a23785cc2887152941f","0x000000000000000000000000000000000000000000000000000000000000003b","0x108718ddd11d4cf696a068770009c44aef387eb858097a37824291f99278d5e3","0xf81d8d79f42adb4c73cc3aa0c78e25d3343882d0313c0b80ece3d3a103ef1ec1","0xf81d8d79f42adb4c73cc3aa0c78e25d3343882d0313c0b80ece3d3a103ef1ec5"]},{"address":"0x2f39d218133afab8f2b819b1066c7e434ad94e9e","storageKeys":["0x740f710666bd7a12af42df98311e541e47f7fd33d382d11602457a6d540cbd63","0x0d2c1bcee56447b4f46248272f34207a580a5c40f666a31f4e2fbb470ea53ab8"]},{"address":"0xe7b67f44ea304dd7f6d215b13686637ff64cd2b2","storageKeys":[]},{"address":"0xc02aaa39b223fe8d0a0e5c4f27ead9083c756cc2","storageKeys":["0x7f6377583d24615ddfe989626525aeed0d158f924ee8c91664ab0dffd7863d00","0x3afb575d989d656a39ee0690da12b019915f3bd8709cc522e681b8dd04237970","0xa535fbd0ab3e0ad4ee444570368f3d474545b71fcc49228fe96a6406676fc126","0xb064600732a82908427d092d333e607598a6238a59aeb45e1288cb0bac7161cf"]},{"address":"0x4d5f47fa6a74757f35c14fd3a6ef8e3c9bc514e8","storageKeys":["0x000000000000000000000000000000000000000000000000000000000000003c","0x14a553e31736f19e3e380cf55bfb2f82dfd6d880cd07235affb68d8d3e0cac4d","0x360894a13ba1a3210667c828492db98dca3e2076cc3735a920a3ca505d382bbc","0x5e8cc6ee686108b7fd15638e2dbb32555b30d0bd1a191628bb70b5459b86cedc","0x000000000000000000000000000000000000000000000000000000000000003d","0x0000000000000000000000000000000000000000000000000000000000000036","0x0000000000000000000000000000000000000000000000000000000000000039"]},{"address":"0x6b175474e89094c44da98b954eedeac495271d0f","storageKeys":["0xd86cc1e239204d48eb0055f151744c4bb3d2337612287be803ae8247e95a67d2","0xe7ab5c3b3c86286a122f1937d4c70a3170dba7ef4f7603d830e8bcf7c9af583b","0x87c358b8e65d7446f52ffce25e44c9673d2bf461b3d3e4748afcf1238e9224a3","0xad740bfd58072c0bd719418966c52da18e837afec1b47e07bba370568cc87fbb"]},{"address":"0xe175de51f29d822b86e46a9a61246ec90631210d","storageKeys":[]},{"address":"0xcf8d0c70c850859266f5c338b38f9d663181c314","storageKeys":["0x0000000000000000000000000000000000000000000000000000000000000037","0x000000000000000000000000000000000000000000000000000000000000003d","0x360894a13ba1a3210667c828492db98dca3e2076cc3735a920a3ca505d382bbc","0x000000000000000000000000000000000000000000000000000000000000003a","0x4bea7244bd9088ac961c659a818b4f060de9712d20dc006c24f0985f19cf62d1"]},{"address":"0x413adac9e2ef8683adf5ddaece8f19613d60d1bb","storageKeys":["0x360894a13ba1a3210667c828492db98dca3e2076cc3735a920a3ca505d382bbc","0x000000000000000000000000000000000000000000000000000000000000003f","0x000000000000000000000000000000000000000000000000000000000000003a","0x4bea7244bd9088ac961c659a818b4f060de9712d20dc006c24f0985f19cf62d1"]},{"address":"0xaed0c38402a5d19df6e4c03f4e2dced6e29c1ee9","storageKeys":["0x0000000000000000000000000000000000000000000000000000000000000005","0x0000000000000000000000000000000000000000000000000000000000000002"]},{"address":"0xea51d7853eefb32b6ee06b1c12e6dcca88be0ffe","storageKeys":["0x360894a13ba1a3210667c828492db98dca3e2076cc3735a920a3ca505d382bbc","0x000000000000000000000000000000000000000000000000000000000000003a"]},{"address":"0x54586be62e3c3580375ae3723c145253060ca0c2","storageKeys":["0x7145bb02480b505fc02ccfdba07d3ba3a9d821606f0688263abedd0ac6e5bec5","0x2a11cb67ca5c7e99dba99b50e02c11472d0f19c22ed5af42a1599a7f57e1c7a4","0x5306b8fbe80b30a74098357ee8e26fad8dc069da9011cca5f0870a0a5982e541"]},{"address":"0x478238a1c8b862498c74d0647329aef9ea6819ed","storageKeys":["0x9ef04667c5a1bd8192837ceac2ad5f2c41549d4db3406185e8c6aa95ea557bc5","0x000000000000000000000000000000000000000000000000000000000000002b","0x0020b304a2489d03d215fadd3bb6d3de2dda5a6a1235e76d693c30263e3cd054"]},{"address":"0xa700b4eb416be35b2911fd5dee80678ff64ff6c9","storageKeys":["0x360894a13ba1a3210667c828492db98dca3e2076cc3735a920a3ca505d382bbc","0x5e8cc6ee686108b7fd15638e2dbb32555b30d0bd1a191628bb70b5459b86cedc"]},{"address":"0x8164cc65827dcfe994ab23944cbc90e0aa80bfcb","storageKeys":["0x76f8b43dabb591eb6681562420f7f6aa393e6903d4e02e6f59e2957d94ceab20","0x360894a13ba1a3210667c828492db98dca3e2076cc3735a920a3ca505d382bbc","0x176062dac4e737f036c34baf4b07185f9c9fd3c1337ca36eb7c1f7a74aedb8ea"]},{"address":"0x9a158802cd924747ef336ca3f9de3bdb60cf43d3","storageKeys":[]},{"address":"0xac725cb59d16c81061bdea61041a8a5e73da9ec6","storageKeys":[]},{"address":"0x15c5620dffac7c7366eed66c20ad222ddbb1ed57","storageKeys":[]},{"address":"0x547a514d5e3769680ce22b2361c10ea13619e8a9","storageKeys":["0x0000000000000000000000000000000000000000000000000000000000000005","0x0000000000000000000000000000000000000000000000000000000000000002"]},{"address":"0x8116b273cd75d79c382afacc706659ded5e0a59d","storageKeys":["0x0fb35ae12d348b84dc0910bcce7d3b0a3f6d23a3e1d0b53bbe5f135078b97b13","0x000000000000000000000000000000000000000000000000000000000000002b","0x1d90d8e683e6736ac0564a19732a642e4be100e7ee8c225feba909bbdaf1522b"]},{"address":"0x9f8ccdafcc39f3c7d6ebf637c9151673cbc36b88","storageKeys":[]},{"address":"0xa478c2975ab1ea89e8196811f51a7b7ade33eb11","storageKeys":["0x0000000000000000000000000000000000000000000000000000000000000007","0x0000000000000000000000000000000000000000000000000000000000000009","0x000000000000000000000000000000000000000000000000000000000000000a","0x000000000000000000000000000000000000000000000000000000000000000c","0x0000000000000000000000000000000000000000000000000000000000000008","0x0000000000000000000000000000000000000000000000000000000000000006"]},{"address":"0xf1cd4193bbc1ad4a23e833170f49d60f3d35a621","storageKeys":[]},{"address":"0x102633152313c81cd80419b6ecf66d14ad68949a","storageKeys":["0x360894a13ba1a3210667c828492db98dca3e2076cc3735a920a3ca505d382bbc","0x000000000000000000000000000000000000000000000000000000000000003f","0x000000000000000000000000000000000000000000000000000000000000003a"]},{"address":"0xb02381b1d27aa9845e5012083ca288c1818884f0","storageKeys":[]}],"chainId":"0x1","v":"0x0","r":"0xcb4eccf09e298388220c5560a6539322bde17581cee6908d56a92a19575e28e2","s":"0x2b4e34adad48aee14b6600c6366ad683c00c63c9da88fc2a232308421cf69a21"}"#;<|MERGE_RESOLUTION|>--- conflicted
+++ resolved
@@ -15,11 +15,7 @@
     Metrics,
 };
 use astria_core::{
-<<<<<<< HEAD
-    generated::protocol::accounts::v1::NonceResponse,
-=======
     generated::astria::protocol::accounts::v1::NonceResponse,
->>>>>>> c6ca388d
     primitive::v1::{
         asset::{
             Denom,
@@ -239,11 +235,7 @@
 /// Panics if the request body can't be deserialiezed to a JSONRPC wrapped `tx_sync::Request`, or if
 /// the deserialization from the JSONRPC request to the raw transaction fails.
 pub fn signed_tx_from_request(request: &Request) -> Transaction {
-<<<<<<< HEAD
-    use astria_core::generated::protocol::transaction::v1::Transaction as RawTransaction;
-=======
     use astria_core::generated::astria::protocol::transaction::v1::Transaction as RawTransaction;
->>>>>>> c6ca388d
     use prost::Message as _;
 
     let wrapped_tx_sync_req: request::Wrapper<tx_sync::Request> =
