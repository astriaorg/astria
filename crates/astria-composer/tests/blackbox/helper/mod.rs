--- conflicted
+++ resolved
@@ -228,7 +228,6 @@
     }
 }
 
-<<<<<<< HEAD
 /// Creates a signed transaction from a wiremock request.
 ///
 /// # Panics
@@ -236,11 +235,7 @@
 /// Panics if the request body can't be deserialiezed to a JSONRPC wrapped `tx_sync::Request`, or if
 /// the deserialization from the JSONRPC request to the raw transaction fails.
 pub fn signed_tx_from_request(request: &Request) -> Transaction {
-    use astria_core::generated::protocol::transaction::v1::Transaction as RawTransaction;
-=======
-fn signed_tx_from_request(request: &Request) -> Transaction {
     use astria_core::generated::astria::protocol::transaction::v1::Transaction as RawTransaction;
->>>>>>> fc10a63a
     use prost::Message as _;
 
     let wrapped_tx_sync_req: request::Wrapper<tx_sync::Request> =
