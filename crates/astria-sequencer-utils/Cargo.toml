[package]
name = "astria-sequencer-utils"
version = "0.1.0"
edition = "2021"
license = "MIT OR Apache-2.0"
rust-version = "1.81.0"
readme = "README.md"
repository = "https://github.com/astriaorg/astria"
homepage = "https://astria.org"

[dependencies]
base64 = { workspace = true }
clap = { workspace = true, features = [
  "cargo",
  "deprecated",
  "derive",
  "wrap_help",
] }
colour = "2.1.0"
ethers-core = "2.0.14"
hex = { workspace = true }
indenter = "0.3.3"
itertools = { workspace = true }
<<<<<<< HEAD
pbjson-types = { workspace = true }
=======
penumbra-ibc = { workspace = true }
>>>>>>> 903e1f3c
prost = { workspace = true }
rlp = "0.5.2"
serde = { workspace = true }
serde_json = { workspace = true }

astria-core = { path = "../astria-core", features = ["brotli", "serde"] }
astria-eyre = { path = "../astria-eyre" }
astria-merkle = { path = "../astria-merkle" }
maplit = "1.0.2"

[dev-dependencies]
assert_cmd = "2.0.14"
predicates = "3.1.0"<|MERGE_RESOLUTION|>--- conflicted
+++ resolved
@@ -21,11 +21,8 @@
 hex = { workspace = true }
 indenter = "0.3.3"
 itertools = { workspace = true }
-<<<<<<< HEAD
 pbjson-types = { workspace = true }
-=======
 penumbra-ibc = { workspace = true }
->>>>>>> 903e1f3c
 prost = { workspace = true }
 rlp = "0.5.2"
 serde = { workspace = true }
