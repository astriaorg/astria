use std::{
    fmt::{
        self,
        Display,
        Formatter,
        Write,
    },
    fs,
    io,
    num::NonZeroUsize,
    path::Path,
};

use astria_core::{
    brotli::decompress_bytes,
    generated::astria::sequencerblock::v1::{
        rollup_data::Value as RawRollupDataValue,
        Deposit as RawDeposit,
        PriceFeedData as RawPriceFeedData,
        RollupData as RawRollupData,
        SubmittedMetadata as RawSubmittedMetadata,
        SubmittedMetadataList as RawSubmittedMetadataList,
        SubmittedRollupData as RawSubmittedRollupData,
        SubmittedRollupDataList as RawSubmittedRollupDataList,
    },
    primitive::v1::RollupId,
    sequencerblock::v1::{
        block::{
            Deposit,
            DepositError,
            PriceFeedData,
            PriceFeedDataError,
            SequencerBlockHeader,
        },
        celestia::{
            SubmittedRollupData,
            UncheckedSubmittedMetadata,
            UncheckedSubmittedRollupData,
        },
    },
};
use astria_eyre::eyre::{
    bail,
    Result,
    WrapErr,
};
use astria_merkle::audit::Proof;
use base64::{
    prelude::BASE64_STANDARD,
    Engine,
};
use clap::ValueEnum;
use colour::write_blue;
use ethers_core::types::{
    transaction::eip2930::AccessListItem,
    Transaction,
};
use indenter::indented;
use itertools::Itertools;
use prost::{
    bytes::Bytes,
    Message,
};
use serde::Serialize;

#[derive(clap::Args, Debug)]
pub struct Args {
    /// Base64-encoded blob data, or a file containing this, or stdin if `-`
    #[arg(value_name = "BLOB|PATH")]
    input: String,

    /// Configure formatting of output
    #[arg(short, long, default_value_t = Format::Display, value_enum)]
    format: Format,

    /// Display verbose output (e.g. displays full contents of transactions in rollup data)
    #[arg(short, long)]
    verbose: bool,
}

#[derive(ValueEnum, Copy, Clone, Debug, PartialEq, Eq)]
pub enum Format {
    Display,
    Json,
}

/// Parses `input` (a base-64-encoded string of Celestia blob data) to the given format.
///
/// # Errors
///
/// Returns an error if `input` cannot be parsed.
pub fn run(
    Args {
        input,
        format,
        verbose,
    }: Args,
) -> Result<()> {
    let parsed_blob = parse(&input, verbose)?;
    match format {
        Format::Display => println!("\n{parsed_blob}"),
        Format::Json => println!(
            "{}",
            serde_json::to_string(&parsed_blob).wrap_err("failed to json-encode")?
        ),
    }
    Ok(())
}

#[expect(
    clippy::cast_precision_loss,
    reason = "sizes mainly used for compression ratio"
)]
fn parse(input: &str, verbose: bool) -> Result<ParsedBlob> {
    let raw = get_decoded_blob_data(input)?;

    let compressed_size = raw.len() as f32;
    let decompressed =
        Bytes::from(decompress_bytes(&raw).wrap_err("failed to decompress decoded bytes")?);

    let decompressed_size = decompressed.len() as f32;
    let compression_ratio = decompressed_size / compressed_size;

    let list = parse_list(decompressed, verbose)?;
    let number_of_entries = list.len();
    Ok(ParsedBlob {
        list,
        number_of_entries,
        compressed_size,
        decompressed_size,
        compression_ratio,
    })
}

fn get_decoded_blob_data(input: &str) -> Result<Vec<u8>> {
    if input == "-" {
        let encoded = io::read_to_string(io::stdin().lock()).wrap_err("failed to read stdin")?;
        return BASE64_STANDARD
            .decode(encoded.trim())
            .wrap_err("failed to decode stdin data as base64");
    }

    if Path::new(input).is_file() {
        let encoded =
            fs::read_to_string(input).wrap_err_with(|| format!("failed to read file `{input}`"))?;
        return BASE64_STANDARD
            .decode(encoded.trim())
            .wrap_err_with(|| format!("failed to decode contents of `{input}` as base64"));
    }

    BASE64_STANDARD
        .decode(input.trim())
        .wrap_err("failed to decode provided blob data as base64")
}

fn parse_list(decompressed: Bytes, verbose: bool) -> Result<ParsedList> {
    // Try to parse as a list of `SequencerBlockMetadata`.
    if let Some(metadata_list) = RawSubmittedMetadataList::decode(decompressed.clone())
        .ok()
        .and_then(|metadata_list| {
            metadata_list
                .entries
                .into_iter()
                .map(|raw_metadata| UncheckedSubmittedMetadata::try_from_raw(raw_metadata).ok())
                .collect::<Option<Vec<_>>>()
        })
    {
        return Ok(if verbose {
            metadata_list
                .iter()
                .map(VerboseSequencerBlockMetadata::new)
                .collect()
        } else {
            metadata_list
                .iter()
                .map(BriefSequencerBlockMetadata::new)
                .collect()
        });
    }

    // Try to parse as a list of `RollupData`.
    if let Some(rollup_data_list) = RawSubmittedRollupDataList::decode(decompressed.clone())
        .ok()
        .and_then(|rollup_data_list| {
            rollup_data_list
                .entries
                .into_iter()
                .map(|raw_rollup_data| SubmittedRollupData::try_from_raw(raw_rollup_data).ok())
                .collect::<Option<Vec<_>>>()
        })
    {
        return Ok(if verbose {
            rollup_data_list
                .into_iter()
                .map(|rollup_data| VerboseRollupData::new(&rollup_data.into_unchecked()))
                .collect()
        } else {
            rollup_data_list
                .into_iter()
                .map(|rollup_data| BriefRollupData::new(&rollup_data.into_unchecked()))
                .collect()
        });
    }

    // Try to parse as a single `SequencerBlockMetadata`.
    if let Some(metadata) = RawSubmittedMetadata::decode(decompressed.clone())
        .ok()
        .and_then(|raw_metadata| UncheckedSubmittedMetadata::try_from_raw(raw_metadata).ok())
    {
        return Ok(if verbose {
            ParsedList::VerboseSequencer(vec![VerboseSequencerBlockMetadata::new(&metadata)])
        } else {
            ParsedList::BriefSequencer(vec![BriefSequencerBlockMetadata::new(&metadata)])
        });
    }

    // Try to parse as a single `RollupData`.
    if let Some(rollup_data) = RawSubmittedRollupData::decode(decompressed)
        .ok()
        .and_then(|raw_rollup_data| SubmittedRollupData::try_from_raw(raw_rollup_data).ok())
    {
        return Ok(if verbose {
            ParsedList::VerboseRollup(vec![VerboseRollupData::new(&rollup_data.into_unchecked())])
        } else {
            ParsedList::BriefRollup(vec![BriefRollupData::new(&rollup_data.into_unchecked())])
        });
    }

    bail!("failed to decode as a list of sequencer metadata or rollup data")
}

#[derive(Serialize, Debug)]
struct PrintableSequencerBlockHeader {
    chain_id: String,
    height: u64,
    time: String,
    rollup_transactions_root: String,
    data_hash: String,
    proposer_address: String,
}

impl From<&SequencerBlockHeader> for PrintableSequencerBlockHeader {
    fn from(header: &SequencerBlockHeader) -> Self {
        Self {
            chain_id: header.chain_id().to_string(),
            height: header.height().value(),
            time: header.time().to_string(),
            rollup_transactions_root: BASE64_STANDARD.encode(header.rollup_transactions_root()),
            data_hash: BASE64_STANDARD.encode(header.data_hash()),
            proposer_address: BASE64_STANDARD.encode(header.proposer_address()),
        }
    }
}

impl Display for PrintableSequencerBlockHeader {
    fn fmt(&self, f: &mut Formatter<'_>) -> fmt::Result {
        colored_ln(f, "chain id", &self.chain_id)?;
        colored_ln(f, "height", self.height)?;
        colored_ln(f, "time", &self.time)?;
        colored_ln(
            f,
            "rollup transactions root",
            &self.rollup_transactions_root,
        )?;
        colored_ln(f, "data hash", &self.data_hash)?;
        colored(f, "proposer address", &self.proposer_address)
    }
}

#[derive(Serialize, Debug)]
struct PrintableMerkleProof {
    audit_path: String,
    leaf_index: usize,
    tree_size: NonZeroUsize,
}

impl From<&Proof> for PrintableMerkleProof {
    fn from(proof: &Proof) -> Self {
        Self {
            audit_path: BASE64_STANDARD.encode(proof.audit_path()),
            leaf_index: proof.leaf_index(),
            tree_size: proof.tree_size(),
        }
    }
}

impl Display for PrintableMerkleProof {
    fn fmt(&self, f: &mut Formatter<'_>) -> fmt::Result {
        colored_ln(f, "audit path", &self.audit_path)?;
        colored_ln(f, "leaf index", self.leaf_index)?;
        colored(f, "tree size", self.tree_size)
    }
}

#[derive(Serialize, Debug)]
struct BriefSequencerBlockMetadata {
    sequencer_block_hash: String,
    sequencer_block_header: PrintableSequencerBlockHeader,
    rollup_ids: Vec<String>,
}

impl BriefSequencerBlockMetadata {
    fn new(metadata: &UncheckedSubmittedMetadata) -> Self {
        let rollup_ids = metadata
            .rollup_ids
            .iter()
            .map(RollupId::to_string)
            .collect();
        BriefSequencerBlockMetadata {
            sequencer_block_hash: BASE64_STANDARD.encode(metadata.block_hash.as_bytes()),
            sequencer_block_header: PrintableSequencerBlockHeader::from(&metadata.header),
            rollup_ids,
        }
    }
}

impl Display for BriefSequencerBlockMetadata {
    fn fmt(&self, f: &mut Formatter<'_>) -> fmt::Result {
        colored_ln(f, "sequencer block hash", &self.sequencer_block_hash)?;
        colored_label_ln(f, "sequencer block header")?;
        writeln!(indent(f), "{}", self.sequencer_block_header)?;
        if self.rollup_ids.is_empty() {
            colored_label(f, "rollup ids")?;
        } else {
            colored_label_ln(f, "rollup ids")?;
            write!(indent(f), "{}", self.rollup_ids.iter().join("\n"))?;
        }
        Ok(())
    }
}

#[derive(Serialize, Debug)]
struct VerboseSequencerBlockMetadata {
    sequencer_block_hash: String,
    sequencer_block_header: PrintableSequencerBlockHeader,
    rollup_ids: Vec<String>,
    rollup_transactions_proof: PrintableMerkleProof,
    rollup_ids_proof: PrintableMerkleProof,
}

impl VerboseSequencerBlockMetadata {
    fn new(metadata: &UncheckedSubmittedMetadata) -> Self {
        let rollup_ids = metadata
            .rollup_ids
            .iter()
            .map(RollupId::to_string)
            .collect();
        VerboseSequencerBlockMetadata {
            sequencer_block_hash: BASE64_STANDARD.encode(metadata.block_hash.as_bytes()),
            sequencer_block_header: PrintableSequencerBlockHeader::from(&metadata.header),
            rollup_ids,
            rollup_transactions_proof: PrintableMerkleProof::from(
                &metadata.rollup_transactions_proof,
            ),
            rollup_ids_proof: PrintableMerkleProof::from(&metadata.rollup_ids_proof),
        }
    }
}

impl Display for VerboseSequencerBlockMetadata {
    fn fmt(&self, f: &mut Formatter<'_>) -> fmt::Result {
        colored_ln(f, "sequencer block hash", &self.sequencer_block_hash)?;
        colored_label_ln(f, "sequencer block header")?;
        writeln!(indent(f), "{}", self.sequencer_block_header)?;
        colored_label_ln(f, "rollup ids")?;
        if !self.rollup_ids.is_empty() {
            writeln!(indent(f), "{}", self.rollup_ids.iter().join("\n"))?;
        }
        colored_label_ln(f, "rollup transactions proof")?;
        writeln!(indent(f), "{}", self.rollup_transactions_proof)?;
        colored_label_ln(f, "rollup ids proof")?;
        write!(indent(f), "{}", self.rollup_ids_proof)
    }
}

#[derive(Serialize, Debug)]
struct BriefRollupData {
    sequencer_block_hash: String,
    rollup_id: String,
    transaction_count: usize,
}

impl BriefRollupData {
    fn new(rollup_data: &UncheckedSubmittedRollupData) -> Self {
        BriefRollupData {
            sequencer_block_hash: BASE64_STANDARD
                .encode(rollup_data.sequencer_block_hash.as_bytes()),
            rollup_id: rollup_data.rollup_id.to_string(),
            transaction_count: rollup_data.transactions.len(),
        }
    }
}

impl Display for BriefRollupData {
    fn fmt(&self, f: &mut Formatter<'_>) -> fmt::Result {
        colored_ln(f, "sequencer block hash", &self.sequencer_block_hash)?;
        colored_ln(f, "rollup id", &self.rollup_id)?;
        colored(f, "transaction count", self.transaction_count)
    }
}

#[derive(Serialize, Debug)]
struct PrintableAccessListItem {
    address: String,
    storage_keys: Vec<String>,
}

impl From<&AccessListItem> for PrintableAccessListItem {
    fn from(item: &AccessListItem) -> Self {
        Self {
            address: format!("{:?}", item.address),
            storage_keys: item
                .storage_keys
                .iter()
                .map(|storage_key| format!("{storage_key:?}"))
                .collect(),
        }
    }
}

impl Display for PrintableAccessListItem {
    fn fmt(&self, f: &mut Formatter<'_>) -> fmt::Result {
        colored_ln(f, "address", &self.address)?;
        if self.storage_keys.is_empty() {
            colored_label(f, "storage keys")
        } else {
            colored_label_ln(f, "storage keys")?;
            write!(indent(f), "{}", self.storage_keys.iter().join("\n"))
        }
    }
}

#[derive(Serialize, Debug)]
struct RollupTransaction {
    hash: String,
    nonce: String,
    block_hash: Option<String>,
    block_number: Option<u64>,
    transaction_index: Option<u64>,
    from: String,
    to: Option<String>,
    value: String,
    gas_price: Option<String>,
    gas: String,
    input: String,
    v: u64,
    r: String,
    s: String,
    #[serde(skip_serializing_if = "Option::is_none")]
    transaction_type: Option<u64>,
    #[serde(skip_serializing_if = "Option::is_none")]
    access_list: Option<Vec<PrintableAccessListItem>>,
    #[serde(skip_serializing_if = "Option::is_none")]
    max_priority_fee_per_gas: Option<String>,
    #[serde(skip_serializing_if = "Option::is_none")]
    max_fee_per_gas: Option<String>,
    #[serde(skip_serializing_if = "Option::is_none")]
    chain_id: Option<String>,
    other: String,
}

impl From<Transaction> for RollupTransaction {
    fn from(tx: Transaction) -> Self {
        Self {
            hash: format!("{:?}", tx.hash),
            nonce: tx.nonce.to_string(),
            block_hash: tx.block_hash.map(|hash| format!("{hash:?}")),
            block_number: tx.block_number.map(|v| v.as_u64()),
            transaction_index: tx.transaction_index.map(|v| v.as_u64()),
            from: format!("{:?}", tx.from),
            to: tx.to.map(|to| format!("{to:?}")),
            value: tx.value.to_string(),
            gas_price: tx.gas_price.map(|v| v.to_string()),
            gas: tx.gas.to_string(),
            input: BASE64_STANDARD.encode(&tx.input),
            v: tx.v.as_u64(),
            r: tx.r.to_string(),
            s: tx.s.to_string(),
            transaction_type: tx.transaction_type.map(|v| v.as_u64()),
            access_list: tx
                .access_list
                .map(|list| list.0.iter().map(PrintableAccessListItem::from).collect()),
            max_priority_fee_per_gas: tx.max_priority_fee_per_gas.map(|v| v.to_string()),
            max_fee_per_gas: tx.max_fee_per_gas.map(|v| v.to_string()),
            chain_id: tx.chain_id.map(|v| v.to_string()),
            other: serde_json::to_string(&tx.other).unwrap_or_default(),
        }
    }
}

impl Display for RollupTransaction {
    fn fmt(&self, f: &mut Formatter<'_>) -> fmt::Result {
        colored_ln(f, "hash", &self.hash)?;
        colored_ln(f, "nonce", &self.nonce)?;
        colored_ln(f, "block hash", none_or_value(self.block_hash.as_ref()))?;
        colored_ln(f, "block number", none_or_value(self.block_number.as_ref()))?;
        colored_ln(
            f,
            "transaction index",
            none_or_value(self.transaction_index.as_ref()),
        )?;
        colored_ln(f, "from", &self.from)?;
        colored_ln(f, "to", none_or_value(self.to.as_ref()))?;
        colored_ln(f, "value", &self.value)?;
        colored_ln(f, "gas price", none_or_value(self.gas_price.as_ref()))?;
        colored_ln(f, "gas", &self.gas)?;
        colored_ln(f, "input", &self.input)?;
        colored_ln(f, "v", self.v)?;
        colored_ln(f, "r", &self.r)?;
        colored_ln(f, "s", &self.s)?;
        if let Some(transaction_type) = self.transaction_type {
            colored_ln(f, "transaction type", transaction_type)?;
        }
        if let Some(access_list) = &self.access_list {
            colored_label_ln(f, "access list")?;
            if !access_list.is_empty() {
                writeln!(indent(f), "{}", access_list.iter().join("\n"))?;
            }
        }
        if let Some(max_priority_fee_per_gas) = &self.max_priority_fee_per_gas {
            colored_ln(f, "max priority fee per gas", max_priority_fee_per_gas)?;
        }
        if let Some(max_fee_per_gas) = &self.max_fee_per_gas {
            colored_ln(f, "max fee per gas", max_fee_per_gas)?;
        }
        if let Some(chain_id) = &self.chain_id {
            colored_ln(f, "chain id", chain_id)?;
        }
        colored(f, "other", &self.other)
    }
}

#[derive(Serialize, Debug)]
struct PrintableDeposit {
    bridge_address: String,
    rollup_id: String,
    amount: u128,
    asset: String,
    destination_chain_address: String,
}

impl TryFrom<&RawDeposit> for PrintableDeposit {
    type Error = DepositError;

    fn try_from(raw_deposit: &RawDeposit) -> Result<Self, Self::Error> {
        let deposit = Deposit::try_from_raw(raw_deposit.clone())?;
        Ok(PrintableDeposit {
            bridge_address: deposit.bridge_address.to_string(),
            rollup_id: deposit.rollup_id.to_string(),
            amount: deposit.amount,
            asset: deposit.asset.to_string(),
            destination_chain_address: deposit.destination_chain_address.to_string(),
        })
    }
}

impl Display for PrintableDeposit {
    fn fmt(&self, f: &mut Formatter<'_>) -> fmt::Result {
        colored_ln(f, "bridge address", &self.bridge_address)?;
        colored_ln(f, "rollup id", &self.rollup_id)?;
        colored_ln(f, "amount", self.amount)?;
        colored_ln(f, "asset id", &self.asset)?;
        colored(
            f,
            "destination chain address",
            &self.destination_chain_address,
        )
    }
}

#[derive(Serialize, Debug)]
<<<<<<< HEAD
struct PrintablePriceFeedData {
    prices: Vec<(String, i128, u64)>,
=======
struct PrintableOracleData {
    prices: Vec<(String, i128, u8)>,
>>>>>>> 6be8670c
}

impl TryFrom<&RawPriceFeedData> for PrintablePriceFeedData {
    type Error = PriceFeedDataError;

    fn try_from(value: &RawPriceFeedData) -> Result<Self, Self::Error> {
        let price_feed_data = PriceFeedData::try_from_raw(value.clone())?;
        Ok(PrintablePriceFeedData {
            prices: price_feed_data
                .prices()
                .iter()
                .map(|price| {
                    (
                        price.currency_pair().to_string(),
                        price.price().get(),
                        price.decimals(),
                    )
                })
                .collect(),
        })
    }
}

impl Display for PrintablePriceFeedData {
    fn fmt(&self, f: &mut Formatter<'_>) -> fmt::Result {
        for (currency_pair, price, decimals) in &self.prices {
            colored_label_ln(f, "price")?;
            colored_ln(f, "currency pair", currency_pair)?;
            colored_ln(f, "price", price)?;
            colored_ln(f, "decimals", decimals)?;
        }
        Ok(())
    }
}

#[expect(clippy::large_enum_variant, reason = "not performance-critical")]
#[derive(Serialize, Debug)]
enum RollupDataDetails {
    #[serde(rename = "rollup_transaction")]
    Transaction(RollupTransaction),
    #[serde(rename = "deposit")]
    Deposit(PrintableDeposit),
    #[serde(rename = "price_feed_data")]
    PriceFeedData(PrintablePriceFeedData),
    /// Tx doesn't decode as `RawRollupData`.  Wrapped value is base-64-encoded input data.
    #[serde(rename = "not_tx_or_deposit")]
    NotTxOrDeposit(String),
    /// Tx parses as `RawRollupData` but its value is empty.
    #[serde(rename = "empty_rollup_data")]
    EmptyBytes,
    /// Tx parses as `RawRollupData::SequencedData`, but its value doesn't decode as an ethers
    /// `Transaction`.  Wrapped value is base-64-encoded input data.
    #[serde(rename = "unknown_rollup_transaction_type")]
    UnknownTransaction(String),
    /// Tx parses as `RawRollupData::Deposit`, but its value doesn't decode as a `Deposit`.
    /// Wrapped value is decoding error and the debug contents of the raw (protobuf) deposit.
    #[serde(rename = "unparseable_deposit")]
    UnparseableDeposit(String),
    /// Tx parses as `RawRollupData::PriceFeedData`, but its value doesn't decode as a
    /// `PriceFeedData`. Wrapped value is decoding error and the debug contents of the raw
    /// (protobuf) price feed data.
    #[serde(rename = "unparseable_price_feed_data")]
    UnparseablePriceFeedData(String),
}

impl From<&Vec<u8>> for RollupDataDetails {
    fn from(value: &Vec<u8>) -> Self {
        let Ok(raw_rollup_data) = RawRollupData::decode(Bytes::from(value.clone())) else {
            return RollupDataDetails::NotTxOrDeposit(BASE64_STANDARD.encode(value));
        };
        match raw_rollup_data.value {
            None => RollupDataDetails::EmptyBytes,
            Some(RawRollupDataValue::SequencedData(tx_data)) => {
                let Ok(tx) = rlp::decode::<Transaction>(&tx_data) else {
                    return RollupDataDetails::UnknownTransaction(BASE64_STANDARD.encode(&tx_data));
                };
                RollupDataDetails::Transaction(RollupTransaction::from(tx))
            }
            Some(RawRollupDataValue::Deposit(raw_deposit)) => {
                match PrintableDeposit::try_from(&raw_deposit) {
                    Ok(printable_deposit) => RollupDataDetails::Deposit(printable_deposit),
                    Err(error) => {
                        RollupDataDetails::UnparseableDeposit(format!("{raw_deposit:?}: {error}"))
                    }
                }
            }
            Some(RawRollupDataValue::PriceFeedData(raw_price_feed_data)) => {
                match PrintablePriceFeedData::try_from(&raw_price_feed_data) {
                    Ok(printable_price_feed_data) => {
                        RollupDataDetails::PriceFeedData(printable_price_feed_data)
                    }
                    Err(error) => RollupDataDetails::UnparseablePriceFeedData(format!(
                        "{raw_price_feed_data:?}: {error}"
                    )),
                }
            }
        }
    }
}

impl Display for RollupDataDetails {
    fn fmt(&self, f: &mut Formatter<'_>) -> fmt::Result {
        match self {
            RollupDataDetails::Transaction(txn) => {
                colored_label_ln(f, "transaction")?;
                write!(indent(f), "{txn}")
            }
            RollupDataDetails::Deposit(deposit) => {
                colored_label_ln(f, "deposit")?;
                write!(indent(f), "{deposit}")
            }
            RollupDataDetails::PriceFeedData(oracle_data) => {
                colored_label_ln(f, "oracle data")?;
                write!(indent(f), "{oracle_data}")
            }
            RollupDataDetails::NotTxOrDeposit(value) => colored(f, "not tx or deposit", value),
            RollupDataDetails::EmptyBytes => {
                write!(f, "empty rollup data")
            }
            RollupDataDetails::UnknownTransaction(value) => {
                colored(f, "unknown rollup transaction type", value)
            }
            RollupDataDetails::UnparseableDeposit(error) => {
                colored(f, "unparseable deposit", error)
            }
            RollupDataDetails::UnparseablePriceFeedData(error) => {
                colored(f, "unparseable price feed data", error)
            }
        }
    }
}

#[derive(Serialize, Debug)]
struct VerboseRollupData {
    sequencer_block_hash: String,
    rollup_id: String,
    transactions_and_deposits: Vec<RollupDataDetails>,
    item_count: usize,
    proof: PrintableMerkleProof,
}

impl VerboseRollupData {
    fn new(rollup_data: &UncheckedSubmittedRollupData) -> Self {
        let transactions_and_deposits: Vec<_> = rollup_data
            .transactions
            .iter()
            .map(|bytes| RollupDataDetails::from(&bytes.to_vec()))
            .collect();
        let item_count = transactions_and_deposits.len();
        VerboseRollupData {
            sequencer_block_hash: BASE64_STANDARD
                .encode(rollup_data.sequencer_block_hash.as_bytes()),
            rollup_id: rollup_data.rollup_id.to_string(),
            transactions_and_deposits,
            item_count,
            proof: PrintableMerkleProof::from(&rollup_data.proof),
        }
    }
}

impl Display for VerboseRollupData {
    fn fmt(&self, f: &mut Formatter<'_>) -> fmt::Result {
        colored_ln(f, "sequencer block hash", &self.sequencer_block_hash)?;
        colored_ln(f, "rollup id", &self.rollup_id)?;
        for (index, item) in self.transactions_and_deposits.iter().enumerate() {
            colored_label_ln(f, &format!("item {index}"))?;
            writeln!(indent(f), "{item}")?;
        }
        colored_ln(f, "item count", self.item_count)?;
        colored_label_ln(f, "proof")?;
        write!(indent(f), "{}", self.proof)
    }
}

#[derive(Serialize, Debug)]
enum ParsedList {
    #[serde(rename = "sequencer_metadata_list")]
    BriefSequencer(Vec<BriefSequencerBlockMetadata>),
    #[serde(rename = "sequencer_metadata_list")]
    VerboseSequencer(Vec<VerboseSequencerBlockMetadata>),
    #[serde(rename = "rollup_data_list")]
    BriefRollup(Vec<BriefRollupData>),
    #[serde(rename = "rollup_data_list")]
    VerboseRollup(Vec<VerboseRollupData>),
}

impl ParsedList {
    fn len(&self) -> usize {
        match self {
            ParsedList::BriefSequencer(list) => list.len(),
            ParsedList::VerboseSequencer(list) => list.len(),
            ParsedList::BriefRollup(list) => list.len(),
            ParsedList::VerboseRollup(list) => list.len(),
        }
    }
}

impl FromIterator<BriefSequencerBlockMetadata> for ParsedList {
    fn from_iter<I: IntoIterator<Item = BriefSequencerBlockMetadata>>(iter: I) -> Self {
        Self::BriefSequencer(Vec::from_iter(iter))
    }
}

impl FromIterator<VerboseSequencerBlockMetadata> for ParsedList {
    fn from_iter<I: IntoIterator<Item = VerboseSequencerBlockMetadata>>(iter: I) -> Self {
        Self::VerboseSequencer(Vec::from_iter(iter))
    }
}

impl FromIterator<BriefRollupData> for ParsedList {
    fn from_iter<I: IntoIterator<Item = BriefRollupData>>(iter: I) -> Self {
        Self::BriefRollup(Vec::from_iter(iter))
    }
}

impl FromIterator<VerboseRollupData> for ParsedList {
    fn from_iter<I: IntoIterator<Item = VerboseRollupData>>(iter: I) -> Self {
        Self::VerboseRollup(Vec::from_iter(iter))
    }
}

impl Display for ParsedList {
    fn fmt(&self, f: &mut Formatter<'_>) -> fmt::Result {
        match self {
            ParsedList::BriefSequencer(list) => {
                for (index, item) in list.iter().enumerate() {
                    colored_label_ln(f, &format!("sequencer metadata {index}"))?;
                    writeln!(indent(f), "{item}")?;
                }
                Ok(())
            }
            ParsedList::VerboseSequencer(list) => {
                for (index, item) in list.iter().enumerate() {
                    colored_label_ln(f, &format!("sequencer metadata {index}"))?;
                    writeln!(indent(f), "{item}")?;
                }
                Ok(())
            }
            ParsedList::BriefRollup(list) => {
                for (index, item) in list.iter().enumerate() {
                    colored_label_ln(f, &format!("rollup data {index}"))?;
                    writeln!(indent(f), "{item}")?;
                }
                Ok(())
            }
            ParsedList::VerboseRollup(list) => {
                for (index, item) in list.iter().enumerate() {
                    colored_label_ln(f, &format!("rollup data {index}"))?;
                    writeln!(indent(f), "{item}")?;
                }
                Ok(())
            }
        }
    }
}

#[derive(Serialize, Debug)]
struct ParsedBlob {
    #[serde(flatten)]
    list: ParsedList,
    number_of_entries: usize,
    #[serde(rename = "compressed_size_bytes")]
    compressed_size: f32,
    #[serde(rename = "decompressed_size_bytes")]
    decompressed_size: f32,
    compression_ratio: f32,
}

impl Display for ParsedBlob {
    fn fmt(&self, f: &mut Formatter<'_>) -> fmt::Result {
        writeln!(f, "{}", self.list)?;
        colored_ln(f, "number of entries", self.number_of_entries)?;
        colored(f, "compressed size", self.compressed_size)?;
        writeln!(f, " bytes")?;
        colored(f, "decompressed size", self.decompressed_size)?;
        writeln!(f, " bytes")?;
        colored(f, "compression ratio", self.compression_ratio)
    }
}

fn indent<'a, 'b>(f: &'a mut Formatter<'b>) -> indenter::Indented<'a, Formatter<'b>> {
    indented(f).with_str("    ")
}

fn none_or_value<T: ToString>(maybe_value: Option<&T>) -> String {
    maybe_value
        .as_ref()
        .map_or("none".to_string(), |o| o.to_string())
}

fn colored_label(f: &mut Formatter<'_>, label: &str) -> fmt::Result {
    write_blue!(f, "{label}")?;
    write!(f, ":")
}

fn colored_label_ln(f: &mut Formatter<'_>, label: &str) -> fmt::Result {
    write_blue!(f, "{label}")?;
    writeln!(f, ":")
}

fn colored<T: Display>(f: &mut Formatter<'_>, label: &str, item: T) -> fmt::Result {
    write_blue!(f, "{label}")?;
    write!(f, ": {item}")
}

fn colored_ln<T: Display>(f: &mut Formatter<'_>, label: &str, item: T) -> fmt::Result {
    write_blue!(f, "{label}")?;
    writeln!(f, ": {item}")
}<|MERGE_RESOLUTION|>--- conflicted
+++ resolved
@@ -569,13 +569,8 @@
 }
 
 #[derive(Serialize, Debug)]
-<<<<<<< HEAD
 struct PrintablePriceFeedData {
-    prices: Vec<(String, i128, u64)>,
-=======
-struct PrintableOracleData {
     prices: Vec<(String, i128, u8)>,
->>>>>>> 6be8670c
 }
 
 impl TryFrom<&RawPriceFeedData> for PrintablePriceFeedData {
