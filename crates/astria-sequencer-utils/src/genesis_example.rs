--- conflicted
+++ resolved
@@ -5,33 +5,10 @@
 };
 
 use astria_core::{
-<<<<<<< HEAD
-    generated::{
-        astria::protocol::genesis::v1::{
-            AddressPrefixes,
-            GenesisFees,
-            IbcParameters,
-        },
-        price_feed::{
-            marketmap::v2::{
-                Market,
-                MarketMap,
-            },
-            oracle::{
-                self,
-                v2::{
-                    CurrencyPairGenesis,
-                    QuotePrice,
-                },
-            },
-            types::v2::CurrencyPair,
-        },
-=======
     generated::astria::protocol::genesis::v1::{
         AddressPrefixes,
         GenesisFees,
         IbcParameters,
->>>>>>> d91af388
     },
     primitive::v1::Address,
     protocol::{
@@ -133,56 +110,6 @@
             outbound_ics20_transfers_enabled: true,
         }),
         allowed_fee_assets: vec!["nria".parse().unwrap()],
-<<<<<<< HEAD
-        price_feed: Some(
-            astria_core::generated::protocol::genesis::v1::PriceFeedGenesis {
-                market_map: Some(
-                    astria_core::generated::price_feed::marketmap::v2::GenesisState {
-                        market_map: Some(genesis_state_markets()),
-                        last_updated: 0,
-                    },
-                ),
-                oracle: Some(oracle::v2::GenesisState {
-                    currency_pair_genesis: vec![
-                        CurrencyPairGenesis {
-                            id: 0,
-                            nonce: 0,
-                            currency_pair_price: Some(QuotePrice {
-                                price: 5_834_065_777_u128.to_string(),
-                                block_height: 0,
-                                block_timestamp: Some(pbjson_types::Timestamp {
-                                    seconds: 1_720_122_395,
-                                    nanos: 0,
-                                }),
-                            }),
-                            currency_pair: Some(CurrencyPair {
-                                base: "BTC".to_string(),
-                                quote: "USD".to_string(),
-                            }),
-                        },
-                        CurrencyPairGenesis {
-                            id: 1,
-                            nonce: 0,
-                            currency_pair_price: Some(QuotePrice {
-                                price: 3_138_872_234_u128.to_string(),
-                                block_height: 0,
-                                block_timestamp: Some(pbjson_types::Timestamp {
-                                    seconds: 1_720_122_395,
-                                    nanos: 0,
-                                }),
-                            }),
-                            currency_pair: Some(CurrencyPair {
-                                base: "ETH".to_string(),
-                                quote: "USD".to_string(),
-                            }),
-                        },
-                    ],
-                    next_id: 2,
-                }),
-            },
-        ),
-=======
->>>>>>> d91af388
         fees: Some(GenesisFees {
             transfer: Some(FeeComponents::<Transfer>::new(12, 0).to_raw()),
             rollup_data_submission: Some(
