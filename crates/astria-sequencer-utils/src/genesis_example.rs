use std::{
    fs::File,
    io::Write,
    path::PathBuf,
};

use astria_core::{
<<<<<<< HEAD
    generated::{
        connect::{
            marketmap,
            marketmap::v2::{
                Market,
                MarketMap,
            },
            oracle,
            oracle::v2::{
                CurrencyPairGenesis,
                QuotePrice,
            },
            types::v2::CurrencyPair,
        },
        protocol::genesis::v1::{
            AddressPrefixes,
            GenesisFees,
            IbcParameters,
        },
=======
    generated::astria::protocol::genesis::v1::{
        AddressPrefixes,
        GenesisFees,
        IbcParameters,
>>>>>>> 88adcb33
    },
    primitive::v1::Address,
    protocol::{
        fees::v1::{
            BridgeLockFeeComponents,
            BridgeSudoChangeFeeComponents,
            BridgeUnlockFeeComponents,
            FeeAssetChangeFeeComponents,
            FeeChangeFeeComponents,
            IbcRelayFeeComponents,
            IbcRelayerChangeFeeComponents,
            IbcSudoChangeFeeComponents,
            Ics20WithdrawalFeeComponents,
            InitBridgeAccountFeeComponents,
            RollupDataSubmissionFeeComponents,
            SudoAddressChangeFeeComponents,
            TransferFeeComponents,
            ValidatorUpdateFeeComponents,
        },
        genesis::v1::{
            Account,
            GenesisAppState,
        },
    },
    Protobuf,
};
use astria_eyre::eyre::{
    Result,
    WrapErr as _,
};

const ASTRIA_ADDRESS_PREFIX: &str = "astria";

fn alice() -> Address {
    Address::builder()
        .prefix(ASTRIA_ADDRESS_PREFIX)
        .slice(hex::decode("1c0c490f1b5528d8173c5de46d131160e4b2c0c3").unwrap())
        .try_build()
        .unwrap()
}

fn bob() -> Address {
    Address::builder()
        .prefix(ASTRIA_ADDRESS_PREFIX)
        .slice(hex::decode("34fec43c7fcab9aef3b3cf8aba855e41ee69ca3a").unwrap())
        .try_build()
        .unwrap()
}

fn charlie() -> Address {
    Address::builder()
        .prefix(ASTRIA_ADDRESS_PREFIX)
        .slice(hex::decode("60709e2d391864b732b4f0f51e387abb76743871").unwrap())
        .try_build()
        .unwrap()
}

fn genesis_state_markets() -> MarketMap {
    use astria_core::generated::connect::marketmap::v2::{
        ProviderConfig,
        Ticker,
    };
    use maplit::{
        btreemap,
        convert_args,
    };
    let markets = convert_args!(btreemap!(
        "BTC/USD" => Market {
            ticker: Some(Ticker {
                currency_pair: Some(CurrencyPair {
                    base: "BTC".to_string(),
                    quote: "USD".to_string(),
                }),
                decimals: 8,
                min_provider_count: 1,
                enabled: true,
                metadata_json: String::new(),
            }),
            provider_configs: vec![ProviderConfig {
                name: "coingecko_api".to_string(),
                off_chain_ticker: "bitcoin/usd".to_string(),
                normalize_by_pair: None,
                invert: false,
                metadata_json: String::new(),
            }],
        },
        "ETH/USD" => Market {
            ticker: Some(Ticker {
                currency_pair: Some(CurrencyPair {
                    base: "ETH".to_string(),
                    quote: "USD".to_string(),
                }),
                decimals: 8,
                min_provider_count: 1,
                enabled: true,
                metadata_json: String::new(),
            }),
            provider_configs: vec![ProviderConfig {
                name: "coingecko_api".to_string(),
                off_chain_ticker: "ethereum/usd".to_string(),
                normalize_by_pair: None,
                invert: false,
                metadata_json: String::new(),
            }],
        },
    ));
    MarketMap {
        markets,
    }
}

fn accounts() -> Vec<Account> {
    vec![
        Account {
            address: alice(),
            balance: 1_000_000_000_000_000_000,
        },
        Account {
            address: bob(),
            balance: 1_000_000_000_000_000_000,
        },
        Account {
            address: charlie(),
            balance: 1_000_000_000_000_000_000,
        },
    ]
}

fn address_prefixes() -> AddressPrefixes {
    AddressPrefixes {
        base: "astria".into(),
        ibc_compat: "astriacompat".into(),
    }
}

#[expect(clippy::too_many_lines, reason = "all lines reasonably necessary")]
fn proto_genesis_state() -> astria_core::generated::astria::protocol::genesis::v1::GenesisAppState {
    astria_core::generated::astria::protocol::genesis::v1::GenesisAppState {
        accounts: accounts().into_iter().map(Protobuf::into_raw).collect(),
        address_prefixes: Some(address_prefixes()),
        authority_sudo_address: Some(alice().to_raw()),
        chain_id: "test-1".into(),
        ibc_sudo_address: Some(alice().to_raw()),
        ibc_relayer_addresses: vec![alice().to_raw(), bob().to_raw()],
        native_asset_base_denomination: "nria".parse().unwrap(),
        ibc_parameters: Some(IbcParameters {
            ibc_enabled: true,
            inbound_ics20_transfers_enabled: true,
            outbound_ics20_transfers_enabled: true,
        }),
        allowed_fee_assets: vec!["nria".parse().unwrap()],
        connect: Some(
            astria_core::generated::protocol::genesis::v1::ConnectGenesis {
                market_map: Some(
                    astria_core::generated::connect::marketmap::v2::GenesisState {
                        market_map: Some(genesis_state_markets()),
                        last_updated: 0,
                        params: Some(marketmap::v2::Params {
                            market_authorities: vec![alice().to_string(), bob().to_string()],
                            admin: alice().to_string(),
                        }),
                    },
                ),
                oracle: Some(oracle::v2::GenesisState {
                    currency_pair_genesis: vec![
                        CurrencyPairGenesis {
                            id: 0,
                            nonce: 0,
                            currency_pair_price: Some(QuotePrice {
                                price: 5_834_065_777_u128.to_string(),
                                block_height: 0,
                                block_timestamp: Some(pbjson_types::Timestamp {
                                    seconds: 1_720_122_395,
                                    nanos: 0,
                                }),
                            }),
                            currency_pair: Some(CurrencyPair {
                                base: "BTC".to_string(),
                                quote: "USD".to_string(),
                            }),
                        },
                        CurrencyPairGenesis {
                            id: 1,
                            nonce: 0,
                            currency_pair_price: Some(QuotePrice {
                                price: 3_138_872_234_u128.to_string(),
                                block_height: 0,
                                block_timestamp: Some(pbjson_types::Timestamp {
                                    seconds: 1_720_122_395,
                                    nanos: 0,
                                }),
                            }),
                            currency_pair: Some(CurrencyPair {
                                base: "ETH".to_string(),
                                quote: "USD".to_string(),
                            }),
                        },
                    ],
                    next_id: 2,
                }),
            },
        ),
        fees: Some(GenesisFees {
            transfer: Some(
                TransferFeeComponents {
                    base: 12,
                    multiplier: 0,
                }
                .to_raw(),
            ),
            rollup_data_submission: Some(
                RollupDataSubmissionFeeComponents {
                    base: 32,
                    multiplier: 1,
                }
                .to_raw(),
            ),
            init_bridge_account: Some(
                InitBridgeAccountFeeComponents {
                    base: 48,
                    multiplier: 0,
                }
                .to_raw(),
            ),
            bridge_lock: Some(
                BridgeLockFeeComponents {
                    base: 12,
                    multiplier: 1,
                }
                .to_raw(),
            ),
            bridge_unlock: Some(
                BridgeUnlockFeeComponents {
                    base: 12,
                    multiplier: 0,
                }
                .to_raw(),
            ),
            bridge_sudo_change: Some(
                BridgeSudoChangeFeeComponents {
                    base: 24,
                    multiplier: 0,
                }
                .to_raw(),
            ),
            ics20_withdrawal: Some(
                Ics20WithdrawalFeeComponents {
                    base: 24,
                    multiplier: 0,
                }
                .to_raw(),
            ),
            ibc_relay: Some(
                IbcRelayFeeComponents {
                    base: 0,
                    multiplier: 0,
                }
                .to_raw(),
            ),
            validator_update: Some(
                ValidatorUpdateFeeComponents {
                    base: 0,
                    multiplier: 0,
                }
                .to_raw(),
            ),
            fee_asset_change: Some(
                FeeAssetChangeFeeComponents {
                    base: 0,
                    multiplier: 0,
                }
                .to_raw(),
            ),
            fee_change: Some(
                FeeChangeFeeComponents {
                    base: 0,
                    multiplier: 0,
                }
                .to_raw(),
            ),
            ibc_relayer_change: Some(
                IbcRelayerChangeFeeComponents {
                    base: 0,
                    multiplier: 0,
                }
                .to_raw(),
            ),
            sudo_address_change: Some(
                SudoAddressChangeFeeComponents {
                    base: 0,
                    multiplier: 0,
                }
                .to_raw(),
            ),
            ibc_sudo_change: Some(
                IbcSudoChangeFeeComponents {
                    base: 0,
                    multiplier: 0,
                }
                .to_raw(),
            ),
        }),
    }
}

fn genesis_state() -> GenesisAppState {
    GenesisAppState::try_from_raw(proto_genesis_state()).unwrap()
}

#[derive(clap::Args, Debug)]
pub struct Args {
    /// Where to write the example genesis json (writes to stdout if unspecified).
    #[arg(long, short, value_name = "PATH")]
    output: Option<PathBuf>,
    #[arg(long, short)]
    force: bool,
}

impl Args {
    fn get_output(&self) -> Result<Box<dyn Write>> {
        match &self.output {
            Some(p) => {
                let mut opt = File::options();
                if self.force {
                    opt.write(true).truncate(true);
                } else {
                    opt.write(true).create_new(true);
                };
                opt.open(p)
                    .map(|f| Box::new(f) as Box<dyn Write>)
                    .wrap_err("failed opening provided file for writing")
            }
            None => Ok(Box::new(std::io::stdout()) as Box<dyn Write>),
        }
    }
}

/// Writes an example genesis state to a file or stdout.
///
/// # Errors
/// Returns errors if:
/// 1. the output could not be opened.
/// 2. the output could not be written to.
pub fn run(args: &Args) -> Result<()> {
    let genesis_state = genesis_state();
    let writer = args
        .get_output()
        .wrap_err("failed opening output for writing")?;
    serde_json::to_writer_pretty(writer, &genesis_state)
        .context("failed to write genesis state")?;
    Ok(())
}<|MERGE_RESOLUTION|>--- conflicted
+++ resolved
@@ -5,8 +5,12 @@
 };
 
 use astria_core::{
-<<<<<<< HEAD
     generated::{
+        astria::protocol::genesis::v1::{
+            AddressPrefixes,
+            GenesisFees,
+            IbcParameters,
+        },
         connect::{
             marketmap,
             marketmap::v2::{
@@ -20,17 +24,6 @@
             },
             types::v2::CurrencyPair,
         },
-        protocol::genesis::v1::{
-            AddressPrefixes,
-            GenesisFees,
-            IbcParameters,
-        },
-=======
-    generated::astria::protocol::genesis::v1::{
-        AddressPrefixes,
-        GenesisFees,
-        IbcParameters,
->>>>>>> 88adcb33
     },
     primitive::v1::Address,
     protocol::{
