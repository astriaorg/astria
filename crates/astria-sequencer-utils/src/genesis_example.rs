--- conflicted
+++ resolved
@@ -5,7 +5,6 @@
 };
 
 use astria_core::{
-<<<<<<< HEAD
     generated::{
         astria_vendored::slinky::{
             marketmap,
@@ -20,16 +19,11 @@
             },
             types::v1::CurrencyPair,
         },
-        protocol::genesis::v1alpha1::{
+        protocol::genesis::v1::{
             AddressPrefixes,
+            GenesisFees,
             IbcParameters,
         },
-=======
-    generated::protocol::genesis::v1::{
-        AddressPrefixes,
-        GenesisFees,
-        IbcParameters,
->>>>>>> ff6a66a3
     },
     primitive::v1::Address,
     protocol::{
@@ -187,21 +181,8 @@
             outbound_ics20_transfers_enabled: true,
         }),
         allowed_fee_assets: vec!["nria".parse().unwrap()],
-<<<<<<< HEAD
-        fees: Some(
-            Fees {
-                transfer_base_fee: 12,
-                sequence_base_fee: 32,
-                sequence_byte_cost_multiplier: 1,
-                init_bridge_account_base_fee: 48,
-                bridge_lock_byte_cost_multiplier: 1,
-                bridge_sudo_change_fee: 24,
-                ics20_withdrawal_base_fee: 24,
-            }
-            .into_raw(),
-        ),
         slinky: Some(
-            astria_core::generated::protocol::genesis::v1alpha1::SlinkyGenesis {
+            astria_core::generated::protocol::genesis::v1::SlinkyGenesis {
                 market_map: Some(
                     astria_core::generated::astria_vendored::slinky::marketmap::v1::GenesisState {
                         market_map: Some(genesis_state_markets()),
@@ -251,7 +232,6 @@
                 }),
             },
         ),
-=======
         fees: Some(GenesisFees {
             transfer: Some(
                 TransferFeeComponents {
@@ -352,7 +332,6 @@
                 .to_raw(),
             ),
         }),
->>>>>>> ff6a66a3
     }
 }
 
