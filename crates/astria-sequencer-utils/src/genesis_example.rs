use std::{
    fs::File,
    io::Write,
    path::PathBuf,
};

use astria_core::{
    generated::{
        astria::protocol::genesis::v1::{
            AddressPrefixes,
            GenesisFees,
            IbcParameters,
        },
<<<<<<< HEAD
        price_feed::{
            marketmap,
            marketmap::v2::{
                Market,
                MarketMap,
=======
        connect::{
            marketmap::{
                self,
                v2::{
                    Market,
                    MarketMap,
                },
>>>>>>> f2046c63
            },
            oracle::{
                self,
                v2::{
                    CurrencyPairGenesis,
                    QuotePrice,
                },
            },
            types::v2::CurrencyPair,
        },
    },
    primitive::v1::Address,
    protocol::{
        fees::v1::FeeComponents,
        genesis::v1::{
            Account,
            GenesisAppState,
        },
        transaction::v1::action::{
            BridgeLock,
            BridgeSudoChange,
            BridgeUnlock,
            FeeAssetChange,
            FeeChange,
            IbcRelayerChange,
            IbcSudoChange,
            Ics20Withdrawal,
            InitBridgeAccount,
            PriceFeed,
            RollupDataSubmission,
            SudoAddressChange,
            Transfer,
            ValidatorUpdate,
        },
    },
    Protobuf,
};
use astria_eyre::eyre::{
    Result,
    WrapErr as _,
};
use penumbra_ibc::IbcRelay;

const ASTRIA_ADDRESS_PREFIX: &str = "astria";

fn alice() -> Address {
    Address::builder()
        .prefix(ASTRIA_ADDRESS_PREFIX)
        .slice(hex::decode("1c0c490f1b5528d8173c5de46d131160e4b2c0c3").unwrap())
        .try_build()
        .unwrap()
}

fn bob() -> Address {
    Address::builder()
        .prefix(ASTRIA_ADDRESS_PREFIX)
        .slice(hex::decode("34fec43c7fcab9aef3b3cf8aba855e41ee69ca3a").unwrap())
        .try_build()
        .unwrap()
}

fn charlie() -> Address {
    Address::builder()
        .prefix(ASTRIA_ADDRESS_PREFIX)
        .slice(hex::decode("60709e2d391864b732b4f0f51e387abb76743871").unwrap())
        .try_build()
        .unwrap()
}

fn genesis_state_markets() -> MarketMap {
    use astria_core::generated::price_feed::marketmap::v2::{
        ProviderConfig,
        Ticker,
    };
    use maplit::{
        btreemap,
        convert_args,
    };
    let markets = convert_args!(btreemap!(
        "BTC/USD" => Market {
            ticker: Some(Ticker {
                currency_pair: Some(CurrencyPair {
                    base: "BTC".to_string(),
                    quote: "USD".to_string(),
                }),
                decimals: 8,
                min_provider_count: 1,
                enabled: true,
                metadata_json: String::new(),
            }),
            provider_configs: vec![ProviderConfig {
                name: "coingecko_api".to_string(),
                off_chain_ticker: "bitcoin/usd".to_string(),
                normalize_by_pair: None,
                invert: false,
                metadata_json: String::new(),
            }],
        },
        "ETH/USD" => Market {
            ticker: Some(Ticker {
                currency_pair: Some(CurrencyPair {
                    base: "ETH".to_string(),
                    quote: "USD".to_string(),
                }),
                decimals: 8,
                min_provider_count: 1,
                enabled: true,
                metadata_json: String::new(),
            }),
            provider_configs: vec![ProviderConfig {
                name: "coingecko_api".to_string(),
                off_chain_ticker: "ethereum/usd".to_string(),
                normalize_by_pair: None,
                invert: false,
                metadata_json: String::new(),
            }],
        },
    ));
    MarketMap {
        markets,
    }
}

fn accounts() -> Vec<Account> {
    vec![
        Account {
            address: alice(),
            balance: 1_000_000_000_000_000_000,
        },
        Account {
            address: bob(),
            balance: 1_000_000_000_000_000_000,
        },
        Account {
            address: charlie(),
            balance: 1_000_000_000_000_000_000,
        },
    ]
}

fn address_prefixes() -> AddressPrefixes {
    AddressPrefixes {
        base: "astria".into(),
        ibc_compat: "astriacompat".into(),
    }
}

fn proto_genesis_state() -> astria_core::generated::astria::protocol::genesis::v1::GenesisAppState {
    astria_core::generated::astria::protocol::genesis::v1::GenesisAppState {
        accounts: accounts().into_iter().map(Protobuf::into_raw).collect(),
        address_prefixes: Some(address_prefixes()),
        authority_sudo_address: Some(alice().to_raw()),
        chain_id: "test".into(),
        ibc_sudo_address: Some(alice().to_raw()),
        ibc_relayer_addresses: vec![alice().to_raw(), bob().to_raw()],
        native_asset_base_denomination: "nria".parse().unwrap(),
        ibc_parameters: Some(IbcParameters {
            ibc_enabled: true,
            inbound_ics20_transfers_enabled: true,
            outbound_ics20_transfers_enabled: true,
        }),
        allowed_fee_assets: vec!["nria".parse().unwrap()],
        price_feed: Some(
            astria_core::generated::protocol::genesis::v1::PriceFeedGenesis {
                market_map: Some(
                    astria_core::generated::price_feed::marketmap::v2::GenesisState {
                        market_map: Some(genesis_state_markets()),
                        last_updated: 0,
                        params: Some(marketmap::v2::Params {
                            market_authorities: vec![alice().to_string(), bob().to_string()],
                            admin: alice().to_string(),
                        }),
                    },
                ),
                oracle: Some(oracle::v2::GenesisState {
                    currency_pair_genesis: vec![
                        CurrencyPairGenesis {
                            id: 0,
                            nonce: 0,
                            currency_pair_price: Some(QuotePrice {
                                price: 5_834_065_777_u128.to_string(),
                                block_height: 0,
                                block_timestamp: Some(pbjson_types::Timestamp {
                                    seconds: 1_720_122_395,
                                    nanos: 0,
                                }),
                            }),
                            currency_pair: Some(CurrencyPair {
                                base: "BTC".to_string(),
                                quote: "USD".to_string(),
                            }),
                        },
                        CurrencyPairGenesis {
                            id: 1,
                            nonce: 0,
                            currency_pair_price: Some(QuotePrice {
                                price: 3_138_872_234_u128.to_string(),
                                block_height: 0,
                                block_timestamp: Some(pbjson_types::Timestamp {
                                    seconds: 1_720_122_395,
                                    nanos: 0,
                                }),
                            }),
                            currency_pair: Some(CurrencyPair {
                                base: "ETH".to_string(),
                                quote: "USD".to_string(),
                            }),
                        },
                    ],
                    next_id: 2,
                }),
            },
        ),
        fees: Some(GenesisFees {
            transfer: Some(FeeComponents::<Transfer>::new(12, 0).to_raw()),
            rollup_data_submission: Some(
                FeeComponents::<RollupDataSubmission>::new(32, 1).to_raw(),
            ),
            init_bridge_account: Some(FeeComponents::<InitBridgeAccount>::new(48, 0).to_raw()),
            bridge_lock: Some(FeeComponents::<BridgeLock>::new(12, 1).to_raw()),
            bridge_unlock: Some(FeeComponents::<BridgeUnlock>::new(12, 0).to_raw()),
            bridge_sudo_change: Some(FeeComponents::<BridgeSudoChange>::new(24, 0).to_raw()),
            ics20_withdrawal: Some(FeeComponents::<Ics20Withdrawal>::new(24, 0).to_raw()),
            ibc_relay: Some(FeeComponents::<IbcRelay>::new(0, 0).to_raw()),
            validator_update: Some(FeeComponents::<ValidatorUpdate>::new(0, 0).to_raw()),
            fee_asset_change: Some(FeeComponents::<FeeAssetChange>::new(0, 0).to_raw()),
            fee_change: Some(FeeComponents::<FeeChange>::new(0, 0).to_raw()),
            ibc_relayer_change: Some(FeeComponents::<IbcRelayerChange>::new(0, 0).to_raw()),
            sudo_address_change: Some(FeeComponents::<SudoAddressChange>::new(0, 0).to_raw()),
            ibc_sudo_change: Some(FeeComponents::<IbcSudoChange>::new(0, 0).to_raw()),
            price_feed: Some(FeeComponents::<PriceFeed>::new(0, 0).to_raw()),
        }),
    }
}

fn genesis_state() -> GenesisAppState {
    GenesisAppState::try_from_raw(proto_genesis_state()).unwrap()
}

#[derive(clap::Args, Debug)]
pub struct Args {
    /// Where to write the example genesis json (writes to stdout if unspecified).
    #[arg(long, short, value_name = "PATH")]
    output: Option<PathBuf>,
    #[arg(long, short)]
    force: bool,
}

impl Args {
    fn get_output(&self) -> Result<Box<dyn Write>> {
        match &self.output {
            Some(p) => {
                let mut opt = File::options();
                if self.force {
                    opt.write(true).truncate(true);
                } else {
                    opt.write(true).create_new(true);
                };
                opt.open(p)
                    .map(|f| Box::new(f) as Box<dyn Write>)
                    .wrap_err("failed opening provided file for writing")
            }
            None => Ok(Box::new(std::io::stdout()) as Box<dyn Write>),
        }
    }
}

/// Writes an example genesis state to a file or stdout.
///
/// # Errors
/// Returns errors if:
/// 1. the output could not be opened.
/// 2. the output could not be written to.
pub fn run(args: &Args) -> Result<()> {
    let genesis_state = genesis_state();
    let writer = args
        .get_output()
        .wrap_err("failed opening output for writing")?;
    serde_json::to_writer_pretty(writer, &genesis_state)
        .context("failed to write genesis state")?;
    Ok(())
}<|MERGE_RESOLUTION|>--- conflicted
+++ resolved
@@ -11,21 +11,13 @@
             GenesisFees,
             IbcParameters,
         },
-<<<<<<< HEAD
         price_feed::{
-            marketmap,
-            marketmap::v2::{
-                Market,
-                MarketMap,
-=======
-        connect::{
             marketmap::{
                 self,
                 v2::{
                     Market,
                     MarketMap,
                 },
->>>>>>> f2046c63
             },
             oracle::{
                 self,
