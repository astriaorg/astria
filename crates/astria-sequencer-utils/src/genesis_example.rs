--- conflicted
+++ resolved
@@ -5,7 +5,6 @@
 };
 
 use astria_core::{
-<<<<<<< HEAD
     generated::{
         astria::protocol::genesis::v1::{
             AddressPrefixes,
@@ -25,12 +24,6 @@
             },
             types::v2::CurrencyPair,
         },
-=======
-    generated::astria::protocol::genesis::v1::{
-        AddressPrefixes,
-        GenesisFees,
-        IbcParameters,
->>>>>>> 903e1f3c
     },
     primitive::v1::Address,
     protocol::{
@@ -167,10 +160,6 @@
     }
 }
 
-<<<<<<< HEAD
-#[expect(clippy::too_many_lines, reason = "all lines reasonably necessary")]
-=======
->>>>>>> 903e1f3c
 fn proto_genesis_state() -> astria_core::generated::astria::protocol::genesis::v1::GenesisAppState {
     astria_core::generated::astria::protocol::genesis::v1::GenesisAppState {
         accounts: accounts().into_iter().map(Protobuf::into_raw).collect(),
