[package]
name = "astria-cli"
version = "0.5.1"
edition = "2021"
rust-version = "1.81.0"
license = "MIT OR Apache-2.0"
readme = "README.md"
repository = "https://github.com/astriaorg/astria"
homepage = "https://astria.org"

[[bin]]
name = "astria-cli"

[dependencies]
color-eyre = "0.6"
clap-stdin = "0.5.1"
# v2.0.0-rc.0 - can be updated once https://github.com/ZcashFoundation/frost/issues/755 is closed
frost-ed25519 = { version = "2.0.0-rc.0", features = [] }
serde_yaml = "0.9.25"
termion = "4.0.3"
tracing-subscriber = "0.3.18"

astria-bridge-contracts = { path = "../astria-bridge-contracts" }
astria-core = { path = "../astria-core", features = ["serde"] }

clap = { workspace = true, features = ["derive", "env"] }
ethers = { workspace = true, features = ["ws"] }
hex = { workspace = true }
ibc-types = { workspace = true }
pbjson-types = { workspace = true }
prost = { workspace = true }
rand = { workspace = true }
serde = { workspace = true, features = ["derive"] }
sha2 = { workspace = true }
tendermint = { workspace = true }
tokio = { workspace = true, features = ["rt", "macros", "signal"] }
tracing = { workspace = true }
which = { workspace = true }
humantime.workspace = true
tryhard.workspace = true
serde_json.workspace = true
futures.workspace = true
<<<<<<< HEAD
tracing-subscriber = { version = "0.3.18", features = ["json", "env-filter"] }
=======
>>>>>>> d9913bb2

[dependencies.astria-sequencer-client]
package = "astria-sequencer-client"
path = "../astria-sequencer-client"
features = ["http"]<|MERGE_RESOLUTION|>--- conflicted
+++ resolved
@@ -40,10 +40,7 @@
 tryhard.workspace = true
 serde_json.workspace = true
 futures.workspace = true
-<<<<<<< HEAD
 tracing-subscriber = { version = "0.3.18", features = ["json", "env-filter"] }
-=======
->>>>>>> d9913bb2
 
 [dependencies.astria-sequencer-client]
 package = "astria-sequencer-client"
