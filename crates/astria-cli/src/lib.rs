--- conflicted
+++ resolved
@@ -15,12 +15,6 @@
 };
 use color_eyre::eyre;
 
-<<<<<<< HEAD
-const DEFAULT_SEQUENCER_RPC: &str = "https://rpc.sequencer.dusk-11.devnet.astria.org";
-const DEFAULT_SEQUENCER_CHAIN_ID: &str = "astria-dusk-11";
-
-=======
->>>>>>> 903e1f3c
 /// Run commands against the Astria network.
 #[derive(Debug, Parser)]
 #[command(name = "astria-cli", version, about)]
