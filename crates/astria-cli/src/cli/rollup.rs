--- conflicted
+++ resolved
@@ -11,13 +11,10 @@
     "https://astriaorg.github.io/dev-cluster/astria-evm-rollup-0.4.3.tgz";
 const DEFAULT_SEQUENCER_RPC: &str = "https://rpc.sequencer.dusk-1.devnet.astria.org";
 const DEFAULT_SEQUENCER_WS: &str = "wss://rpc.sequencer.dusk-1.devnet.astria.org/websocket";
-<<<<<<< HEAD
+const DEFAULT_LOG_LEVEL: &str = "info";
+const DEFAULT_NETWORK_ID: u64 = 1337;
 const DEFAULT_HOSTNAME: &str = "localdev.me";
 const DEFAULT_NAMESPACE: &str = "astria-dev-cluster";
-=======
-const DEFAULT_LOG_LEVEL: &str = "info";
-const DEFAULT_NETWORK_ID: u64 = 1337;
->>>>>>> 9d0a1d17
 
 /// Remove the 0x prefix from a hex string if present
 fn strip_0x_prefix(s: &str) -> &str {
