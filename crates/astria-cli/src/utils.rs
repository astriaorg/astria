use astria_core::{
    crypto::SigningKey,
    primitive::v1::Address,
    protocol::transaction::v1::{
        Action,
        TransactionBody,
    },
};
use astria_sequencer_client::{
    tendermint_rpc::endpoint::tx::Response,
    HttpClient,
    SequencerClientExt as _,
};
use color_eyre::eyre::{
    self,
    ensure,
    eyre,
    WrapErr as _,
};
use tracing::debug;

pub(crate) async fn submit_transaction(
    sequencer_url: &str,
    chain_id: String,
    prefix: &str,
    private_key: &str,
    action: Action,
) -> eyre::Result<Response> {
    let sequencer_client =
        HttpClient::new(sequencer_url).wrap_err("failed constructing http sequencer client")?;

    let sequencer_key = signing_key_from_private_key(private_key)?;

<<<<<<< HEAD
    let from_address = Address::builder()
        .array(*sequencer_key.verification_key().address_bytes())
        .prefix(prefix)
        .try_build()
        .wrap_err("failed constructing a valid from address from the provided prefix")?;
    debug!(address = %from_address, "sending tx from address:");
=======
    let from_address = address_from_signing_key(&sequencer_key, prefix)?;
    println!("sending tx from address: {from_address}");
>>>>>>> d9913bb2

    let nonce_res = sequencer_client
        .get_latest_nonce(from_address)
        .await
        .wrap_err("failed to get nonce")?;
    debug!(nonce = %nonce_res.nonce, address = %from_address);

    let tx = TransactionBody::builder()
        .nonce(nonce_res.nonce)
        .chain_id(chain_id)
        .actions(vec![action])
        .try_build()
        .wrap_err("failed to construct a transaction")?
        .sign(&sequencer_key);
    let res = sequencer_client
        .submit_transaction_sync(tx)
        .await
        .wrap_err("failed to submit transaction")?;

    ensure!(res.code.is_ok(), "failed to check tx: {}", res.log);

    let tx_response = sequencer_client.wait_for_tx_inclusion(res.hash).await;

    ensure!(
        tx_response.tx_result.code.is_ok(),
        "failed to execute tx: {}",
        tx_response.tx_result.log
    );
    Ok(tx_response)
}

pub(crate) fn signing_key_from_private_key(private_key: &str) -> eyre::Result<SigningKey> {
    // Decode the hex string to get the private key bytes
    let private_key_bytes: [u8; 32] = hex::decode(private_key)
        .wrap_err("failed to decode private key bytes from hex string")?
        .try_into()
        .map_err(|_| eyre!("invalid private key length; must be 32 bytes"))?;

    // Create and return a signing key from the private key bytes
    Ok(SigningKey::from(private_key_bytes))
}

pub(crate) fn address_from_signing_key(
    signing_key: &SigningKey,
    prefix: &str,
) -> eyre::Result<Address> {
    // Build the address using the public key from the signing key
    let from_address = Address::builder()
        .array(*signing_key.verification_key().address_bytes())
        .prefix(prefix)
        .try_build()
        .wrap_err("failed constructing a valid from address from the provided prefix")?;

    // Return the generated address
    Ok(from_address)
}<|MERGE_RESOLUTION|>--- conflicted
+++ resolved
@@ -31,17 +31,12 @@
 
     let sequencer_key = signing_key_from_private_key(private_key)?;
 
-<<<<<<< HEAD
     let from_address = Address::builder()
         .array(*sequencer_key.verification_key().address_bytes())
         .prefix(prefix)
         .try_build()
         .wrap_err("failed constructing a valid from address from the provided prefix")?;
     debug!(address = %from_address, "sending tx from address:");
-=======
-    let from_address = address_from_signing_key(&sequencer_key, prefix)?;
-    println!("sending tx from address: {from_address}");
->>>>>>> d9913bb2
 
     let nonce_res = sequencer_client
         .get_latest_nonce(from_address)
