use color_eyre::eyre;

mod fee_asset;
mod ibc_relayer;
<<<<<<< HEAD
mod recover_client;
=======
mod ibc_sudo_change;
>>>>>>> 71d63b82
mod sudo_address_change;
mod validator_update;

#[derive(Debug, clap::Args)]
pub(super) struct Command {
    #[command(subcommand)]
    command: SubCommand,
}

impl Command {
    pub(super) async fn run(self) -> eyre::Result<()> {
        match self.command {
            SubCommand::IbcRelayer(ibc_relayer) => ibc_relayer.run().await,
            SubCommand::FeeAsset(fee_asset) => fee_asset.run().await,
            SubCommand::SudoAddressChange(sudo_address_change) => sudo_address_change.run().await,
            SubCommand::ValidatorUpdate(validator_update) => validator_update.run().await,
<<<<<<< HEAD
            SubCommand::RecoverClient(recover_client) => recover_client.run().await,
=======
            SubCommand::IbcSudoAddressChange(ibc_sudo_address_change) => {
                ibc_sudo_address_change.run().await
            }
>>>>>>> 71d63b82
        }
    }
}

#[derive(Debug, clap::Subcommand)]
enum SubCommand {
    IbcRelayer(ibc_relayer::Command),
    FeeAsset(fee_asset::Command),
    SudoAddressChange(sudo_address_change::Command),
    ValidatorUpdate(validator_update::Command),
<<<<<<< HEAD
    RecoverClient(recover_client::Command),
=======
    IbcSudoAddressChange(ibc_sudo_change::Command),
>>>>>>> 71d63b82
}<|MERGE_RESOLUTION|>--- conflicted
+++ resolved
@@ -2,11 +2,8 @@
 
 mod fee_asset;
 mod ibc_relayer;
-<<<<<<< HEAD
+mod ibc_sudo_change;
 mod recover_client;
-=======
-mod ibc_sudo_change;
->>>>>>> 71d63b82
 mod sudo_address_change;
 mod validator_update;
 
@@ -23,13 +20,10 @@
             SubCommand::FeeAsset(fee_asset) => fee_asset.run().await,
             SubCommand::SudoAddressChange(sudo_address_change) => sudo_address_change.run().await,
             SubCommand::ValidatorUpdate(validator_update) => validator_update.run().await,
-<<<<<<< HEAD
             SubCommand::RecoverClient(recover_client) => recover_client.run().await,
-=======
             SubCommand::IbcSudoAddressChange(ibc_sudo_address_change) => {
                 ibc_sudo_address_change.run().await
             }
->>>>>>> 71d63b82
         }
     }
 }
@@ -40,9 +34,6 @@
     FeeAsset(fee_asset::Command),
     SudoAddressChange(sudo_address_change::Command),
     ValidatorUpdate(validator_update::Command),
-<<<<<<< HEAD
     RecoverClient(recover_client::Command),
-=======
     IbcSudoAddressChange(ibc_sudo_change::Command),
->>>>>>> 71d63b82
 }