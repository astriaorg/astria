--- conflicted
+++ resolved
@@ -52,13 +52,9 @@
         let signing_key = SigningKey::new(OsRng);
         let pretty_signing_key = hex::encode(signing_key.as_bytes());
         let pretty_verifying_key = hex::encode(signing_key.verification_key().as_bytes());
-<<<<<<< HEAD
-        let pretty_address = hex::encode(signing_key.address_bytes());
-=======
         let pretty_address = SigningKey::try_address(&signing_key, &self.prefix)?;
         println!("Create Sequencer Account");
         println!();
->>>>>>> d9913bb2
         // TODO: don't print private keys to CLI, prefer writing to file:
         // https://github.com/astriaorg/astria/issues/594
         info!(private_key = %pretty_signing_key, public_key = %pretty_verifying_key, address = %pretty_address, "Sequencer account created");
