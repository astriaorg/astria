use std::collections::HashMap;

use astria_sequencer_validation::{
    InclusionProof,
    MerkleTree,
};
use base64::{
    engine::general_purpose,
    Engine as _,
};
use eyre::{
    bail,
    ensure,
    eyre,
    WrapErr as _,
};
use serde::{
    Deserialize,
    Serialize,
};
use tendermint::{
    block::{
        Commit,
        Header,
    },
    Block,
    Hash,
};
use thiserror::Error;
use tracing::debug;

use crate::namespace::Namespace;

#[derive(Error, Debug)]
pub enum Error {
    #[error("block has no data hash")]
    MissingDataHash,
}

/// Rollup data that relayer/conductor need to know.
#[derive(Default, Serialize, Deserialize, Clone, Debug, Eq, PartialEq)]
pub struct RollupData {
    pub chain_id: Vec<u8>,
    pub transactions: Vec<Vec<u8>>,
}

/// `SequencerBlockData` represents a sequencer block's data
/// to be submitted to the DA layer.
<<<<<<< HEAD
#[derive(Serialize, Deserialize, Clone, Debug, PartialEq, Eq)]
=======
#[derive(Deserialize, Serialize, Clone, Debug, PartialEq, Eq)]
#[serde(try_from = "RawSequencerBlockData")]
#[serde(into = "RawSequencerBlockData")]
>>>>>>> 9ea72691
pub struct SequencerBlockData {
    block_hash: Hash,
    header: Header,
    /// This field should be set for every block with height > 1.
    last_commit: Option<Commit>,
    /// namespace -> rollup data (chain ID and transactions)
<<<<<<< HEAD
    pub(crate) rollup_data: HashMap<Namespace, RollupData>,
    /// The root of the action tree for this block.
    pub(crate) action_tree_root: Hash,
    /// The inclusion proof that the action tree root is included
    /// in `Header::data_hash`.
    pub(crate) action_tree_root_inclusion_proof: InclusionProof,
=======
    rollup_data: HashMap<Namespace, RollupData>,
    /// The root of the action tree for this block.
    action_tree_root: Hash,
    /// The inclusion proof that the action tree root is included
    /// in `Header::data_hash`.
    action_tree_root_inclusion_proof: InclusionProof,
>>>>>>> 9ea72691
}

impl SequencerBlockData {
    /// Creates a new `SequencerBlockData` from the given data.
    ///
    /// # Errors
    ///
    /// - if the block hash does not correspond to the hashed header provided
<<<<<<< HEAD
    pub fn new(
        block_hash: Hash,
        header: Header,
        last_commit: Option<Commit>,
        rollup_data: HashMap<Namespace, RollupData>,
        action_tree_root: Hash,
        action_tree_root_inclusion_proof: InclusionProof,
    ) -> eyre::Result<Self> {
=======
    pub fn try_from_raw(raw: RawSequencerBlockData) -> eyre::Result<Self> {
        let RawSequencerBlockData {
            block_hash,
            header,
            last_commit,
            rollup_data,
            action_tree_root,
            action_tree_root_inclusion_proof,
        } = raw;

>>>>>>> 9ea72691
        let Some(data_hash) = header.data_hash else {
            bail!(Error::MissingDataHash);
        };
        action_tree_root_inclusion_proof
            .verify(action_tree_root.as_bytes(), data_hash)
            .wrap_err("failed to verify action tree root inclusion proof")?;
        // TODO(https://github.com/astriaorg/astria/issues/270): also verify last_commit_hash

        let data = Self {
            block_hash,
            header,
            last_commit,
            rollup_data,
            action_tree_root,
            action_tree_root_inclusion_proof,
        };

        data.verify_block_hash()
            .wrap_err("block header fields do not merkleize to block hash")?;

        Ok(data)
    }

    #[must_use]
    pub fn block_hash(&self) -> Hash {
        self.block_hash
    }

    #[must_use]
    pub fn header(&self) -> &Header {
        &self.header
    }

    #[must_use]
    pub fn last_commit(&self) -> &Option<Commit> {
        &self.last_commit
    }

    #[must_use]
    pub fn rollup_data(&self) -> &HashMap<Namespace, RollupData> {
        &self.rollup_data
    }

<<<<<<< HEAD
    #[must_use]
    pub fn into_raw(self) -> RawSequencerBlockData {
        RawSequencerBlockData {
            block_hash: self.block_hash,
            header: self.header,
            last_commit: self.last_commit,
            rollup_data: self.rollup_data,
            action_tree_root: self.action_tree_root,
            action_tree_root_inclusion_proof: self.action_tree_root_inclusion_proof,
=======
    /// Returns the [`SequencerBlockData`] as a [`RawSequencerBlockData`].
    #[must_use]
    pub fn into_raw(self) -> RawSequencerBlockData {
        let Self {
            block_hash,
            header,
            last_commit,
            rollup_data,
            action_tree_root,
            action_tree_root_inclusion_proof,
        } = self;

        RawSequencerBlockData {
            block_hash,
            header,
            last_commit,
            rollup_data,
            action_tree_root,
            action_tree_root_inclusion_proof,
>>>>>>> 9ea72691
        }
    }

    /// Converts the `SequencerBlockData` into bytes using json.
    ///
    /// # Errors
    ///
    /// - if the data cannot be serialized into json
    pub fn to_bytes(&self) -> eyre::Result<Vec<u8>> {
        // TODO: don't use json, use our own serializer (or protobuf for now?)
        serde_json::to_vec(self).wrap_err("failed serializing signed namespace data to json")
    }

    /// Converts json-encoded bytes into a `SequencerBlockData`.
    ///
    /// # Errors
    ///
    /// - if the data cannot be deserialized from json
    /// - if the block hash cannot be verified
    pub fn from_bytes(bytes: &[u8]) -> eyre::Result<Self> {
        let data: Self = serde_json::from_slice(bytes)
            .wrap_err("failed deserializing signed namespace data from bytes")?;
        data.verify_block_hash()
            .wrap_err("failed to verify block hash")?;
        Ok(data)
    }

    /// Converts a Tendermint block into a `SequencerBlockData`.
    /// it parses the block for `SequenceAction`s and namespaces them accordingly.
    ///
    /// # Errors
    ///
    /// - if the block has no data hash
    /// - if the block has no transactions
    /// - if the block's first transaction is not the 32-byte action tree root
    /// - if a transaction in the block cannot be parsed
    /// - if the block's `data_hash` does not match the one calculated from the transactions
    /// - if the inclusion proof of the action tree root in the block's `data_hash` cannot be
    ///   generated
    ///
    /// See `specs/sequencer-inclusion-proofs.md` for most details on the action tree root
    /// and inclusion proof purpose.
    pub fn from_tendermint_block(b: Block) -> eyre::Result<Self> {
        use astria_sequencer::transaction::Signed;

        let Some(data_hash) = b.header.data_hash else {
            bail!(Error::MissingDataHash);
        };

        if b.data.is_empty() {
            bail!("block has no transactions; ie action tree root is missing");
        }

        let action_tree_root =
            Hash::try_from(b.data[0].clone()).wrap_err("failed to parse action tree root")?;

        // we unwrap sequencer txs into rollup-specific data here,
        // and namespace them correspondingly
        let mut rollup_data = HashMap::new();

        // the first transaction is skipped as it's the action tree root,
        // not a user-submitted transaction.
        for (index, tx) in b.data[1..].iter().enumerate() {
            debug!(
                index,
                bytes = general_purpose::STANDARD.encode(tx.as_slice()),
                "parsing data from tendermint block",
            );

            let tx = Signed::try_from_slice(tx)
                .map_err(|e| eyre!(e))
                .wrap_err("failed reading signed sequencer transaction from bytes")?;
            tx.transaction().actions().iter().for_each(|action| {
                if let Some(action) = action.as_sequence() {
                    let namespace = Namespace::from_slice(action.chain_id());
                    let rollup_data = rollup_data.entry(namespace).or_insert(RollupData {
                        chain_id: action.chain_id().to_vec(),
                        transactions: vec![],
                    });
                    rollup_data.transactions.push(action.data().to_vec());
                }
            });
        }

        // generate the action tree root proof of inclusion in `Header::data_hash`
        let tx_tree = MerkleTree::from_leaves(b.data);
        let calculated_data_hash = tx_tree.root();
        ensure!(
            // this should never happen for a correctly-constructed block
            calculated_data_hash == data_hash.as_bytes(),
            "action tree root does not match the first transaction in the block",
        );
        let action_tree_root_inclusion_proof = tx_tree
            .prove_inclusion(0) // action tree root is always the first tx in a block
            .wrap_err("failed to generate inclusion proof for action tree root")?;

        let data = Self {
            block_hash: b.header.hash(),
            header: b.header,
            last_commit: b.last_commit,
            rollup_data,
            action_tree_root,
            action_tree_root_inclusion_proof,
        };
        Ok(data)
    }

    /// verifies that the merkle root of the tree consisting of the block header
    /// matches the block's hash.
    ///
    /// # Errors
    ///
    /// - if the block hash calculated from the header does not match the block hash stored
    ///  in the sequencer block
    fn verify_block_hash(&self) -> eyre::Result<()> {
        let block_hash = self.header.hash();
        ensure!(
            block_hash == self.block_hash,
            "block hash calculated from tendermint header does not match block hash stored in \
             sequencer block",
        );
        Ok(())
    }
}

/// An unverified version of [`SequencerBlockData`], primarily used for
/// serialization/deserialization.
#[allow(clippy::module_name_repetitions)]
#[derive(Serialize, Deserialize, Clone, Debug, PartialEq, Eq)]
pub struct RawSequencerBlockData {
    pub block_hash: Hash,
    pub header: Header,
    /// This field should be set for every block with height > 1.
    pub last_commit: Option<Commit>,
    /// namespace -> rollup data (chain ID and transactions)
    pub rollup_data: HashMap<Namespace, RollupData>,
    /// The root of the action tree for this block.
    pub action_tree_root: Hash,
    /// The inclusion proof that the action tree root is included
    /// in `Header::data_hash`.
    pub action_tree_root_inclusion_proof: InclusionProof,
}

<<<<<<< HEAD
=======
impl TryFrom<RawSequencerBlockData> for SequencerBlockData {
    type Error = eyre::Error;

    fn try_from(raw: RawSequencerBlockData) -> eyre::Result<Self> {
        Self::try_from_raw(raw)
    }
}

impl From<SequencerBlockData> for RawSequencerBlockData {
    fn from(data: SequencerBlockData) -> Self {
        data.into_raw()
    }
}

>>>>>>> 9ea72691
#[cfg(test)]
mod test {
    use std::collections::HashMap;

<<<<<<< HEAD
    use astria_sequencer_validation::{
        InclusionProof,
        MerkleTree,
    };
=======
    use astria_sequencer_validation::MerkleTree;
>>>>>>> 9ea72691
    use tendermint::Hash;

    use super::SequencerBlockData;
    use crate::RawSequencerBlockData;

    fn test_root_and_inclusion_proof() -> (Hash, InclusionProof) {
        let leaves = vec![
            vec![0x11, 0x22, 0x33],
            vec![0x44, 0x55, 0x66],
            vec![0x77, 0x88, 0x99],
        ];
        let tree = MerkleTree::from_leaves(leaves);
        (
            Hash::try_from([0u8; 32].to_vec()).unwrap(),
            tree.prove_inclusion(0).unwrap(),
        )
    }

    #[test]
    fn new_sequencer_block() {
        let mut header = crate::test_utils::default_header();
        let (action_tree_root, action_tree_root_inclusion_proof, data_hash) = {
            let action_tree_root = [9u8; 32];
            let transactions = vec![
                action_tree_root.to_vec(),
                vec![0x11, 0x22, 0x33],
                vec![0x44, 0x55, 0x66],
                vec![0x77, 0x88, 0x99],
            ];
            let tree = MerkleTree::from_leaves(transactions);
            (
                Hash::try_from(action_tree_root.to_vec()).unwrap(),
                tree.prove_inclusion(0).unwrap(),
                tree.root(),
            )
        };

        header.data_hash = Some(Hash::try_from(data_hash.to_vec()).unwrap());
        let block_hash = header.hash();
        SequencerBlockData::new(
            block_hash,
            header,
            None,
            HashMap::new(),
            action_tree_root,
            action_tree_root_inclusion_proof,
        )
        .unwrap();
    }

    #[test]
    fn new_sequencer_block() {
        let mut header = crate::test_utils::default_header();
        let (action_tree_root, action_tree_root_inclusion_proof, data_hash) = {
            let action_tree_root = [9u8; 32];
            let transactions = vec![
                action_tree_root.to_vec(),
                vec![0x11, 0x22, 0x33],
                vec![0x44, 0x55, 0x66],
                vec![0x77, 0x88, 0x99],
            ];
            let tree = MerkleTree::from_leaves(transactions);
            (
                Hash::try_from(action_tree_root.to_vec()).unwrap(),
                tree.prove_inclusion(0).unwrap(),
                tree.root(),
            )
        };

        header.data_hash = Some(Hash::try_from(data_hash.to_vec()).unwrap());
        let block_hash = header.hash();
<<<<<<< HEAD
        let (action_tree_root, action_tree_root_inclusion_proof) = test_root_and_inclusion_proof();
        let mut expected = SequencerBlockData {
=======
        SequencerBlockData::try_from_raw(RawSequencerBlockData {
>>>>>>> 9ea72691
            block_hash,
            header,
            last_commit: None,
            rollup_data: HashMap::new(),
            action_tree_root,
            action_tree_root_inclusion_proof,
<<<<<<< HEAD
=======
        })
        .unwrap();
    }

    #[test]
    fn sequencer_block_to_bytes() {
        let mut header = crate::test_utils::default_header();
        let (action_tree_root, action_tree_root_inclusion_proof, data_hash) = {
            let action_tree_root = [9u8; 32];
            let transactions = vec![
                action_tree_root.to_vec(),
                vec![0x11, 0x22, 0x33],
                vec![0x44, 0x55, 0x66],
                vec![0x77, 0x88, 0x99],
            ];
            let tree = MerkleTree::from_leaves(transactions);
            (
                Hash::try_from(action_tree_root.to_vec()).unwrap(),
                tree.prove_inclusion(0).unwrap(),
                tree.root(),
            )
>>>>>>> 9ea72691
        };

        header.data_hash = Some(Hash::try_from(data_hash.to_vec()).unwrap());
        let block_hash = header.hash();
        let data = SequencerBlockData::try_from_raw(RawSequencerBlockData {
            block_hash,
            header,
            last_commit: None,
            rollup_data: HashMap::new(),
            action_tree_root,
            action_tree_root_inclusion_proof,
        })
        .unwrap();

        let bytes = data.to_bytes().unwrap();
        let actual = SequencerBlockData::from_bytes(&bytes).unwrap();
        assert_eq!(data, actual);
    }
}<|MERGE_RESOLUTION|>--- conflicted
+++ resolved
@@ -46,34 +46,21 @@
 
 /// `SequencerBlockData` represents a sequencer block's data
 /// to be submitted to the DA layer.
-<<<<<<< HEAD
-#[derive(Serialize, Deserialize, Clone, Debug, PartialEq, Eq)]
-=======
 #[derive(Deserialize, Serialize, Clone, Debug, PartialEq, Eq)]
 #[serde(try_from = "RawSequencerBlockData")]
 #[serde(into = "RawSequencerBlockData")]
->>>>>>> 9ea72691
 pub struct SequencerBlockData {
     block_hash: Hash,
     header: Header,
     /// This field should be set for every block with height > 1.
     last_commit: Option<Commit>,
     /// namespace -> rollup data (chain ID and transactions)
-<<<<<<< HEAD
-    pub(crate) rollup_data: HashMap<Namespace, RollupData>,
-    /// The root of the action tree for this block.
-    pub(crate) action_tree_root: Hash,
-    /// The inclusion proof that the action tree root is included
-    /// in `Header::data_hash`.
-    pub(crate) action_tree_root_inclusion_proof: InclusionProof,
-=======
     rollup_data: HashMap<Namespace, RollupData>,
     /// The root of the action tree for this block.
     action_tree_root: Hash,
     /// The inclusion proof that the action tree root is included
     /// in `Header::data_hash`.
     action_tree_root_inclusion_proof: InclusionProof,
->>>>>>> 9ea72691
 }
 
 impl SequencerBlockData {
@@ -82,16 +69,6 @@
     /// # Errors
     ///
     /// - if the block hash does not correspond to the hashed header provided
-<<<<<<< HEAD
-    pub fn new(
-        block_hash: Hash,
-        header: Header,
-        last_commit: Option<Commit>,
-        rollup_data: HashMap<Namespace, RollupData>,
-        action_tree_root: Hash,
-        action_tree_root_inclusion_proof: InclusionProof,
-    ) -> eyre::Result<Self> {
-=======
     pub fn try_from_raw(raw: RawSequencerBlockData) -> eyre::Result<Self> {
         let RawSequencerBlockData {
             block_hash,
@@ -102,7 +79,6 @@
             action_tree_root_inclusion_proof,
         } = raw;
 
->>>>>>> 9ea72691
         let Some(data_hash) = header.data_hash else {
             bail!(Error::MissingDataHash);
         };
@@ -146,17 +122,6 @@
         &self.rollup_data
     }
 
-<<<<<<< HEAD
-    #[must_use]
-    pub fn into_raw(self) -> RawSequencerBlockData {
-        RawSequencerBlockData {
-            block_hash: self.block_hash,
-            header: self.header,
-            last_commit: self.last_commit,
-            rollup_data: self.rollup_data,
-            action_tree_root: self.action_tree_root,
-            action_tree_root_inclusion_proof: self.action_tree_root_inclusion_proof,
-=======
     /// Returns the [`SequencerBlockData`] as a [`RawSequencerBlockData`].
     #[must_use]
     pub fn into_raw(self) -> RawSequencerBlockData {
@@ -176,7 +141,6 @@
             rollup_data,
             action_tree_root,
             action_tree_root_inclusion_proof,
->>>>>>> 9ea72691
         }
     }
 
@@ -320,8 +284,6 @@
     pub action_tree_root_inclusion_proof: InclusionProof,
 }
 
-<<<<<<< HEAD
-=======
 impl TryFrom<RawSequencerBlockData> for SequencerBlockData {
     type Error = eyre::Error;
 
@@ -336,36 +298,15 @@
     }
 }
 
->>>>>>> 9ea72691
 #[cfg(test)]
 mod test {
     use std::collections::HashMap;
 
-<<<<<<< HEAD
-    use astria_sequencer_validation::{
-        InclusionProof,
-        MerkleTree,
-    };
-=======
     use astria_sequencer_validation::MerkleTree;
->>>>>>> 9ea72691
     use tendermint::Hash;
 
     use super::SequencerBlockData;
     use crate::RawSequencerBlockData;
-
-    fn test_root_and_inclusion_proof() -> (Hash, InclusionProof) {
-        let leaves = vec![
-            vec![0x11, 0x22, 0x33],
-            vec![0x44, 0x55, 0x66],
-            vec![0x77, 0x88, 0x99],
-        ];
-        let tree = MerkleTree::from_leaves(leaves);
-        (
-            Hash::try_from([0u8; 32].to_vec()).unwrap(),
-            tree.prove_inclusion(0).unwrap(),
-        )
-    }
 
     #[test]
     fn new_sequencer_block() {
@@ -388,52 +329,13 @@
 
         header.data_hash = Some(Hash::try_from(data_hash.to_vec()).unwrap());
         let block_hash = header.hash();
-        SequencerBlockData::new(
-            block_hash,
-            header,
-            None,
-            HashMap::new(),
-            action_tree_root,
-            action_tree_root_inclusion_proof,
-        )
-        .unwrap();
-    }
-
-    #[test]
-    fn new_sequencer_block() {
-        let mut header = crate::test_utils::default_header();
-        let (action_tree_root, action_tree_root_inclusion_proof, data_hash) = {
-            let action_tree_root = [9u8; 32];
-            let transactions = vec![
-                action_tree_root.to_vec(),
-                vec![0x11, 0x22, 0x33],
-                vec![0x44, 0x55, 0x66],
-                vec![0x77, 0x88, 0x99],
-            ];
-            let tree = MerkleTree::from_leaves(transactions);
-            (
-                Hash::try_from(action_tree_root.to_vec()).unwrap(),
-                tree.prove_inclusion(0).unwrap(),
-                tree.root(),
-            )
-        };
-
-        header.data_hash = Some(Hash::try_from(data_hash.to_vec()).unwrap());
-        let block_hash = header.hash();
-<<<<<<< HEAD
-        let (action_tree_root, action_tree_root_inclusion_proof) = test_root_and_inclusion_proof();
-        let mut expected = SequencerBlockData {
-=======
         SequencerBlockData::try_from_raw(RawSequencerBlockData {
->>>>>>> 9ea72691
             block_hash,
             header,
             last_commit: None,
             rollup_data: HashMap::new(),
             action_tree_root,
             action_tree_root_inclusion_proof,
-<<<<<<< HEAD
-=======
         })
         .unwrap();
     }
@@ -455,7 +357,6 @@
                 tree.prove_inclusion(0).unwrap(),
                 tree.root(),
             )
->>>>>>> 9ea72691
         };
 
         header.data_hash = Some(Hash::try_from(data_hash.to_vec()).unwrap());
