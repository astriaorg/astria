--- conflicted
+++ resolved
@@ -74,7 +74,7 @@
             header: default_header(),
             last_commit: None,
             rollup_data: HashMap::default(),
-            action_tree_root: Hash::default(),
+            action_tree_root: [0u8; 32],
             action_tree_root_inclusion_proof: InclusionProof::default(),
         }
     }
@@ -99,19 +99,12 @@
         let Some(data_hash) = header.data_hash else {
             bail!(Error::MissingDataHash);
         };
-<<<<<<< HEAD
         if !cfg!(feature = "relayer-test") {
             action_tree_root_inclusion_proof
-                .verify(action_tree_root.as_bytes(), data_hash)
+                .verify(&action_tree_root, data_hash)
                 .wrap_err("failed to verify action tree root inclusion proof")?;
             // TODO(https://github.com/astriaorg/astria/issues/270): also verify last_commit_hash
         }
-=======
-        action_tree_root_inclusion_proof
-            .verify(&action_tree_root, data_hash)
-            .wrap_err("failed to verify action tree root inclusion proof")?;
-        // TODO(https://github.com/astriaorg/astria/issues/270): also verify last_commit_hash
->>>>>>> 6079ed3c
 
         let data = Self {
             block_hash,
@@ -245,12 +238,6 @@
                 bytes = general_purpose::STANDARD.encode(tx.as_slice()),
                 "parsing data from tendermint block",
             );
-<<<<<<< HEAD
-            let tx = Signed::try_from_slice(tx)
-                .map_err(|e| eyre!(e))
-                .wrap_err("failed reading signed sequencer transaction from bytes")?;
-            tx.transaction().actions().iter().for_each(|action| {
-=======
 
             let raw_tx = raw::SignedTransaction::decode(&**tx)
                 .wrap_err("failed decoding bytes to protobuf signed transaction")?;
@@ -259,7 +246,6 @@
                  transaction",
             )?;
             tx.actions().iter().for_each(|action| {
->>>>>>> 6079ed3c
                 if let Some(action) = action.as_sequence() {
                     // TODO(https://github.com/astriaorg/astria/issues/318): intern
                     // these namespaces so they don't get rebuild on every iteration.
@@ -389,7 +375,7 @@
             header: default_header(),
             last_commit: None,
             rollup_data: HashMap::default(),
-            action_tree_root: Hash::default(),
+            action_tree_root: [0u8; 32],
             action_tree_root_inclusion_proof: InclusionProof::default(),
         }
     }
