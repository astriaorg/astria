pub(crate) mod api;
pub mod bridge_withdrawer;
mod build_info;
pub(crate) mod config;
<<<<<<< HEAD
pub mod metrics_init;
=======
pub(crate) mod metrics;
pub mod withdrawer;
>>>>>>> 616dd9a9

#[cfg(test)]
pub(crate) use bridge_withdrawer::astria_address;
pub use bridge_withdrawer::BridgeWithdrawer;
pub use build_info::BUILD_INFO;
pub use config::Config;<|MERGE_RESOLUTION|>--- conflicted
+++ resolved
@@ -2,12 +2,7 @@
 pub mod bridge_withdrawer;
 mod build_info;
 pub(crate) mod config;
-<<<<<<< HEAD
-pub mod metrics_init;
-=======
 pub(crate) mod metrics;
-pub mod withdrawer;
->>>>>>> 616dd9a9
 
 #[cfg(test)]
 pub(crate) use bridge_withdrawer::astria_address;
