--- conflicted
+++ resolved
@@ -80,10 +80,15 @@
             ethereum_rpc_endpoint,
             rollup_asset_denomination,
             min_expected_fee_asset_balance,
+            sequencer_bridge_address,
             ..
         } = cfg;
 
         let state = Arc::new(State::new());
+
+        let sequencer_bridge_address = sequencer_bridge_address
+            .parse()
+            .wrap_err("failed to parse sequencer bridge address")?;
 
         // make startup object
         let (startup, startup_submitter_handle, startup_watcher_handle) = startup::Builder {
@@ -91,7 +96,7 @@
             state: state.clone(),
             sequencer_chain_id,
             sequencer_cometbft_endpoint: sequencer_cometbft_endpoint.clone(),
-            sequencer_key_path: sequencer_key_path.clone(),
+            sequencer_bridge_address,
             expected_fee_asset_id: asset::Id::from_str_unchecked(&fee_asset_denomination),
             expected_min_fee_asset_balance: u128::from(min_expected_fee_asset_balance),
         }
@@ -110,11 +115,6 @@
         }
         .build()
         .wrap_err("failed to initialize submitter")?;
-
-        let sequencer_bridge_address = cfg
-            .sequencer_bridge_address
-            .parse()
-            .wrap_err("failed to parse sequencer bridge address")?;
 
         let ethereum_watcher = watcher::Builder {
             ethereum_contract_address,
@@ -126,11 +126,8 @@
                 .parse::<Denom>()
                 .wrap_err("failed to parse ROLLUP_ASSET_DENOMINATION as Denom")?,
             bridge_address: sequencer_bridge_address,
-<<<<<<< HEAD
             submitter_handle,
-=======
             sequencer_address_prefix: sequencer_address_prefix.clone(),
->>>>>>> d270d4d6
         }
         .build()
         .wrap_err("failed to build ethereum watcher")?;
