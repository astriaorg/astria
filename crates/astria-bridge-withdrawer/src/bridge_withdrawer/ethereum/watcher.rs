--- conflicted
+++ resolved
@@ -36,6 +36,7 @@
 use tokio::select;
 use tokio_util::sync::CancellationToken;
 use tracing::{
+    debug,
     info,
     warn,
 };
@@ -109,34 +110,17 @@
         info!(
             contract.address = %self.contract_address,
             starting_block = next_rollup_block_height,
-            asset_withdrawal_diviser = asset_withdrawal_divisor,
-            fee_asset = %fee_asset,
             "watcher startup complete"
         );
 
         let Self {
-<<<<<<< HEAD
-            rollup_asset_denom,
-            bridge_address,
-=======
             state,
->>>>>>> df1c2067
             shutdown_token,
             submitter_handle,
             ..
         } = self;
 
-<<<<<<< HEAD
-        let converter = EventToActionConvertConfig {
-            fee_asset,
-            rollup_asset_denom,
-            bridge_address,
-            asset_withdrawal_divisor,
-            sequencer_address_prefix,
-        };
-=======
         state.set_watcher_ready();
->>>>>>> df1c2067
 
         tokio::select! {
             res = watch_for_blocks(
@@ -243,11 +227,6 @@
             .await
             .wrap_err("failed to construct contract event to sequencer action fetcher")?;
 
-        debug!(
-            precision = base_chain_asset_precision,
-            "got asset withdrawal decimals from rollup withdrawal contract"
-        );
-
         self.state.set_watcher_ready();
 
         Ok((provider.clone(), action_fetcher, starting_rollup_height))
@@ -357,68 +336,6 @@
     block: Block<H256>,
     submitter_handle: &submitter::Handle,
 ) -> Result<()> {
-<<<<<<< HEAD
-    let Some(block_hash) = block.hash else {
-        bail!("block hash missing; skipping")
-    };
-
-    let Some(block_number) = block.number else {
-        bail!("block number missing; skipping")
-    };
-
-    let sequencer_withdrawal_events =
-        get_sequencer_withdrawal_events(provider.clone(), contract_address, block_hash)
-            .await
-            .wrap_err("failed to get sequencer withdrawal events")?;
-    if block_number.as_u64() % 100 == 0 && !sequencer_withdrawal_events.is_empty() {
-        debug!(
-            block.number = %block_number,
-            block.hash = %block_hash,
-            sequencer_withdrawals.count = %sequencer_withdrawal_events.len(),
-            "got sequencer withdrawal events from rollup block"
-        );
-    }
-
-    let ics20_withdrawal_events =
-        get_ics20_withdrawal_events(provider.clone(), contract_address, block_hash)
-            .await
-            .wrap_err("failed to get ics20 withdrawal events")?;
-    if block_number.as_u64() % 100 == 0 && !ics20_withdrawal_events.is_empty() {
-        debug!(
-            block.number = %block_number,
-            block.hash = %block_hash,
-            ics20_withdrawals.count = %ics20_withdrawal_events.len(),
-            "got ics20 withdrawal events from rollup block"
-        );
-    }
-
-    let events = vec![sequencer_withdrawal_events, ics20_withdrawal_events]
-        .into_iter()
-        .flatten();
-    let mut batch = Batch {
-        actions: Vec::new(),
-        rollup_height: block_number.as_u64(),
-    };
-    for (event, log) in events {
-        let Some(transaction_hash) = log.transaction_hash else {
-            warn!("transaction hash missing; skipping");
-            continue;
-        };
-
-        let event_with_metadata = EventWithMetadata {
-            event,
-            block_number,
-            transaction_hash,
-        };
-        let action = converter
-            .convert(event_with_metadata)
-            .wrap_err("failed to convert event to action")?;
-        batch.actions.push(action);
-    }
-
-    if batch.actions.is_empty() {
-        trace!("no actions to send at block {block_number}");
-=======
     let block_hash = block.hash.ok_or_eyre("block did not contain a hash")?;
     let rollup_height = block
         .number
@@ -439,7 +356,6 @@
             "no withdrawal actions found for block `{block_hash}` at rollup height \
              `{rollup_height}; skipping"
         );
->>>>>>> df1c2067
     } else {
         submitter_handle
             .send_batch(Batch {
@@ -448,15 +364,6 @@
             })
             .await
             .wrap_err("failed to send batched events; receiver dropped?")?;
-<<<<<<< HEAD
-        if block_number.as_u64() % 100 == 0 {
-            debug!(
-                "sent batch with {} actions at block {block_number}",
-                actions_len
-            );
-        }
-=======
->>>>>>> df1c2067
     }
 
     Ok(())
