--- conflicted
+++ resolved
@@ -66,11 +66,8 @@
     pub(crate) state: Arc<State>,
     pub(crate) rollup_asset_denom: Denom,
     pub(crate) bridge_address: Address,
-<<<<<<< HEAD
     pub(crate) submitter_handle: submitter::Handle,
-=======
     pub(crate) sequencer_address_prefix: String,
->>>>>>> d270d4d6
 }
 
 impl Builder {
@@ -83,11 +80,8 @@
             state,
             rollup_asset_denom,
             bridge_address,
-<<<<<<< HEAD
             submitter_handle,
-=======
             sequencer_address_prefix,
->>>>>>> d270d4d6
         } = self;
 
         let contract_address = address_from_string(&ethereum_contract_address)
@@ -111,11 +105,8 @@
             bridge_address,
             state,
             shutdown_token: shutdown_token.clone(),
-<<<<<<< HEAD
             submitter_handle,
-=======
             sequencer_address_prefix,
->>>>>>> d270d4d6
         })
     }
 }
@@ -130,11 +121,7 @@
     rollup_asset_denom: Denom,
     bridge_address: Address,
     state: Arc<State>,
-<<<<<<< HEAD
-=======
-    shutdown_token: CancellationToken,
     sequencer_address_prefix: String,
->>>>>>> d270d4d6
 }
 
 impl Watcher {
@@ -149,12 +136,9 @@
             bridge_address,
             state,
             shutdown_token,
-<<<<<<< HEAD
             submitter_handle,
+            sequencer_address_prefix,
             ..
-=======
-            sequencer_address_prefix,
->>>>>>> d270d4d6
         } = self;
 
         let (event_tx, event_rx) = mpsc::channel(100);
@@ -620,11 +604,8 @@
             state: Arc::new(State::new()),
             rollup_asset_denom: denom,
             bridge_address,
-<<<<<<< HEAD
             submitter_handle: submitter::Handle::new(batch_tx),
-=======
             sequencer_address_prefix: crate::ASTRIA_ADDRESS_PREFIX.into(),
->>>>>>> d270d4d6
         }
         .build()
         .unwrap();
@@ -723,11 +704,8 @@
             state: Arc::new(State::new()),
             rollup_asset_denom: denom,
             bridge_address,
-<<<<<<< HEAD
             submitter_handle: submitter::Handle::new(batch_tx),
-=======
             sequencer_address_prefix: crate::ASTRIA_ADDRESS_PREFIX.into(),
->>>>>>> d270d4d6
         }
         .build()
         .unwrap();
@@ -853,11 +831,8 @@
             state: Arc::new(State::new()),
             rollup_asset_denom: denom,
             bridge_address,
-<<<<<<< HEAD
             submitter_handle: submitter::Handle::new(batch_tx),
-=======
             sequencer_address_prefix: crate::ASTRIA_ADDRESS_PREFIX.into(),
->>>>>>> d270d4d6
         }
         .build()
         .unwrap();
@@ -966,11 +941,8 @@
             state: Arc::new(State::new()),
             rollup_asset_denom: denom,
             bridge_address,
-<<<<<<< HEAD
             submitter_handle: submitter::Handle::new(batch_tx),
-=======
             sequencer_address_prefix: crate::ASTRIA_ADDRESS_PREFIX.into(),
->>>>>>> d270d4d6
         }
         .build()
         .unwrap();
