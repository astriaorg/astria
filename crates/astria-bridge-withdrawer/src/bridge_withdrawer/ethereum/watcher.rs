use std::{
    sync::Arc,
    time::Duration,
};

use astria_bridge_contracts::i_astria_withdrawer::{
    IAstriaWithdrawer,
    Ics20WithdrawalFilter,
    SequencerWithdrawalFilter,
};
use astria_core::{
    primitive::v1::{
        asset::{
            self,
            denom,
            Denom,
        },
        Address,
    },
    protocol::transaction::v1alpha1::Action,
};
use astria_eyre::{
    eyre::{
        self,
        bail,
        eyre,
        WrapErr as _,
    },
    Result,
};
use ethers::{
    contract::EthEvent as _,
    core::types::Block,
    providers::{
        Middleware,
        Provider,
        ProviderError,
        StreamExt as _,
        Ws,
    },
    types::{
        Filter,
        Log,
        H256,
    },
    utils::hex,
};
use tokio::select;
use tokio_util::sync::CancellationToken;
use tracing::{
    debug,
    info,
    trace,
    warn,
};

use crate::bridge_withdrawer::{
    batch::Batch,
    ethereum::convert::{
        event_to_action,
        EventWithMetadata,
        WithdrawalEvent,
    },
    startup,
<<<<<<< HEAD
    startup::WatcherInfo as StartupInfo,
=======
>>>>>>> df768695
    state::State,
    submitter,
};

pub(crate) struct Builder {
    pub(crate) shutdown_token: CancellationToken,
<<<<<<< HEAD
    pub(crate) startup_handle: startup::WatcherHandle,
=======
    pub(crate) startup_handle: startup::InfoHandle,
>>>>>>> df768695
    pub(crate) ethereum_contract_address: String,
    pub(crate) ethereum_rpc_endpoint: String,
    pub(crate) state: Arc<State>,
    pub(crate) rollup_asset_denom: Denom,
    pub(crate) bridge_address: Address,
    pub(crate) submitter_handle: submitter::Handle,
    pub(crate) sequencer_address_prefix: String,
}

impl Builder {
    pub(crate) fn build(self) -> Result<Watcher> {
        let Builder {
            ethereum_contract_address,
            ethereum_rpc_endpoint,
<<<<<<< HEAD
            startup_handle,
=======
>>>>>>> df768695
            shutdown_token,
            startup_handle,
            state,
            rollup_asset_denom,
            bridge_address,
            submitter_handle,
            sequencer_address_prefix,
        } = self;

        let contract_address = address_from_string(&ethereum_contract_address)
            .wrap_err("failed to parse ethereum contract address")?;

        if rollup_asset_denom
            .as_trace_prefixed()
            .map_or(false, denom::TracePrefixed::trace_is_empty)
        {
            warn!(
                "rollup asset denomination is not prefixed; Ics20Withdrawal actions will not be \
                 submitted"
            );
        }

        Ok(Watcher {
            contract_address,
            ethereum_rpc_endpoint: ethereum_rpc_endpoint.to_string(),
<<<<<<< HEAD
            startup_handle,
=======
>>>>>>> df768695
            rollup_asset_denom,
            bridge_address,
            state,
            shutdown_token: shutdown_token.clone(),
<<<<<<< HEAD
=======
            startup_handle,
>>>>>>> df768695
            submitter_handle,
            sequencer_address_prefix,
        })
    }
}

/// Watches for withdrawal events emitted by the `AstriaWithdrawer` contract.
pub(crate) struct Watcher {
    shutdown_token: CancellationToken,
<<<<<<< HEAD
    startup_handle: startup::WatcherHandle,
=======
    startup_handle: startup::InfoHandle,
>>>>>>> df768695
    submitter_handle: submitter::Handle,
    contract_address: ethers::types::Address,
    ethereum_rpc_endpoint: String,
    rollup_asset_denom: Denom,
    bridge_address: Address,
    state: Arc<State>,
    sequencer_address_prefix: String,
}

impl Watcher {
    pub(crate) async fn run(mut self) -> Result<()> {
        let (provider, contract, fee_asset, asset_withdrawal_divisor, next_rollup_block_height) =
            self.startup()
                .await
                .wrap_err("watcher failed to start up")?;

        let Self {
            rollup_asset_denom,
            bridge_address,
            state,
            shutdown_token,
            submitter_handle,
            sequencer_address_prefix,
            ..
        } = self;

        let converter = EventToActionConvertConfig {
            fee_asset,
            rollup_asset_denom,
            bridge_address,
            asset_withdrawal_divisor,
            sequencer_address_prefix,
        };

        state.set_watcher_ready();

        tokio::select! {
            res = watch_for_blocks(
                provider,
                contract.address(),
                next_rollup_block_height,
                converter,
                submitter_handle,
                shutdown_token.clone(),
            ) => {
                info!("block handler exited");
                res.context("block handler exited")
            }
           () = shutdown_token.cancelled() => {
                info!("watcher shutting down");
                Ok(())
            }
        }
    }

    /// Gets the startup data from the submitter and connects to the Ethereum node.
    ///
    /// Returns the contract handle, the asset ID of the fee asset, the divisor for the asset
    /// withdrawal amount, and the rollup block height to watch from.
    ///
    /// # Errors
    /// - If the fee asset ID provided in the config is not a valid fee asset on the sequencer.
    /// - If the Ethereum node cannot be connected to after several retries.
    /// - If the asset withdrawal decimals cannot be fetched.
    async fn startup(
        &mut self,
    ) -> eyre::Result<(
        Arc<Provider<Ws>>,
        IAstriaWithdrawer<Provider<Ws>>,
        asset::Denom,
        u128,
        u64,
    )> {
<<<<<<< HEAD
        let StartupInfo {
            fee_asset_id,
            starting_rollup_height,
        } = select! {
            () = self.shutdown_token.cancelled() => {
                info!("watcher received shutdown signal while waiting for startup");
                return Err(eyre!("watcher received shutdown signal while waiting for startup"));
            }

            startup_info = self.startup_handle.recv() => {
=======
        let startup::Info {
            fee_asset,
            starting_rollup_height,
            ..
        } = select! {
            () = self.shutdown_token.cancelled() => {
                return Err(eyre!("watcher received shutdown signal while waiting for startup"));
            }

            startup_info = self.startup_handle.get_info() => {
>>>>>>> df768695
                startup_info.wrap_err("failed to receive startup info")?
            }
        };

        // connect to eth node
        let retry_config = tryhard::RetryFutureConfig::new(1024)
            .exponential_backoff(Duration::from_millis(500))
            .max_delay(Duration::from_secs(60))
            .on_retry(
                |attempt, next_delay: Option<Duration>, error: &ProviderError| {
                    let wait_duration = next_delay
                        .map(humantime::format_duration)
                        .map(tracing::field::display);
                    warn!(
                        attempt,
                        wait_duration,
                        error = error as &dyn std::error::Error,
                        "attempt to connect to rollup node failed; retrying after backoff",
                    );
                    futures::future::ready(())
                },
            );

        let provider = tryhard::retry_fn(|| {
            let url = self.ethereum_rpc_endpoint.clone();
            async move {
                let websocket_client = Ws::connect_with_reconnects(url, 0).await?;
                Ok(Provider::new(websocket_client))
            }
        })
        .with_config(retry_config)
        .await
        .wrap_err("failed connecting to rollup after several retries; giving up")?;
        let provider = Arc::new(provider);

        // get contract handle
        let contract = IAstriaWithdrawer::new(self.contract_address, provider.clone());

        // get asset withdrawal decimals
        let base_chain_asset_precision = contract
            .base_chain_asset_precision()
            .call()
            .await
            .wrap_err("failed to get asset withdrawal decimals")?;
        let asset_withdrawal_divisor =
            10u128.pow(18u32.checked_sub(base_chain_asset_precision).expect(
                "base_chain_asset_precision must be <= 18, as the contract constructor enforces \
                 this",
            ));

        self.state.set_watcher_ready();

        Ok((
            provider.clone(),
            contract,
            fee_asset,
            asset_withdrawal_divisor,
            starting_rollup_height,
        ))
    }
}

async fn sync_from_next_rollup_block_height(
    provider: Arc<Provider<Ws>>,
    contract_address: ethers::types::Address,
    converter: &EventToActionConvertConfig,
    submitter_handle: &submitter::Handle,
    next_rollup_block_height_to_check: u64,
    current_rollup_block_height: u64,
) -> Result<()> {
    if current_rollup_block_height < next_rollup_block_height_to_check {
        return Ok(());
    }

    for i in next_rollup_block_height_to_check..=current_rollup_block_height {
        let Some(block) = provider
            .get_block(i)
            .await
            .wrap_err("failed to get block")?
        else {
            bail!("block with number {i} missing");
        };

        get_and_send_events_at_block(
            provider.clone(),
            contract_address,
            block,
            converter,
            submitter_handle,
        )
        .await
        .wrap_err("failed to get and send events at block")?;
    }

    info!("synced from {next_rollup_block_height_to_check} to {current_rollup_block_height}");
    Ok(())
}

async fn watch_for_blocks(
    provider: Arc<Provider<Ws>>,
    contract_address: ethers::types::Address,
    next_rollup_block_height: u64,
    converter: EventToActionConvertConfig,
    submitter_handle: submitter::Handle,
    shutdown_token: CancellationToken,
) -> Result<()> {
    let mut block_rx = provider
        .subscribe_blocks()
        .await
        .wrap_err("failed to subscribe to blocks")?;

    // read latest block height from subscription;
    // use this value for syncing from the next height to submit to current.
    let Some(current_rollup_block) = block_rx.next().await else {
        bail!("failed to get current rollup block from subscription")
    };

    let Some(current_rollup_block_height) = current_rollup_block.number else {
        bail!("current rollup block missing block number")
    };

    // sync any blocks missing between `next_rollup_block_height` and the current latest
    // (inclusive).
    sync_from_next_rollup_block_height(
        provider.clone(),
        contract_address,
        &converter,
        &submitter_handle,
        next_rollup_block_height,
        current_rollup_block_height.as_u64(),
    )
    .await
    .wrap_err("failed to sync from next rollup block height")?;

    loop {
        select! {
            () = shutdown_token.cancelled() => {
                info!("block watcher shutting down");
                return Ok(());
            }
            block = block_rx.next() => {
                if let Some(block) = block {
                    get_and_send_events_at_block(
                        provider.clone(),
                        contract_address,
                        block,
                        &converter,
                        &submitter_handle,
                    )
                    .await
                    .wrap_err("failed to get and send events at block")?;
                } else {
                    bail!("block subscription ended")
                }
            }
        }
    }
}

async fn get_and_send_events_at_block(
    provider: Arc<Provider<Ws>>,
    contract_address: ethers::types::Address,
    block: Block<H256>,
    converter: &EventToActionConvertConfig,
    submitter_handle: &submitter::Handle,
) -> Result<()> {
    let Some(block_hash) = block.hash else {
        bail!("block hash missing; skipping")
    };

    let Some(block_number) = block.number else {
        bail!("block number missing; skipping")
    };

    let sequencer_withdrawal_events =
        get_sequencer_withdrawal_events(provider.clone(), contract_address, block_hash)
            .await
            .wrap_err("failed to get sequencer withdrawal events")?;
    let ics20_withdrawal_events =
        get_ics20_withdrawal_events(provider.clone(), contract_address, block_hash)
            .await
            .wrap_err("failed to get ics20 withdrawal events")?;
    let events = vec![sequencer_withdrawal_events, ics20_withdrawal_events]
        .into_iter()
        .flatten();
    let mut batch = Batch {
        actions: Vec::new(),
        rollup_height: block_number.as_u64(),
    };
    for (event, log) in events {
        let Some(transaction_hash) = log.transaction_hash else {
            warn!("transaction hash missing; skipping");
            continue;
        };

        let event_with_metadata = EventWithMetadata {
            event,
            block_number,
            transaction_hash,
        };
        let action = converter
            .convert(event_with_metadata)
            .wrap_err("failed to convert event to action")?;
        batch.actions.push(action);
    }

    if batch.actions.is_empty() {
        trace!("no actions to send at block {block_number}");
    } else {
        let actions_len = batch.actions.len();
        submitter_handle
            .send_batch(batch)
            .await
            .wrap_err("failed to send batched events; receiver dropped?")?;
        debug!(
            "sent batch with {} actions at block {block_number}",
            actions_len
        );
    }

    Ok(())
}

async fn get_sequencer_withdrawal_events(
    provider: Arc<Provider<Ws>>,
    contract_address: ethers::types::Address,
    block_hash: H256,
) -> Result<Vec<(WithdrawalEvent, Log)>> {
    let sequencer_withdrawal_event_sig = SequencerWithdrawalFilter::signature();
    let sequencer_withdrawal_filter = Filter::new()
        .at_block_hash(block_hash)
        .address(contract_address)
        .topic0(sequencer_withdrawal_event_sig);

    let logs = provider
        .get_logs(&sequencer_withdrawal_filter)
        .await
        .wrap_err("failed to get sequencer withdrawal events")?;

    let events = logs
        .into_iter()
        .map(|log| {
            let raw_log = ethers::abi::RawLog {
                topics: log.topics.clone(),
                data: log.data.to_vec(),
            };
            let event = SequencerWithdrawalFilter::decode_log(&raw_log)?;
            Ok((WithdrawalEvent::Sequencer(event), log))
        })
        .collect::<Result<Vec<_>>>()?;

    Ok(events)
}

async fn get_ics20_withdrawal_events(
    provider: Arc<Provider<Ws>>,
    contract_address: ethers::types::Address,
    block_hash: H256,
) -> Result<Vec<(WithdrawalEvent, Log)>> {
    let ics20_withdrawal_event_sig = Ics20WithdrawalFilter::signature();
    let ics20_withdrawal_filter = Filter::new()
        .at_block_hash(block_hash)
        .address(contract_address)
        .topic0(ics20_withdrawal_event_sig);

    let logs = provider
        .get_logs(&ics20_withdrawal_filter)
        .await
        .wrap_err("failed to get ics20 withdrawal events")?;

    let events = logs
        .into_iter()
        .map(|log| {
            let raw_log = ethers::abi::RawLog {
                topics: log.topics.clone(),
                data: log.data.to_vec(),
            };
            let event = Ics20WithdrawalFilter::decode_log(&raw_log)?;
            Ok((WithdrawalEvent::Ics20(event), log))
        })
        .collect::<Result<Vec<_>>>()?;

    Ok(events)
}

#[derive(Clone)]
struct EventToActionConvertConfig {
    fee_asset: Denom,
    rollup_asset_denom: Denom,
    bridge_address: Address,
    asset_withdrawal_divisor: u128,
    sequencer_address_prefix: String,
}

impl EventToActionConvertConfig {
    fn convert(&self, event: EventWithMetadata) -> Result<Action> {
        event_to_action(
            event,
            self.fee_asset.clone(),
            self.rollup_asset_denom.clone(),
            self.asset_withdrawal_divisor,
            self.bridge_address,
            &self.sequencer_address_prefix,
        )
    }
}

// converts an ethereum address string to an `ethers::types::Address`.
// the input string may be prefixed with "0x" or not.
fn address_from_string(s: &str) -> Result<ethers::types::Address> {
    let s = s.strip_prefix("0x").unwrap_or(s);
    let bytes = hex::decode(s).wrap_err("failed to parse ethereum address as hex")?;
    let address: [u8; 20] = bytes.try_into().map_err(|bytes: Vec<u8>| {
        eyre!(
            "invalid length for {} ethereum address, must be 20 bytes",
            bytes.len()
        )
    })?;
    Ok(address.into())
}

#[cfg(test)]
mod tests {
    use astria_bridge_contracts::{
        astria_bridgeable_erc20::AstriaBridgeableERC20,
        astria_withdrawer::AstriaWithdrawer,
        i_astria_withdrawer::{
            Ics20WithdrawalFilter,
            SequencerWithdrawalFilter,
        },
    };
    use astria_core::{
        primitive::v1::{
            asset,
            Address,
        },
        protocol::transaction::v1alpha1::Action,
    };
    use ethers::{
        prelude::SignerMiddleware,
        providers::Middleware,
        signers::Signer as _,
        types::{
            TransactionReceipt,
            U256,
        },
        utils::hex,
    };
    use tokio::sync::mpsc::{
        self,
        error::TryRecvError,
    };

    use super::*;
    use crate::bridge_withdrawer::ethereum::{
        convert::EventWithMetadata,
        test_utils::{
            ConfigureAstriaBridgeableERC20Deployer,
            ConfigureAstriaWithdrawerDeployer,
        },
    };

    fn default_native_asset() -> asset::Denom {
        "nria".parse().unwrap()
    }

    #[test]
    fn address_from_string_prefix() {
        let address = address_from_string("0x1234567890123456789012345678901234567890").unwrap();
        let bytes: [u8; 20] = hex::decode("1234567890123456789012345678901234567890")
            .unwrap()
            .try_into()
            .unwrap();
        assert_eq!(address, ethers::types::Address::from(bytes));
    }

    #[test]
    fn address_from_string_no_prefix() {
        let address = address_from_string("1234567890123456789012345678901234567890").unwrap();
        let bytes: [u8; 20] = hex::decode("1234567890123456789012345678901234567890")
            .unwrap()
            .try_into()
            .unwrap();
        assert_eq!(address, ethers::types::Address::from(bytes));
    }

    async fn send_sequencer_withdraw_transaction<M: Middleware>(
        contract: &AstriaWithdrawer<M>,
        value: U256,
        recipient: Address,
    ) -> TransactionReceipt {
        let tx = contract
            .withdraw_to_sequencer(recipient.to_string())
            .value(value);
        let receipt = tx
            .send()
            .await
            .expect("failed to submit transaction")
            .await
            .expect("failed to await pending transaction")
            .expect("no receipt found");

        assert!(
            receipt.status == Some(ethers::types::U64::from(1)),
            "`withdraw` transaction failed: {receipt:?}",
        );

        receipt
    }

    #[tokio::test]
    #[ignore = "requires foundry to be installed"]
    async fn astria_withdrawer_invalid_value_fails() {
        let (contract_address, provider, wallet, _anvil) = ConfigureAstriaWithdrawerDeployer {
            base_chain_asset_precision: 15,
            ..Default::default()
        }
        .deploy()
        .await;
        let signer = Arc::new(SignerMiddleware::new(provider, wallet.clone()));
        let contract = AstriaWithdrawer::new(contract_address, signer.clone());

        let value: U256 = 999.into(); // 10^3 - 1
        let recipient = crate::astria_address([1u8; 20]);
        let tx = contract
            .withdraw_to_sequencer(recipient.to_string())
            .value(value);
        tx.send()
            .await
            .expect_err("`withdraw` transaction should have failed due to value < 10^3");
    }

    #[tokio::test]
    #[ignore = "requires foundry to be installed"]
    async fn watcher_can_watch_sequencer_withdrawals_astria_withdrawer() {
        let (contract_address, provider, wallet, anvil) =
            ConfigureAstriaWithdrawerDeployer::default().deploy().await;
        let signer = Arc::new(SignerMiddleware::new(provider, wallet.clone()));
        let contract = AstriaWithdrawer::new(contract_address, signer.clone());

        let value = 1_000_000_000.into();
        let recipient = crate::astria_address([1u8; 20]);
        let bridge_address = crate::astria_address([1u8; 20]);
        let denom = "nria".parse::<Denom>().unwrap();

        let state = Arc::new(State::new());
        let startup_handle = startup::InfoHandle::new(state.subscribe());
        state.set_startup_info(startup::Info {
            starting_rollup_height: 1,
            fee_asset: denom.clone(),
            chain_id: "astria".to_string(),
        });
        let (batch_tx, mut batch_rx) = mpsc::channel(100);
        let submitter_handle = submitter::Handle::new(batch_tx);

        let watcher = Builder {
            ethereum_contract_address: hex::encode(contract_address),
            ethereum_rpc_endpoint: anvil.ws_endpoint(),
            startup_handle,
            submitter_handle,
            shutdown_token: CancellationToken::new(),
            state: Arc::new(State::new()),
            rollup_asset_denom: denom.clone(),
            bridge_address,
            sequencer_address_prefix: crate::ASTRIA_ADDRESS_PREFIX.into(),
        }
        .build()
        .unwrap();

        tokio::task::spawn(watcher.run());
        let receipt = send_sequencer_withdraw_transaction(&contract, value, recipient).await;
        let expected_event = EventWithMetadata {
            event: WithdrawalEvent::Sequencer(SequencerWithdrawalFilter {
                sender: wallet.address(),
                destination_chain_address: recipient.to_string(),
                amount: value,
            }),
            block_number: receipt.block_number.unwrap(),
            transaction_hash: receipt.transaction_hash,
        };
        let expected_action = event_to_action(
            expected_event,
            denom.clone(),
            denom,
            1,
            bridge_address,
            crate::ASTRIA_ADDRESS_PREFIX,
        )
        .unwrap();
        let Action::BridgeUnlock(expected_action) = expected_action else {
            panic!("expected action to be BridgeUnlock, got {expected_action:?}");
        };

        let batch = batch_rx.recv().await.unwrap();
        assert_eq!(batch.actions.len(), 1);
        let Action::BridgeUnlock(action) = &batch.actions[0] else {
            panic!(
                "expected action to be BridgeUnlock, got {:?}",
                batch.actions[0]
            );
        };
        assert_eq!(action, &expected_action);
        assert_eq!(batch_rx.try_recv().unwrap_err(), TryRecvError::Empty);
    }

    #[tokio::test]
    #[ignore = "requires foundry to be installed"]
    async fn watcher_can_watch_sequencer_withdrawals_astria_withdrawer_sync_from_next_rollup_height()
     {
        let (contract_address, provider, wallet, anvil) =
            ConfigureAstriaWithdrawerDeployer::default().deploy().await;
        let signer = Arc::new(SignerMiddleware::new(provider, wallet.clone()));
        let contract = AstriaWithdrawer::new(contract_address, signer.clone());

        let value = 1_000_000_000.into();
        let recipient = crate::astria_address([1u8; 20]);
        let bridge_address = crate::astria_address([1u8; 20]);
        let denom = default_native_asset();

        // send tx before watcher starts
        let receipt = send_sequencer_withdraw_transaction(&contract, value, recipient).await;

        let expected_event = EventWithMetadata {
            event: WithdrawalEvent::Sequencer(SequencerWithdrawalFilter {
                sender: wallet.address(),
                destination_chain_address: recipient.to_string(),
                amount: value,
            }),
            block_number: receipt.block_number.unwrap(),
            transaction_hash: receipt.transaction_hash,
        };
        let expected_action = event_to_action(
            expected_event,
            denom.clone(),
            denom.clone(),
            1,
            bridge_address,
            crate::ASTRIA_ADDRESS_PREFIX,
        )
        .unwrap();
        let Action::BridgeUnlock(expected_action) = expected_action else {
            panic!("expected action to be BridgeUnlock, got {expected_action:?}");
        };

        let state = Arc::new(State::new());
        let startup_handle = startup::InfoHandle::new(state.subscribe());
        state.set_startup_info(startup::Info {
            starting_rollup_height: 1,
            fee_asset: denom.clone(),
            chain_id: "astria".to_string(),
        });
        let (batch_tx, mut batch_rx) = mpsc::channel(100);
<<<<<<< HEAD
        let (startup_tx, startup_rx) = oneshot::channel();
        let startup_handle = startup::WatcherHandle::new(startup_rx);
        startup_tx
            .send(StartupInfo {
                fee_asset_id: denom.id(),
                starting_rollup_height: 0,
            })
            .unwrap();
=======
>>>>>>> df768695

        let watcher = Builder {
            ethereum_contract_address: hex::encode(contract_address),
            ethereum_rpc_endpoint: anvil.ws_endpoint(),
            startup_handle,
            shutdown_token: CancellationToken::new(),
            state: Arc::new(State::new()),
            rollup_asset_denom: denom.clone(),
            bridge_address,
            submitter_handle: submitter::Handle::new(batch_tx),
            sequencer_address_prefix: crate::ASTRIA_ADDRESS_PREFIX.into(),
        }
        .build()
        .unwrap();

        tokio::task::spawn(watcher.run());

        // send another tx to trigger a new block
        send_sequencer_withdraw_transaction(&contract, value, recipient).await;

        let batch = batch_rx.recv().await.unwrap();
        assert_eq!(batch.actions.len(), 1);
        let Action::BridgeUnlock(action) = &batch.actions[0] else {
            panic!(
                "expected action to be BridgeUnlock, got {:?}",
                batch.actions[0]
            );
        };
        assert_eq!(action, &expected_action);

        // should receive a second batch containing the second tx
        let batch = batch_rx.recv().await.unwrap();
        assert_eq!(batch.actions.len(), 1);
    }

    async fn send_ics20_withdraw_transaction<M: Middleware>(
        contract: &AstriaWithdrawer<M>,
        value: U256,
        recipient: String,
    ) -> TransactionReceipt {
        let tx = contract
            .withdraw_to_ibc_chain(recipient, "nootwashere".to_string())
            .value(value);
        let receipt = tx
            .send()
            .await
            .expect("failed to submit transaction")
            .await
            .expect("failed to await pending transaction")
            .expect("no receipt found");

        assert!(
            receipt.status == Some(ethers::types::U64::from(1)),
            "`withdraw` transaction failed: {receipt:?}",
        );

        receipt
    }

    #[tokio::test]
    #[ignore = "requires foundry to be installed"]
    async fn watcher_can_watch_ics20_withdrawals_astria_withdrawer() {
        let (contract_address, provider, wallet, anvil) =
            ConfigureAstriaWithdrawerDeployer::default().deploy().await;
        let signer = Arc::new(SignerMiddleware::new(provider, wallet.clone()));
        let contract = AstriaWithdrawer::new(contract_address, signer.clone());

        let value = 1_000_000_000.into();
        let recipient = "somebech32address".to_string();

        let bridge_address = crate::astria_address([1u8; 20]);
        let denom = "transfer/channel-0/utia".parse::<Denom>().unwrap();

        let state = Arc::new(State::new());
        let startup_handle = startup::InfoHandle::new(state.subscribe());
        state.set_startup_info(startup::Info {
            starting_rollup_height: 1,
            fee_asset: denom.clone(),
            chain_id: "astria".to_string(),
        });
        let (batch_tx, mut batch_rx) = mpsc::channel(100);

        let watcher = Builder {
            ethereum_contract_address: hex::encode(contract_address),
            ethereum_rpc_endpoint: anvil.ws_endpoint(),
            startup_handle,
            shutdown_token: CancellationToken::new(),
            state: Arc::new(State::new()),
            rollup_asset_denom: denom.clone(),
            bridge_address,
            submitter_handle: submitter::Handle::new(batch_tx),
            sequencer_address_prefix: crate::ASTRIA_ADDRESS_PREFIX.into(),
        }
        .build()
        .unwrap();

        tokio::task::spawn(watcher.run());

        let receipt = send_ics20_withdraw_transaction(&contract, value, recipient.clone()).await;
        let expected_event = EventWithMetadata {
            event: WithdrawalEvent::Ics20(Ics20WithdrawalFilter {
                sender: wallet.address(),
                destination_chain_address: recipient.clone(),
                amount: value,
                memo: "nootwashere".to_string(),
            }),
            block_number: receipt.block_number.unwrap(),
            transaction_hash: receipt.transaction_hash,
        };

        let Action::Ics20Withdrawal(mut expected_action) = event_to_action(
            expected_event,
            denom.clone(),
            denom.clone(),
            1,
            bridge_address,
            crate::ASTRIA_ADDRESS_PREFIX,
        )
        .unwrap() else {
            panic!("expected action to be Ics20Withdrawal");
        };
        expected_action.timeout_time = 0; // zero this for testing

<<<<<<< HEAD
        let (batch_tx, mut batch_rx) = mpsc::channel(100);
        let (startup_tx, startup_rx) = oneshot::channel();
        let startup_handle = startup::WatcherHandle::new(startup_rx);
        startup_tx
            .send(StartupInfo {
                fee_asset_id: denom.id(),
                starting_rollup_height: 0,
            })
            .unwrap();

        let watcher = Builder {
            ethereum_contract_address: hex::encode(contract_address),
            ethereum_rpc_endpoint: anvil.ws_endpoint(),
            startup_handle,
            shutdown_token: CancellationToken::new(),
            state: Arc::new(State::new()),
            rollup_asset_denom: denom,
            bridge_address,
            submitter_handle: submitter::Handle::new(batch_tx),
            sequencer_address_prefix: crate::ASTRIA_ADDRESS_PREFIX.into(),
        }
        .build()
        .unwrap();

        tokio::task::spawn(watcher.run());

        // make another tx to trigger anvil to make another block
        send_ics20_withdraw_transaction(&contract, value, recipient).await;

=======
>>>>>>> df768695
        let mut batch = batch_rx.recv().await.unwrap();
        assert_eq!(batch.actions.len(), 1);
        let Action::Ics20Withdrawal(ref mut action) = batch.actions[0] else {
            panic!(
                "expected action to be Ics20Withdrawal, got {:?}",
                batch.actions[0]
            );
        };
        action.timeout_time = 0; // zero this for testing
        assert_eq!(action, &expected_action);
        assert_eq!(batch_rx.try_recv().unwrap_err(), TryRecvError::Empty);
    }

    async fn mint_tokens<M: Middleware>(
        contract: &AstriaBridgeableERC20<M>,
        amount: U256,
        recipient: ethers::types::Address,
    ) -> TransactionReceipt {
        let mint_tx = contract.mint(recipient, amount);
        let receipt = mint_tx
            .send()
            .await
            .expect("failed to submit mint transaction")
            .await
            .expect("failed to await pending mint transaction")
            .expect("no mint receipt found");

        assert!(
            receipt.status == Some(ethers::types::U64::from(1)),
            "`mint` transaction failed: {receipt:?}",
        );

        receipt
    }

    async fn send_sequencer_withdraw_transaction_erc20<M: Middleware>(
        contract: &AstriaBridgeableERC20<M>,
        value: U256,
        recipient: Address,
    ) -> TransactionReceipt {
        let tx = contract.withdraw_to_sequencer(value, recipient.to_string());
        let receipt = tx
            .send()
            .await
            .expect("failed to submit transaction")
            .await
            .expect("failed to await pending transaction")
            .expect("no receipt found");

        assert!(
            receipt.status == Some(ethers::types::U64::from(1)),
            "`withdraw` transaction failed: {receipt:?}",
        );

        receipt
    }

    #[tokio::test]
    #[ignore = "requires foundry to be installed"]
    async fn watcher_can_watch_sequencer_withdrawals_astria_bridgeable_erc20() {
        let (contract_address, provider, wallet, anvil) = ConfigureAstriaBridgeableERC20Deployer {
            base_chain_asset_precision: 18,
            ..Default::default()
        }
        .deploy()
        .await;
        let signer = Arc::new(SignerMiddleware::new(provider, wallet.clone()));
        let contract = AstriaBridgeableERC20::new(contract_address, signer.clone());

        // mint some tokens to the wallet
        mint_tokens(&contract, 2_000_000_000.into(), wallet.address()).await;

        let value = 1_000_000_000.into();
        let recipient = crate::astria_address([1u8; 20]);
        let bridge_address = crate::astria_address([1u8; 20]);
        let denom = default_native_asset();

        let state = Arc::new(State::new());
        let startup_handle = startup::InfoHandle::new(state.subscribe());
        state.set_startup_info(startup::Info {
            starting_rollup_height: 1,
            fee_asset: denom.clone(),
            chain_id: "astria".to_string(),
        });
        let (batch_tx, mut batch_rx) = mpsc::channel(100);

        let watcher = Builder {
            ethereum_contract_address: hex::encode(contract_address),
            ethereum_rpc_endpoint: anvil.ws_endpoint(),
            startup_handle,
            shutdown_token: CancellationToken::new(),
            state: Arc::new(State::new()),
            rollup_asset_denom: denom.clone(),
            bridge_address,
            submitter_handle: submitter::Handle::new(batch_tx),
            sequencer_address_prefix: crate::ASTRIA_ADDRESS_PREFIX.into(),
        }
        .build()
        .unwrap();

        tokio::task::spawn(watcher.run());

        let receipt = send_sequencer_withdraw_transaction_erc20(&contract, value, recipient).await;
        let expected_event = EventWithMetadata {
            event: WithdrawalEvent::Sequencer(SequencerWithdrawalFilter {
                sender: wallet.address(),
                destination_chain_address: recipient.to_string(),
                amount: value,
            }),
            block_number: receipt.block_number.unwrap(),
            transaction_hash: receipt.transaction_hash,
        };
        let expected_action = event_to_action(
            expected_event,
            denom.clone(),
            denom.clone(),
            1,
            bridge_address,
            crate::ASTRIA_ADDRESS_PREFIX,
        )
        .unwrap();
        let Action::BridgeUnlock(expected_action) = expected_action else {
            panic!("expected action to be BridgeUnlock, got {expected_action:?}");
        };

<<<<<<< HEAD
        let (batch_tx, mut batch_rx) = mpsc::channel(100);
        let (startup_tx, startup_rx) = oneshot::channel();
        let startup_handle = startup::WatcherHandle::new(startup_rx);
        startup_tx
            .send(StartupInfo {
                fee_asset_id: denom.id(),
                starting_rollup_height: 0,
            })
            .unwrap();

        let watcher = Builder {
            ethereum_contract_address: hex::encode(contract_address),
            ethereum_rpc_endpoint: anvil.ws_endpoint(),
            startup_handle,
            shutdown_token: CancellationToken::new(),
            state: Arc::new(State::new()),
            rollup_asset_denom: denom,
            bridge_address,
            submitter_handle: submitter::Handle::new(batch_tx),
            sequencer_address_prefix: crate::ASTRIA_ADDRESS_PREFIX.into(),
        }
        .build()
        .unwrap();

        tokio::task::spawn(watcher.run());

        // make another tx to trigger anvil to make another block
        send_sequencer_withdraw_transaction_erc20(&contract, value, recipient).await;

=======
>>>>>>> df768695
        let batch = batch_rx.recv().await.unwrap();
        assert_eq!(batch.actions.len(), 1);
        let Action::BridgeUnlock(action) = &batch.actions[0] else {
            panic!(
                "expected action to be BridgeUnlock, got {:?}",
                batch.actions[0]
            );
        };
        assert_eq!(action, &expected_action);
        assert_eq!(batch_rx.try_recv().unwrap_err(), TryRecvError::Empty);
    }

    async fn send_ics20_withdraw_transaction_astria_bridgeable_erc20<M: Middleware>(
        contract: &AstriaBridgeableERC20<M>,
        value: U256,
        recipient: String,
    ) -> TransactionReceipt {
        let tx = contract.withdraw_to_ibc_chain(value, recipient, "nootwashere".to_string());
        let receipt = tx
            .send()
            .await
            .expect("failed to submit transaction")
            .await
            .expect("failed to await pending transaction")
            .expect("no receipt found");

        assert!(
            receipt.status == Some(ethers::types::U64::from(1)),
            "`withdraw` transaction failed: {receipt:?}",
        );

        receipt
    }

    #[tokio::test]
    #[ignore = "requires foundry to be installed"]
    async fn watcher_can_watch_ics20_withdrawals_astria_bridgeable_erc20() {
        let (contract_address, provider, wallet, anvil) = ConfigureAstriaBridgeableERC20Deployer {
            base_chain_asset_precision: 18,
            ..Default::default()
        }
        .deploy()
        .await;
        let signer = Arc::new(SignerMiddleware::new(provider, wallet.clone()));
        let contract = AstriaBridgeableERC20::new(contract_address, signer.clone());

        // mint some tokens to the wallet
        mint_tokens(&contract, 2_000_000_000.into(), wallet.address()).await;

        let value = 1_000_000_000.into();
        let recipient = "somebech32address".to_string();
        let bridge_address = crate::astria_address([1u8; 20]);
        let denom = "transfer/channel-0/utia".parse::<Denom>().unwrap();

        let state = Arc::new(State::new());
        let startup_handle = startup::InfoHandle::new(state.subscribe());
        state.set_startup_info(startup::Info {
            starting_rollup_height: 1,
            fee_asset: denom.clone(),
            chain_id: "astria".to_string(),
        });
        let (batch_tx, mut batch_rx) = mpsc::channel(100);

        let watcher = Builder {
            ethereum_contract_address: hex::encode(contract_address),
            ethereum_rpc_endpoint: anvil.ws_endpoint(),
            startup_handle,
            shutdown_token: CancellationToken::new(),
            state: Arc::new(State::new()),
            rollup_asset_denom: denom.clone(),
            bridge_address,
            submitter_handle: submitter::Handle::new(batch_tx),
            sequencer_address_prefix: crate::ASTRIA_ADDRESS_PREFIX.into(),
        }
        .build()
        .unwrap();

        tokio::task::spawn(watcher.run());

        let receipt = send_ics20_withdraw_transaction_astria_bridgeable_erc20(
            &contract,
            value,
            recipient.clone(),
        )
        .await;
        let expected_event = EventWithMetadata {
            event: WithdrawalEvent::Ics20(Ics20WithdrawalFilter {
                sender: wallet.address(),
                destination_chain_address: recipient.clone(),
                amount: value,
                memo: "nootwashere".to_string(),
            }),
            block_number: receipt.block_number.unwrap(),
            transaction_hash: receipt.transaction_hash,
        };
        let Action::Ics20Withdrawal(mut expected_action) = event_to_action(
            expected_event,
            denom.clone(),
            denom.clone(),
            1,
            bridge_address,
            crate::ASTRIA_ADDRESS_PREFIX,
        )
        .unwrap() else {
            panic!("expected action to be Ics20Withdrawal");
        };
        expected_action.timeout_time = 0; // zero this for testing

<<<<<<< HEAD
        let (batch_tx, mut batch_rx) = mpsc::channel(100);
        let (startup_tx, startup_rx) = oneshot::channel();
        let startup_handle = startup::WatcherHandle::new(startup_rx);
        startup_tx
            .send(StartupInfo {
                fee_asset_id: denom.id(),
                starting_rollup_height: 0,
            })
            .unwrap();

        let watcher = Builder {
            ethereum_contract_address: hex::encode(contract_address),
            ethereum_rpc_endpoint: anvil.ws_endpoint(),
            startup_handle,
            shutdown_token: CancellationToken::new(),
            state: Arc::new(State::new()),
            rollup_asset_denom: denom,
            bridge_address,
            submitter_handle: submitter::Handle::new(batch_tx),
            sequencer_address_prefix: crate::ASTRIA_ADDRESS_PREFIX.into(),
        }
        .build()
        .unwrap();

        tokio::task::spawn(watcher.run());

        // make another tx to trigger anvil to make another block
        send_ics20_withdraw_transaction_astria_bridgeable_erc20(&contract, value, recipient).await;

=======
>>>>>>> df768695
        let mut batch = batch_rx.recv().await.unwrap();
        assert_eq!(batch.actions.len(), 1);
        let Action::Ics20Withdrawal(ref mut action) = batch.actions[0] else {
            panic!(
                "expected action to be Ics20Withdrawal, got {:?}",
                batch.actions[0]
            );
        };
        action.timeout_time = 0; // zero this for testing
        assert_eq!(action, &expected_action);
        assert_eq!(batch_rx.try_recv().unwrap_err(), TryRecvError::Empty);
    }
}<|MERGE_RESOLUTION|>--- conflicted
+++ resolved
@@ -62,21 +62,13 @@
         WithdrawalEvent,
     },
     startup,
-<<<<<<< HEAD
-    startup::WatcherInfo as StartupInfo,
-=======
->>>>>>> df768695
     state::State,
     submitter,
 };
 
 pub(crate) struct Builder {
     pub(crate) shutdown_token: CancellationToken,
-<<<<<<< HEAD
-    pub(crate) startup_handle: startup::WatcherHandle,
-=======
     pub(crate) startup_handle: startup::InfoHandle,
->>>>>>> df768695
     pub(crate) ethereum_contract_address: String,
     pub(crate) ethereum_rpc_endpoint: String,
     pub(crate) state: Arc<State>,
@@ -91,10 +83,6 @@
         let Builder {
             ethereum_contract_address,
             ethereum_rpc_endpoint,
-<<<<<<< HEAD
-            startup_handle,
-=======
->>>>>>> df768695
             shutdown_token,
             startup_handle,
             state,
@@ -120,18 +108,11 @@
         Ok(Watcher {
             contract_address,
             ethereum_rpc_endpoint: ethereum_rpc_endpoint.to_string(),
-<<<<<<< HEAD
-            startup_handle,
-=======
->>>>>>> df768695
             rollup_asset_denom,
             bridge_address,
             state,
             shutdown_token: shutdown_token.clone(),
-<<<<<<< HEAD
-=======
             startup_handle,
->>>>>>> df768695
             submitter_handle,
             sequencer_address_prefix,
         })
@@ -141,11 +122,7 @@
 /// Watches for withdrawal events emitted by the `AstriaWithdrawer` contract.
 pub(crate) struct Watcher {
     shutdown_token: CancellationToken,
-<<<<<<< HEAD
-    startup_handle: startup::WatcherHandle,
-=======
     startup_handle: startup::InfoHandle,
->>>>>>> df768695
     submitter_handle: submitter::Handle,
     contract_address: ethers::types::Address,
     ethereum_rpc_endpoint: String,
@@ -219,18 +196,6 @@
         u128,
         u64,
     )> {
-<<<<<<< HEAD
-        let StartupInfo {
-            fee_asset_id,
-            starting_rollup_height,
-        } = select! {
-            () = self.shutdown_token.cancelled() => {
-                info!("watcher received shutdown signal while waiting for startup");
-                return Err(eyre!("watcher received shutdown signal while waiting for startup"));
-            }
-
-            startup_info = self.startup_handle.recv() => {
-=======
         let startup::Info {
             fee_asset,
             starting_rollup_height,
@@ -241,7 +206,6 @@
             }
 
             startup_info = self.startup_handle.get_info() => {
->>>>>>> df768695
                 startup_info.wrap_err("failed to receive startup info")?
             }
         };
@@ -794,17 +758,6 @@
             chain_id: "astria".to_string(),
         });
         let (batch_tx, mut batch_rx) = mpsc::channel(100);
-<<<<<<< HEAD
-        let (startup_tx, startup_rx) = oneshot::channel();
-        let startup_handle = startup::WatcherHandle::new(startup_rx);
-        startup_tx
-            .send(StartupInfo {
-                fee_asset_id: denom.id(),
-                starting_rollup_height: 0,
-            })
-            .unwrap();
-=======
->>>>>>> df768695
 
         let watcher = Builder {
             ethereum_contract_address: hex::encode(contract_address),
@@ -928,38 +881,6 @@
         };
         expected_action.timeout_time = 0; // zero this for testing
 
-<<<<<<< HEAD
-        let (batch_tx, mut batch_rx) = mpsc::channel(100);
-        let (startup_tx, startup_rx) = oneshot::channel();
-        let startup_handle = startup::WatcherHandle::new(startup_rx);
-        startup_tx
-            .send(StartupInfo {
-                fee_asset_id: denom.id(),
-                starting_rollup_height: 0,
-            })
-            .unwrap();
-
-        let watcher = Builder {
-            ethereum_contract_address: hex::encode(contract_address),
-            ethereum_rpc_endpoint: anvil.ws_endpoint(),
-            startup_handle,
-            shutdown_token: CancellationToken::new(),
-            state: Arc::new(State::new()),
-            rollup_asset_denom: denom,
-            bridge_address,
-            submitter_handle: submitter::Handle::new(batch_tx),
-            sequencer_address_prefix: crate::ASTRIA_ADDRESS_PREFIX.into(),
-        }
-        .build()
-        .unwrap();
-
-        tokio::task::spawn(watcher.run());
-
-        // make another tx to trigger anvil to make another block
-        send_ics20_withdraw_transaction(&contract, value, recipient).await;
-
-=======
->>>>>>> df768695
         let mut batch = batch_rx.recv().await.unwrap();
         assert_eq!(batch.actions.len(), 1);
         let Action::Ics20Withdrawal(ref mut action) = batch.actions[0] else {
@@ -1085,38 +1006,6 @@
             panic!("expected action to be BridgeUnlock, got {expected_action:?}");
         };
 
-<<<<<<< HEAD
-        let (batch_tx, mut batch_rx) = mpsc::channel(100);
-        let (startup_tx, startup_rx) = oneshot::channel();
-        let startup_handle = startup::WatcherHandle::new(startup_rx);
-        startup_tx
-            .send(StartupInfo {
-                fee_asset_id: denom.id(),
-                starting_rollup_height: 0,
-            })
-            .unwrap();
-
-        let watcher = Builder {
-            ethereum_contract_address: hex::encode(contract_address),
-            ethereum_rpc_endpoint: anvil.ws_endpoint(),
-            startup_handle,
-            shutdown_token: CancellationToken::new(),
-            state: Arc::new(State::new()),
-            rollup_asset_denom: denom,
-            bridge_address,
-            submitter_handle: submitter::Handle::new(batch_tx),
-            sequencer_address_prefix: crate::ASTRIA_ADDRESS_PREFIX.into(),
-        }
-        .build()
-        .unwrap();
-
-        tokio::task::spawn(watcher.run());
-
-        // make another tx to trigger anvil to make another block
-        send_sequencer_withdraw_transaction_erc20(&contract, value, recipient).await;
-
-=======
->>>>>>> df768695
         let batch = batch_rx.recv().await.unwrap();
         assert_eq!(batch.actions.len(), 1);
         let Action::BridgeUnlock(action) = &batch.actions[0] else {
@@ -1225,38 +1114,6 @@
         };
         expected_action.timeout_time = 0; // zero this for testing
 
-<<<<<<< HEAD
-        let (batch_tx, mut batch_rx) = mpsc::channel(100);
-        let (startup_tx, startup_rx) = oneshot::channel();
-        let startup_handle = startup::WatcherHandle::new(startup_rx);
-        startup_tx
-            .send(StartupInfo {
-                fee_asset_id: denom.id(),
-                starting_rollup_height: 0,
-            })
-            .unwrap();
-
-        let watcher = Builder {
-            ethereum_contract_address: hex::encode(contract_address),
-            ethereum_rpc_endpoint: anvil.ws_endpoint(),
-            startup_handle,
-            shutdown_token: CancellationToken::new(),
-            state: Arc::new(State::new()),
-            rollup_asset_denom: denom,
-            bridge_address,
-            submitter_handle: submitter::Handle::new(batch_tx),
-            sequencer_address_prefix: crate::ASTRIA_ADDRESS_PREFIX.into(),
-        }
-        .build()
-        .unwrap();
-
-        tokio::task::spawn(watcher.run());
-
-        // make another tx to trigger anvil to make another block
-        send_ics20_withdraw_transaction_astria_bridgeable_erc20(&contract, value, recipient).await;
-
-=======
->>>>>>> df768695
         let mut batch = batch_rx.recv().await.unwrap();
         assert_eq!(batch.actions.len(), 1);
         let Action::Ics20Withdrawal(ref mut action) = batch.actions[0] else {
