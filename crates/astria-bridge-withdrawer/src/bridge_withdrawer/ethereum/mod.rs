pub(crate) mod convert;
pub(crate) mod watcher;

<<<<<<< HEAD
#[rustfmt::skip]
mod generated;
pub use generated::*;

=======
>>>>>>> ea1692ad
#[cfg(test)]
mod test_utils;<|MERGE_RESOLUTION|>--- conflicted
+++ resolved
@@ -1,12 +1,5 @@
 pub(crate) mod convert;
 pub(crate) mod watcher;
 
-<<<<<<< HEAD
-#[rustfmt::skip]
-mod generated;
-pub use generated::*;
-
-=======
->>>>>>> ea1692ad
 #[cfg(test)]
 mod test_utils;