use std::time::Duration;

use astria_bridge_contracts::i_astria_withdrawer::{
    Ics20WithdrawalFilter,
    SequencerWithdrawalFilter,
};
use astria_core::{
    bridge::{
        self,
        Ics20WithdrawalFromRollupMemo,
    },
    primitive::v1::{
        asset::{
            self,
            denom::TracePrefixed,
        },
        Address,
    },
    protocol::transaction::v1alpha1::{
        action::{
            BridgeUnlockAction,
            Ics20Withdrawal,
        },
        Action,
    },
};
use astria_eyre::eyre::{
    self,
    OptionExt,
    WrapErr as _,
};
use ethers::types::{
    TxHash,
    U64,
};
use ibc_types::core::client::Height as IbcHeight;
<<<<<<< HEAD

use crate::bridge_withdrawer::ethereum::generated::astria_withdrawer_interface::{
    Ics20WithdrawalFilter,
    SequencerWithdrawalFilter,
};
=======
>>>>>>> ea1692ad

#[derive(Debug, PartialEq, Eq)]
pub(crate) enum WithdrawalEvent {
    Sequencer(SequencerWithdrawalFilter),
    Ics20(Ics20WithdrawalFilter),
}

#[derive(Debug, PartialEq, Eq)]
pub(crate) struct EventWithMetadata {
    pub(crate) event: WithdrawalEvent,
    /// The block in which the log was emitted
    pub(crate) block_number: U64,
    /// The transaction hash in which the log was emitted
    pub(crate) transaction_hash: TxHash,
}

pub(crate) fn event_to_action(
    event_with_metadata: EventWithMetadata,
    fee_asset: asset::Denom,
    rollup_asset_denom: asset::Denom,
    asset_withdrawal_divisor: u128,
    bridge_address: Address,
    sequencer_address_prefix: &str,
) -> eyre::Result<Action> {
    let action = match event_with_metadata.event {
        WithdrawalEvent::Sequencer(event) => event_to_bridge_unlock(
            &event,
            event_with_metadata.block_number,
            event_with_metadata.transaction_hash,
            fee_asset,
            asset_withdrawal_divisor,
        )
        .wrap_err("failed to convert sequencer withdrawal event to action")?,
        WithdrawalEvent::Ics20(event) => event_to_ics20_withdrawal(
            event,
            event_with_metadata.block_number,
            event_with_metadata.transaction_hash,
            fee_asset,
            rollup_asset_denom,
            asset_withdrawal_divisor,
            bridge_address,
            sequencer_address_prefix,
        )
        .wrap_err("failed to convert ics20 withdrawal event to action")?,
    };
    Ok(action)
}

fn event_to_bridge_unlock(
    event: &SequencerWithdrawalFilter,
    block_number: U64,
    transaction_hash: TxHash,
    fee_asset: asset::Denom,
    asset_withdrawal_divisor: u128,
) -> eyre::Result<Action> {
    let memo = bridge::UnlockMemo {
<<<<<<< HEAD
        block_number: block_number.as_u64(),
        transaction_hash: *transaction_hash.as_fixed_bytes(),
=======
        // XXX: The documentation mentions that the ethers U64 type will panic if it cannot be
        // converted to u64. However, this is part of a catch-all documentation that does not apply
        // to U64.
        block_number: block_number.as_u64(),
        transaction_hash: transaction_hash.into(),
>>>>>>> ea1692ad
    };
    let action = BridgeUnlockAction {
        to: event
            .destination_chain_address
            .parse()
            .wrap_err("failed to parse destination chain address")?,
        amount: event
            .amount
            .as_u128()
            .checked_div(asset_withdrawal_divisor)
            .ok_or(eyre::eyre!(
                "failed to divide amount by asset withdrawal multiplier"
            ))?,
        memo: serde_json::to_vec(&memo).wrap_err("failed to serialize memo to json")?,
        fee_asset,
        bridge_address: None,
    };

    Ok(Action::BridgeUnlock(action))
}

// FIXME: Get this to work for now, but replace this with a builder.
#[allow(clippy::too_many_arguments)]
fn event_to_ics20_withdrawal(
    event: Ics20WithdrawalFilter,
    block_number: U64,
    transaction_hash: TxHash,
    fee_asset: asset::Denom,
    rollup_asset_denom: asset::Denom,
    asset_withdrawal_divisor: u128,
    bridge_address: Address,
    sequencer_address_prefix: &str,
) -> eyre::Result<Action> {
    // TODO: make this configurable
    const ICS20_WITHDRAWAL_TIMEOUT: Duration = Duration::from_secs(300);

    let sender = event.sender.to_fixed_bytes();
    let denom = rollup_asset_denom.clone();

    let channel = denom
        .as_trace_prefixed()
        .and_then(TracePrefixed::last_channel)
        .ok_or_eyre("denom must have a channel to be withdrawn via IBC")?;

    let memo = Ics20WithdrawalFromRollupMemo {
        memo: event.memo,
        bridge_address,
        block_number: block_number.as_u64(),
        transaction_hash: transaction_hash.into(),
    };

    let action = Ics20Withdrawal {
        denom: rollup_asset_denom,
        destination_chain_address: event.destination_chain_address,
        // note: this is actually a rollup address; we expect failed ics20 withdrawals to be
        // returned to the rollup.
        // this is only ok for now because addresses on the sequencer and the rollup are both 20
        // bytes, but this won't work otherwise.
        return_address: Address::builder()
            .array(sender)
            .prefix(sequencer_address_prefix)
            .try_build()
            .wrap_err("failed to construct return address")?,
        amount: event
            .amount
            .as_u128()
            .checked_div(asset_withdrawal_divisor)
            .ok_or(eyre::eyre!(
                "failed to divide amount by asset withdrawal multiplier"
            ))?,
        memo: serde_json::to_string(&memo).wrap_err("failed to serialize memo to json")?,
        fee_asset,
        // note: this refers to the timeout on the destination chain, which we are unaware of.
        // thus, we set it to the maximum possible value.
        timeout_height: IbcHeight::new(u64::MAX, u64::MAX)
            .wrap_err("failed to generate timeout height")?,
        timeout_time: calculate_packet_timeout_time(ICS20_WITHDRAWAL_TIMEOUT)
            .wrap_err("failed to calculate packet timeout time")?,
        source_channel: channel
            .parse()
            .wrap_err("failed to parse channel from denom")?,
        bridge_address: None,
    };
    Ok(Action::Ics20Withdrawal(action))
}

fn calculate_packet_timeout_time(timeout_delta: Duration) -> eyre::Result<u64> {
    tendermint::Time::now()
        .checked_add(timeout_delta)
        .ok_or_eyre("time must not overflow from now plus 10 minutes")?
        .unix_timestamp_nanos()
        .try_into()
        .wrap_err("failed to convert packet timeout i128 to u64")
}

#[cfg(test)]
mod tests {
    use astria_bridge_contracts::i_astria_withdrawer::SequencerWithdrawalFilter;

    use super::*;

    fn default_native_asset() -> asset::Denom {
        "nria".parse().unwrap()
    }

    #[test]
    fn event_to_bridge_unlock() {
        let denom = default_native_asset();
        let event_with_meta = EventWithMetadata {
            event: WithdrawalEvent::Sequencer(SequencerWithdrawalFilter {
                sender: [0u8; 20].into(),
                amount: 99.into(),
                destination_chain_address: crate::astria_address([1u8; 20]).to_string(),
            }),
            block_number: 1.into(),
            transaction_hash: [2u8; 32].into(),
        };
        let action = event_to_action(
            event_with_meta,
            denom.clone(),
            denom.clone(),
            1,
            crate::astria_address([99u8; 20]),
            crate::ASTRIA_ADDRESS_PREFIX,
        )
        .unwrap();
        let Action::BridgeUnlock(action) = action else {
            panic!("expected BridgeUnlock action, got {action:?}");
        };

        let expected_action = BridgeUnlockAction {
            to: crate::astria_address([1u8; 20]),
            amount: 99,
            memo: serde_json::to_vec(&bridge::UnlockMemo {
                block_number: 1,
                transaction_hash: [2u8; 32],
            })
            .unwrap(),
            fee_asset: denom,
            bridge_address: None,
        };

        assert_eq!(action, expected_action);
    }

    #[test]
    fn event_to_bridge_unlock_divide_value() {
        let denom = default_native_asset();
        let event_with_meta = EventWithMetadata {
            event: WithdrawalEvent::Sequencer(SequencerWithdrawalFilter {
                sender: [0u8; 20].into(),
                amount: 990.into(),
                destination_chain_address: crate::astria_address([1u8; 20]).to_string(),
            }),
            block_number: 1.into(),
            transaction_hash: [2u8; 32].into(),
        };
        let divisor = 10;
        let action = event_to_action(
            event_with_meta,
            denom.clone(),
            denom.clone(),
            divisor,
            crate::astria_address([99u8; 20]),
            crate::ASTRIA_ADDRESS_PREFIX,
        )
        .unwrap();
        let Action::BridgeUnlock(action) = action else {
            panic!("expected BridgeUnlock action, got {action:?}");
        };

        let expected_action = BridgeUnlockAction {
            to: crate::astria_address([1u8; 20]),
            amount: 99,
            memo: serde_json::to_vec(&bridge::UnlockMemo {
                block_number: 1,
<<<<<<< HEAD
                transaction_hash: [2u8; 32].into(),
=======
                transaction_hash: [2u8; 32],
>>>>>>> ea1692ad
            })
            .unwrap(),
            fee_asset: denom,
            bridge_address: None,
        };

        assert_eq!(action, expected_action);
    }

    #[test]
    fn event_to_ics20_withdrawal() {
        let denom = "transfer/channel-0/utia".parse::<asset::Denom>().unwrap();
        let destination_chain_address = crate::astria_address([1u8; 20]).to_string();
        let event_with_meta = EventWithMetadata {
            event: WithdrawalEvent::Ics20(Ics20WithdrawalFilter {
                sender: [0u8; 20].into(),
                amount: 99.into(),
                destination_chain_address: destination_chain_address.clone(),
                memo: "hello".to_string(),
            }),
            block_number: 1.into(),
            transaction_hash: [2u8; 32].into(),
        };

        let bridge_address = crate::astria_address([99u8; 20]);
        let action = event_to_action(
            event_with_meta,
            denom.clone(),
            denom.clone(),
            1,
            bridge_address,
            crate::ASTRIA_ADDRESS_PREFIX,
        )
        .unwrap();
        let Action::Ics20Withdrawal(mut action) = action else {
            panic!("expected Ics20Withdrawal action, got {action:?}");
        };

        // TODO: instead of zeroing this, we should pass in the latest block time to the function
        // and generate the timeout time from that.
        action.timeout_time = 0; // zero this for testing

        let expected_action = Ics20Withdrawal {
            denom: denom.clone(),
            destination_chain_address,
            return_address: crate::astria_address([0u8; 20]),
            amount: 99,
            memo: serde_json::to_string(&Ics20WithdrawalFromRollupMemo {
                memo: "hello".to_string(),
                bridge_address,
                block_number: 1u64,
                transaction_hash: [2u8; 32],
            })
            .unwrap(),
            fee_asset: denom,
            timeout_height: IbcHeight::new(u64::MAX, u64::MAX).unwrap(),
            timeout_time: 0, // zero this for testing
            source_channel: "channel-0".parse().unwrap(),
            bridge_address: None,
        };
        assert_eq!(action, expected_action);
    }
}<|MERGE_RESOLUTION|>--- conflicted
+++ resolved
@@ -34,14 +34,6 @@
     U64,
 };
 use ibc_types::core::client::Height as IbcHeight;
-<<<<<<< HEAD
-
-use crate::bridge_withdrawer::ethereum::generated::astria_withdrawer_interface::{
-    Ics20WithdrawalFilter,
-    SequencerWithdrawalFilter,
-};
-=======
->>>>>>> ea1692ad
 
 #[derive(Debug, PartialEq, Eq)]
 pub(crate) enum WithdrawalEvent {
@@ -98,16 +90,11 @@
     asset_withdrawal_divisor: u128,
 ) -> eyre::Result<Action> {
     let memo = bridge::UnlockMemo {
-<<<<<<< HEAD
-        block_number: block_number.as_u64(),
-        transaction_hash: *transaction_hash.as_fixed_bytes(),
-=======
         // XXX: The documentation mentions that the ethers U64 type will panic if it cannot be
         // converted to u64. However, this is part of a catch-all documentation that does not apply
         // to U64.
         block_number: block_number.as_u64(),
         transaction_hash: transaction_hash.into(),
->>>>>>> ea1692ad
     };
     let action = BridgeUnlockAction {
         to: event
@@ -284,11 +271,7 @@
             amount: 99,
             memo: serde_json::to_vec(&bridge::UnlockMemo {
                 block_number: 1,
-<<<<<<< HEAD
-                transaction_hash: [2u8; 32].into(),
-=======
                 transaction_hash: [2u8; 32],
->>>>>>> ea1692ad
             })
             .unwrap(),
             fee_asset: denom,
