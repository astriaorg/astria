--- conflicted
+++ resolved
@@ -4,22 +4,9 @@
 };
 
 use astria_core::{
-<<<<<<< HEAD
-    bridge::{
-        self,
-        Ics20WithdrawalFromRollupMemo,
-    },
     generated::sequencerblock::v1alpha1::sequencer_service_client::{
         self,
         SequencerServiceClient,
-=======
-    generated::sequencerblock::v1alpha1::{
-        sequencer_service_client::{
-            self,
-            SequencerServiceClient,
-        },
-        GetPendingNonceRequest,
->>>>>>> 8fa15cec
     },
     primitive::v1::asset,
     protocol::{
