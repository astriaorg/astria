use std::{
    sync::Arc,
    time::Duration,
};

<<<<<<< HEAD
use astria_core::{
    generated::sequencerblock::v1alpha1::{
        sequencer_service_client,
        GetPendingNonceRequest,
    },
    protocol::transaction::v1alpha1::{
        Action,
        TransactionParams,
        UnsignedTransaction,
    },
=======
use astria_core::protocol::transaction::v1alpha1::{
    Action,
    TransactionParams,
    UnsignedTransaction,
>>>>>>> df768695
};
use astria_eyre::eyre::{
    self,
    eyre,
    Context,
};
pub(crate) use builder::Builder;
pub(super) use builder::Handle;
use sequencer_client::{
    tendermint_rpc::endpoint::broadcast::tx_commit,
    Address,
    SequencerClientExt,
    SignedTransaction,
};
use signer::SequencerKey;
use state::State;
use tokio::{
    select,
    sync::mpsc,
    time::Instant,
};
use tokio_util::sync::CancellationToken;
use tonic::transport::Channel;
use tracing::{
    debug,
    error,
    info,
    info_span,
    instrument,
    warn,
    Instrument as _,
    Span,
};

use super::{
    batch::Batch,
    startup,
    state,
<<<<<<< HEAD
};
use crate::{
    bridge_withdrawer::startup::SubmitterInfo as StartupInfo,
    metrics::Metrics,
=======
>>>>>>> df768695
};
use crate::metrics::Metrics;

mod builder;
pub(crate) mod signer;
#[cfg(test)]
mod tests;

pub(super) struct Submitter {
    shutdown_token: CancellationToken,
<<<<<<< HEAD
    startup_handle: startup::SubmitterHandle,
=======
    startup_handle: startup::InfoHandle,
>>>>>>> df768695
    state: Arc<State>,
    batches_rx: mpsc::Receiver<Batch>,
    sequencer_cometbft_client: sequencer_client::HttpClient,
    sequencer_grpc_endpoint: String,
    signer: SequencerKey,
    metrics: &'static Metrics,
}

impl Submitter {
    pub(super) async fn run(mut self) -> eyre::Result<()> {
<<<<<<< HEAD
        let (sequencer_chain_id, sequencer_grpc_client) = select! {
=======
        let sequencer_chain_id = select! {
>>>>>>> df768695
            () = self.shutdown_token.cancelled() => {
                info!("submitter received shutdown signal while waiting for startup");
                return Ok(());
            }

<<<<<<< HEAD
            startup_info = self.startup_handle.recv() => {
                let StartupInfo { sequencer_chain_id } = startup_info.wrap_err("submitter failed to get startup info")?;

                let sequencer_grpc_client = sequencer_service_client::SequencerServiceClient::connect(
                    format!("http://{}", self.sequencer_grpc_endpoint),
                ).await.wrap_err("failed to connect to sequencer gRPC endpoint")?;

                self.state.set_submitter_ready();
                (sequencer_chain_id, sequencer_grpc_client)
=======
            startup_info = self.startup_handle.get_info() => {
                let startup::Info { chain_id, .. } = startup_info.wrap_err("submitter failed to get startup info")?;
                self.state.set_submitter_ready();
                chain_id
>>>>>>> df768695
            }
        };

        let reason = loop {
            select!(
                biased;

                () = self.shutdown_token.cancelled() => {
                    info!("received shutdown signal");
                    break Ok("shutdown requested");
                }

                batch = self.batches_rx.recv() => {
                    let Some(Batch { actions, rollup_height }) = batch else {
                        info!("received None from batch channel, shutting down");
                        break Err(eyre!("batch channel closed"));
                    };
                    // if batch submission fails, halt the submitter
                    if let Err(e) = process_batch(
                        self.sequencer_cometbft_client.clone(),
                        sequencer_grpc_client.clone(),
                        &self.signer,
                        self.state.clone(),
                        &sequencer_chain_id,
                        actions,
                        rollup_height,
                        self.metrics,
                    ).await {
                        break Err(e);
                    }
                }
            );
        };

        // update status
        self.state.set_sequencer_connected(false);

        // close the channel to signal to batcher that the submitter is shutting down
        self.batches_rx.close();

        match reason {
            Ok(reason) => info!(reason, "submitter shutting down"),
            Err(reason) => {
                error!(%reason, "submitter shutting down");
            }
        }

        Ok(())
    }
}

async fn process_batch(
    sequencer_cometbft_client: sequencer_client::HttpClient,
    sequencer_grpc_client: sequencer_service_client::SequencerServiceClient<Channel>,
    sequencer_key: &SequencerKey,
    state: Arc<State>,
    sequencer_chain_id: &str,
    actions: Vec<Action>,
    rollup_height: u64,
    metrics: &'static Metrics,
) -> eyre::Result<()> {
    // get nonce and make unsigned transaction
    let nonce = get_pending_nonce(
        sequencer_grpc_client.clone(),
        *sequencer_key.address(),
        state.clone(),
    )
    .await
    .wrap_err("failed to get nonce from sequencer")?;
    debug!(nonce, "fetched latest nonce");

    let unsigned = UnsignedTransaction {
        actions,
        params: TransactionParams::builder()
            .nonce(nonce)
            .chain_id(sequencer_chain_id)
            .build(),
    };

    // sign transaction
    let signed = unsigned.into_signed(sequencer_key.signing_key());
    debug!(tx_hash = %telemetry::display::hex(&signed.sha256_of_proto_encoding()), "signed transaction");

    // submit transaction and handle response
    let rsp = submit_tx(
        sequencer_cometbft_client.clone(),
        signed,
        state.clone(),
        metrics,
    )
    .await
    .context("failed to submit transaction to to cometbft")?;
    if let tendermint::abci::Code::Err(check_tx_code) = rsp.check_tx.code {
        error!(
            abci.code = check_tx_code,
            abci.log = rsp.check_tx.log,
            rollup.height = rollup_height,
            "transaction failed to be included in the mempool, aborting."
        );
        Err(eyre!(
            "check_tx failure upon submitting transaction to sequencer"
        ))
    } else if let tendermint::abci::Code::Err(deliver_tx_code) = rsp.tx_result.code {
        error!(
            abci.code = deliver_tx_code,
            abci.log = rsp.tx_result.log,
            rollup.height = rollup_height,
            "transaction failed to be executed in a block, aborting."
        );
        Err(eyre!(
            "deliver_tx failure upon submitting transaction to sequencer"
        ))
    } else {
        // update state after successful submission
        info!(
            sequencer.block = rsp.height.value(),
            sequencer.tx_hash = %rsp.hash,
            rollup.height = rollup_height,
            "withdraw batch successfully executed."
        );
        state.set_last_rollup_height_submitted(rollup_height);
        state.set_last_sequencer_height(rsp.height.value());
        state.set_last_sequencer_tx_hash(rsp.hash);
        Ok(())
    }
}

async fn get_latest_nonce(
    client: sequencer_client::HttpClient,
    address: Address,
    state: Arc<State>,
    metrics: &'static Metrics,
) -> eyre::Result<u32> {
    debug!("fetching latest nonce from sequencer");
    metrics.increment_nonce_fetch_count();
    let span = Span::current();
    let start = Instant::now();
    let retry_config = tryhard::RetryFutureConfig::new(1024)
        .exponential_backoff(Duration::from_millis(200))
        .max_delay(Duration::from_secs(60))
        .on_retry(
            |attempt,
             next_delay: Option<Duration>,
             err: &sequencer_client::extension_trait::Error| {
                metrics.increment_nonce_fetch_failure_count();

                let state = Arc::clone(&state);
                state.set_sequencer_connected(false);

                let wait_duration = next_delay
                    .map(humantime::format_duration)
                    .map(tracing::field::display);
                warn!(
                    parent: span.clone(),
                    error = err as &dyn std::error::Error,
                    attempt,
                    wait_duration,
                    "failed getting latest nonce from sequencer; retrying after backoff",
                );
                async move {}
            },
        );
    let res = tryhard::retry_fn(|| {
        let client = client.clone();
        let span = info_span!(parent: span.clone(), "attempt get nonce");
        async move { client.get_latest_nonce(address).await.map(|rsp| rsp.nonce) }.instrument(span)
    })
    .with_config(retry_config)
    .await
    .wrap_err("failed getting latest nonce from sequencer after 1024 attempts");

    state.set_sequencer_connected(res.is_ok());

    metrics.record_nonce_fetch_latency(start.elapsed());

    res
}

/// Submits a `SignedTransaction` to the sequencer with an exponential backoff
#[instrument(
    name = "submit_tx",
    skip_all,
    fields(
        nonce = tx.nonce(),
        transaction.hash = %telemetry::display::hex(&tx.sha256_of_proto_encoding()),
    )
)]
async fn submit_tx(
    client: sequencer_client::HttpClient,
    tx: SignedTransaction,
    state: Arc<State>,
    metrics: &'static Metrics,
) -> eyre::Result<tx_commit::Response> {
    let nonce = tx.nonce();
    metrics.set_current_nonce(nonce);
    let start = std::time::Instant::now();
    debug!("submitting signed transaction to sequencer");
    let span = Span::current();
    let retry_config = tryhard::RetryFutureConfig::new(1024)
        .exponential_backoff(Duration::from_millis(200))
        .max_delay(Duration::from_secs(60))
        .on_retry(
            |attempt,
             next_delay: Option<Duration>,
             err: &sequencer_client::extension_trait::Error| {
                metrics.increment_sequencer_submission_failure_count();

                let state = Arc::clone(&state);
                state.set_sequencer_connected(false);

                let wait_duration = next_delay
                    .map(humantime::format_duration)
                    .map(tracing::field::display);
                warn!(
                    parent: span.clone(),
                    attempt,
                    wait_duration,
                    error = err as &dyn std::error::Error,
                    "failed sending transaction to sequencer; retrying after backoff",
                );
                async move {}
            },
        );
    let res = tryhard::retry_fn(|| {
        let client = client.clone();
        let tx = tx.clone();
        let span = info_span!(parent: span.clone(), "attempt send");
        async move { client.submit_transaction_commit(tx).await }.instrument(span)
    })
    .with_config(retry_config)
    .await
    .wrap_err("failed sending transaction after 1024 attempts");

    state.set_sequencer_connected(res.is_ok());

    metrics.record_sequencer_submission_latency(start.elapsed());

    res
<<<<<<< HEAD
}

async fn get_pending_nonce(
    client: sequencer_service_client::SequencerServiceClient<Channel>,
    address: Address,
    state: Arc<State>,
    // metrics: &'static Metrics,
) -> eyre::Result<u32> {
    debug!("fetching pending nonce from sequencing");
    // TODO: add metric and start time
    let span = Span::current();
    let retry_config = tryhard::RetryFutureConfig::new(1024)
        .exponential_backoff(Duration::from_millis(200))
        .max_delay(Duration::from_secs(60))
        .on_retry(
            |attempt, next_delay: Option<Duration>, err: &tonic::Status| {
                // TODO: update metrics here
                let state = Arc::clone(&state);
                state.set_sequencer_connected(false);

                let wait_duration = next_delay
                    .map(humantime::format_duration)
                    .map(tracing::field::display);
                warn!(
                    error = err as &dyn std::error::Error,
                    attempt,
                    wait_duration,
                    "failed getting pending nonce from sequencing; retrying after backoff",
                );
                futures::future::ready(())
            },
        );

    let res = tryhard::retry_fn(|| {
        let mut client = client.clone();
        let span = info_span!(parent: span.clone(), "attempt get pending nonce");
        async move {
            client
                .get_pending_nonce(GetPendingNonceRequest {
                    address: Some(address.into_raw()),
                })
                .await
                .map(|rsp| rsp.into_inner().inner)
        }
        .instrument(span)
    })
    .with_config(retry_config)
    .await
    .wrap_err("failed getting pending nonce from sequencing after 1024 attempts");

    state.set_sequencer_connected(res.is_ok());

    // TODO: record latency metric

    res
=======
>>>>>>> df768695
}<|MERGE_RESOLUTION|>--- conflicted
+++ resolved
@@ -3,7 +3,6 @@
     time::Duration,
 };
 
-<<<<<<< HEAD
 use astria_core::{
     generated::sequencerblock::v1alpha1::{
         sequencer_service_client,
@@ -14,12 +13,6 @@
         TransactionParams,
         UnsignedTransaction,
     },
-=======
-use astria_core::protocol::transaction::v1alpha1::{
-    Action,
-    TransactionParams,
-    UnsignedTransaction,
->>>>>>> df768695
 };
 use astria_eyre::eyre::{
     self,
@@ -58,13 +51,6 @@
     batch::Batch,
     startup,
     state,
-<<<<<<< HEAD
-};
-use crate::{
-    bridge_withdrawer::startup::SubmitterInfo as StartupInfo,
-    metrics::Metrics,
-=======
->>>>>>> df768695
 };
 use crate::metrics::Metrics;
 
@@ -75,11 +61,7 @@
 
 pub(super) struct Submitter {
     shutdown_token: CancellationToken,
-<<<<<<< HEAD
-    startup_handle: startup::SubmitterHandle,
-=======
     startup_handle: startup::InfoHandle,
->>>>>>> df768695
     state: Arc<State>,
     batches_rx: mpsc::Receiver<Batch>,
     sequencer_cometbft_client: sequencer_client::HttpClient,
@@ -90,32 +72,21 @@
 
 impl Submitter {
     pub(super) async fn run(mut self) -> eyre::Result<()> {
-<<<<<<< HEAD
         let (sequencer_chain_id, sequencer_grpc_client) = select! {
-=======
-        let sequencer_chain_id = select! {
->>>>>>> df768695
             () = self.shutdown_token.cancelled() => {
                 info!("submitter received shutdown signal while waiting for startup");
                 return Ok(());
             }
 
-<<<<<<< HEAD
-            startup_info = self.startup_handle.recv() => {
-                let StartupInfo { sequencer_chain_id } = startup_info.wrap_err("submitter failed to get startup info")?;
+            startup_info = self.startup_handle.get_info() => {
+                let startup::Info { chain_id, .. } = startup_info.wrap_err("submitter failed to get startup info")?;
 
                 let sequencer_grpc_client = sequencer_service_client::SequencerServiceClient::connect(
                     format!("http://{}", self.sequencer_grpc_endpoint),
                 ).await.wrap_err("failed to connect to sequencer gRPC endpoint")?;
 
                 self.state.set_submitter_ready();
-                (sequencer_chain_id, sequencer_grpc_client)
-=======
-            startup_info = self.startup_handle.get_info() => {
-                let startup::Info { chain_id, .. } = startup_info.wrap_err("submitter failed to get startup info")?;
-                self.state.set_submitter_ready();
-                chain_id
->>>>>>> df768695
+                (chain_id, sequencer_grpc_client)
             }
         };
 
@@ -354,7 +325,6 @@
     metrics.record_sequencer_submission_latency(start.elapsed());
 
     res
-<<<<<<< HEAD
 }
 
 async fn get_pending_nonce(
@@ -410,6 +380,4 @@
     // TODO: record latency metric
 
     res
-=======
->>>>>>> df768695
 }