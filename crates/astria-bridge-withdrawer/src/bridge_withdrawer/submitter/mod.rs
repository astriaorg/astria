--- conflicted
+++ resolved
@@ -179,39 +179,19 @@
         )
         .await
         .context("failed to submit transaction to cometbft")?;
-<<<<<<< HEAD
         if let tendermint::abci::Code::Err(check_tx_code) = check_tx.code {
-            error!(
-                abci.code = check_tx_code,
-                abci.log = check_tx.log,
-                rollup.height = rollup_height,
-                "transaction failed to be included in the mempool, aborting."
-            );
-=======
-        if let tendermint::abci::Code::Err(check_tx_code) = rsp.check_tx.code {
->>>>>>> e5940152
             Err(eyre!(
                 "check_tx failure upon submitting transaction to sequencer: transaction failed to \
                  be included in the mempool, aborting. abci.code = {check_tx_code}, abci.log = \
                  {}, rollup.height = {rollup_height}",
-                rsp.check_tx.log
+                check_tx.log
             ))
-<<<<<<< HEAD
         } else if let tendermint::abci::Code::Err(deliver_tx_code) = tx_response.tx_result.code {
-            error!(
-                abci.code = deliver_tx_code,
-                abci.log = tx_response.tx_result.log,
-                rollup.height = rollup_height,
-                "transaction failed to be executed in a block, aborting."
-            );
-=======
-        } else if let tendermint::abci::Code::Err(deliver_tx_code) = rsp.tx_result.code {
->>>>>>> e5940152
             Err(eyre!(
                 "deliver_tx failure upon submitting transaction to sequencer: transaction failed \
                  to be executed in a block, aborting. abci.code = {deliver_tx_code}, abci.log = \
                  {}, rollup.height = {rollup_height}",
-                rsp.tx_result.log,
+                tx_response.tx_result.log,
             ))
         } else {
             // update state after successful submission
