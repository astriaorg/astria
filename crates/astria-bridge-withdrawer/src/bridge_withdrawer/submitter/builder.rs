--- conflicted
+++ resolved
@@ -42,11 +42,7 @@
     pub(crate) shutdown_token: CancellationToken,
     pub(crate) startup_handle: startup::SubmitterHandle,
     pub(crate) sequencer_key_path: String,
-<<<<<<< HEAD
-=======
     pub(crate) sequencer_address_prefix: String,
-    pub(crate) sequencer_chain_id: String,
->>>>>>> d270d4d6
     pub(crate) sequencer_cometbft_endpoint: String,
     pub(crate) state: Arc<State>,
     pub(crate) metrics: &'static Metrics,
@@ -59,11 +55,7 @@
             shutdown_token,
             startup_handle,
             sequencer_key_path,
-<<<<<<< HEAD
-=======
             sequencer_address_prefix,
-            sequencer_chain_id,
->>>>>>> d270d4d6
             sequencer_cometbft_endpoint,
             state,
             metrics,
