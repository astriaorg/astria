use std::{
    io::Write as _,
    sync::Arc,
    time::Duration,
    vec,
};

use astria_core::{
    bridge::Ics20WithdrawalFromRollupMemo,
    generated::protocol::account::v1alpha1::NonceResponse,
    primitive::v1::asset,
    protocol::{
        account::v1alpha1::AssetBalance,
        bridge::v1alpha1::BridgeAccountLastTxHashResponse,
        transaction::v1alpha1::{
            action::{
                BridgeUnlockAction,
                Ics20Withdrawal,
            },
            Action,
        },
    },
};
use astria_eyre::eyre::{
    self,
};
use ibc_types::core::client::Height as IbcHeight;
use once_cell::sync::Lazy;
use prost::Message as _;
use sequencer_client::{
    tendermint_rpc::{
        endpoint::broadcast::tx_commit,
        response,
    },
    SignedTransaction,
};
use serde_json::json;
use tempfile::NamedTempFile;
use tendermint::{
    abci::{
        response::CheckTx,
        types::ExecTxResult,
    },
    block::Height,
    chain,
};
use tendermint_rpc::{
    endpoint::{
        broadcast::tx_sync,
        tx,
    },
    request,
};
use tokio::task::JoinHandle;
use tokio_util::sync::CancellationToken;
use tracing::debug;
use wiremock::{
    matchers::{
        body_partial_json,
        body_string_contains,
    },
    Mock,
    MockGuard,
    MockServer,
    Request,
    ResponseTemplate,
};

use super::Submitter;
use crate::{
    bridge_withdrawer::{
        batch::Batch,
        ethereum::convert::BridgeUnlockMemo,
        startup,
        state,
        submitter,
    },
    metrics::Metrics,
};

const SEQUENCER_CHAIN_ID: &str = "test_sequencer-1000";
const DEFAULT_LAST_ROLLUP_HEIGHT: u64 = 1;
const DEFAULT_IBC_DENOM: &str = "transfer/channel-0/utia";

fn default_native_asset() -> asset::Denom {
    "nria".parse().unwrap()
}

static TELEMETRY: Lazy<()> = Lazy::new(|| {
    if std::env::var_os("TEST_LOG").is_some() {
        let filter_directives = std::env::var("RUST_LOG").unwrap_or_else(|_| "info".into());
        telemetry::configure()
            .no_otel()
            .stdout_writer(std::io::stdout)
            .set_pretty_print(true)
            .filter_directives(&filter_directives)
            .try_init()
            .unwrap();
    } else {
        telemetry::configure()
            .no_otel()
            .stdout_writer(std::io::sink)
            .try_init()
            .unwrap();
    }
});

struct TestSubmitter {
    submitter: Option<Submitter>,
    submitter_handle: submitter::Handle,
    cometbft_mock: MockServer,
    submitter_task_handle: Option<JoinHandle<Result<(), eyre::Report>>>,
}

impl TestSubmitter {
    async fn setup() -> Self {
        Lazy::force(&TELEMETRY);

        // set up external resources
        let shutdown_token = CancellationToken::new();

        // sequencer signer key
        let keyfile = NamedTempFile::new().unwrap();
        (&keyfile)
            .write_all(
                "2bd806c97f0e00af1a1fc3328fa763a9269723c8db8fac4f93af71db186d6e90".as_bytes(),
            )
            .unwrap();
        let sequencer_key_path = keyfile.path().to_str().unwrap().to_string();

        // cometbft
        let cometbft_mock = MockServer::start().await;
        let sequencer_cometbft_endpoint = format!("http://{}", cometbft_mock.address());

        // startup info
        let state = Arc::new(state::State::new());
        let startup_handle = startup::InfoHandle::new(state.subscribe());
        state.set_watcher_ready();

        let metrics = Box::leak(Box::new(Metrics::new()));

        let (submitter, submitter_handle) = submitter::Builder {
            shutdown_token: shutdown_token.clone(),
            startup_handle,
            sequencer_key_path,
            sequencer_address_prefix: "astria".into(),
            sequencer_cometbft_endpoint,
            state,
<<<<<<< HEAD
=======
            expected_fee_asset: default_native_asset(),
            min_expected_fee_asset_balance: 1_000_000,
>>>>>>> e73db630
            metrics,
        }
        .build()
        .unwrap();

        Self {
            submitter: Some(submitter),
            submitter_task_handle: None,
            submitter_handle,
            cometbft_mock,
        }
    }

    async fn startup(&mut self) {
        let submitter = self.submitter.take().unwrap();

        let mut state = submitter.state.subscribe();

        submitter.state.set_startup_info(startup::Info {
            fee_asset_id: asset::Id::from_str_unchecked("fee-asset-id"),
            starting_rollup_height: 1,
            chain_id: SEQUENCER_CHAIN_ID.to_string(),
        });

        self.submitter_task_handle = Some(tokio::spawn(submitter.run()));

        // wait for the submitter to be ready
        state
            .wait_for(state::StateSnapshot::is_ready)
            .await
            .unwrap();
    }

    async fn spawn() -> Self {
        let mut submitter = Self::setup().await;
        submitter.startup().await;
        submitter
    }
}

async fn _register_default_chain_id_guard(cometbft_mock: &MockServer) -> MockGuard {
    _register_genesis_chain_id_response(SEQUENCER_CHAIN_ID, cometbft_mock).await
}

<<<<<<< HEAD
async fn _register_default_fee_asset_ids_guard(cometbft_mock: &MockServer) -> MockGuard {
    let fee_asset_ids = vec![default_native_asset().id()];
    _register_allowed_fee_asset_ids_response(fee_asset_ids, cometbft_mock).await
=======
async fn register_default_fee_assets_guard(cometbft_mock: &MockServer) -> MockGuard {
    let fee_assets = vec![default_native_asset()];
    register_allowed_fee_assets_response(fee_assets, cometbft_mock).await
>>>>>>> e73db630
}

async fn _register_default_min_expected_fee_asset_balance_guard(
    cometbft_mock: &MockServer,
) -> MockGuard {
    _register_get_latest_balance(
        vec![AssetBalance {
            denom: default_native_asset(),
            balance: 1_000_000u128,
        }],
        cometbft_mock,
    )
    .await
}

<<<<<<< HEAD
=======
async fn register_default_last_bridge_tx_hash_guard(cometbft_mock: &MockServer) -> MockGuard {
    register_last_bridge_tx_hash_guard(cometbft_mock, make_last_bridge_tx_hash_response()).await
}

async fn register_default_last_bridge_tx_guard(cometbft_mock: &MockServer) -> MockGuard {
    register_tx_guard(cometbft_mock, make_tx_response()).await
}

async fn register_startup_guards(cometbft_mock: &MockServer) -> HashMap<String, MockGuard> {
    HashMap::from([
        (
            "chain_id".to_string(),
            register_default_chain_id_guard(cometbft_mock).await,
        ),
        (
            "fee_assets".to_string(),
            register_default_fee_assets_guard(cometbft_mock).await,
        ),
        (
            "min_expected_fee_asset_balance".to_string(),
            register_default_min_expected_fee_asset_balance_guard(cometbft_mock).await,
        ),
    ])
}

async fn register_sync_guards(cometbft_mock: &MockServer) -> HashMap<String, MockGuard> {
    HashMap::from([
        (
            "tx_hash".to_string(),
            register_default_last_bridge_tx_hash_guard(cometbft_mock).await,
        ),
        (
            "last_bridge_tx".to_string(),
            register_default_last_bridge_tx_guard(cometbft_mock).await,
        ),
    ])
}

>>>>>>> e73db630
fn make_ics20_withdrawal_action() -> Action {
    let denom = DEFAULT_IBC_DENOM.parse::<asset::Denom>().unwrap();
    let destination_chain_address = "address".to_string();
    let inner = Ics20Withdrawal {
        denom: denom.clone(),
        destination_chain_address,
        return_address: crate::astria_address([0u8; 20]),
        amount: 99,
        memo: serde_json::to_string(&Ics20WithdrawalFromRollupMemo {
            memo: "hello".to_string(),
            bridge_address: crate::astria_address([0u8; 20]),
            block_number: DEFAULT_LAST_ROLLUP_HEIGHT,
            transaction_hash: [2u8; 32],
        })
        .unwrap(),
        fee_asset: denom,
        timeout_height: IbcHeight::new(u64::MAX, u64::MAX).unwrap(),
        timeout_time: 0, // zero this for testing
        source_channel: "channel-0".parse().unwrap(),
        bridge_address: None,
    };

    Action::Ics20Withdrawal(inner)
}

fn make_bridge_unlock_action() -> Action {
    let denom = default_native_asset();
    let inner = BridgeUnlockAction {
        to: crate::astria_address([0u8; 20]),
        amount: 99,
        memo: serde_json::to_vec(&BridgeUnlockMemo {
            block_number: DEFAULT_LAST_ROLLUP_HEIGHT.into(),
            transaction_hash: [1u8; 32].into(),
        })
        .unwrap(),
        fee_asset: denom,
        bridge_address: None,
    };
    Action::BridgeUnlock(inner)
}

fn make_batch_with_bridge_unlock_and_ics20_withdrawal() -> Batch {
    Batch {
        actions: vec![make_ics20_withdrawal_action(), make_bridge_unlock_action()],
        rollup_height: 10,
    }
}

fn make_tx_commit_success_response() -> tx_commit::Response {
    tx_commit::Response {
        check_tx: CheckTx::default(),
        tx_result: ExecTxResult::default(),
        hash: vec![0u8; 32].try_into().unwrap(),
        height: Height::default(),
    }
}

fn make_tx_commit_check_tx_failure_response() -> tx_commit::Response {
    tx_commit::Response {
        check_tx: CheckTx {
            code: 1.into(),
            ..CheckTx::default()
        },
        tx_result: ExecTxResult::default(),
        hash: vec![0u8; 32].try_into().unwrap(),
        height: Height::default(),
    }
}

fn make_tx_commit_deliver_tx_failure_response() -> tx_commit::Response {
    tx_commit::Response {
        check_tx: CheckTx::default(),
        tx_result: ExecTxResult {
            code: 1.into(),
            ..ExecTxResult::default()
        },
        hash: vec![0u8; 32].try_into().unwrap(),
        height: Height::default(),
    }
}

/// Convert a `Request` object to a `SignedTransaction`
fn signed_tx_from_request(request: &Request) -> SignedTransaction {
    use astria_core::generated::protocol::transaction::v1alpha1::SignedTransaction as RawSignedTransaction;
    use prost::Message as _;

    let wrapped_tx_sync_req: request::Wrapper<tx_sync::Request> =
        serde_json::from_slice(&request.body)
            .expect("deserialize to JSONRPC wrapped tx_sync::Request");
    let raw_signed_tx = RawSignedTransaction::decode(&*wrapped_tx_sync_req.params().tx)
        .expect("can't deserialize signed sequencer tx from broadcast jsonrpc request");
    let signed_tx = SignedTransaction::try_from_raw(raw_signed_tx)
        .expect("can't convert raw signed tx to checked signed tx");
    debug!(?signed_tx, "sequencer mock received signed transaction");

    signed_tx
}

async fn _register_genesis_chain_id_response(chain_id: &str, server: &MockServer) -> MockGuard {
    use tendermint::{
        consensus::{
            params::{
                AbciParams,
                ValidatorParams,
            },
            Params,
        },
        genesis::Genesis,
        time::Time,
    };
    let response = tendermint_rpc::endpoint::genesis::Response::<serde_json::Value> {
        genesis: Genesis {
            genesis_time: Time::from_unix_timestamp(1, 1).unwrap(),
            chain_id: chain::Id::try_from(chain_id).unwrap(),
            initial_height: 1,
            consensus_params: Params {
                block: tendermint::block::Size {
                    max_bytes: 1024,
                    max_gas: 1024,
                    time_iota_ms: 1000,
                },
                evidence: tendermint::evidence::Params {
                    max_age_num_blocks: 1000,
                    max_age_duration: tendermint::evidence::Duration(Duration::from_secs(3600)),
                    max_bytes: 1_048_576,
                },
                validator: ValidatorParams {
                    pub_key_types: vec![tendermint::public_key::Algorithm::Ed25519],
                },
                version: None,
                abci: AbciParams::default(),
            },
            validators: vec![],
            app_hash: tendermint::hash::AppHash::default(),
            app_state: serde_json::Value::Null,
        },
    };

    let wrapper = response::Wrapper::new_with_id(tendermint_rpc::Id::Num(1), Some(response), None);
    Mock::given(body_partial_json(json!({"method": "genesis"})))
        .respond_with(
            ResponseTemplate::new(200)
                .set_body_json(&wrapper)
                .append_header("Content-Type", "application/json"),
        )
        .up_to_n_times(1)
        .expect(1)
        .mount_as_scoped(server)
        .await
}

<<<<<<< HEAD
async fn _register_allowed_fee_asset_ids_response(
    fee_asset_ids: Vec<asset::Id>,
=======
async fn register_allowed_fee_assets_response(
    fee_assets: Vec<asset::Denom>,
>>>>>>> e73db630
    cometbft_mock: &MockServer,
) -> MockGuard {
    let response = tendermint_rpc::endpoint::abci_query::Response {
        response: tendermint_rpc::endpoint::abci_query::AbciQuery {
            value: astria_core::protocol::asset::v1alpha1::AllowedFeeAssetsResponse {
                fee_assets,
                height: 1,
            }
            .into_raw()
            .encode_to_vec(),
            ..Default::default()
        },
    };
    let wrapper = response::Wrapper::new_with_id(tendermint_rpc::Id::Num(1), Some(response), None);
    Mock::given(body_partial_json(json!({"method": "abci_query"})))
        .and(body_string_contains("asset/allowed_fee_assets"))
        .respond_with(
            ResponseTemplate::new(200)
                .set_body_json(&wrapper)
                .append_header("Content-Type", "application/json"),
        )
        .expect(1)
        .mount_as_scoped(cometbft_mock)
        .await
}

async fn _register_get_latest_balance(
    balances: Vec<AssetBalance>,
    server: &MockServer,
) -> MockGuard {
    let response = tendermint_rpc::endpoint::abci_query::Response {
        response: tendermint_rpc::endpoint::abci_query::AbciQuery {
            value: astria_core::protocol::account::v1alpha1::BalanceResponse {
                balances,
                height: 1,
            }
            .into_raw()
            .encode_to_vec(),
            ..Default::default()
        },
    };

    let wrapper = response::Wrapper::new_with_id(tendermint_rpc::Id::Num(1), Some(response), None);
    Mock::given(body_partial_json(json!({"method": "abci_query"})))
        .and(body_string_contains("accounts/balance"))
        .respond_with(
            ResponseTemplate::new(200)
                .set_body_json(&wrapper)
                .append_header("Content-Type", "application/json"),
        )
        .expect(1)
        .mount_as_scoped(server)
        .await
}

async fn _register_last_bridge_tx_hash_guard(
    server: &MockServer,
    response: BridgeAccountLastTxHashResponse,
) -> MockGuard {
    let response = tendermint_rpc::endpoint::abci_query::Response {
        response: tendermint_rpc::endpoint::abci_query::AbciQuery {
            value: response.into_raw().encode_to_vec(),
            ..Default::default()
        },
    };
    let wrapper = response::Wrapper::new_with_id(tendermint_rpc::Id::Num(1), Some(response), None);
    Mock::given(body_partial_json(json!({"method": "abci_query"})))
        .and(body_string_contains("bridge/account_last_tx_hash"))
        .respond_with(
            ResponseTemplate::new(200)
                .set_body_json(&wrapper)
                .append_header("Content-Type", "application/json"),
        )
        .expect(1)
        .mount_as_scoped(server)
        .await
}

async fn register_get_nonce_response(server: &MockServer, response: NonceResponse) -> MockGuard {
    let response = tendermint_rpc::endpoint::abci_query::Response {
        response: tendermint_rpc::endpoint::abci_query::AbciQuery {
            value: response.encode_to_vec(),
            ..Default::default()
        },
    };
    let wrapper = response::Wrapper::new_with_id(tendermint_rpc::Id::Num(1), Some(response), None);
    Mock::given(body_partial_json(json!({"method": "abci_query"})))
        .and(body_string_contains("accounts/nonce"))
        .respond_with(
            ResponseTemplate::new(200)
                .set_body_json(&wrapper)
                .append_header("Content-Type", "application/json"),
        )
        .expect(1)
        .mount_as_scoped(server)
        .await
}

async fn _register_tx_guard(server: &MockServer, response: tx::Response) -> MockGuard {
    let wrapper = response::Wrapper::new_with_id(tendermint_rpc::Id::Num(1), Some(response), None);
    Mock::given(body_partial_json(json!({"method": "tx"})))
        .respond_with(
            ResponseTemplate::new(200)
                .set_body_json(&wrapper)
                .append_header("Content-Type", "application/json"),
        )
        .expect(1)
        .mount_as_scoped(server)
        .await
}

async fn register_broadcast_tx_commit_response(
    server: &MockServer,
    response: tx_commit::Response,
) -> MockGuard {
    let wrapper = response::Wrapper::new_with_id(tendermint_rpc::Id::Num(1), Some(response), None);
    Mock::given(body_partial_json(json!({
        "method": "broadcast_tx_commit"
    })))
    .respond_with(
        ResponseTemplate::new(200)
            .set_body_json(&wrapper)
            .append_header("Content-Type", "application/json"),
    )
    .expect(1)
    .mount_as_scoped(server)
    .await
}

fn compare_actions(expected: &Action, actual: &Action) {
    match (expected, actual) {
        (Action::BridgeUnlock(expected), Action::BridgeUnlock(actual)) => {
            assert_eq!(expected, actual, "BridgeUnlock actions do not match");
        }
        (Action::Ics20Withdrawal(expected), Action::Ics20Withdrawal(actual)) => {
            assert_eq!(expected, actual, "Ics20Withdrawal actions do not match");
        }
        _ => panic!("Actions do not match"),
    }
}

/// Test that the submitter starts up successfully
#[tokio::test]
async fn submitter_startup_success() {
    let _submitter = TestSubmitter::spawn().await;
}

/// Sanity check to check that batch submission works
#[tokio::test]
async fn submitter_submit_success() {
    let submitter = TestSubmitter::spawn().await;
    let TestSubmitter {
        submitter_handle,
        cometbft_mock,
        ..
    } = submitter;

    // set up guards on mock cometbft
    let nonce_guard = register_get_nonce_response(
        &cometbft_mock,
        NonceResponse {
            height: 1,
            nonce: 0,
        },
    )
    .await;

    let broadcast_guard =
        register_broadcast_tx_commit_response(&cometbft_mock, make_tx_commit_success_response())
            .await;

    // send batch to submitter
    let batch = make_batch_with_bridge_unlock_and_ics20_withdrawal();
    submitter_handle.send_batch(batch).await.unwrap();

    // wait for nonce and broadcast guards to be satisfied
    tokio::time::timeout(
        Duration::from_millis(100),
        nonce_guard.wait_until_satisfied(),
    )
    .await
    .unwrap();
    tokio::time::timeout(
        Duration::from_millis(100),
        broadcast_guard.wait_until_satisfied(),
    )
    .await
    .unwrap();

    // check the submitted transaction against the batch
    let requests = broadcast_guard.received_requests().await;
    assert_eq!(requests.len(), 1);
    let signed_transaction = signed_tx_from_request(&requests[0]);
    let actions = signed_transaction.actions();
    let expected_batch = make_batch_with_bridge_unlock_and_ics20_withdrawal();

    expected_batch
        .actions
        .iter()
        .zip(actions.iter())
        .for_each(|(expected, actual)| compare_actions(expected, actual));
}

/// Test that the submitter halts when transaction submissions fails to be included in the
/// mempool (CheckTx)
#[tokio::test]
async fn submitter_submit_check_tx_failure() {
    let submitter = TestSubmitter::spawn().await;
    let TestSubmitter {
        submitter_handle,
        cometbft_mock,
        mut submitter_task_handle,
        ..
    } = submitter;

    // set up guards on mock cometbft
    let nonce_guard = register_get_nonce_response(
        &cometbft_mock,
        NonceResponse {
            height: 1,
            nonce: 0,
        },
    )
    .await;

    let broadcast_guard = register_broadcast_tx_commit_response(
        &cometbft_mock,
        make_tx_commit_check_tx_failure_response(),
    )
    .await;

    // send batch to submitter
    let batch = make_batch_with_bridge_unlock_and_ics20_withdrawal();
    submitter_handle.send_batch(batch).await.unwrap();

    // wait for the nonce and broadcast guards to be satisfied
    tokio::time::timeout(
        Duration::from_millis(100),
        nonce_guard.wait_until_satisfied(),
    )
    .await
    .unwrap();
    tokio::time::timeout(
        Duration::from_millis(100),
        broadcast_guard.wait_until_satisfied(),
    )
    .await
    .unwrap();

    // make sure the submitter halts and the task returns
    let _submitter_result = tokio::time::timeout(
        Duration::from_millis(100),
        submitter_task_handle.take().unwrap(),
    )
    .await
    .unwrap()
    .unwrap();
}

/// Test that the submitter halts when transaction submissions fails to be executed in a block
/// (DeliverTx)
#[tokio::test]
async fn submitter_submit_deliver_tx_failure() {
    let submitter = TestSubmitter::spawn().await;
    let TestSubmitter {
        submitter_handle,
        cometbft_mock,
        mut submitter_task_handle,
        ..
    } = submitter;

    // set up guards on mock cometbft
    let nonce_guard = register_get_nonce_response(
        &cometbft_mock,
        NonceResponse {
            height: 1,
            nonce: 0,
        },
    )
    .await;

    let broadcast_guard = register_broadcast_tx_commit_response(
        &cometbft_mock,
        make_tx_commit_deliver_tx_failure_response(),
    )
    .await;

    // send batch to submitter
    let batch = make_batch_with_bridge_unlock_and_ics20_withdrawal();
    submitter_handle.send_batch(batch).await.unwrap();

    // wait for the nonce and broadcast guards to be satisfied
    tokio::time::timeout(
        Duration::from_millis(100),
        nonce_guard.wait_until_satisfied(),
    )
    .await
    .unwrap();
    tokio::time::timeout(
        Duration::from_millis(100),
        broadcast_guard.wait_until_satisfied(),
    )
    .await
    .unwrap();

    // make sure the submitter halts and the task returns
    let _submitter_result = tokio::time::timeout(
        Duration::from_millis(100),
        submitter_task_handle.take().unwrap(),
    )
    .await
    .unwrap()
    .unwrap();
}<|MERGE_RESOLUTION|>--- conflicted
+++ resolved
@@ -146,11 +146,6 @@
             sequencer_address_prefix: "astria".into(),
             sequencer_cometbft_endpoint,
             state,
-<<<<<<< HEAD
-=======
-            expected_fee_asset: default_native_asset(),
-            min_expected_fee_asset_balance: 1_000_000,
->>>>>>> e73db630
             metrics,
         }
         .build()
@@ -195,15 +190,9 @@
     _register_genesis_chain_id_response(SEQUENCER_CHAIN_ID, cometbft_mock).await
 }
 
-<<<<<<< HEAD
 async fn _register_default_fee_asset_ids_guard(cometbft_mock: &MockServer) -> MockGuard {
     let fee_asset_ids = vec![default_native_asset().id()];
     _register_allowed_fee_asset_ids_response(fee_asset_ids, cometbft_mock).await
-=======
-async fn register_default_fee_assets_guard(cometbft_mock: &MockServer) -> MockGuard {
-    let fee_assets = vec![default_native_asset()];
-    register_allowed_fee_assets_response(fee_assets, cometbft_mock).await
->>>>>>> e73db630
 }
 
 async fn _register_default_min_expected_fee_asset_balance_guard(
@@ -219,47 +208,6 @@
     .await
 }
 
-<<<<<<< HEAD
-=======
-async fn register_default_last_bridge_tx_hash_guard(cometbft_mock: &MockServer) -> MockGuard {
-    register_last_bridge_tx_hash_guard(cometbft_mock, make_last_bridge_tx_hash_response()).await
-}
-
-async fn register_default_last_bridge_tx_guard(cometbft_mock: &MockServer) -> MockGuard {
-    register_tx_guard(cometbft_mock, make_tx_response()).await
-}
-
-async fn register_startup_guards(cometbft_mock: &MockServer) -> HashMap<String, MockGuard> {
-    HashMap::from([
-        (
-            "chain_id".to_string(),
-            register_default_chain_id_guard(cometbft_mock).await,
-        ),
-        (
-            "fee_assets".to_string(),
-            register_default_fee_assets_guard(cometbft_mock).await,
-        ),
-        (
-            "min_expected_fee_asset_balance".to_string(),
-            register_default_min_expected_fee_asset_balance_guard(cometbft_mock).await,
-        ),
-    ])
-}
-
-async fn register_sync_guards(cometbft_mock: &MockServer) -> HashMap<String, MockGuard> {
-    HashMap::from([
-        (
-            "tx_hash".to_string(),
-            register_default_last_bridge_tx_hash_guard(cometbft_mock).await,
-        ),
-        (
-            "last_bridge_tx".to_string(),
-            register_default_last_bridge_tx_guard(cometbft_mock).await,
-        ),
-    ])
-}
-
->>>>>>> e73db630
 fn make_ics20_withdrawal_action() -> Action {
     let denom = DEFAULT_IBC_DENOM.parse::<asset::Denom>().unwrap();
     let destination_chain_address = "address".to_string();
@@ -411,13 +359,8 @@
         .await
 }
 
-<<<<<<< HEAD
 async fn _register_allowed_fee_asset_ids_response(
     fee_asset_ids: Vec<asset::Id>,
-=======
-async fn register_allowed_fee_assets_response(
-    fee_assets: Vec<asset::Denom>,
->>>>>>> e73db630
     cometbft_mock: &MockServer,
 ) -> MockGuard {
     let response = tendermint_rpc::endpoint::abci_query::Response {
