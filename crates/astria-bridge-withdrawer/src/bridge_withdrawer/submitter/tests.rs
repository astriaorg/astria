--- conflicted
+++ resolved
@@ -6,15 +6,7 @@
 };
 
 use astria_core::{
-<<<<<<< HEAD
     bridge::Ics20WithdrawalFromRollupMemo,
-=======
-    bridge::{
-        self,
-        Ics20WithdrawalFromRollupMemo,
-    },
-    crypto::SigningKey,
->>>>>>> 06ff55e0
     generated::protocol::account::v1alpha1::NonceResponse,
     primitive::v1::asset,
     protocol::transaction::v1alpha1::{
@@ -70,11 +62,8 @@
 use crate::{
     bridge_withdrawer::{
         batch::Batch,
-<<<<<<< HEAD
         ethereum::convert::BridgeUnlockMemo,
         startup,
-=======
->>>>>>> 06ff55e0
         state,
         submitter,
     },
