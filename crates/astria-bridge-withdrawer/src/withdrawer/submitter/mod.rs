--- conflicted
+++ resolved
@@ -247,13 +247,8 @@
     tx: SignedTransaction,
     state: Arc<State>,
 ) -> eyre::Result<tx_commit::Response> {
-<<<<<<< HEAD
-    let nonce = tx.unsigned_transaction().params.nonce;
+    let nonce = tx.nonce();
     metrics::gauge!(crate::metrics_init::CURRENT_NONCE).set(f64::from(nonce));
-=======
-    let nonce = tx.nonce();
-    metrics::gauge!(crate::metrics_init::CURRENT_NONCE).set(nonce);
->>>>>>> ab8705f2
     let start = std::time::Instant::now();
     debug!("submitting signed transaction to sequencer");
     let span = Span::current();
