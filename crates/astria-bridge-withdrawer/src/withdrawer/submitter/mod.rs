--- conflicted
+++ resolved
@@ -4,13 +4,11 @@
 };
 
 use astria_core::{
+    bridge::Ics20WithdrawalFromRollupMemo,
     primitive::v1::asset,
     protocol::{
         asset::v1alpha1::AllowedFeeAssetIdsResponse,
-<<<<<<< HEAD
         bridge::v1alpha1::BridgeAccountLastTxHashResponse,
-=======
->>>>>>> 7a0a17ac
         transaction::v1alpha1::{
             Action,
             TransactionParams,
@@ -27,20 +25,14 @@
 };
 pub(crate) use builder::Builder;
 pub(super) use builder::Handle;
-<<<<<<< HEAD
 use prost::Message as _;
-=======
->>>>>>> 7a0a17ac
 use sequencer_client::{
     tendermint_rpc::{
         self,
         endpoint::broadcast::tx_commit,
     },
     Address,
-<<<<<<< HEAD
     BalanceResponse,
-=======
->>>>>>> 7a0a17ac
     SequencerClientExt,
     SignedTransaction,
 };
@@ -58,10 +50,6 @@
             self,
         },
     },
-<<<<<<< HEAD
-=======
-    time::Instant,
->>>>>>> 7a0a17ac
 };
 use tokio_util::sync::CancellationToken;
 use tracing::{
@@ -79,14 +67,8 @@
     batch::Batch,
     state,
     SequencerStartupInfo,
-<<<<<<< HEAD
-};
-use crate::withdrawer::ethereum::convert::{
-    BridgeUnlockMemo,
-    Ics20WithdrawalMemo,
-=======
->>>>>>> 7a0a17ac
-};
+};
+use crate::withdrawer::ethereum::convert::BridgeUnlockMemo;
 
 mod builder;
 mod signer;
@@ -109,11 +91,8 @@
     pub(super) async fn run(mut self) -> eyre::Result<()> {
         // call startup
         let startup = self.startup().await?;
-<<<<<<< HEAD
         let mut next_nonce = startup.last_sequencer_nonce + 1;
 
-=======
->>>>>>> 7a0a17ac
         self.startup_tx
             .send(startup)
             .map_err(|_startup| eyre!("failed to send startup info to watcher"))?;
@@ -132,20 +111,13 @@
                         info!("received None from batch channel, shutting down");
                         break Err(eyre!("batch channel closed"));
                     };
-<<<<<<< HEAD
                     // if batch submission fails, halt the submitter
-=======
->>>>>>> 7a0a17ac
                     if let Err(e) = process_batch(
                         self.sequencer_cometbft_client.clone(),
                         &self.signer,
                         self.state.clone(),
                         &self.sequencer_chain_id,
-<<<<<<< HEAD
                         actions, next_nonce, rollup_height).await {
-=======
-                        actions, rollup_height).await {
->>>>>>> 7a0a17ac
                         break Err(e);
                     } else{
                         // if batch submission was successful, increment nonce for processing next batch
@@ -171,7 +143,6 @@
         Ok(())
     }
 
-<<<<<<< HEAD
     /// Confirms configuration values against the sequencer node and then syncs the next sequencer
     /// nonce and rollup block according to the latest on-chain state.
     ///
@@ -192,10 +163,6 @@
     /// - `fee_asset_id`
     /// - `next_batch_rollup_height`
     /// - `next_sequencer_nonce`
-=======
-    /// Confirms the config values used for initialization against the sequencer node's cometbft
-    /// instance and set the submitter state to ready.
->>>>>>> 7a0a17ac
     ///
     /// # Errors
     ///
@@ -210,7 +177,6 @@
             self.sequencer_chain_id == actual_chain_id.to_string(),
             "sequencer_chain_id provided in config does not match chain_id returned from sequencer"
         );
-<<<<<<< HEAD
 
         // confirm that the fee asset ID is valid
         let allowed_fee_asset_ids_resp =
@@ -291,137 +257,6 @@
         .await?;
         let tx_hash = tendermint::Hash::try_from(last_transaction_hash_resp.tx_hash.to_vec())
             .wrap_err("failed to convert last transaction hash to Tendermint Hash")?;
-=======
-
-        // confirm that the fee asset ID is valid
-        let allowed_fee_asset_ids_resp =
-            get_allowed_fee_asset_ids(self.sequencer_cometbft_client.clone(), self.state.clone())
-                .await?;
-        ensure!(
-            allowed_fee_asset_ids_resp
-                .fee_asset_ids
-                .contains(&self.expected_fee_asset_id),
-            "fee_asset_id provided in config is not a valid fee asset on the sequencer"
-        );
-
-        // confirm that the sequencer key has a sufficient balance of the fee asset
-        let fee_asset_balances = self
-            .sequencer_cometbft_client
-            .get_latest_balance(self.signer.address)
-            .await?;
-        let fee_asset_balance = fee_asset_balances
-            .balances
-            .into_iter()
-            .find(|balance| balance.denom.id() == self.expected_fee_asset_id)
-            .ok_or_eyre("withdrawer's account does not have the minimum balance of the fee asset")?
-            .balance;
-        ensure!(
-            fee_asset_balance >= self.min_expected_fee_asset_balance,
-            "sequencer key does not have a sufficient balance of the fee asset"
-        );
-
-        self.state.set_submitter_ready();
-
-        // send startup info to watcher
-        let startup = SequencerStartupInfo {
-            fee_asset_id: self.expected_fee_asset_id,
-        };
-        Ok(startup)
-    }
-}
-
-async fn process_batch(
-    sequencer_cometbft_client: sequencer_client::HttpClient,
-    sequnecer_key: &SequencerKey,
-    state: Arc<State>,
-    sequencer_chain_id: &str,
-    actions: Vec<Action>,
-    rollup_height: u64,
-) -> eyre::Result<()> {
-    // get nonce and make unsigned transaction
-    let nonce = get_latest_nonce(
-        sequencer_cometbft_client.clone(),
-        sequnecer_key.address,
-        state.clone(),
-    )
-    .await?;
-    debug!(nonce, "fetched latest nonce");
-
-    let unsigned = UnsignedTransaction {
-        actions,
-        params: TransactionParams::builder()
-            .nonce(nonce)
-            .chain_id(sequencer_chain_id)
-            .try_build()
-            .context(
-                "failed to construct transcation parameters from latest nonce and configured \
-                 sequencer chain ID",
-            )?,
-    };
-
-    // sign transaction
-    let signed = unsigned.into_signed(&sequnecer_key.signing_key);
-    debug!(tx_hash = %telemetry::display::hex(&signed.sha256_of_proto_encoding()), "signed transaction");
-
-    // submit transaction and handle response
-    let rsp = submit_tx(sequencer_cometbft_client.clone(), signed, state.clone())
-        .await
-        .context("failed to submit transaction to to cometbft")?;
-    if let tendermint::abci::Code::Err(check_tx_code) = rsp.check_tx.code {
-        error!(
-            abci.code = check_tx_code,
-            abci.log = rsp.check_tx.log,
-            rollup.height = rollup_height,
-            "transaction failed to be included in the mempool, aborting."
-        );
-        Err(eyre!(
-            "check_tx failure upon submitting transaction to sequencer"
-        ))
-    } else if let tendermint::abci::Code::Err(deliver_tx_code) = rsp.tx_result.code {
-        error!(
-            abci.code = deliver_tx_code,
-            abci.log = rsp.tx_result.log,
-            rollup.height = rollup_height,
-            "transaction failed to be executed in a block, aborting."
-        );
-        Err(eyre!(
-            "deliver_tx failure upon submitting transaction to sequencer"
-        ))
-    } else {
-        // update state after successful submission
-        info!(
-            sequencer.block = rsp.height.value(),
-            sequencer.tx_hash = %rsp.hash,
-            rollup.height = rollup_height,
-            "withdraw batch successfully executed."
-        );
-        state.set_last_rollup_height_submitted(rollup_height);
-        state.set_last_sequencer_height(rsp.height.value());
-        state.set_last_sequencer_tx_hash(rsp.hash);
-        Ok(())
-    }
-}
-
-/// Queries the sequencer for the latest nonce with an exponential backoff
-#[instrument(skip_all, fields(%address))]
-async fn get_latest_nonce(
-    client: sequencer_client::HttpClient,
-    address: Address,
-    state: Arc<State>,
-) -> eyre::Result<u32> {
-    debug!("fetching latest nonce from sequencer");
-    metrics::counter!(crate::metrics_init::NONCE_FETCH_COUNT).increment(1);
-    let span = Span::current();
-    let start = Instant::now();
-    let retry_config = tryhard::RetryFutureConfig::new(1024)
-        .exponential_backoff(Duration::from_millis(200))
-        .max_delay(Duration::from_secs(60))
-        .on_retry(
-            |attempt,
-             next_delay: Option<Duration>,
-             err: &sequencer_client::extension_trait::Error| {
-                metrics::counter!(crate::metrics_init::NONCE_FETCH_FAILURE_COUNT).increment(1);
->>>>>>> 7a0a17ac
 
         // get the corresponding transaction
         let last_transaction = get_tx(
@@ -657,7 +492,6 @@
     state.set_sequencer_connected(res.is_ok());
 
     res
-<<<<<<< HEAD
 }
 
 #[instrument(skip_all)]
@@ -799,9 +633,9 @@
             Some(memo.block_number.as_u64())
         }
         Action::Ics20Withdrawal(action) => {
-            let memo: Ics20WithdrawalMemo = serde_json::from_str(&action.memo)
+            let memo: Ics20WithdrawalFromRollupMemo = serde_json::from_str(&action.memo)
                 .wrap_err("failed to parse memo from last transaction by the bridge account")?;
-            Some(memo.block_number.as_u64())
+            Some(memo.block_number)
         }
         _ => None,
     }
@@ -813,6 +647,4 @@
         "extracted rollup height from last batch of withdrawals.");
 
     Ok(last_batch_rollup_height)
-=======
->>>>>>> 7a0a17ac
 }