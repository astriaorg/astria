--- conflicted
+++ resolved
@@ -69,11 +69,10 @@
     state,
     SequencerStartupInfo,
 };
-<<<<<<< HEAD
-use crate::metrics::Metrics;
-=======
-use crate::withdrawer::ethereum::convert::BridgeUnlockMemo;
->>>>>>> c31c10b6
+use crate::{
+    metrics::Metrics,
+    withdrawer::ethereum::convert::BridgeUnlockMemo,
+};
 
 mod builder;
 mod signer;
@@ -87,13 +86,10 @@
     sequencer_cometbft_client: sequencer_client::HttpClient,
     signer: SequencerKey,
     sequencer_chain_id: String,
-<<<<<<< HEAD
-    metrics: &'static Metrics,
-=======
     startup_tx: oneshot::Sender<SequencerStartupInfo>,
     expected_fee_asset_id: asset::Id,
     min_expected_fee_asset_balance: u128,
->>>>>>> c31c10b6
+    metrics: &'static Metrics,
 }
 
 impl Submitter {
@@ -126,6 +122,7 @@
                         &self.sequencer_chain_id,
                         actions,
                         rollup_height,
+                        self.metrics
                     ).await {
                         break Err(e);
                     }
@@ -198,11 +195,7 @@
         let fee_asset_balances = get_latest_balance(
             self.sequencer_cometbft_client.clone(),
             self.state.clone(),
-<<<<<<< HEAD
-            self.metrics,
-=======
             self.signer.address,
->>>>>>> c31c10b6
         )
         .await?;
         let fee_asset_balance = fee_asset_balances
@@ -281,11 +274,7 @@
         let last_transaction = get_tx(
             self.sequencer_cometbft_client.clone(),
             self.state.clone(),
-<<<<<<< HEAD
-            self.metrics,
-=======
             tx_hash,
->>>>>>> c31c10b6
         )
         .await
         .wrap_err("failed to fetch last transaction by the bridge account")?;
@@ -323,12 +312,14 @@
     sequencer_chain_id: &str,
     actions: Vec<Action>,
     rollup_height: u64,
+    metrics: &'static Metrics,
 ) -> eyre::Result<()> {
     // get nonce and make unsigned transaction
     let nonce = get_latest_nonce(
         sequencer_cometbft_client.clone(),
         sequencer_key.address,
         state.clone(),
+        metrics,
     )
     .await?;
     debug!(nonce, "fetched latest nonce");
@@ -350,9 +341,14 @@
     debug!(tx_hash = %telemetry::display::hex(&signed.sha256_of_proto_encoding()), "signed transaction");
 
     // submit transaction and handle response
-    let rsp = submit_tx(sequencer_cometbft_client.clone(), signed, state.clone())
-        .await
-        .context("failed to submit transaction to to cometbft")?;
+    let rsp = submit_tx(
+        sequencer_cometbft_client.clone(),
+        signed,
+        state.clone(),
+        metrics,
+    )
+    .await
+    .context("failed to submit transaction to to cometbft")?;
     if let tendermint::abci::Code::Err(check_tx_code) = rsp.check_tx.code {
         error!(
             abci.code = check_tx_code,
@@ -454,13 +450,8 @@
     state: Arc<State>,
     metrics: &'static Metrics,
 ) -> eyre::Result<tx_commit::Response> {
-<<<<<<< HEAD
-    let nonce = tx.unsigned_transaction().params.nonce;
+    let nonce = tx.nonce();
     metrics.set_current_nonce(nonce);
-=======
-    let nonce = tx.nonce();
-    metrics::gauge!(crate::metrics_init::CURRENT_NONCE).set(f64::from(nonce));
->>>>>>> c31c10b6
     let start = std::time::Instant::now();
     debug!("submitting signed transaction to sequencer");
     let span = Span::current();
