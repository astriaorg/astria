--- conflicted
+++ resolved
@@ -13,15 +13,12 @@
 use tracing::info;
 
 use super::state::State;
-<<<<<<< HEAD
 use crate::{
     metrics::Metrics,
-    withdrawer::submitter::Batch,
-=======
-use crate::withdrawer::{
-    submitter::Batch,
-    SequencerStartupInfo,
->>>>>>> c31c10b6
+    withdrawer::{
+        submitter::Batch,
+        SequencerStartupInfo,
+    },
 };
 
 const BATCH_QUEUE_SIZE: usize = 256;
@@ -64,12 +61,9 @@
     pub(crate) sequencer_chain_id: String,
     pub(crate) sequencer_cometbft_endpoint: String,
     pub(crate) state: Arc<State>,
-<<<<<<< HEAD
-    pub(crate) metrics: &'static Metrics,
-=======
     pub(crate) expected_fee_asset_id: asset::Id,
     pub(crate) min_expected_fee_asset_balance: u128,
->>>>>>> c31c10b6
+    pub(crate) metrics: &'static Metrics,
 }
 
 impl Builder {
@@ -81,12 +75,9 @@
             sequencer_chain_id,
             sequencer_cometbft_endpoint,
             state,
-<<<<<<< HEAD
-            metrics,
-=======
             expected_fee_asset_id,
             min_expected_fee_asset_balance,
->>>>>>> c31c10b6
+            metrics,
         } = self;
 
         let signer = super::signer::SequencerKey::try_from_path(sequencer_key_path)
@@ -109,13 +100,10 @@
                 sequencer_cometbft_client,
                 signer,
                 sequencer_chain_id,
-<<<<<<< HEAD
-                metrics,
-=======
                 startup_tx,
                 expected_fee_asset_id,
                 min_expected_fee_asset_balance,
->>>>>>> c31c10b6
+                metrics,
             },
             handle,
         ))
