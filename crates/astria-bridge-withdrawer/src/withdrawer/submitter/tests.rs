use std::{
    collections::HashMap,
    io::Write as _,
    sync::Arc,
    time::Duration,
    vec,
};

use astria_core::{
    bridge::Ics20WithdrawalFromRollupMemo,
    crypto::SigningKey,
    primitive::v1::{
        asset::{
            self,
            Denom,
        },
        Address,
        ASTRIA_ADDRESS_PREFIX,
    },
    protocol::{
        account::v1alpha1::AssetBalance,
        bridge::v1alpha1::BridgeAccountLastTxHashResponse,
        transaction::v1alpha1::{
            action::{
                BridgeUnlockAction,
                Ics20Withdrawal,
            },
            Action,
            TransactionParams,
            UnsignedTransaction,
        },
    },
};
use astria_eyre::eyre::{
    self,
    Context,
};
use ibc_types::core::client::Height as IbcHeight;
use once_cell::sync::Lazy;
use prost::Message as _;
use sequencer_client::{
    tendermint_rpc::{
        endpoint::broadcast::tx_commit,
        response,
    },
    SignedTransaction,
};
use serde_json::json;
use tempfile::NamedTempFile;
use tendermint::{
    abci::{
        self,
        response::CheckTx,
        types::ExecTxResult,
    },
    block::Height,
    chain,
};
use tendermint_rpc::{
    endpoint::{
        broadcast::tx_sync,
        tx,
    },
    request,
};
use tokio::task::JoinHandle;
use tokio_util::sync::CancellationToken;
use tracing::debug;
use wiremock::{
    matchers::{
        body_partial_json,
        body_string_contains,
    },
    Mock,
    MockGuard,
    MockServer,
    Request,
    ResponseTemplate,
};

use super::Submitter;
use crate::withdrawer::{
    batch::Batch,
    ethereum::convert::BridgeUnlockMemo,
    state,
    submitter,
};

const SEQUENCER_CHAIN_ID: &str = "test_sequencer-1000";
const DEFAULT_LAST_ROLLUP_HEIGHT: u64 = 0;
const DEFAULT_LAST_SEQUENCER_HEIGHT: u64 = 0;
const DEFAULT_SEQUENCER_NONCE: u32 = 0;
const DEFAULT_NATIVE_DEMON: &str = "nria";
const DEFAULT_IBC_DENOM: &str = "/transfer/channel-0/utia";

static TELEMETRY: Lazy<()> = Lazy::new(|| {
    if std::env::var_os("TEST_LOG").is_some() {
        let filter_directives = std::env::var("RUST_LOG").unwrap_or_else(|_| "info".into());
        telemetry::configure()
            .no_otel()
            .stdout_writer(std::io::stdout)
            .set_pretty_print(true)
            .filter_directives(&filter_directives)
            .try_init()
            .unwrap();
    } else {
        telemetry::configure()
            .no_otel()
            .stdout_writer(std::io::sink)
            .try_init()
            .unwrap();
    }
});

struct TestSubmitter {
    submitter: Option<Submitter>,
    submitter_handle: submitter::Handle,
    cometbft_mock: MockServer,
    submitter_task_handle: Option<JoinHandle<Result<(), eyre::Report>>>,
}

impl TestSubmitter {
    async fn setup() -> Self {
        Lazy::force(&TELEMETRY);

        // set up external resources
        let shutdown_token = CancellationToken::new();

        // sequencer signer key
        let keyfile = NamedTempFile::new().unwrap();
        (&keyfile)
            .write_all(
                "2bd806c97f0e00af1a1fc3328fa763a9269723c8db8fac4f93af71db186d6e90".as_bytes(),
            )
            .unwrap();
        let sequencer_key_path = keyfile.path().to_str().unwrap().to_string();

        // cometbft
        let cometbft_mock = MockServer::start().await;
        let sequencer_cometbft_endpoint = format!("http://{}", cometbft_mock.address());

        // withdrawer state
        let state = Arc::new(state::State::new());
        // not testing watcher here so just set it to ready
        state.set_watcher_ready();

        let (submitter, submitter_handle) = submitter::Builder {
            shutdown_token: shutdown_token.clone(),
            sequencer_key_path,
            sequencer_chain_id: SEQUENCER_CHAIN_ID.to_string(),
            sequencer_cometbft_endpoint,
            state,
            expected_fee_asset_id: Denom::from(DEFAULT_NATIVE_DEMON.to_string()).id(),
            min_expected_fee_asset_balance: 1_000_000,
        }
        .build()
        .unwrap();

        Self {
            submitter: Some(submitter),
            submitter_task_handle: None,
            submitter_handle,
            cometbft_mock,
        }
    }

    async fn startup_and_spawn_with_guards(&mut self, startup_guards: HashMap<String, MockGuard>) {
        let submitter = self.submitter.take().unwrap();

        let mut state = submitter.state.subscribe();

        self.submitter_task_handle = Some(tokio::spawn(submitter.run()));

        // wait for all startup guards to be satisfied
        for (name, guard) in startup_guards {
            tokio::time::timeout(Duration::from_millis(100), guard.wait_until_satisfied())
                .await
                .wrap_err(format!("{} guard not satisfied in time.", name))
                .unwrap();
            debug!("{} guard satisfied", name);
        }

        // consume the startup info in place of the watcher
        self.submitter_handle.recv_startup_info().await.unwrap();

        // wait for the submitter to be ready
        state
            .wait_for(state::StateSnapshot::is_ready)
            .await
            .unwrap();
    }

    async fn startup_and_spawn(&mut self) {
        let startup_guards = register_startup_guards(&self.cometbft_mock).await;
        let sync_guards = register_sync_guards(&self.cometbft_mock).await;
        self.startup_and_spawn_with_guards(
            startup_guards
                .into_iter()
                .chain(sync_guards.into_iter())
                .collect(),
        )
        .await;
    }

    async fn spawn() -> Self {
        let mut submitter = Self::setup().await;
        submitter.startup_and_spawn().await;
        submitter
    }
}

async fn register_default_chain_id_guard(cometbft_mock: &MockServer) -> MockGuard {
    register_genesis_chain_id_response(SEQUENCER_CHAIN_ID, cometbft_mock).await
}

async fn register_default_fee_asset_ids_guard(cometbft_mock: &MockServer) -> MockGuard {
    let fee_asset_ids = vec![Denom::from(DEFAULT_NATIVE_DEMON.to_string()).id()];
    register_allowed_fee_asset_ids_response(fee_asset_ids, cometbft_mock).await
}

async fn register_default_min_expected_fee_asset_balance_guard(
    cometbft_mock: &MockServer,
) -> MockGuard {
    register_get_latest_balance(
        vec![AssetBalance {
            denom: Denom::from(DEFAULT_NATIVE_DEMON.to_string()),
            balance: 1_000_000u128,
        }],
        cometbft_mock,
    )
    .await
}

async fn register_default_last_bridge_tx_hash_guard(cometbft_mock: &MockServer) -> MockGuard {
    register_last_bridge_tx_hash_guard(cometbft_mock, make_last_bridge_tx_hash_response()).await
}

async fn register_default_last_bridge_tx_guard(cometbft_mock: &MockServer) -> MockGuard {
    register_tx_guard(cometbft_mock, make_tx_response()).await
}

async fn register_startup_guards(cometbft_mock: &MockServer) -> HashMap<String, MockGuard> {
    HashMap::from([
        (
            "chain_id".to_string(),
            register_default_chain_id_guard(cometbft_mock).await,
        ),
        (
            "fee_asset_ids".to_string(),
            register_default_fee_asset_ids_guard(cometbft_mock).await,
        ),
        (
            "min_expected_fee_asset_balance".to_string(),
            register_default_min_expected_fee_asset_balance_guard(cometbft_mock).await,
        ),
    ])
}

async fn register_sync_guards(cometbft_mock: &MockServer) -> HashMap<String, MockGuard> {
    HashMap::from([
        (
            "tx_hash".to_string(),
            register_default_last_bridge_tx_hash_guard(cometbft_mock).await,
        ),
        (
            "last_bridge_tx".to_string(),
            register_default_last_bridge_tx_guard(cometbft_mock).await,
        ),
    ])
}

fn make_ics20_withdrawal_action() -> Action {
    let denom = Denom::from(DEFAULT_IBC_DENOM.to_string());
    let destination_chain_address = "address".to_string();
    let inner = Ics20Withdrawal {
        denom: denom.clone(),
        destination_chain_address,
        return_address: Address::builder()
            .array([0u8; 20])
            .prefix(ASTRIA_ADDRESS_PREFIX)
            .try_build()
            .unwrap(),
        amount: 99,
        memo: serde_json::to_string(&Ics20WithdrawalFromRollupMemo {
            memo: "hello".to_string(),
            bridge_address: crate::astria_address([0u8; 20]),
            block_number: DEFAULT_LAST_ROLLUP_HEIGHT.into(),
            transaction_hash: [2u8; 32].into(),
        })
        .unwrap(),
        fee_asset_id: denom.id(),
        timeout_height: IbcHeight::new(u64::MAX, u64::MAX).unwrap(),
        timeout_time: 0, // zero this for testing
        source_channel: "channel-0".parse().unwrap(),
        bridge_address: None,
    };

    Action::Ics20Withdrawal(inner)
}

fn make_bridge_unlock_action() -> Action {
    let denom = Denom::from(DEFAULT_NATIVE_DEMON.to_string());
    let inner = BridgeUnlockAction {
        to: Address::builder()
            .array([0u8; 20])
            .prefix(ASTRIA_ADDRESS_PREFIX)
            .try_build()
            .unwrap(),
        amount: 99,
        memo: serde_json::to_vec(&BridgeUnlockMemo {
            block_number: DEFAULT_LAST_ROLLUP_HEIGHT.into(),
            transaction_hash: [1u8; 32].into(),
        })
        .unwrap(),
        fee_asset_id: denom.id(),
        bridge_address: None,
    };
    Action::BridgeUnlock(inner)
}

fn make_batch_with_bridge_unlock_and_ics20_withdrawal() -> Batch {
    Batch {
        actions: vec![make_ics20_withdrawal_action(), make_bridge_unlock_action()],
        rollup_height: 10,
    }
}

fn make_tx_commit_success_response() -> tx_commit::Response {
    tx_commit::Response {
        check_tx: CheckTx::default(),
        tx_result: ExecTxResult::default(),
        hash: vec![0u8; 32].try_into().unwrap(),
        height: Height::default(),
    }
}

fn make_tx_commit_check_tx_failure_response() -> tx_commit::Response {
    tx_commit::Response {
        check_tx: CheckTx {
            code: 1.into(),
            ..CheckTx::default()
        },
        tx_result: ExecTxResult::default(),
        hash: vec![0u8; 32].try_into().unwrap(),
        height: Height::default(),
    }
}

fn make_tx_commit_deliver_tx_failure_response() -> tx_commit::Response {
    tx_commit::Response {
        check_tx: CheckTx::default(),
        tx_result: ExecTxResult {
            code: 1.into(),
            ..ExecTxResult::default()
        },
        hash: vec![0u8; 32].try_into().unwrap(),
        height: Height::default(),
    }
}

fn make_last_bridge_tx_hash_response() -> BridgeAccountLastTxHashResponse {
    BridgeAccountLastTxHashResponse {
        height: DEFAULT_LAST_ROLLUP_HEIGHT,
<<<<<<< HEAD
        tx_hash: Some([0u8; 32]),
=======
        tx_hash: Some(Hash::Sha256([0u8; 32]).as_bytes().try_into().unwrap()),
>>>>>>> 6ace856e
    }
}

fn make_signed_bridge_transaction() -> SignedTransaction {
    let alice_secret_bytes: [u8; 32] =
        hex::decode("2bd806c97f0e00af1a1fc3328fa763a9269723c8db8fac4f93af71db186d6e90")
            .unwrap()
            .try_into()
            .unwrap();
    let alice_key = SigningKey::from(alice_secret_bytes);

    let actions = vec![make_bridge_unlock_action(), make_ics20_withdrawal_action()];
    UnsignedTransaction {
        params: TransactionParams::builder()
            .nonce(DEFAULT_SEQUENCER_NONCE)
            .chain_id(SEQUENCER_CHAIN_ID)
            .try_build()
            .unwrap(),
        actions,
    }
    .into_signed(&alice_key)
}

fn make_tx_response() -> tx::Response {
    let tx = make_signed_bridge_transaction();
    tx::Response {
        hash: tx.sha256_of_proto_encoding().to_vec().try_into().unwrap(),
        height: DEFAULT_LAST_SEQUENCER_HEIGHT.try_into().unwrap(),
        index: 0,
        tx_result: ExecTxResult {
            code: abci::Code::Ok,
            ..ExecTxResult::default()
        },
        tx: tx.into_raw().encode_to_vec(),
        proof: None,
    }
}

/// Convert a `Request` object to a `SignedTransaction`
fn signed_tx_from_request(request: &Request) -> SignedTransaction {
    use astria_core::generated::protocol::transaction::v1alpha1::SignedTransaction as RawSignedTransaction;
    use prost::Message as _;

    let wrapped_tx_sync_req: request::Wrapper<tx_sync::Request> =
        serde_json::from_slice(&request.body)
            .expect("deserialize to JSONRPC wrapped tx_sync::Request");
    let raw_signed_tx = RawSignedTransaction::decode(&*wrapped_tx_sync_req.params().tx)
        .expect("can't deserialize signed sequencer tx from broadcast jsonrpc request");
    let signed_tx = SignedTransaction::try_from_raw(raw_signed_tx)
        .expect("can't convert raw signed tx to checked signed tx");
    debug!(?signed_tx, "sequencer mock received signed transaction");

    signed_tx
}

async fn register_genesis_chain_id_response(chain_id: &str, server: &MockServer) -> MockGuard {
    use tendermint::{
        consensus::{
            params::{
                AbciParams,
                ValidatorParams,
            },
            Params,
        },
        genesis::Genesis,
        time::Time,
    };
    let response = tendermint_rpc::endpoint::genesis::Response::<serde_json::Value> {
        genesis: Genesis {
            genesis_time: Time::from_unix_timestamp(1, 1).unwrap(),
            chain_id: chain::Id::try_from(chain_id).unwrap(),
            initial_height: 1,
            consensus_params: Params {
                block: tendermint::block::Size {
                    max_bytes: 1024,
                    max_gas: 1024,
                    time_iota_ms: 1000,
                },
                evidence: tendermint::evidence::Params {
                    max_age_num_blocks: 1000,
                    max_age_duration: tendermint::evidence::Duration(Duration::from_secs(3600)),
                    max_bytes: 1_048_576,
                },
                validator: ValidatorParams {
                    pub_key_types: vec![tendermint::public_key::Algorithm::Ed25519],
                },
                version: None,
                abci: AbciParams::default(),
            },
            validators: vec![],
            app_hash: tendermint::hash::AppHash::default(),
            app_state: serde_json::Value::Null,
        },
    };

    let wrapper = response::Wrapper::new_with_id(tendermint_rpc::Id::Num(1), Some(response), None);
    Mock::given(body_partial_json(json!({"method": "genesis"})))
        .respond_with(
            ResponseTemplate::new(200)
                .set_body_json(&wrapper)
                .append_header("Content-Type", "application/json"),
        )
        .up_to_n_times(1)
        .expect(1)
        .mount_as_scoped(server)
        .await
}

async fn register_allowed_fee_asset_ids_response(
    fee_asset_ids: Vec<asset::Id>,
    cometbft_mock: &MockServer,
) -> MockGuard {
    let response = tendermint_rpc::endpoint::abci_query::Response {
        response: tendermint_rpc::endpoint::abci_query::AbciQuery {
            value: astria_core::protocol::asset::v1alpha1::AllowedFeeAssetIdsResponse {
                fee_asset_ids,
                height: 1,
            }
            .into_raw()
            .encode_to_vec(),
            ..Default::default()
        },
    };
    let wrapper = response::Wrapper::new_with_id(tendermint_rpc::Id::Num(1), Some(response), None);
    Mock::given(body_partial_json(json!({"method": "abci_query"})))
        .and(body_string_contains("asset/allowed_fee_asset_ids"))
        .respond_with(
            ResponseTemplate::new(200)
                .set_body_json(&wrapper)
                .append_header("Content-Type", "application/json"),
        )
        .expect(1)
        .mount_as_scoped(cometbft_mock)
        .await
}

async fn register_get_latest_balance(
    balances: Vec<AssetBalance>,
    server: &MockServer,
) -> MockGuard {
    let response = tendermint_rpc::endpoint::abci_query::Response {
        response: tendermint_rpc::endpoint::abci_query::AbciQuery {
            value: astria_core::protocol::account::v1alpha1::BalanceResponse {
                balances,
                height: 1,
            }
            .into_raw()
            .encode_to_vec(),
            ..Default::default()
        },
    };

    let wrapper = response::Wrapper::new_with_id(tendermint_rpc::Id::Num(1), Some(response), None);
    Mock::given(body_partial_json(json!({"method": "abci_query"})))
        .and(body_string_contains("accounts/balance"))
        .respond_with(
            ResponseTemplate::new(200)
                .set_body_json(&wrapper)
                .append_header("Content-Type", "application/json"),
        )
        .expect(1)
        .mount_as_scoped(server)
        .await
}

async fn register_last_bridge_tx_hash_guard(
    server: &MockServer,
    response: BridgeAccountLastTxHashResponse,
) -> MockGuard {
    let response = tendermint_rpc::endpoint::abci_query::Response {
        response: tendermint_rpc::endpoint::abci_query::AbciQuery {
            value: response.into_raw().encode_to_vec(),
            ..Default::default()
        },
    };
    let wrapper = response::Wrapper::new_with_id(tendermint_rpc::Id::Num(1), Some(response), None);
    Mock::given(body_partial_json(json!({"method": "abci_query"})))
        .and(body_string_contains("bridge/account_last_tx_hash"))
        .respond_with(
            ResponseTemplate::new(200)
                .set_body_json(&wrapper)
                .append_header("Content-Type", "application/json"),
        )
        .expect(1)
        .mount_as_scoped(server)
        .await
}

async fn register_tx_guard(server: &MockServer, response: tx::Response) -> MockGuard {
    let wrapper = response::Wrapper::new_with_id(tendermint_rpc::Id::Num(1), Some(response), None);
    Mock::given(body_partial_json(json!({"method": "tx"})))
        .respond_with(
            ResponseTemplate::new(200)
                .set_body_json(&wrapper)
                .append_header("Content-Type", "application/json"),
        )
        .expect(1)
        .mount_as_scoped(server)
        .await
}

async fn register_broadcast_tx_commit_response(
    server: &MockServer,
    response: tx_commit::Response,
) -> MockGuard {
    let wrapper = response::Wrapper::new_with_id(tendermint_rpc::Id::Num(1), Some(response), None);
    Mock::given(body_partial_json(json!({
        "method": "broadcast_tx_commit"
    })))
    .respond_with(
        ResponseTemplate::new(200)
            .set_body_json(&wrapper)
            .append_header("Content-Type", "application/json"),
    )
    .expect(1)
    .mount_as_scoped(server)
    .await
}

fn compare_actions(expected: &Action, actual: &Action) {
    match (expected, actual) {
        (Action::BridgeUnlock(expected), Action::BridgeUnlock(actual)) => {
            assert_eq!(expected, actual, "BridgeUnlock actions do not match");
        }
        (Action::Ics20Withdrawal(expected), Action::Ics20Withdrawal(actual)) => {
            assert_eq!(expected, actual, "Ics20Withdrawal actions do not match");
        }
        _ => panic!("Actions do not match"),
    }
}

/// Test that the submitter starts up successfully
#[tokio::test]
async fn submitter_startup_success() {
    let _submitter = TestSubmitter::spawn().await;
}

/// Sanity check to check that batch submission works
#[tokio::test]
async fn submitter_submit_success() {
    let submitter = TestSubmitter::spawn().await;
    let TestSubmitter {
        submitter_handle,
        cometbft_mock,
        ..
    } = submitter;

    // set up guards on mock cometbft
    let _nonce_guard = register_get_nonce_response(
        &cometbft_mock,
        NonceResponse {
            height: 1,
            nonce: 0,
        },
    )
    .await;

    let broadcast_guard =
        register_broadcast_tx_commit_response(&cometbft_mock, make_tx_commit_success_response())
            .await;

    // send batch to submitter
    let batch = make_batch_with_bridge_unlock_and_ics20_withdrawal();
    submitter_handle.send_batch(batch).await.unwrap();

    // wait for broadcast guard to be satisfied
    tokio::time::timeout(
        Duration::from_millis(100),
        broadcast_guard.wait_until_satisfied(),
    )
    .await
    .unwrap();

    // check the submitted transaction against the batch
    let requests = broadcast_guard.received_requests().await;
    assert_eq!(requests.len(), 1);
    let signed_transaction = signed_tx_from_request(&requests[0]);
    let actions = signed_transaction.actions();
    let expected_batch = make_batch_with_bridge_unlock_and_ics20_withdrawal();

    expected_batch
        .actions
        .iter()
        .zip(actions.iter())
        .for_each(|(expected, actual)| compare_actions(expected, actual));
}

/// Test that the submitter halts when transaction submissions fails to be included in the
/// mempool (CheckTx)
#[tokio::test]
async fn submitter_submit_check_tx_failure() {
    let submitter = TestSubmitter::spawn().await;
    let TestSubmitter {
        submitter_handle,
        cometbft_mock,
        mut submitter_task_handle,
        ..
    } = submitter;

    // set up guards on mock cometbft
    let _nonce_guard = register_get_nonce_response(
        &cometbft_mock,
        NonceResponse {
            height: 1,
            nonce: 0,
        },
    )
    .await;

    let broadcast_guard = register_broadcast_tx_commit_response(
        &cometbft_mock,
        make_tx_commit_check_tx_failure_response(),
    )
    .await;

    // send batch to submitter
    let batch = make_batch_with_bridge_unlock_and_ics20_withdrawal();
    submitter_handle.send_batch(batch).await.unwrap();

    // wait for the broadcast guard to be satisfied
    tokio::time::timeout(
        Duration::from_millis(100),
        broadcast_guard.wait_until_satisfied(),
    )
    .await
    .unwrap();

    // make sure the submitter halts and the task returns
    let _submitter_result = tokio::time::timeout(
        Duration::from_millis(100),
        submitter_task_handle.take().unwrap(),
    )
    .await
    .unwrap()
    .unwrap();
}

/// Test that the submitter halts when transaction submissions fails to be executed in a block
/// (DeliverTx)
#[tokio::test]
async fn submitter_submit_deliver_tx_failure() {
    let submitter = TestSubmitter::spawn().await;
    let TestSubmitter {
        submitter_handle,
        cometbft_mock,
        mut submitter_task_handle,
        ..
    } = submitter;

    // set up guards on mock cometbft
    let _nonce_guard = register_get_nonce_response(
        &cometbft_mock,
        NonceResponse {
            height: 1,
            nonce: 0,
        },
    )
    .await;

    let broadcast_guard = register_broadcast_tx_commit_response(
        &cometbft_mock,
        make_tx_commit_deliver_tx_failure_response(),
    )
    .await;

    // send batch to submitter
    let batch = make_batch_with_bridge_unlock_and_ics20_withdrawal();
    submitter_handle.send_batch(batch).await.unwrap();

    // wait for the broadcast guard to be satisfied
    tokio::time::timeout(
        Duration::from_millis(100),
        broadcast_guard.wait_until_satisfied(),
    )
    .await
    .unwrap();

    // make sure the submitter halts and the task returns
    let _submitter_result = tokio::time::timeout(
        Duration::from_millis(100),
        submitter_task_handle.take().unwrap(),
    )
    .await
    .unwrap()
    .unwrap();
}<|MERGE_RESOLUTION|>--- conflicted
+++ resolved
@@ -9,6 +9,7 @@
 use astria_core::{
     bridge::Ics20WithdrawalFromRollupMemo,
     crypto::SigningKey,
+    generated::protocol::account::v1alpha1::NonceResponse,
     primitive::v1::{
         asset::{
             self,
@@ -361,11 +362,7 @@
 fn make_last_bridge_tx_hash_response() -> BridgeAccountLastTxHashResponse {
     BridgeAccountLastTxHashResponse {
         height: DEFAULT_LAST_ROLLUP_HEIGHT,
-<<<<<<< HEAD
         tx_hash: Some([0u8; 32]),
-=======
-        tx_hash: Some(Hash::Sha256([0u8; 32]).as_bytes().try_into().unwrap()),
->>>>>>> 6ace856e
     }
 }
 
@@ -554,6 +551,26 @@
         .await
 }
 
+async fn register_get_nonce_response(server: &MockServer, response: NonceResponse) -> MockGuard {
+    let response = tendermint_rpc::endpoint::abci_query::Response {
+        response: tendermint_rpc::endpoint::abci_query::AbciQuery {
+            value: response.encode_to_vec(),
+            ..Default::default()
+        },
+    };
+    let wrapper = response::Wrapper::new_with_id(tendermint_rpc::Id::Num(1), Some(response), None);
+    Mock::given(body_partial_json(json!({"method": "abci_query"})))
+        .and(body_string_contains("accounts/nonce"))
+        .respond_with(
+            ResponseTemplate::new(200)
+                .set_body_json(&wrapper)
+                .append_header("Content-Type", "application/json"),
+        )
+        .expect(1)
+        .mount_as_scoped(server)
+        .await
+}
+
 async fn register_tx_guard(server: &MockServer, response: tx::Response) -> MockGuard {
     let wrapper = response::Wrapper::new_with_id(tendermint_rpc::Id::Num(1), Some(response), None);
     Mock::given(body_partial_json(json!({"method": "tx"})))
