use std::{
    io::Write as _,
    sync::Arc,
    time::Duration,
};

use astria_core::{
    bridge::Ics20WithdrawalFromRollupMemo,
    generated::protocol::account::v1alpha1::NonceResponse,
    primitive::v1::{
        asset::Denom,
        Address,
<<<<<<< HEAD
=======
        ASTRIA_ADDRESS_PREFIX,
>>>>>>> ab8705f2
    },
    protocol::transaction::v1alpha1::{
        action::{
            BridgeUnlockAction,
            Ics20Withdrawal,
        },
        Action,
    },
};
use astria_eyre::eyre;
use ibc_types::core::client::Height as IbcHeight;
use once_cell::sync::Lazy;
use prost::Message as _;
use sequencer_client::{
    tendermint_rpc::{
        endpoint::broadcast::tx_commit,
        response,
    },
    SignedTransaction,
};
use serde_json::json;
use tempfile::NamedTempFile;
use tendermint::{
    abci::{
        response::CheckTx,
        types::ExecTxResult,
    },
    block::Height,
};
use tendermint_rpc::{
    endpoint::broadcast::tx_sync,
    request,
};
use tokio::sync::{
    mpsc,
    watch,
};
use tokio_util::sync::CancellationToken;
use tracing::debug;
use wiremock::{
    matchers::{
        body_partial_json,
        body_string_contains,
    },
    Mock,
    MockGuard,
    MockServer,
    Request,
    ResponseTemplate,
};

use super::Submitter;
use crate::withdrawer::{
    batch::Batch,
    ethereum::convert::BridgeUnlockMemo,
    state,
    submitter,
    StateSnapshot,
};

const SEQUENCER_CHAIN_ID: &str = "test_sequencer-1000";

static TELEMETRY: Lazy<()> = Lazy::new(|| {
    if std::env::var_os("TEST_LOG").is_some() {
        let filter_directives = std::env::var("RUST_LOG").unwrap_or_else(|_| "info".into());
        telemetry::configure()
            .no_otel()
            .stdout_writer(std::io::stdout)
            .set_pretty_print(true)
            .filter_directives(&filter_directives)
            .try_init()
            .unwrap();
    } else {
        telemetry::configure()
            .no_otel()
            .stdout_writer(std::io::sink)
            .try_init()
            .unwrap();
    }
});

async fn setup() -> (
    Submitter,
    mpsc::Sender<Batch>,
    CancellationToken,
    MockServer,
    MockGuard,
) {
    Lazy::force(&TELEMETRY);

    // set up external resources
    let shutdown_token = CancellationToken::new();

    // sequencer signer key
    let keyfile = NamedTempFile::new().unwrap();
    (&keyfile)
        .write_all("2bd806c97f0e00af1a1fc3328fa763a9269723c8db8fac4f93af71db186d6e90".as_bytes())
        .unwrap();
    let sequencer_key_path = keyfile.path().to_str().unwrap().to_string();

    // cometbft
    let cometbft_mock = MockServer::start().await;
    let sequencer_cometbft_endpoint = format!("http://{}", cometbft_mock.address());

    // withdrawer state
    let state = Arc::new(state::State::new());
    // not testing watcher here so just set it to ready
    state.set_watcher_ready();

    let (submitter, batches_tx) = submitter::Builder {
        shutdown_token: shutdown_token.clone(),
        sequencer_key_path,
        sequencer_chain_id: SEQUENCER_CHAIN_ID.to_string(),
        sequencer_cometbft_endpoint,
        state,
    }
    .build()
    .unwrap();

    // mount submitter startup response
    let startup_guard = register_genesis_response(&cometbft_mock).await;

    (
        submitter,
        batches_tx,
        shutdown_token,
        cometbft_mock,
        startup_guard,
    )
}

async fn wait_for_startup(
    mut status: watch::Receiver<StateSnapshot>,
    startup_guard: MockGuard,
) -> eyre::Result<()> {
    // wait for the submitter to be ready
    status
        .wait_for(state::StateSnapshot::is_ready)
        .await
        .unwrap();

    // wait for startup guard to be satisfied
    tokio::time::timeout(
        Duration::from_millis(1000),
        startup_guard.wait_until_satisfied(),
    )
    .await
    .unwrap();

    Ok(())
}

fn make_ics20_withdrawal_action() -> Action {
    let denom = Denom::from("transfer/channel-0/utia".to_string());
    let destination_chain_address = "address".to_string();
    let inner = Ics20Withdrawal {
        denom: denom.clone(),
        destination_chain_address,
        return_address: Address::builder()
            .array([0u8; 20])
            .prefix(ASTRIA_ADDRESS_PREFIX)
            .try_build()
            .unwrap(),
        amount: 99,
        memo: serde_json::to_string(&Ics20WithdrawalFromRollupMemo {
            memo: "hello".to_string(),
            bridge_address: Address::from([1u8; 20]),
            block_number: 1u64,
            transaction_hash: [2u8; 32],
        })
        .unwrap(),
        fee_asset_id: denom.id(),
        timeout_height: IbcHeight::new(u64::MAX, u64::MAX).unwrap(),
        timeout_time: 0, // zero this for testing
        source_channel: "channel-0".parse().unwrap(),
    };

    Action::Ics20Withdrawal(inner)
}

fn make_bridge_unlock_action() -> Action {
    let denom = Denom::from("nria".to_string());
    let inner = BridgeUnlockAction {
        to: Address::builder()
            .array([0u8; 20])
            .prefix(ASTRIA_ADDRESS_PREFIX)
            .try_build()
            .unwrap(),
        amount: 99,
        memo: serde_json::to_vec(&BridgeUnlockMemo {
            block_number: 1.into(),
            transaction_hash: [2u8; 32].into(),
        })
        .unwrap(),
        fee_asset_id: denom.id(),
    };
    Action::BridgeUnlock(inner)
}

fn make_batch_with_bridge_unlock_and_ics20_withdrawal() -> Batch {
    Batch {
        actions: vec![make_ics20_withdrawal_action(), make_bridge_unlock_action()],
        rollup_height: 10,
    }
}

fn make_tx_commit_success_response() -> tx_commit::Response {
    tx_commit::Response {
        check_tx: CheckTx::default(),
        tx_result: ExecTxResult::default(),
        hash: vec![0u8; 32].try_into().unwrap(),
        height: Height::default(),
    }
}

fn make_tx_commit_check_tx_failure_response() -> tx_commit::Response {
    tx_commit::Response {
        check_tx: CheckTx {
            code: 1.into(),
            ..CheckTx::default()
        },
        tx_result: ExecTxResult::default(),
        hash: vec![0u8; 32].try_into().unwrap(),
        height: Height::default(),
    }
}

fn make_tx_commit_deliver_tx_failure_response() -> tx_commit::Response {
    tx_commit::Response {
        check_tx: CheckTx::default(),
        tx_result: ExecTxResult {
            code: 1.into(),
            ..ExecTxResult::default()
        },
        hash: vec![0u8; 32].try_into().unwrap(),
        height: Height::default(),
    }
}

/// Convert a `Request` object to a `SignedTransaction`
fn signed_tx_from_request(request: &Request) -> SignedTransaction {
    use astria_core::generated::protocol::transaction::v1alpha1::SignedTransaction as RawSignedTransaction;
    use prost::Message as _;

    let wrapped_tx_sync_req: request::Wrapper<tx_sync::Request> =
        serde_json::from_slice(&request.body)
            .expect("deserialize to JSONRPC wrapped tx_sync::Request");
    let raw_signed_tx = RawSignedTransaction::decode(&*wrapped_tx_sync_req.params().tx)
        .expect("can't deserialize signed sequencer tx from broadcast jsonrpc request");
    let signed_tx = SignedTransaction::try_from_raw(raw_signed_tx)
        .expect("can't convert raw signed tx to checked signed tx");
    debug!(?signed_tx, "sequencer mock received signed transaction");

    signed_tx
}

async fn register_genesis_response(server: &MockServer) -> MockGuard {
    use tendermint::{
        consensus::{
            params::{
                AbciParams,
                ValidatorParams,
            },
            Params,
        },
        genesis::Genesis,
        time::Time,
    };
    let response = tendermint_rpc::endpoint::genesis::Response::<serde_json::Value> {
        genesis: Genesis {
            genesis_time: Time::from_unix_timestamp(1, 1).unwrap(),
            chain_id: SEQUENCER_CHAIN_ID.try_into().unwrap(),
            initial_height: 1,
            consensus_params: Params {
                block: tendermint::block::Size {
                    max_bytes: 1024,
                    max_gas: 1024,
                    time_iota_ms: 1000,
                },
                evidence: tendermint::evidence::Params {
                    max_age_num_blocks: 1000,
                    max_age_duration: tendermint::evidence::Duration(Duration::from_secs(3600)),
                    max_bytes: 1_048_576,
                },
                validator: ValidatorParams {
                    pub_key_types: vec![tendermint::public_key::Algorithm::Ed25519],
                },
                version: None,
                abci: AbciParams::default(),
            },
            validators: vec![],
            app_hash: tendermint::hash::AppHash::default(),
            app_state: serde_json::Value::Null,
        },
    };

    let wrapper = response::Wrapper::new_with_id(tendermint_rpc::Id::Num(1), Some(response), None);
    Mock::given(body_partial_json(
        json!({"jsonrpc": "2.0", "method": "genesis", "params": null}),
    ))
    .respond_with(
        ResponseTemplate::new(200)
            .set_body_json(&wrapper)
            .append_header("Content-Type", "application/json"),
    )
    .up_to_n_times(1)
    .expect(1)
    .mount_as_scoped(server)
    .await
}

async fn register_get_nonce_response(server: &MockServer, response: NonceResponse) -> MockGuard {
    let response = tendermint_rpc::endpoint::abci_query::Response {
        response: tendermint_rpc::endpoint::abci_query::AbciQuery {
            value: response.encode_to_vec(),
            ..Default::default()
        },
    };
    let wrapper = response::Wrapper::new_with_id(tendermint_rpc::Id::Num(1), Some(response), None);
    Mock::given(body_partial_json(json!({"method": "abci_query"})))
        .and(body_string_contains("accounts/nonce"))
        .respond_with(
            ResponseTemplate::new(200)
                .set_body_json(&wrapper)
                .append_header("Content-Type", "application/json"),
        )
        .expect(1)
        .mount_as_scoped(server)
        .await
}

async fn register_broadcast_tx_commit_response(
    server: &MockServer,
    response: tx_commit::Response,
) -> MockGuard {
    let wrapper = response::Wrapper::new_with_id(tendermint_rpc::Id::Num(1), Some(response), None);
    Mock::given(body_partial_json(json!({
        "method": "broadcast_tx_commit"
    })))
    .respond_with(
        ResponseTemplate::new(200)
            .set_body_json(&wrapper)
            .append_header("Content-Type", "application/json"),
    )
    .expect(1)
    .mount_as_scoped(server)
    .await
}

fn compare_actions(expected: &Action, actual: &Action) {
    match (expected, actual) {
        (Action::BridgeUnlock(expected), Action::BridgeUnlock(actual)) => {
            assert_eq!(expected, actual, "BridgeUnlock actions do not match");
        }
        (Action::Ics20Withdrawal(expected), Action::Ics20Withdrawal(actual)) => {
            assert_eq!(expected, actual, "Ics20Withdrawal actions do not match");
        }
        _ => panic!("Actions do not match"),
    }
}

/// Sanity check to check that it works
#[tokio::test]
async fn submitter_submit_success() {
    // set up submitter and batch
    let (submitter, batches_tx, _shutdown_token, cometbft_mock, startup_guard) = setup().await;
    let state = submitter.state.subscribe();
    let _submitter_handle = tokio::spawn(submitter.run());
    wait_for_startup(state, startup_guard).await.unwrap();

    // set up guards on mock cometbft
    let nonce_guard = register_get_nonce_response(
        &cometbft_mock,
        NonceResponse {
            height: 1,
            nonce: 0,
        },
    )
    .await;
    let broadcast_guard =
        register_broadcast_tx_commit_response(&cometbft_mock, make_tx_commit_success_response())
            .await;

    // send batch to submitter
    let batch = make_batch_with_bridge_unlock_and_ics20_withdrawal();
    batches_tx.send(batch).await.unwrap();

    // wait for the nonce and broadcast guards to be satisfied
    tokio::time::timeout(
        Duration::from_millis(100),
        nonce_guard.wait_until_satisfied(),
    )
    .await
    .unwrap();
    tokio::time::timeout(
        Duration::from_millis(100),
        broadcast_guard.wait_until_satisfied(),
    )
    .await
    .unwrap();

    // check the submitted transaction against the batch
    let requests = broadcast_guard.received_requests().await;
    assert_eq!(requests.len(), 1);
    let signed_transaction = signed_tx_from_request(&requests[0]);
    let actions = signed_transaction.actions();
    let expected_batch = make_batch_with_bridge_unlock_and_ics20_withdrawal();

    expected_batch
        .actions
        .iter()
        .zip(actions.iter())
        .for_each(|(expected, actual)| compare_actions(expected, actual));
}

/// Test that the submitter halts when transaction submissions fails to be included in the
/// mempool (CheckTx)
#[tokio::test]
async fn submitter_submit_check_tx_failure() {
    // set up submitter and batch
    let (submitter, batches_tx, _shutdown_token, cometbft_mock, startup_guard) = setup().await;
    let state = submitter.state.subscribe();
    let submitter_handle = tokio::spawn(submitter.run());
    wait_for_startup(state, startup_guard).await.unwrap();

    // set up guards on mock cometbft
    let nonce_guard = register_get_nonce_response(
        &cometbft_mock,
        NonceResponse {
            height: 1,
            nonce: 0,
        },
    )
    .await;
    let broadcast_guard = register_broadcast_tx_commit_response(
        &cometbft_mock,
        make_tx_commit_check_tx_failure_response(),
    )
    .await;

    // send batch to submitter
    let batch = make_batch_with_bridge_unlock_and_ics20_withdrawal();
    batches_tx.send(batch).await.unwrap();

    // wait for the nonce and broadcast guards to be satisfied
    tokio::time::timeout(
        Duration::from_millis(100),
        nonce_guard.wait_until_satisfied(),
    )
    .await
    .unwrap();
    tokio::time::timeout(
        Duration::from_millis(100),
        broadcast_guard.wait_until_satisfied(),
    )
    .await
    .unwrap();

    // make sure the submitter halts and the task returns
    let _submitter_result = tokio::time::timeout(Duration::from_millis(100), submitter_handle)
        .await
        .unwrap()
        .unwrap();
}

/// Test that the submitter halts when transaction submissions fails to be executed in a block
/// (DeliverTx)
#[tokio::test]
async fn submitter_submit_deliver_tx_failure() {
    // set up submitter and batch
    let (submitter, batches_tx, _shutdown_token, cometbft_mock, startup_guard) = setup().await;
    let state = submitter.state.subscribe();
    let submitter_handle = tokio::spawn(submitter.run());
    wait_for_startup(state, startup_guard).await.unwrap();

    // set up guards on mock cometbft
    let nonce_guard = register_get_nonce_response(
        &cometbft_mock,
        NonceResponse {
            height: 1,
            nonce: 0,
        },
    )
    .await;
    let broadcast_guard = register_broadcast_tx_commit_response(
        &cometbft_mock,
        make_tx_commit_deliver_tx_failure_response(),
    )
    .await;

    // send batch to submitter
    let batch = make_batch_with_bridge_unlock_and_ics20_withdrawal();
    batches_tx.send(batch).await.unwrap();

    // wait for the nonce and broadcast guards to be satisfied
    tokio::time::timeout(
        Duration::from_millis(100),
        nonce_guard.wait_until_satisfied(),
    )
    .await
    .unwrap();
    tokio::time::timeout(
        Duration::from_millis(100),
        broadcast_guard.wait_until_satisfied(),
    )
    .await
    .unwrap();

    // make sure the submitter halts and the task returns
    let _submitter_result = tokio::time::timeout(Duration::from_millis(100), submitter_handle)
        .await
        .unwrap()
        .unwrap();
}<|MERGE_RESOLUTION|>--- conflicted
+++ resolved
@@ -10,10 +10,7 @@
     primitive::v1::{
         asset::Denom,
         Address,
-<<<<<<< HEAD
-=======
         ASTRIA_ADDRESS_PREFIX,
->>>>>>> ab8705f2
     },
     protocol::transaction::v1alpha1::{
         action::{
@@ -180,7 +177,11 @@
         amount: 99,
         memo: serde_json::to_string(&Ics20WithdrawalFromRollupMemo {
             memo: "hello".to_string(),
-            bridge_address: Address::from([1u8; 20]),
+            bridge_address: Address::builder()
+                .array([0u8; 20])
+                .prefix(ASTRIA_ADDRESS_PREFIX)
+                .try_build()
+                .unwrap(),
             block_number: 1u64,
             transaction_hash: [2u8; 32],
         })
