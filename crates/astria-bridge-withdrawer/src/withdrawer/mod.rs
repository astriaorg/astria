--- conflicted
+++ resolved
@@ -88,17 +88,6 @@
         .build()
         .wrap_err("failed to initialize submitter")?;
 
-<<<<<<< HEAD
-        let ethereum_watcher = Watcher::new(
-            &ethereum_contract_address,
-            &ethereum_rpc_endpoint,
-            submitter_handle,
-            &shutdown_handle.token(),
-            state.clone(),
-            asset::Denom::from(rollup_asset_denomination),
-        )
-        .wrap_err("failed to initialize ethereum watcher")?;
-=======
         let sequencer_bridge_address = Address::try_from_bech32m(&cfg.sequencer_bridge_address)
             .wrap_err("failed to parse sequencer bridge address")?;
 
@@ -113,7 +102,6 @@
         }
         .build()
         .wrap_err("failed to build ethereum watcher")?;
->>>>>>> 7a0a17ac
 
         // make api server
         let state_rx = state.subscribe();
@@ -200,11 +188,8 @@
 #[derive(Debug)]
 pub struct SequencerStartupInfo {
     pub fee_asset_id: asset::Id,
-<<<<<<< HEAD
     pub last_batch_rollup_height: u64,
     pub last_sequencer_nonce: u32,
-=======
->>>>>>> 7a0a17ac
 }
 
 /// A handle for instructing the [`Service`] to shut down.
