--- conflicted
+++ resolved
@@ -76,11 +76,7 @@
         let state = Arc::new(State::new());
 
         // make submitter object
-<<<<<<< HEAD
-        let (submitter, batch_tx) = submitter::Builder {
-=======
         let (submitter, submitter_handle) = submitter::Builder {
->>>>>>> d70fa98e
             shutdown_token: shutdown_handle.token(),
             sequencer_cometbft_endpoint,
             sequencer_chain_id,
@@ -92,33 +88,20 @@
         .build()
         .wrap_err("failed to initialize submitter")?;
 
-<<<<<<< HEAD
         let sequencer_bridge_address = Address::try_from_bech32m(&cfg.sequencer_bridge_address)
             .wrap_err("failed to parse sequencer bridge address")?;
 
         let ethereum_watcher = watcher::Builder {
             ethereum_contract_address,
             ethereum_rpc_endpoint,
-            batch_tx,
+            submitter_handle,
             shutdown_token: shutdown_handle.token(),
             state: state.clone(),
-            fee_asset_id: asset::Id::from_denom(&fee_asset_denomination),
-            rollup_asset_denom: asset::Denom::from(cfg.rollup_asset_denomination),
+            rollup_asset_denom: asset::Denom::from(rollup_asset_denomination),
             bridge_address: sequencer_bridge_address,
         }
         .build()
         .wrap_err("failed to build ethereum watcher")?;
-=======
-        let ethereum_watcher = Watcher::new(
-            &ethereum_contract_address,
-            &ethereum_rpc_endpoint,
-            submitter_handle,
-            &shutdown_handle.token(),
-            state.clone(),
-            asset::Denom::from(rollup_asset_denomination),
-        )
-        .wrap_err("failed to initialize ethereum watcher")?;
->>>>>>> d70fa98e
 
         // make api server
         let state_rx = state.subscribe();
