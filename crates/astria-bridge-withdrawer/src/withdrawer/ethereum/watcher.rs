--- conflicted
+++ resolved
@@ -54,14 +54,12 @@
     SequencerStartupInfo,
 };
 
-<<<<<<< HEAD
 pub(crate) struct Builder {
     pub(crate) ethereum_contract_address: String,
     pub(crate) ethereum_rpc_endpoint: String,
-    pub(crate) batch_tx: mpsc::Sender<Batch>,
+    pub(crate) submitter_handle: submitter::Handle,
     pub(crate) shutdown_token: CancellationToken,
     pub(crate) state: Arc<State>,
-    pub(crate) fee_asset_id: asset::Id,
     pub(crate) rollup_asset_denom: Denom,
     pub(crate) bridge_address: Address,
 }
@@ -71,38 +69,14 @@
         let Builder {
             ethereum_contract_address,
             ethereum_rpc_endpoint,
-            batch_tx,
+            submitter_handle,
             shutdown_token,
             state,
-            fee_asset_id,
             rollup_asset_denom,
             bridge_address,
         } = self;
 
         let contract_address = address_from_string(&ethereum_contract_address)
-=======
-/// Watches for withdrawal events emitted by the `AstriaWithdrawer` contract.
-pub(crate) struct Watcher {
-    // contract: AstriaWithdrawer<Provider<Ws>>,
-    contract_address: ethers::types::Address,
-    ethereum_rpc_endpoint: String,
-    submitter_handle: submitter::Handle,
-    rollup_asset_denom: Denom,
-    state: Arc<State>,
-    shutdown_token: CancellationToken,
-}
-
-impl Watcher {
-    pub(crate) fn new(
-        ethereum_contract_address: &str,
-        ethereum_rpc_endpoint: &str,
-        submitter_handle: submitter::Handle,
-        shutdown_token: &CancellationToken,
-        state: Arc<State>,
-        rollup_asset_denom: Denom,
-    ) -> Result<Self> {
-        let contract_address = address_from_string(ethereum_contract_address)
->>>>>>> d70fa98e
             .wrap_err("failed to parse ethereum contract address")?;
 
         if rollup_asset_denom.prefix().is_empty() {
@@ -117,9 +91,9 @@
             ethereum_rpc_endpoint: ethereum_rpc_endpoint.to_string(),
             submitter_handle,
             rollup_asset_denom,
+            bridge_address,
             state,
             shutdown_token: shutdown_token.clone(),
-            bridge_address,
         })
     }
 }
@@ -128,8 +102,7 @@
 pub(crate) struct Watcher {
     contract_address: ethers::types::Address,
     ethereum_rpc_endpoint: String,
-    batch_tx: mpsc::Sender<Batch>,
-    fee_asset_id: asset::Id,
+    submitter_handle: submitter::Handle,
     rollup_asset_denom: Denom,
     bridge_address: Address,
     state: Arc<State>,
@@ -152,37 +125,11 @@
 
         let (event_tx, event_rx) = mpsc::channel(100);
 
-<<<<<<< HEAD
-        let provider = Arc::new(
-            Provider::<Ws>::connect(ethereum_rpc_endpoint)
-                .await
-                .wrap_err("failed to connect to ethereum RPC endpoint")?,
-        );
-        let contract = IAstriaWithdrawer::new(contract_address, provider.clone());
-
-        let base_chain_asset_precision = contract
-            .base_chain_asset_precision()
-            .call()
-            .await
-            .wrap_err("failed to get asset withdrawal decimals")?;
-        let asset_withdrawal_divisor =
-            10u128.pow(18u32.checked_sub(base_chain_asset_precision).expect(
-                "base_chain_asset_precision must be <= 18, as the contract constructor enforces \
-                 this",
-            ));
-
         let batcher = Batcher {
             event_rx,
             provider,
-            batch_tx,
+            submitter_handle,
             shutdown_token: shutdown_token.clone(),
-=======
-        let batcher = Batcher::new(
-            event_rx,
-            provider,
-            submitter_handle,
-            &shutdown_token,
->>>>>>> d70fa98e
             fee_asset_id,
             rollup_asset_denom,
             bridge_address,
@@ -371,29 +318,6 @@
 }
 
 impl Batcher {
-<<<<<<< HEAD
-=======
-    pub(crate) fn new(
-        event_rx: mpsc::Receiver<(WithdrawalEvent, LogMeta)>,
-        provider: Arc<Provider<Ws>>,
-        submitter_handle: submitter::Handle,
-        shutdown_token: &CancellationToken,
-        fee_asset_id: asset::Id,
-        rollup_asset_denom: Denom,
-        asset_withdrawal_divisor: u128,
-    ) -> Self {
-        Self {
-            event_rx,
-            provider,
-            submitter_handle,
-            shutdown_token: shutdown_token.clone(),
-            fee_asset_id,
-            rollup_asset_denom,
-            asset_withdrawal_divisor,
-        }
-    }
-
->>>>>>> d70fa98e
     pub(crate) async fn run(mut self) -> Result<()> {
         let mut block_rx = self
             .provider
@@ -608,19 +532,6 @@
         };
 
         let (batch_tx, mut batch_rx) = mpsc::channel(100);
-<<<<<<< HEAD
-        let watcher = Builder {
-            ethereum_contract_address: hex::encode(contract_address),
-            ethereum_rpc_endpoint: anvil.ws_endpoint(),
-            batch_tx,
-            shutdown_token: CancellationToken::new(),
-            state: Arc::new(State::new()),
-            fee_asset_id: denom.id(),
-            rollup_asset_denom: denom,
-            bridge_address,
-        }
-        .build()
-=======
         let (startup_tx, startup_rx) = oneshot::channel();
         let submitter_handle = submitter::Handle::new(startup_rx, batch_tx);
         startup_tx
@@ -629,15 +540,16 @@
             })
             .unwrap();
 
-        let watcher = Watcher::new(
-            &hex::encode(contract_address),
-            &anvil.ws_endpoint(),
+        let watcher = Builder {
+            ethereum_contract_address: hex::encode(contract_address),
+            ethereum_rpc_endpoint: anvil.ws_endpoint(),
             submitter_handle,
-            &CancellationToken::new(),
-            Arc::new(State::new()),
-            denom,
-        )
->>>>>>> d70fa98e
+            shutdown_token: CancellationToken::new(),
+            state: Arc::new(State::new()),
+            rollup_asset_denom: denom,
+            bridge_address,
+        }
+        .build()
         .unwrap();
 
         tokio::task::spawn(watcher.run());
@@ -711,19 +623,6 @@
         expected_action.timeout_time = 0; // zero this for testing
 
         let (batch_tx, mut batch_rx) = mpsc::channel(100);
-<<<<<<< HEAD
-        let watcher = Builder {
-            ethereum_contract_address: hex::encode(contract_address),
-            ethereum_rpc_endpoint: anvil.ws_endpoint(),
-            batch_tx,
-            shutdown_token: CancellationToken::new(),
-            state: Arc::new(State::new()),
-            fee_asset_id: denom.id(),
-            rollup_asset_denom: denom,
-            bridge_address,
-        }
-        .build()
-=======
         let (startup_tx, startup_rx) = oneshot::channel();
         let submitter_handle = submitter::Handle::new(startup_rx, batch_tx);
         startup_tx
@@ -732,15 +631,16 @@
             })
             .unwrap();
 
-        let watcher = Watcher::new(
-            &hex::encode(contract_address),
-            &anvil.ws_endpoint(),
+        let watcher = Builder {
+            ethereum_contract_address: hex::encode(contract_address),
+            ethereum_rpc_endpoint: anvil.ws_endpoint(),
             submitter_handle,
-            &CancellationToken::new(),
-            Arc::new(State::new()),
-            denom,
-        )
->>>>>>> d70fa98e
+            shutdown_token: CancellationToken::new(),
+            state: Arc::new(State::new()),
+            rollup_asset_denom: denom,
+            bridge_address,
+        }
+        .build()
         .unwrap();
 
         tokio::task::spawn(watcher.run());
@@ -840,19 +740,6 @@
         };
 
         let (batch_tx, mut batch_rx) = mpsc::channel(100);
-<<<<<<< HEAD
-        let watcher = Builder {
-            ethereum_contract_address: hex::encode(contract_address),
-            ethereum_rpc_endpoint: anvil.ws_endpoint(),
-            batch_tx,
-            shutdown_token: CancellationToken::new(),
-            state: Arc::new(State::new()),
-            fee_asset_id: denom.id(),
-            rollup_asset_denom: denom,
-            bridge_address,
-        }
-        .build()
-=======
         let (startup_tx, startup_rx) = oneshot::channel();
         let submitter_handle = submitter::Handle::new(startup_rx, batch_tx);
         startup_tx
@@ -861,15 +748,16 @@
             })
             .unwrap();
 
-        let watcher = Watcher::new(
-            &hex::encode(contract_address),
-            &anvil.ws_endpoint(),
+        let watcher = Builder {
+            ethereum_contract_address: hex::encode(contract_address),
+            ethereum_rpc_endpoint: anvil.ws_endpoint(),
             submitter_handle,
-            &CancellationToken::new(),
-            Arc::new(State::new()),
-            denom,
-        )
->>>>>>> d70fa98e
+            shutdown_token: CancellationToken::new(),
+            state: Arc::new(State::new()),
+            rollup_asset_denom: denom,
+            bridge_address,
+        }
+        .build()
         .unwrap();
 
         tokio::task::spawn(watcher.run());
@@ -953,19 +841,6 @@
         expected_action.timeout_time = 0; // zero this for testing
 
         let (batch_tx, mut batch_rx) = mpsc::channel(100);
-<<<<<<< HEAD
-        let watcher = Builder {
-            ethereum_contract_address: hex::encode(contract_address),
-            ethereum_rpc_endpoint: anvil.ws_endpoint(),
-            batch_tx,
-            shutdown_token: CancellationToken::new(),
-            state: Arc::new(State::new()),
-            fee_asset_id: denom.id(),
-            rollup_asset_denom: denom,
-            bridge_address,
-        }
-        .build()
-=======
         let (startup_tx, startup_rx) = oneshot::channel();
         let submitter_handle = submitter::Handle::new(startup_rx, batch_tx);
         startup_tx
@@ -974,15 +849,16 @@
             })
             .unwrap();
 
-        let watcher = Watcher::new(
-            &hex::encode(contract_address),
-            &anvil.ws_endpoint(),
+        let watcher = Builder {
+            ethereum_contract_address: hex::encode(contract_address),
+            ethereum_rpc_endpoint: anvil.ws_endpoint(),
             submitter_handle,
-            &CancellationToken::new(),
-            Arc::new(State::new()),
-            denom,
-        )
->>>>>>> d70fa98e
+            shutdown_token: CancellationToken::new(),
+            state: Arc::new(State::new()),
+            rollup_asset_denom: denom,
+            bridge_address,
+        }
+        .build()
         .unwrap();
 
         tokio::task::spawn(watcher.run());
