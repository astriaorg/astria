--- conflicted
+++ resolved
@@ -111,34 +111,9 @@
 
         let (event_tx, event_rx) = mpsc::channel(100);
 
-<<<<<<< HEAD
         let batcher = Batcher::new(
             event_rx,
             submitter_handle,
-=======
-        let provider = Arc::new(
-            Provider::<Ws>::connect(ethereum_rpc_endpoint)
-                .await
-                .wrap_err("failed to connect to ethereum RPC endpoint")?,
-        );
-        let contract = AstriaWithdrawer::new(contract_address, provider.clone());
-
-        let base_chain_asset_precision = contract
-            .base_chain_asset_precision()
-            .call()
-            .await
-            .wrap_err("failed to get asset withdrawal decimals")?;
-        let asset_withdrawal_divisor =
-            10u128.pow(18u32.checked_sub(base_chain_asset_precision).expect(
-                "base_chain_asset_precision must be <= 18, as the contract constructor enforces \
-                 this",
-            ));
-
-        let batcher = Batcher::new(
-            event_rx,
-            provider,
-            batch_tx,
->>>>>>> e3595cb3
             &shutdown_token,
             fee_asset_id,
             rollup_asset_denom,
@@ -300,12 +275,7 @@
 
 struct Batcher {
     event_rx: mpsc::Receiver<(WithdrawalEvent, LogMeta)>,
-<<<<<<< HEAD
     submitter_handle: submitter::Handle,
-=======
-    provider: Arc<Provider<Ws>>,
-    batch_tx: mpsc::Sender<Batch>,
->>>>>>> e3595cb3
     shutdown_token: CancellationToken,
     fee_asset_id: asset::Id,
     rollup_asset_denom: Denom,
@@ -315,12 +285,7 @@
 impl Batcher {
     pub(crate) fn new(
         event_rx: mpsc::Receiver<(WithdrawalEvent, LogMeta)>,
-<<<<<<< HEAD
         submitter_handle: submitter::Handle,
-=======
-        provider: Arc<Provider<Ws>>,
-        batch_tx: mpsc::Sender<Batch>,
->>>>>>> e3595cb3
         shutdown_token: &CancellationToken,
         fee_asset_id: asset::Id,
         rollup_asset_denom: Denom,
@@ -328,12 +293,7 @@
     ) -> Self {
         Self {
             event_rx,
-<<<<<<< HEAD
             submitter_handle,
-=======
-            provider,
-            batch_tx,
->>>>>>> e3595cb3
             shutdown_token: shutdown_token.clone(),
             fee_asset_id,
             rollup_asset_denom,
