--- conflicted
+++ resolved
@@ -111,27 +111,6 @@
 
         let (event_tx, event_rx) = mpsc::channel(100);
 
-<<<<<<< HEAD
-=======
-        let provider = Arc::new(
-            Provider::<Ws>::connect(ethereum_rpc_endpoint)
-                .await
-                .wrap_err("failed to connect to ethereum RPC endpoint")?,
-        );
-        let contract = IAstriaWithdrawer::new(contract_address, provider.clone());
-
-        let base_chain_asset_precision = contract
-            .base_chain_asset_precision()
-            .call()
-            .await
-            .wrap_err("failed to get asset withdrawal decimals")?;
-        let asset_withdrawal_divisor =
-            10u128.pow(18u32.checked_sub(base_chain_asset_precision).expect(
-                "base_chain_asset_precision must be <= 18, as the contract constructor enforces \
-                 this",
-            ));
-
->>>>>>> ab8705f2
         let batcher = Batcher::new(
             event_rx,
             provider,
@@ -249,11 +228,7 @@
 }
 
 async fn watch_for_sequencer_withdrawal_events(
-<<<<<<< HEAD
-    contract: AstriaWithdrawerContractHandle,
-=======
     contract: IAstriaWithdrawer<Provider<Ws>>,
->>>>>>> ab8705f2
     event_tx: mpsc::Sender<(WithdrawalEvent, LogMeta)>,
     from_block: u64,
 ) -> Result<()> {
@@ -283,11 +258,7 @@
 }
 
 async fn watch_for_ics20_withdrawal_events(
-<<<<<<< HEAD
-    contract: AstriaWithdrawerContractHandle,
-=======
     contract: IAstriaWithdrawer<Provider<Ws>>,
->>>>>>> ab8705f2
     event_tx: mpsc::Sender<(WithdrawalEvent, LogMeta)>,
     from_block: u64,
 ) -> Result<()> {
@@ -768,7 +739,6 @@
             event_tx,
             &CancellationToken::new(),
             Arc::new(State::new()),
-            denom.id(),
             denom,
         )
         .unwrap();
@@ -859,7 +829,6 @@
             event_tx,
             &CancellationToken::new(),
             Arc::new(State::new()),
-            denom.id(),
             denom,
         )
         .unwrap();
