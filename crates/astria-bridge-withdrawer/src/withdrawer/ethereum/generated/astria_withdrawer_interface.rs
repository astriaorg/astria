pub use i_astria_withdrawer::*;
/// This module was auto-generated with ethers-rs Abigen.
/// More information at: <https://github.com/gakonst/ethers-rs>
#[allow(
    clippy::enum_variant_names,
    clippy::too_many_arguments,
    clippy::upper_case_acronyms,
    clippy::type_complexity,
    dead_code,
    non_camel_case_types,
)]
pub mod i_astria_withdrawer {
    #[allow(deprecated)]
    fn __abi() -> ::ethers::core::abi::Abi {
        ::ethers::core::abi::ethabi::Contract {
            constructor: ::core::option::Option::None,
            functions: ::core::convert::From::from([
                (
<<<<<<< HEAD
=======
                    ::std::borrow::ToOwned::to_owned("BASE_CHAIN_ASSET_DENOMINATION"),
                    ::std::vec![
                        ::ethers::core::abi::ethabi::Function {
                            name: ::std::borrow::ToOwned::to_owned(
                                "BASE_CHAIN_ASSET_DENOMINATION",
                            ),
                            inputs: ::std::vec![],
                            outputs: ::std::vec![
                                ::ethers::core::abi::ethabi::Param {
                                    name: ::std::string::String::new(),
                                    kind: ::ethers::core::abi::ethabi::ParamType::String,
                                    internal_type: ::core::option::Option::Some(
                                        ::std::borrow::ToOwned::to_owned("string"),
                                    ),
                                },
                            ],
                            constant: ::core::option::Option::None,
                            state_mutability: ::ethers::core::abi::ethabi::StateMutability::View,
                        },
                    ],
                ),
                (
>>>>>>> 6902ef35
                    ::std::borrow::ToOwned::to_owned("BASE_CHAIN_ASSET_PRECISION"),
                    ::std::vec![
                        ::ethers::core::abi::ethabi::Function {
                            name: ::std::borrow::ToOwned::to_owned(
                                "BASE_CHAIN_ASSET_PRECISION",
                            ),
                            inputs: ::std::vec![],
                            outputs: ::std::vec![
                                ::ethers::core::abi::ethabi::Param {
                                    name: ::std::string::String::new(),
                                    kind: ::ethers::core::abi::ethabi::ParamType::Uint(32usize),
                                    internal_type: ::core::option::Option::Some(
                                        ::std::borrow::ToOwned::to_owned("uint32"),
                                    ),
                                },
                            ],
                            constant: ::core::option::Option::None,
                            state_mutability: ::ethers::core::abi::ethabi::StateMutability::View,
                        },
                    ],
                ),
<<<<<<< HEAD
=======
                (
                    ::std::borrow::ToOwned::to_owned("BASE_CHAIN_BRIDGE_ADDRESS"),
                    ::std::vec![
                        ::ethers::core::abi::ethabi::Function {
                            name: ::std::borrow::ToOwned::to_owned(
                                "BASE_CHAIN_BRIDGE_ADDRESS",
                            ),
                            inputs: ::std::vec![],
                            outputs: ::std::vec![
                                ::ethers::core::abi::ethabi::Param {
                                    name: ::std::string::String::new(),
                                    kind: ::ethers::core::abi::ethabi::ParamType::String,
                                    internal_type: ::core::option::Option::Some(
                                        ::std::borrow::ToOwned::to_owned("string"),
                                    ),
                                },
                            ],
                            constant: ::core::option::Option::None,
                            state_mutability: ::ethers::core::abi::ethabi::StateMutability::View,
                        },
                    ],
                ),
>>>>>>> 6902ef35
            ]),
            events: ::core::convert::From::from([
                (
                    ::std::borrow::ToOwned::to_owned("Ics20Withdrawal"),
                    ::std::vec![
                        ::ethers::core::abi::ethabi::Event {
                            name: ::std::borrow::ToOwned::to_owned("Ics20Withdrawal"),
                            inputs: ::std::vec![
                                ::ethers::core::abi::ethabi::EventParam {
                                    name: ::std::borrow::ToOwned::to_owned("sender"),
                                    kind: ::ethers::core::abi::ethabi::ParamType::Address,
                                    indexed: true,
                                },
                                ::ethers::core::abi::ethabi::EventParam {
                                    name: ::std::borrow::ToOwned::to_owned("amount"),
                                    kind: ::ethers::core::abi::ethabi::ParamType::Uint(
                                        256usize,
                                    ),
                                    indexed: true,
                                },
                                ::ethers::core::abi::ethabi::EventParam {
                                    name: ::std::borrow::ToOwned::to_owned(
                                        "destinationChainAddress",
                                    ),
                                    kind: ::ethers::core::abi::ethabi::ParamType::String,
                                    indexed: false,
                                },
                                ::ethers::core::abi::ethabi::EventParam {
                                    name: ::std::borrow::ToOwned::to_owned("memo"),
                                    kind: ::ethers::core::abi::ethabi::ParamType::String,
                                    indexed: false,
                                },
                            ],
                            anonymous: false,
                        },
                    ],
                ),
                (
                    ::std::borrow::ToOwned::to_owned("SequencerWithdrawal"),
                    ::std::vec![
                        ::ethers::core::abi::ethabi::Event {
                            name: ::std::borrow::ToOwned::to_owned(
                                "SequencerWithdrawal",
                            ),
                            inputs: ::std::vec![
                                ::ethers::core::abi::ethabi::EventParam {
                                    name: ::std::borrow::ToOwned::to_owned("sender"),
                                    kind: ::ethers::core::abi::ethabi::ParamType::Address,
                                    indexed: true,
                                },
                                ::ethers::core::abi::ethabi::EventParam {
                                    name: ::std::borrow::ToOwned::to_owned("amount"),
                                    kind: ::ethers::core::abi::ethabi::ParamType::Uint(
                                        256usize,
                                    ),
                                    indexed: true,
                                },
                                ::ethers::core::abi::ethabi::EventParam {
                                    name: ::std::borrow::ToOwned::to_owned(
                                        "destinationChainAddress",
                                    ),
<<<<<<< HEAD
                                    kind: ::ethers::core::abi::ethabi::ParamType::Address,
=======
                                    kind: ::ethers::core::abi::ethabi::ParamType::String,
>>>>>>> 6902ef35
                                    indexed: false,
                                },
                            ],
                            anonymous: false,
                        },
                    ],
                ),
            ]),
            errors: ::std::collections::BTreeMap::new(),
            receive: false,
            fallback: false,
        }
    }
    ///The parsed JSON ABI of the contract.
    pub static IASTRIAWITHDRAWER_ABI: ::ethers::contract::Lazy<
        ::ethers::core::abi::Abi,
    > = ::ethers::contract::Lazy::new(__abi);
    pub struct IAstriaWithdrawer<M>(::ethers::contract::Contract<M>);
    impl<M> ::core::clone::Clone for IAstriaWithdrawer<M> {
        fn clone(&self) -> Self {
            Self(::core::clone::Clone::clone(&self.0))
        }
    }
    impl<M> ::core::ops::Deref for IAstriaWithdrawer<M> {
        type Target = ::ethers::contract::Contract<M>;
        fn deref(&self) -> &Self::Target {
            &self.0
        }
    }
    impl<M> ::core::ops::DerefMut for IAstriaWithdrawer<M> {
        fn deref_mut(&mut self) -> &mut Self::Target {
            &mut self.0
        }
    }
    impl<M> ::core::fmt::Debug for IAstriaWithdrawer<M> {
        fn fmt(&self, f: &mut ::core::fmt::Formatter<'_>) -> ::core::fmt::Result {
            f.debug_tuple(::core::stringify!(IAstriaWithdrawer))
                .field(&self.address())
                .finish()
        }
    }
    impl<M: ::ethers::providers::Middleware> IAstriaWithdrawer<M> {
        /// Creates a new contract instance with the specified `ethers` client at
        /// `address`. The contract derefs to a `ethers::Contract` object.
        pub fn new<T: Into<::ethers::core::types::Address>>(
            address: T,
            client: ::std::sync::Arc<M>,
        ) -> Self {
            Self(
                ::ethers::contract::Contract::new(
                    address.into(),
                    IASTRIAWITHDRAWER_ABI.clone(),
                    client,
                ),
            )
        }
<<<<<<< HEAD
=======
        ///Calls the contract's `BASE_CHAIN_ASSET_DENOMINATION` (0xb6476c7e) function
        pub fn base_chain_asset_denomination(
            &self,
        ) -> ::ethers::contract::builders::ContractCall<M, ::std::string::String> {
            self.0
                .method_hash([182, 71, 108, 126], ())
                .expect("method not found (this should never happen)")
        }
>>>>>>> 6902ef35
        ///Calls the contract's `BASE_CHAIN_ASSET_PRECISION` (0x7eb6dec7) function
        pub fn base_chain_asset_precision(
            &self,
        ) -> ::ethers::contract::builders::ContractCall<M, u32> {
            self.0
                .method_hash([126, 182, 222, 199], ())
                .expect("method not found (this should never happen)")
        }
<<<<<<< HEAD
=======
        ///Calls the contract's `BASE_CHAIN_BRIDGE_ADDRESS` (0xdb97dc98) function
        pub fn base_chain_bridge_address(
            &self,
        ) -> ::ethers::contract::builders::ContractCall<M, ::std::string::String> {
            self.0
                .method_hash([219, 151, 220, 152], ())
                .expect("method not found (this should never happen)")
        }
>>>>>>> 6902ef35
        ///Gets the contract's `Ics20Withdrawal` event
        pub fn ics_20_withdrawal_filter(
            &self,
        ) -> ::ethers::contract::builders::Event<
            ::std::sync::Arc<M>,
            M,
            Ics20WithdrawalFilter,
        > {
            self.0.event()
        }
        ///Gets the contract's `SequencerWithdrawal` event
        pub fn sequencer_withdrawal_filter(
            &self,
        ) -> ::ethers::contract::builders::Event<
            ::std::sync::Arc<M>,
            M,
            SequencerWithdrawalFilter,
        > {
            self.0.event()
        }
        /// Returns an `Event` builder for all the events of this contract.
        pub fn events(
            &self,
        ) -> ::ethers::contract::builders::Event<
            ::std::sync::Arc<M>,
            M,
            IAstriaWithdrawerEvents,
        > {
            self.0.event_with_filter(::core::default::Default::default())
        }
    }
    impl<M: ::ethers::providers::Middleware> From<::ethers::contract::Contract<M>>
    for IAstriaWithdrawer<M> {
        fn from(contract: ::ethers::contract::Contract<M>) -> Self {
            Self::new(contract.address(), contract.client())
        }
    }
    #[derive(
        Clone,
        ::ethers::contract::EthEvent,
        ::ethers::contract::EthDisplay,
        Default,
        Debug,
        PartialEq,
        Eq,
        Hash
    )]
    #[ethevent(
        name = "Ics20Withdrawal",
        abi = "Ics20Withdrawal(address,uint256,string,string)"
    )]
    pub struct Ics20WithdrawalFilter {
        #[ethevent(indexed)]
        pub sender: ::ethers::core::types::Address,
        #[ethevent(indexed)]
        pub amount: ::ethers::core::types::U256,
        pub destination_chain_address: ::std::string::String,
        pub memo: ::std::string::String,
    }
    #[derive(
        Clone,
        ::ethers::contract::EthEvent,
        ::ethers::contract::EthDisplay,
        Default,
        Debug,
        PartialEq,
        Eq,
        Hash
    )]
    #[ethevent(
        name = "SequencerWithdrawal",
        abi = "SequencerWithdrawal(address,uint256,string)"
    )]
    pub struct SequencerWithdrawalFilter {
        #[ethevent(indexed)]
        pub sender: ::ethers::core::types::Address,
        #[ethevent(indexed)]
        pub amount: ::ethers::core::types::U256,
        pub destination_chain_address: ::std::string::String,
    }
    ///Container type for all of the contract's events
    #[derive(Clone, ::ethers::contract::EthAbiType, Debug, PartialEq, Eq, Hash)]
    pub enum IAstriaWithdrawerEvents {
        Ics20WithdrawalFilter(Ics20WithdrawalFilter),
        SequencerWithdrawalFilter(SequencerWithdrawalFilter),
    }
    impl ::ethers::contract::EthLogDecode for IAstriaWithdrawerEvents {
        fn decode_log(
            log: &::ethers::core::abi::RawLog,
        ) -> ::core::result::Result<Self, ::ethers::core::abi::Error> {
            if let Ok(decoded) = Ics20WithdrawalFilter::decode_log(log) {
                return Ok(IAstriaWithdrawerEvents::Ics20WithdrawalFilter(decoded));
            }
            if let Ok(decoded) = SequencerWithdrawalFilter::decode_log(log) {
                return Ok(IAstriaWithdrawerEvents::SequencerWithdrawalFilter(decoded));
            }
            Err(::ethers::core::abi::Error::InvalidData)
        }
    }
    impl ::core::fmt::Display for IAstriaWithdrawerEvents {
        fn fmt(&self, f: &mut ::core::fmt::Formatter<'_>) -> ::core::fmt::Result {
            match self {
                Self::Ics20WithdrawalFilter(element) => {
                    ::core::fmt::Display::fmt(element, f)
                }
                Self::SequencerWithdrawalFilter(element) => {
                    ::core::fmt::Display::fmt(element, f)
                }
            }
        }
    }
    impl ::core::convert::From<Ics20WithdrawalFilter> for IAstriaWithdrawerEvents {
        fn from(value: Ics20WithdrawalFilter) -> Self {
            Self::Ics20WithdrawalFilter(value)
        }
    }
    impl ::core::convert::From<SequencerWithdrawalFilter> for IAstriaWithdrawerEvents {
        fn from(value: SequencerWithdrawalFilter) -> Self {
            Self::SequencerWithdrawalFilter(value)
        }
    }
<<<<<<< HEAD
    ///Container type for all input parameters for the `BASE_CHAIN_ASSET_PRECISION` function with signature `BASE_CHAIN_ASSET_PRECISION()` and selector `0x7eb6dec7`
=======
    ///Container type for all input parameters for the `BASE_CHAIN_ASSET_DENOMINATION` function with signature `BASE_CHAIN_ASSET_DENOMINATION()` and selector `0xb6476c7e`
>>>>>>> 6902ef35
    #[derive(
        Clone,
        ::ethers::contract::EthCall,
        ::ethers::contract::EthDisplay,
        Default,
        Debug,
        PartialEq,
        Eq,
        Hash
<<<<<<< HEAD
    )]
    #[ethcall(name = "BASE_CHAIN_ASSET_PRECISION", abi = "BASE_CHAIN_ASSET_PRECISION()")]
    pub struct BaseChainAssetPrecisionCall;
=======
    )]
    #[ethcall(
        name = "BASE_CHAIN_ASSET_DENOMINATION",
        abi = "BASE_CHAIN_ASSET_DENOMINATION()"
    )]
    pub struct BaseChainAssetDenominationCall;
    ///Container type for all input parameters for the `BASE_CHAIN_ASSET_PRECISION` function with signature `BASE_CHAIN_ASSET_PRECISION()` and selector `0x7eb6dec7`
    #[derive(
        Clone,
        ::ethers::contract::EthCall,
        ::ethers::contract::EthDisplay,
        Default,
        Debug,
        PartialEq,
        Eq,
        Hash
    )]
    #[ethcall(name = "BASE_CHAIN_ASSET_PRECISION", abi = "BASE_CHAIN_ASSET_PRECISION()")]
    pub struct BaseChainAssetPrecisionCall;
    ///Container type for all input parameters for the `BASE_CHAIN_BRIDGE_ADDRESS` function with signature `BASE_CHAIN_BRIDGE_ADDRESS()` and selector `0xdb97dc98`
    #[derive(
        Clone,
        ::ethers::contract::EthCall,
        ::ethers::contract::EthDisplay,
        Default,
        Debug,
        PartialEq,
        Eq,
        Hash
    )]
    #[ethcall(name = "BASE_CHAIN_BRIDGE_ADDRESS", abi = "BASE_CHAIN_BRIDGE_ADDRESS()")]
    pub struct BaseChainBridgeAddressCall;
    ///Container type for all of the contract's call
    #[derive(Clone, ::ethers::contract::EthAbiType, Debug, PartialEq, Eq, Hash)]
    pub enum IAstriaWithdrawerCalls {
        BaseChainAssetDenomination(BaseChainAssetDenominationCall),
        BaseChainAssetPrecision(BaseChainAssetPrecisionCall),
        BaseChainBridgeAddress(BaseChainBridgeAddressCall),
    }
    impl ::ethers::core::abi::AbiDecode for IAstriaWithdrawerCalls {
        fn decode(
            data: impl AsRef<[u8]>,
        ) -> ::core::result::Result<Self, ::ethers::core::abi::AbiError> {
            let data = data.as_ref();
            if let Ok(decoded) = <BaseChainAssetDenominationCall as ::ethers::core::abi::AbiDecode>::decode(
                data,
            ) {
                return Ok(Self::BaseChainAssetDenomination(decoded));
            }
            if let Ok(decoded) = <BaseChainAssetPrecisionCall as ::ethers::core::abi::AbiDecode>::decode(
                data,
            ) {
                return Ok(Self::BaseChainAssetPrecision(decoded));
            }
            if let Ok(decoded) = <BaseChainBridgeAddressCall as ::ethers::core::abi::AbiDecode>::decode(
                data,
            ) {
                return Ok(Self::BaseChainBridgeAddress(decoded));
            }
            Err(::ethers::core::abi::Error::InvalidData.into())
        }
    }
    impl ::ethers::core::abi::AbiEncode for IAstriaWithdrawerCalls {
        fn encode(self) -> Vec<u8> {
            match self {
                Self::BaseChainAssetDenomination(element) => {
                    ::ethers::core::abi::AbiEncode::encode(element)
                }
                Self::BaseChainAssetPrecision(element) => {
                    ::ethers::core::abi::AbiEncode::encode(element)
                }
                Self::BaseChainBridgeAddress(element) => {
                    ::ethers::core::abi::AbiEncode::encode(element)
                }
            }
        }
    }
    impl ::core::fmt::Display for IAstriaWithdrawerCalls {
        fn fmt(&self, f: &mut ::core::fmt::Formatter<'_>) -> ::core::fmt::Result {
            match self {
                Self::BaseChainAssetDenomination(element) => {
                    ::core::fmt::Display::fmt(element, f)
                }
                Self::BaseChainAssetPrecision(element) => {
                    ::core::fmt::Display::fmt(element, f)
                }
                Self::BaseChainBridgeAddress(element) => {
                    ::core::fmt::Display::fmt(element, f)
                }
            }
        }
    }
    impl ::core::convert::From<BaseChainAssetDenominationCall>
    for IAstriaWithdrawerCalls {
        fn from(value: BaseChainAssetDenominationCall) -> Self {
            Self::BaseChainAssetDenomination(value)
        }
    }
    impl ::core::convert::From<BaseChainAssetPrecisionCall> for IAstriaWithdrawerCalls {
        fn from(value: BaseChainAssetPrecisionCall) -> Self {
            Self::BaseChainAssetPrecision(value)
        }
    }
    impl ::core::convert::From<BaseChainBridgeAddressCall> for IAstriaWithdrawerCalls {
        fn from(value: BaseChainBridgeAddressCall) -> Self {
            Self::BaseChainBridgeAddress(value)
        }
    }
    ///Container type for all return fields from the `BASE_CHAIN_ASSET_DENOMINATION` function with signature `BASE_CHAIN_ASSET_DENOMINATION()` and selector `0xb6476c7e`
    #[derive(
        Clone,
        ::ethers::contract::EthAbiType,
        ::ethers::contract::EthAbiCodec,
        Default,
        Debug,
        PartialEq,
        Eq,
        Hash
    )]
    pub struct BaseChainAssetDenominationReturn(pub ::std::string::String);
>>>>>>> 6902ef35
    ///Container type for all return fields from the `BASE_CHAIN_ASSET_PRECISION` function with signature `BASE_CHAIN_ASSET_PRECISION()` and selector `0x7eb6dec7`
    #[derive(
        Clone,
        ::ethers::contract::EthAbiType,
        ::ethers::contract::EthAbiCodec,
        Default,
        Debug,
        PartialEq,
        Eq,
        Hash
    )]
    pub struct BaseChainAssetPrecisionReturn(pub u32);
    ///Container type for all return fields from the `BASE_CHAIN_BRIDGE_ADDRESS` function with signature `BASE_CHAIN_BRIDGE_ADDRESS()` and selector `0xdb97dc98`
    #[derive(
        Clone,
        ::ethers::contract::EthAbiType,
        ::ethers::contract::EthAbiCodec,
        Default,
        Debug,
        PartialEq,
        Eq,
        Hash
    )]
    pub struct BaseChainBridgeAddressReturn(pub ::std::string::String);
}<|MERGE_RESOLUTION|>--- conflicted
+++ resolved
@@ -16,8 +16,6 @@
             constructor: ::core::option::Option::None,
             functions: ::core::convert::From::from([
                 (
-<<<<<<< HEAD
-=======
                     ::std::borrow::ToOwned::to_owned("BASE_CHAIN_ASSET_DENOMINATION"),
                     ::std::vec![
                         ::ethers::core::abi::ethabi::Function {
@@ -40,7 +38,6 @@
                     ],
                 ),
                 (
->>>>>>> 6902ef35
                     ::std::borrow::ToOwned::to_owned("BASE_CHAIN_ASSET_PRECISION"),
                     ::std::vec![
                         ::ethers::core::abi::ethabi::Function {
@@ -62,8 +59,6 @@
                         },
                     ],
                 ),
-<<<<<<< HEAD
-=======
                 (
                     ::std::borrow::ToOwned::to_owned("BASE_CHAIN_BRIDGE_ADDRESS"),
                     ::std::vec![
@@ -86,7 +81,6 @@
                         },
                     ],
                 ),
->>>>>>> 6902ef35
             ]),
             events: ::core::convert::From::from([
                 (
@@ -148,11 +142,7 @@
                                     name: ::std::borrow::ToOwned::to_owned(
                                         "destinationChainAddress",
                                     ),
-<<<<<<< HEAD
-                                    kind: ::ethers::core::abi::ethabi::ParamType::Address,
-=======
                                     kind: ::ethers::core::abi::ethabi::ParamType::String,
->>>>>>> 6902ef35
                                     indexed: false,
                                 },
                             ],
@@ -209,8 +199,6 @@
                 ),
             )
         }
-<<<<<<< HEAD
-=======
         ///Calls the contract's `BASE_CHAIN_ASSET_DENOMINATION` (0xb6476c7e) function
         pub fn base_chain_asset_denomination(
             &self,
@@ -219,7 +207,6 @@
                 .method_hash([182, 71, 108, 126], ())
                 .expect("method not found (this should never happen)")
         }
->>>>>>> 6902ef35
         ///Calls the contract's `BASE_CHAIN_ASSET_PRECISION` (0x7eb6dec7) function
         pub fn base_chain_asset_precision(
             &self,
@@ -228,8 +215,6 @@
                 .method_hash([126, 182, 222, 199], ())
                 .expect("method not found (this should never happen)")
         }
-<<<<<<< HEAD
-=======
         ///Calls the contract's `BASE_CHAIN_BRIDGE_ADDRESS` (0xdb97dc98) function
         pub fn base_chain_bridge_address(
             &self,
@@ -238,7 +223,6 @@
                 .method_hash([219, 151, 220, 152], ())
                 .expect("method not found (this should never happen)")
         }
->>>>>>> 6902ef35
         ///Gets the contract's `Ics20Withdrawal` event
         pub fn ics_20_withdrawal_filter(
             &self,
@@ -360,11 +344,7 @@
             Self::SequencerWithdrawalFilter(value)
         }
     }
-<<<<<<< HEAD
-    ///Container type for all input parameters for the `BASE_CHAIN_ASSET_PRECISION` function with signature `BASE_CHAIN_ASSET_PRECISION()` and selector `0x7eb6dec7`
-=======
     ///Container type for all input parameters for the `BASE_CHAIN_ASSET_DENOMINATION` function with signature `BASE_CHAIN_ASSET_DENOMINATION()` and selector `0xb6476c7e`
->>>>>>> 6902ef35
     #[derive(
         Clone,
         ::ethers::contract::EthCall,
@@ -374,11 +354,6 @@
         PartialEq,
         Eq,
         Hash
-<<<<<<< HEAD
-    )]
-    #[ethcall(name = "BASE_CHAIN_ASSET_PRECISION", abi = "BASE_CHAIN_ASSET_PRECISION()")]
-    pub struct BaseChainAssetPrecisionCall;
-=======
     )]
     #[ethcall(
         name = "BASE_CHAIN_ASSET_DENOMINATION",
@@ -499,7 +474,6 @@
         Hash
     )]
     pub struct BaseChainAssetDenominationReturn(pub ::std::string::String);
->>>>>>> 6902ef35
     ///Container type for all return fields from the `BASE_CHAIN_ASSET_PRECISION` function with signature `BASE_CHAIN_ASSET_PRECISION()` and selector `0x7eb6dec7`
     #[derive(
         Clone,
