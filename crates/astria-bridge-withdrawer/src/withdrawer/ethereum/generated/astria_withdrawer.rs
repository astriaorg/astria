--- conflicted
+++ resolved
@@ -24,8 +24,6 @@
                             ::std::borrow::ToOwned::to_owned("uint32"),
                         ),
                     },
-<<<<<<< HEAD
-=======
                     ::ethers::core::abi::ethabi::Param {
                         name: ::std::borrow::ToOwned::to_owned(
                             "_baseChainBridgeAddress",
@@ -44,7 +42,6 @@
                             ::std::borrow::ToOwned::to_owned("string"),
                         ),
                     },
->>>>>>> 6902ef35
                 ],
             }),
             functions: ::core::convert::From::from([
@@ -76,8 +73,6 @@
                         ::ethers::core::abi::ethabi::Function {
                             name: ::std::borrow::ToOwned::to_owned(
                                 "BASE_CHAIN_ASSET_PRECISION",
-<<<<<<< HEAD
-=======
                             ),
                             inputs: ::std::vec![],
                             outputs: ::std::vec![
@@ -100,21 +95,14 @@
                         ::ethers::core::abi::ethabi::Function {
                             name: ::std::borrow::ToOwned::to_owned(
                                 "BASE_CHAIN_BRIDGE_ADDRESS",
->>>>>>> 6902ef35
                             ),
                             inputs: ::std::vec![],
                             outputs: ::std::vec![
                                 ::ethers::core::abi::ethabi::Param {
                                     name: ::std::string::String::new(),
-<<<<<<< HEAD
-                                    kind: ::ethers::core::abi::ethabi::ParamType::Uint(32usize),
-                                    internal_type: ::core::option::Option::Some(
-                                        ::std::borrow::ToOwned::to_owned("uint32"),
-=======
                                     kind: ::ethers::core::abi::ethabi::ParamType::String,
                                     internal_type: ::core::option::Option::Some(
                                         ::std::borrow::ToOwned::to_owned("string"),
->>>>>>> 6902ef35
                                     ),
                                 },
                             ],
@@ -164,15 +152,9 @@
                                     name: ::std::borrow::ToOwned::to_owned(
                                         "destinationChainAddress",
                                     ),
-<<<<<<< HEAD
-                                    kind: ::ethers::core::abi::ethabi::ParamType::Address,
-                                    internal_type: ::core::option::Option::Some(
-                                        ::std::borrow::ToOwned::to_owned("address"),
-=======
                                     kind: ::ethers::core::abi::ethabi::ParamType::String,
                                     internal_type: ::core::option::Option::Some(
                                         ::std::borrow::ToOwned::to_owned("string"),
->>>>>>> 6902ef35
                                     ),
                                 },
                             ],
@@ -243,11 +225,7 @@
                                     name: ::std::borrow::ToOwned::to_owned(
                                         "destinationChainAddress",
                                     ),
-<<<<<<< HEAD
-                                    kind: ::ethers::core::abi::ethabi::ParamType::Address,
-=======
                                     kind: ::ethers::core::abi::ethabi::ParamType::String,
->>>>>>> 6902ef35
                                     indexed: false,
                                 },
                             ],
@@ -355,8 +333,6 @@
             let deployer = ::ethers::contract::ContractDeployer::new(deployer);
             Ok(deployer)
         }
-<<<<<<< HEAD
-=======
         ///Calls the contract's `BASE_CHAIN_ASSET_DENOMINATION` (0xb6476c7e) function
         pub fn base_chain_asset_denomination(
             &self,
@@ -365,7 +341,6 @@
                 .method_hash([182, 71, 108, 126], ())
                 .expect("method not found (this should never happen)")
         }
->>>>>>> 6902ef35
         ///Calls the contract's `BASE_CHAIN_ASSET_PRECISION` (0x7eb6dec7) function
         pub fn base_chain_asset_precision(
             &self,
@@ -374,8 +349,6 @@
                 .method_hash([126, 182, 222, 199], ())
                 .expect("method not found (this should never happen)")
         }
-<<<<<<< HEAD
-=======
         ///Calls the contract's `BASE_CHAIN_BRIDGE_ADDRESS` (0xdb97dc98) function
         pub fn base_chain_bridge_address(
             &self,
@@ -384,7 +357,6 @@
                 .method_hash([219, 151, 220, 152], ())
                 .expect("method not found (this should never happen)")
         }
->>>>>>> 6902ef35
         ///Calls the contract's `withdrawToIbcChain` (0xa996e020) function
         pub fn withdraw_to_ibc_chain(
             &self,
@@ -395,11 +367,7 @@
                 .method_hash([169, 150, 224, 32], (destination_chain_address, memo))
                 .expect("method not found (this should never happen)")
         }
-<<<<<<< HEAD
-        ///Calls the contract's `withdrawToSequencer` (0x9a977afe) function
-=======
         ///Calls the contract's `withdrawToSequencer` (0xbab916d0) function
->>>>>>> 6902ef35
         pub fn withdraw_to_sequencer(
             &self,
             destination_chain_address: ::std::string::String,
@@ -529,11 +497,7 @@
             Self::SequencerWithdrawalFilter(value)
         }
     }
-<<<<<<< HEAD
-    ///Container type for all input parameters for the `BASE_CHAIN_ASSET_PRECISION` function with signature `BASE_CHAIN_ASSET_PRECISION()` and selector `0x7eb6dec7`
-=======
     ///Container type for all input parameters for the `BASE_CHAIN_ASSET_DENOMINATION` function with signature `BASE_CHAIN_ASSET_DENOMINATION()` and selector `0xb6476c7e`
->>>>>>> 6902ef35
     #[derive(
         Clone,
         ::ethers::contract::EthCall,
@@ -543,12 +507,6 @@
         PartialEq,
         Eq,
         Hash
-<<<<<<< HEAD
-    )]
-    #[ethcall(name = "BASE_CHAIN_ASSET_PRECISION", abi = "BASE_CHAIN_ASSET_PRECISION()")]
-    pub struct BaseChainAssetPrecisionCall;
-    ///Container type for all input parameters for the `withdrawToIbcChain` function with signature `withdrawToIbcChain(string,string)` and selector `0xa996e020`
-=======
     )]
     #[ethcall(
         name = "BASE_CHAIN_ASSET_DENOMINATION",
@@ -569,7 +527,6 @@
     #[ethcall(name = "BASE_CHAIN_ASSET_PRECISION", abi = "BASE_CHAIN_ASSET_PRECISION()")]
     pub struct BaseChainAssetPrecisionCall;
     ///Container type for all input parameters for the `BASE_CHAIN_BRIDGE_ADDRESS` function with signature `BASE_CHAIN_BRIDGE_ADDRESS()` and selector `0xdb97dc98`
->>>>>>> 6902ef35
     #[derive(
         Clone,
         ::ethers::contract::EthCall,
@@ -579,8 +536,6 @@
         PartialEq,
         Eq,
         Hash
-<<<<<<< HEAD
-=======
     )]
     #[ethcall(name = "BASE_CHAIN_BRIDGE_ADDRESS", abi = "BASE_CHAIN_BRIDGE_ADDRESS()")]
     pub struct BaseChainBridgeAddressCall;
@@ -594,18 +549,13 @@
         PartialEq,
         Eq,
         Hash
->>>>>>> 6902ef35
     )]
     #[ethcall(name = "withdrawToIbcChain", abi = "withdrawToIbcChain(string,string)")]
     pub struct WithdrawToIbcChainCall {
         pub destination_chain_address: ::std::string::String,
         pub memo: ::std::string::String,
     }
-<<<<<<< HEAD
-    ///Container type for all input parameters for the `withdrawToSequencer` function with signature `withdrawToSequencer(address)` and selector `0x9a977afe`
-=======
     ///Container type for all input parameters for the `withdrawToSequencer` function with signature `withdrawToSequencer(string)` and selector `0xbab916d0`
->>>>>>> 6902ef35
     #[derive(
         Clone,
         ::ethers::contract::EthCall,
@@ -634,27 +584,21 @@
             data: impl AsRef<[u8]>,
         ) -> ::core::result::Result<Self, ::ethers::core::abi::AbiError> {
             let data = data.as_ref();
-<<<<<<< HEAD
-=======
             if let Ok(decoded) = <BaseChainAssetDenominationCall as ::ethers::core::abi::AbiDecode>::decode(
                 data,
             ) {
                 return Ok(Self::BaseChainAssetDenomination(decoded));
             }
->>>>>>> 6902ef35
             if let Ok(decoded) = <BaseChainAssetPrecisionCall as ::ethers::core::abi::AbiDecode>::decode(
                 data,
             ) {
                 return Ok(Self::BaseChainAssetPrecision(decoded));
             }
-<<<<<<< HEAD
-=======
             if let Ok(decoded) = <BaseChainBridgeAddressCall as ::ethers::core::abi::AbiDecode>::decode(
                 data,
             ) {
                 return Ok(Self::BaseChainBridgeAddress(decoded));
             }
->>>>>>> 6902ef35
             if let Ok(decoded) = <WithdrawToIbcChainCall as ::ethers::core::abi::AbiDecode>::decode(
                 data,
             ) {
@@ -692,21 +636,15 @@
     impl ::core::fmt::Display for AstriaWithdrawerCalls {
         fn fmt(&self, f: &mut ::core::fmt::Formatter<'_>) -> ::core::fmt::Result {
             match self {
-<<<<<<< HEAD
+                Self::BaseChainAssetDenomination(element) => {
+                    ::core::fmt::Display::fmt(element, f)
+                }
                 Self::BaseChainAssetPrecision(element) => {
                     ::core::fmt::Display::fmt(element, f)
                 }
-=======
-                Self::BaseChainAssetDenomination(element) => {
-                    ::core::fmt::Display::fmt(element, f)
-                }
-                Self::BaseChainAssetPrecision(element) => {
-                    ::core::fmt::Display::fmt(element, f)
-                }
                 Self::BaseChainBridgeAddress(element) => {
                     ::core::fmt::Display::fmt(element, f)
                 }
->>>>>>> 6902ef35
                 Self::WithdrawToIbcChain(element) => {
                     ::core::fmt::Display::fmt(element, f)
                 }
@@ -742,8 +680,6 @@
             Self::WithdrawToSequencer(value)
         }
     }
-<<<<<<< HEAD
-=======
     ///Container type for all return fields from the `BASE_CHAIN_ASSET_DENOMINATION` function with signature `BASE_CHAIN_ASSET_DENOMINATION()` and selector `0xb6476c7e`
     #[derive(
         Clone,
@@ -756,7 +692,6 @@
         Hash
     )]
     pub struct BaseChainAssetDenominationReturn(pub ::std::string::String);
->>>>>>> 6902ef35
     ///Container type for all return fields from the `BASE_CHAIN_ASSET_PRECISION` function with signature `BASE_CHAIN_ASSET_PRECISION()` and selector `0x7eb6dec7`
     #[derive(
         Clone,
