use std::time::Duration;

use astria_core::{
    bridge::Ics20WithdrawalFromRollupMemo,
    primitive::v1::{
        asset,
        asset::Denom,
        Address,
        ASTRIA_ADDRESS_PREFIX,
    },
    protocol::transaction::v1alpha1::{
        action::{
            BridgeUnlockAction,
            Ics20Withdrawal,
        },
        Action,
    },
};
use astria_eyre::eyre::{
    self,
    OptionExt,
    WrapErr as _,
};
use ethers::types::{
    TxHash,
    U64,
};
use ibc_types::core::client::Height as IbcHeight;
use serde::{
    Deserialize,
    Serialize,
};

use crate::withdrawer::ethereum::astria_withdrawer_interface::{
    Ics20WithdrawalFilter,
    SequencerWithdrawalFilter,
};

#[derive(Debug, PartialEq, Eq)]
pub(crate) enum WithdrawalEvent {
    Sequencer(SequencerWithdrawalFilter),
    Ics20(Ics20WithdrawalFilter),
}

#[derive(Debug, PartialEq, Eq)]
pub(crate) struct EventWithMetadata {
    pub(crate) event: WithdrawalEvent,
    /// The block in which the log was emitted
    pub(crate) block_number: U64,
    /// The transaction hash in which the log was emitted
    pub(crate) transaction_hash: TxHash,
}

pub(crate) fn event_to_action(
    event_with_metadata: EventWithMetadata,
    fee_asset_id: asset::Id,
    rollup_asset_denom: Denom,
    asset_withdrawal_divisor: u128,
    bridge_address: Address,
) -> eyre::Result<Action> {
    let action = match event_with_metadata.event {
        WithdrawalEvent::Sequencer(event) => event_to_bridge_unlock(
            &event,
            event_with_metadata.block_number,
            event_with_metadata.transaction_hash,
            fee_asset_id,
            asset_withdrawal_divisor,
        )
        .wrap_err("failed to convert sequencer withdrawal event to action")?,
        WithdrawalEvent::Ics20(event) => event_to_ics20_withdrawal(
            event,
            event_with_metadata.block_number,
            event_with_metadata.transaction_hash,
            fee_asset_id,
            rollup_asset_denom,
            asset_withdrawal_divisor,
            bridge_address,
        )
        .wrap_err("failed to convert ics20 withdrawal event to action")?,
    };
    Ok(action)
}

#[derive(Debug, Serialize, Deserialize)]
pub(crate) struct BridgeUnlockMemo {
    pub(crate) block_number: U64,
    pub(crate) transaction_hash: TxHash,
}

fn event_to_bridge_unlock(
    event: &SequencerWithdrawalFilter,
    block_number: U64,
    transaction_hash: TxHash,
    fee_asset_id: asset::Id,
    asset_withdrawal_divisor: u128,
) -> eyre::Result<Action> {
    let memo = BridgeUnlockMemo {
        block_number,
        transaction_hash,
    };
    let action = BridgeUnlockAction {
        to: Address::try_from_bech32m(&event.destination_chain_address)
            .wrap_err("failed to parse destination chain address as bech32m")?,
        amount: event
            .amount
            .as_u128()
            .checked_div(asset_withdrawal_divisor)
            .ok_or(eyre::eyre!(
                "failed to divide amount by asset withdrawal multiplier"
            ))?,
        memo: serde_json::to_vec(&memo).wrap_err("failed to serialize memo to json")?,
        fee_asset_id,
        bridge_address: None,
    };
<<<<<<< HEAD

    Ok(Action::BridgeUnlock(action))
}
=======
>>>>>>> 7a0a17ac

    Ok(Action::BridgeUnlock(action))
}

fn event_to_ics20_withdrawal(
    event: Ics20WithdrawalFilter,
    block_number: U64,
    transaction_hash: TxHash,
    fee_asset_id: asset::Id,
    rollup_asset_denom: Denom,
    asset_withdrawal_divisor: u128,
    bridge_address: Address,
) -> eyre::Result<Action> {
    // TODO: make this configurable
    const ICS20_WITHDRAWAL_TIMEOUT: Duration = Duration::from_secs(300);

    let sender = event.sender.to_fixed_bytes();
    let denom = rollup_asset_denom.clone();

    let (_, channel) = denom
        .prefix()
        .rsplit_once('/')
        .ok_or_eyre("denom must have a channel to be withdrawn via IBC")?;

    let memo = Ics20WithdrawalFromRollupMemo {
        memo: event.memo,
        bridge_address,
        block_number: block_number.as_u64(),
        transaction_hash: transaction_hash.into(),
    };

    let action = Ics20Withdrawal {
        denom: rollup_asset_denom,
        destination_chain_address: event.destination_chain_address,
        // note: this is actually a rollup address; we expect failed ics20 withdrawals to be
        // returned to the rollup.
        // this is only ok for now because addresses on the sequencer and the rollup are both 20
        // bytes, but this won't work otherwise.
        return_address: Address::builder()
            .array(sender)
            .prefix(ASTRIA_ADDRESS_PREFIX)
            .try_build()
            .wrap_err("failed to construct return address")?,
        amount: event
            .amount
            .as_u128()
            .checked_div(asset_withdrawal_divisor)
            .ok_or(eyre::eyre!(
                "failed to divide amount by asset withdrawal multiplier"
            ))?,
        memo: serde_json::to_string(&memo).wrap_err("failed to serialize memo to json")?,
        fee_asset_id,
        // note: this refers to the timeout on the destination chain, which we are unaware of.
        // thus, we set it to the maximum possible value.
        timeout_height: IbcHeight::new(u64::MAX, u64::MAX)
            .wrap_err("failed to generate timeout height")?,
        timeout_time: calculate_packet_timeout_time(ICS20_WITHDRAWAL_TIMEOUT)
            .wrap_err("failed to calculate packet timeout time")?,
        source_channel: channel
            .parse()
            .wrap_err("failed to parse channel from denom")?,
        bridge_address: None,
    };
    Ok(Action::Ics20Withdrawal(action))
}

fn calculate_packet_timeout_time(timeout_delta: Duration) -> eyre::Result<u64> {
    tendermint::Time::now()
        .checked_add(timeout_delta)
        .ok_or_eyre("time must not overflow from now plus 10 minutes")?
        .unix_timestamp_nanos()
        .try_into()
        .wrap_err("failed to convert packet timeout i128 to u64")
}

#[cfg(test)]
mod tests {
    use super::*;
    use crate::withdrawer::ethereum::astria_withdrawer_interface::SequencerWithdrawalFilter;

    #[test]
    fn event_to_bridge_unlock() {
        let denom = Denom::from("nria".to_string());
        let event_with_meta = EventWithMetadata {
            event: WithdrawalEvent::Sequencer(SequencerWithdrawalFilter {
                sender: [0u8; 20].into(),
                amount: 99.into(),
                destination_chain_address: Address::builder()
                    .array([1u8; 20])
                    .prefix(ASTRIA_ADDRESS_PREFIX)
                    .try_build()
                    .unwrap()
                    .to_string(),
            }),
            block_number: 1.into(),
            transaction_hash: [2u8; 32].into(),
        };
        let action = event_to_action(
            event_with_meta,
            denom.id(),
            denom.clone(),
            1,
            crate::astria_address([99u8; 20]),
        )
        .unwrap();
        let Action::BridgeUnlock(action) = action else {
            panic!("expected BridgeUnlock action, got {action:?}");
        };

        let expected_action = BridgeUnlockAction {
            to: crate::astria_address([1u8; 20]),
            amount: 99,
            memo: serde_json::to_vec(&BridgeUnlockMemo {
                block_number: 1.into(),
                transaction_hash: [2u8; 32].into(),
            })
            .unwrap(),
            fee_asset_id: denom.id(),
            bridge_address: None,
        };

        assert_eq!(action, expected_action);
    }

    #[test]
    fn event_to_bridge_unlock_divide_value() {
        let denom = Denom::from("nria".to_string());
        let event_with_meta = EventWithMetadata {
            event: WithdrawalEvent::Sequencer(SequencerWithdrawalFilter {
                sender: [0u8; 20].into(),
                amount: 990.into(),
                destination_chain_address: Address::builder()
                    .array([1u8; 20])
                    .prefix(ASTRIA_ADDRESS_PREFIX)
                    .try_build()
                    .unwrap()
                    .to_string(),
            }),
            block_number: 1.into(),
            transaction_hash: [2u8; 32].into(),
        };
        let divisor = 10;
        let action = event_to_action(
            event_with_meta,
            denom.id(),
            denom.clone(),
            divisor,
            crate::astria_address([99u8; 20]),
        )
        .unwrap();
        let Action::BridgeUnlock(action) = action else {
            panic!("expected BridgeUnlock action, got {action:?}");
        };

        let expected_action = BridgeUnlockAction {
            to: crate::astria_address([1u8; 20]),
            amount: 99,
            memo: serde_json::to_vec(&BridgeUnlockMemo {
                block_number: 1.into(),
                transaction_hash: [2u8; 32].into(),
            })
            .unwrap(),
            fee_asset_id: denom.id(),
            bridge_address: None,
        };

        assert_eq!(action, expected_action);
    }

    #[test]
    fn event_to_ics20_withdrawal() {
        let denom = Denom::from("transfer/channel-0/utia".to_string());
        let destination_chain_address = "address".to_string();
        let event_with_meta = EventWithMetadata {
            event: WithdrawalEvent::Ics20(Ics20WithdrawalFilter {
                sender: [0u8; 20].into(),
                amount: 99.into(),
                destination_chain_address: destination_chain_address.clone(),
                memo: "hello".to_string(),
            }),
            block_number: 1.into(),
            transaction_hash: [2u8; 32].into(),
        };

        let bridge_address = crate::astria_address([99u8; 20]);
        let action = event_to_action(
            event_with_meta,
            denom.id(),
            denom.clone(),
            1,
            bridge_address,
        )
        .unwrap();
        let Action::Ics20Withdrawal(mut action) = action else {
            panic!("expected Ics20Withdrawal action, got {action:?}");
        };

        // TODO: instead of zeroing this, we should pass in the latest block time to the function
        // and generate the timeout time from that.
        action.timeout_time = 0; // zero this for testing

        let expected_action = Ics20Withdrawal {
            denom: denom.clone(),
            destination_chain_address,
            return_address: crate::astria_address([0u8; 20]),
            amount: 99,
            memo: serde_json::to_string(&Ics20WithdrawalFromRollupMemo {
                memo: "hello".to_string(),
                bridge_address,
                block_number: 1u64,
                transaction_hash: [2u8; 32],
            })
            .unwrap(),
            fee_asset_id: denom.id(),
            timeout_height: IbcHeight::new(u64::MAX, u64::MAX).unwrap(),
            timeout_time: 0, // zero this for testing
            source_channel: "channel-0".parse().unwrap(),
            bridge_address: None,
        };
        assert_eq!(action, expected_action);
    }
}<|MERGE_RESOLUTION|>--- conflicted
+++ resolved
@@ -112,12 +112,6 @@
         fee_asset_id,
         bridge_address: None,
     };
-<<<<<<< HEAD
-
-    Ok(Action::BridgeUnlock(action))
-}
-=======
->>>>>>> 7a0a17ac
 
     Ok(Action::BridgeUnlock(action))
 }
