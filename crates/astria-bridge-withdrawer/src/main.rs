--- conflicted
+++ resolved
@@ -55,11 +55,7 @@
     let mut sigterm = signal(SignalKind::terminate())
         .expect("setting a SIGTERM listener should always work on Unix");
     let (withdrawer, shutdown_handle) =
-<<<<<<< HEAD
-        Service::new(cfg, metrics).expect("could not initialize withdrawer");
-=======
-        BridgeWithdrawer::new(cfg).expect("could not initialize withdrawer");
->>>>>>> c376cfba
+        BridgeWithdrawer::new(cfg, metrics).expect("could not initialize withdrawer");
     let withdrawer_handle = tokio::spawn(withdrawer.run());
 
     let shutdown_token = shutdown_handle.token();
