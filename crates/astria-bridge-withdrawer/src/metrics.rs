--- conflicted
+++ resolved
@@ -21,59 +21,6 @@
 }
 
 impl Metrics {
-<<<<<<< HEAD
-=======
-    #[must_use]
-    pub(crate) fn new() -> Self {
-        describe_gauge!(CURRENT_NONCE, Unit::Count, "The current nonce");
-        let current_nonce = gauge!(CURRENT_NONCE);
-
-        describe_counter!(
-            NONCE_FETCH_COUNT,
-            Unit::Count,
-            "The number of times a nonce was fetched from the sequencer"
-        );
-        let nonce_fetch_count = counter!(NONCE_FETCH_COUNT);
-
-        describe_counter!(
-            NONCE_FETCH_FAILURE_COUNT,
-            Unit::Count,
-            "The number of failed attempts to fetch nonce from sequencer"
-        );
-        let nonce_fetch_failure_count = counter!(NONCE_FETCH_FAILURE_COUNT);
-
-        describe_histogram!(
-            NONCE_FETCH_LATENCY,
-            Unit::Seconds,
-            "The latency of fetching nonce from sequencer"
-        );
-        let nonce_fetch_latency = histogram!(NONCE_FETCH_LATENCY);
-
-        describe_counter!(
-            SEQUENCER_SUBMISSION_FAILURE_COUNT,
-            Unit::Count,
-            "The number of failed transaction submissions to the sequencer"
-        );
-        let sequencer_submission_failure_count = counter!(SEQUENCER_SUBMISSION_FAILURE_COUNT);
-
-        describe_histogram!(
-            SEQUENCER_SUBMISSION_LATENCY,
-            Unit::Seconds,
-            "The latency of submitting a transaction to the sequencer"
-        );
-        let sequencer_submission_latency = histogram!(SEQUENCER_SUBMISSION_LATENCY);
-
-        Self {
-            current_nonce,
-            nonce_fetch_count,
-            nonce_fetch_failure_count,
-            nonce_fetch_latency,
-            sequencer_submission_failure_count,
-            sequencer_submission_latency,
-        }
-    }
-
->>>>>>> 42deb6e4
     pub(crate) fn set_current_nonce(&self, nonce: u32) {
         self.current_nonce.set(nonce);
     }
@@ -110,6 +57,27 @@
             .new_gauge_factory(CURRENT_NONCE, "The current nonce")?
             .register()?;
 
+        let nonce_fetch_count = builder
+            .new_counter_factory(
+                NONCE_FETCH_COUNT,
+                "The number of times a nonce was fetched from the sequencer",
+            )?
+            .register()?;
+
+        let nonce_fetch_failure_count = builder
+            .new_counter_factory(
+                NONCE_FETCH_FAILURE_COUNT,
+                "The number of failed attempts to fetch nonce from sequencer",
+            )?
+            .register()?;
+
+        let nonce_fetch_latency = builder
+            .new_histogram_factory(
+                NONCE_FETCH_LATENCY,
+                "The latency of fetching nonce from sequencer",
+            )?
+            .register()?;
+
         let sequencer_submission_failure_count = builder
             .new_counter_factory(
                 SEQUENCER_SUBMISSION_FAILURE_COUNT,
@@ -126,6 +94,9 @@
 
         Ok(Self {
             current_nonce,
+            nonce_fetch_count,
+            nonce_fetch_failure_count,
+            nonce_fetch_latency,
             sequencer_submission_failure_count,
             sequencer_submission_latency,
         })
