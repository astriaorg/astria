--- conflicted
+++ resolved
@@ -11,59 +11,13 @@
     },
 };
 
-<<<<<<< HEAD
 pub struct Metrics {
-    nonce_fetch_count: Counter,
-    nonce_fetch_failure_count: Counter,
-    nonce_fetch_latency: Histogram,
-=======
-pub(crate) struct Metrics {
->>>>>>> bb2f96c0
     current_nonce: Gauge,
     sequencer_submission_failure_count: Counter,
     sequencer_submission_latency: Histogram,
 }
 
 impl Metrics {
-<<<<<<< HEAD
-    pub(crate) fn increment_nonce_fetch_count(&self) {
-        self.nonce_fetch_count.increment(1);
-    }
-
-    pub(crate) fn increment_nonce_fetch_failure_count(&self) {
-        self.nonce_fetch_failure_count.increment(1);
-    }
-
-    pub(crate) fn record_nonce_fetch_latency(&self, latency: Duration) {
-        self.nonce_fetch_latency.record(latency);
-=======
-    #[must_use]
-    pub(crate) fn new() -> Self {
-        describe_gauge!(CURRENT_NONCE, Unit::Count, "The current nonce");
-        let current_nonce = gauge!(CURRENT_NONCE);
-
-        describe_counter!(
-            SEQUENCER_SUBMISSION_FAILURE_COUNT,
-            Unit::Count,
-            "The number of failed transaction submissions to the sequencer"
-        );
-        let sequencer_submission_failure_count = counter!(SEQUENCER_SUBMISSION_FAILURE_COUNT);
-
-        describe_histogram!(
-            SEQUENCER_SUBMISSION_LATENCY,
-            Unit::Seconds,
-            "The latency of submitting a transaction to the sequencer"
-        );
-        let sequencer_submission_latency = histogram!(SEQUENCER_SUBMISSION_LATENCY);
-
-        Self {
-            current_nonce,
-            sequencer_submission_failure_count,
-            sequencer_submission_latency,
-        }
->>>>>>> bb2f96c0
-    }
-
     pub(crate) fn set_current_nonce(&self, nonce: u32) {
         self.current_nonce.set(nonce);
     }
@@ -84,24 +38,6 @@
         builder: &mut RegisteringBuilder,
         _config: &Self::Config,
     ) -> Result<Self, metrics::Error> {
-        let nonce_fetch_count = builder
-            .new_counter_factory(
-                NONCE_FETCH_COUNT,
-                "The number of times we have attempted to fetch the nonce",
-            )?
-            .register()?;
-
-        let nonce_fetch_failure_count = builder
-            .new_counter_factory(
-                NONCE_FETCH_FAILURE_COUNT,
-                "The number of times we have failed to fetch the nonce",
-            )?
-            .register()?;
-
-        let nonce_fetch_latency = builder
-            .new_histogram_factory(NONCE_FETCH_LATENCY, "The latency of nonce fetch")?
-            .register()?;
-
         let current_nonce = builder
             .new_gauge_factory(CURRENT_NONCE, "The current nonce")?
             .register()?;
@@ -121,9 +57,6 @@
             .register()?;
 
         Ok(Self {
-            nonce_fetch_count,
-            nonce_fetch_failure_count,
-            nonce_fetch_latency,
             current_nonce,
             sequencer_submission_failure_count,
             sequencer_submission_latency,
