--- conflicted
+++ resolved
@@ -21,19 +21,11 @@
 use serde::Serialize;
 use tokio::sync::watch;
 
-<<<<<<< HEAD
-use crate::executor;
+use crate::withdrawer::StateSnapshot;
 
 pub(crate) type ApiServer = axum::Server<AddrIncoming, IntoMakeService<Router>>;
 
-type BridgeState = watch::Receiver<executor::StateSnapshot>;
-=======
-use crate::ethereum;
-
-pub(crate) type ApiServer = axum::Server<AddrIncoming, IntoMakeService<Router>>;
-
-type BridgeState = watch::Receiver<ethereum::StateSnapshot>;
->>>>>>> 9e860e2d
+type BridgeState = watch::Receiver<StateSnapshot>;
 
 #[derive(Clone)]
 /// `AppState` is used for as an axum extractor in its method handlers.
@@ -84,12 +76,8 @@
 }
 
 #[allow(clippy::unused_async)] // Permit because axum handlers must be async
-<<<<<<< HEAD
-async fn get_status(State(bridge_state): State<BridgeState>) -> Json<executor::StateSnapshot> {
-=======
-async fn get_status(State(bridge_state): State<BridgeState>) -> Json<ethereum::StateSnapshot> {
->>>>>>> 9e860e2d
-    Json(bridge_state.borrow().clone())
+async fn get_status(State(withdrawer_state): State<BridgeState>) -> Json<StateSnapshot> {
+    Json(withdrawer_state.borrow().clone())
 }
 
 enum Healthz {
