--- conflicted
+++ resolved
@@ -11,12 +11,9 @@
 
 ### Fixed
 
-<<<<<<< HEAD
+- Set `batch_total_settled_value` metric to 0 when no withdrawals are settled [#1778](https://github.com/astriaorg/astria/pull/1768)
 - Fixed ICS20 withdrawal source when using channel with more than one
   port/channel combo.[#1768](https://github.com/astriaorg/astria/pull/1768)
-=======
-- Set `batch_total_settled_value` metric to 0 when no withdrawals are settled [#1778](https://github.com/astriaorg/astria/pull/1768)
->>>>>>> 5fc9c56b
 
 ## [1.0.0] - 2024-10-25
 
