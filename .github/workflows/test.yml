--- conflicted
+++ resolved
@@ -145,11 +145,7 @@
           pip install solc-select 
           solc-select install 0.8.21
           solc-select use 0.8.21
-<<<<<<< HEAD
-          cargo nextest run --package astria-bridge-withdrawer -- --include-ignored 
-=======
           cargo nextest run --package astria-bridge-withdrawer -- --include-ignored
->>>>>>> 106a81bb
 
   doctest:
     runs-on: buildjet-8vcpu-ubuntu-2204
