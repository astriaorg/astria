name: Reusable Docker Build && Push Workflow

# TODO: Add a trust relationship for each Depot project
permissions:
  contents: read
  id-token: write

on:
  workflow_call:
    inputs:
      # TODO: Create a Depot project for each image to build
      depot-project-id:
        required: true
        type: string
      package-name:
        required: true
        type: string
      target-binary:
        required: true
        type: string
      tag:
        required: false
        type: string
    secrets:
      DOCKER_TOKEN:
        required: false
      DOCKER_USER:
        required: false
env:
  REGISTRY: ghcr.io
  FULL_REF: ${{ inputs.tag && format('refs/tags/{0}', inputs.tag) || github.ref }}
  LOGIN_DOCKER: ${{ secrets.DOCKER_TOKEN && secrets.DOCKER_USER }}

jobs:
  build-and-push:
    runs-on: ubuntu-latest
    if: startsWith(inputs.tag, inputs.package-name) || !inputs.tag && (startsWith(github.ref, format('refs/tags/{0}-v', inputs.package-name)) || github.ref == 'refs/heads/main' || github.event_name == 'pull_request' || github.event_name == 'merge_group')
    steps:
      # Checking out the repo
      - uses: actions/checkout@v4
        with:
          ref: ${{ inputs.tag }}
      # https://github.com/docker/setup-qemu-action
      - name: Login to Docker Hub
<<<<<<< HEAD
        if: env.DOCKER_LOGIN
=======
        if: github.repository_owner == 'astriaorg'
>>>>>>> 5693fc7d
        uses: docker/login-action@v2
        with:
          username: ${{ secrets.DOCKER_USER }}
          password: ${{ secrets.DOCKER_TOKEN }}
      - name: Log in to GHCR
        uses: docker/login-action@v2
        with:
          registry: ${{ env.REGISTRY }}
          username: ${{ github.actor }}
          password: ${{ secrets.GITHUB_TOKEN }}
      - uses: depot/setup-action@v1
      # Generate correct tabs and labels
      - name: Docker metadata
        id: metadata
        uses: docker/metadata-action@v4
        with:
          images: ${{ format('ghcr.io/astriaorg/{0}', inputs.package-name) }}
          tags: |
            type=ref,event=pr
            type=match,pattern=refs/tags/${{ inputs.package-name }}-v(.*),group=1,enable=${{ startsWith(env.FULL_REF, 'refs/tags/') }},value=${{ env.FULL_REF }}
            type=sha
            # set latest tag for `main` branch
            type=raw,value=latest,enable=${{ env.FULL_REF == format('refs/heads/{0}', 'main') }}
      - name: Build and push
        uses: depot/build-push-action@v1
        with:
          # this gets rid of the unknown/unknown image that is created without this setting
          # https://github.com/docker/build-push-action/issues/820#issuecomment-1455687416
          provenance: false
          context: .
          file: containerfiles/Dockerfile
          build-args: |
            TARGETBINARY=${{ inputs.target-binary }}
<<<<<<< HEAD
          platforms: "linux/amd64,linux/arm64"
          push: ${{ env.LOGIN_DOCKER || 'false' }}
=======
          platforms: 'linux/amd64,linux/arm64'
          push: ${{ github.repository_owner == 'astriaorg'}}
>>>>>>> 5693fc7d
          tags: ${{ steps.metadata.outputs.tags }}
          labels: ${{ steps.metadata.outputs.labels }}
          project: ${{ inputs.depot-project-id }}<|MERGE_RESOLUTION|>--- conflicted
+++ resolved
@@ -42,11 +42,7 @@
           ref: ${{ inputs.tag }}
       # https://github.com/docker/setup-qemu-action
       - name: Login to Docker Hub
-<<<<<<< HEAD
-        if: env.DOCKER_LOGIN
-=======
         if: github.repository_owner == 'astriaorg'
->>>>>>> 5693fc7d
         uses: docker/login-action@v2
         with:
           username: ${{ secrets.DOCKER_USER }}
@@ -80,13 +76,8 @@
           file: containerfiles/Dockerfile
           build-args: |
             TARGETBINARY=${{ inputs.target-binary }}
-<<<<<<< HEAD
           platforms: "linux/amd64,linux/arm64"
-          push: ${{ env.LOGIN_DOCKER || 'false' }}
-=======
-          platforms: 'linux/amd64,linux/arm64'
           push: ${{ github.repository_owner == 'astriaorg'}}
->>>>>>> 5693fc7d
           tags: ${{ steps.metadata.outputs.tags }}
           labels: ${{ steps.metadata.outputs.labels }}
           project: ${{ inputs.depot-project-id }}