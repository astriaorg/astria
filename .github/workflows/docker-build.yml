name: Docker

# Trigger on pushes to master branch, new semantic version tags, and pull request updates
on:
  workflow_dispatch:
    inputs:
      tag:
        description: Git branch, or tag to build from.
        required: false
      target:
        description: Target to build.
        required: false
        type: choice
        options:
          - auctioneer
          - composer
          - conductor
          - sequencer
          - sequencer-relayer
          - evm-bridge-withdrawer
          - bridge-signer
          - cli
  merge_group:
  push:
    branches:
      - "main"
    tags:
      - "**-v[0-9]+.[0-9]+.[0-9]+"
      - "**-v[0-9]+.[0-9]+.[0-9]+-alpha.[0-9]+"
      - "**-v[0-9]+.[0-9]+.[0-9]+-beta.[0-9]+"
      - "**-v[0-9]+.[0-9]+.[0-9]+-rc.[0-9]+"

  pull_request:
    types:
      - opened
      - synchronize
      - reopened
      - labeled

jobs:
  run_checker:
    uses: ./.github/workflows/reusable-run-checker.yml

  auctioneer:
    needs: run_checker
    if: needs.run_checker.outputs.run_docker == 'true' || (github.event_name == 'workflow_dispatch' && github.event.inputs.target == 'auctioneer')
    uses: "./.github/workflows/reusable-docker-build.yml"
    permissions:
      contents: read
      id-token: write
      packages: write
    with:
      depot-project-id: 1kp2p2bvbr
      package-name: auctioneer
      binary-name: auctioneer
      tag: ${{ inputs.tag }}
      force: ${{ github.event_name == 'workflow_dispatch' && github.event.inputs.target == 'auctioneer' }}
    secrets: inherit

  composer:
    needs: run_checker
    if: needs.run_checker.outputs.run_docker == 'true' || (github.event_name == 'workflow_dispatch' && github.event.inputs.target == 'composer')
    uses: "./.github/workflows/reusable-docker-build.yml"
    permissions:
      contents: read
      id-token: write
      packages: write
    with:
      depot-project-id: mhgvgvsjnx
      package-name: composer
      binary-name: composer
      tag: ${{ inputs.tag }}
      force: ${{ github.event_name == 'workflow_dispatch' && github.event.inputs.target == 'composer' }}
    secrets: inherit

  conductor:
    needs: run_checker
    if: needs.run_checker.outputs.run_docker == 'true' || (github.event_name == 'workflow_dispatch' && github.event.inputs.target == 'conductor')
    uses: "./.github/workflows/reusable-docker-build.yml"
    permissions:
      contents: read
      id-token: write
      packages: write
    with:
      depot-project-id: zrh9t1d84s
      package-name: conductor
      binary-name: conductor
      tag: ${{ inputs.tag }}
      force: ${{ github.event_name == 'workflow_dispatch' && github.event.inputs.target == 'conductor' }}
    secrets: inherit

  sequencer:
    needs: run_checker
    if: needs.run_checker.outputs.run_docker == 'true' || (github.event_name == 'workflow_dispatch' && github.event.inputs.target == 'sequencer')
    uses: "./.github/workflows/reusable-docker-build.yml"
    permissions:
      contents: read
      id-token: write
      packages: write
    with:
      depot-project-id: brzhxfbv9b
      package-name: sequencer
      binary-name: sequencer
      tag: ${{ inputs.tag }}
      force: ${{ github.event_name == 'workflow_dispatch' && github.event.inputs.target == 'sequencer' }}
    secrets: inherit

  sequencer-relayer:
    needs: run_checker
    if: needs.run_checker.outputs.run_docker == 'true' || (github.event_name == 'workflow_dispatch' && github.event.inputs.target == 'sequencer-relayer')
    uses: "./.github/workflows/reusable-docker-build.yml"
    permissions:
      contents: read
      id-token: write
      packages: write
    with:
      depot-project-id: 86q4kz4wfs
      package-name: sequencer-relayer
      binary-name: sequencer-relayer
      tag: ${{ inputs.tag }}
      force: ${{ github.event_name == 'workflow_dispatch' && github.event.inputs.target == 'sequencer-relayer' }}
    secrets: inherit

  evm-bridge-withdrawer:
    needs: run_checker
    if: needs.run_checker.outputs.run_docker == 'true' || (github.event_name == 'workflow_dispatch' && github.event.inputs.target == 'evm-bridge-withdrawer')
    uses: "./.github/workflows/reusable-docker-build.yml"
    permissions:
      contents: read
      id-token: write
      packages: write
    with:
      depot-project-id: dl81f3fc6x
      package-name: evm-bridge-withdrawer
      binary-name: bridge-withdrawer
      tag: ${{ inputs.tag }}
      force: ${{ github.event_name == 'workflow_dispatch' && github.event.inputs.target == 'evm-bridge-withdrawer' }}
    secrets: inherit

  bridge-signer:
    needs: run_checker
    if: needs.run_checker.outputs.run_docker == 'true' || (github.event_name == 'workflow_dispatch' && github.event.inputs.target == 'bridge-signer')
    uses: "./.github/workflows/reusable-docker-build.yml"
    permissions:
      contents: read
      id-token: write
      packages: write
    with:
      depot-project-id: kltxlg2v28
      package-name: bridge-signer
      binary-name: bridge-signer
      tag: ${{ inputs.tag }}
      force: ${{ github.event_name == 'workflow_dispatch' && github.event.inputs.target == 'bridge-signer' }}
    secrets: inherit

  cli:
    needs: run_checker
    if: needs.run_checker.outputs.run_docker == 'true' || (github.event_name == 'workflow_dispatch' && github.event.inputs.target == 'cli')
    uses: "./.github/workflows/reusable-docker-build.yml"
    permissions:
      contents: read
      id-token: write
      packages: write
    with:
      depot-project-id: kcchkd09m0
      package-name: astria-cli
      binary-name: cli
      tag: ${{ inputs.tag }}
    secrets: inherit

  upgrade-test:
    needs: [run_checker, composer, conductor, sequencer, sequencer-relayer, evm-bridge-withdrawer, cli]
    if: (github.event_name != 'pull_request' || github.event.pull_request.head.repo.full_name == 'astriaorg/astria') && (github.event_name == 'merge_group' || needs.run_checker.outputs.run_docker == 'true')
    runs-on: depot-ubuntu-24.04-8
    steps:
      - uses: actions/checkout@v4
      - name: Install just
        uses: taiki-e/install-action@just
      - name: Install kind
        uses: helm/kind-action@v1
        with:
          install_only: true
      - name: Install the latest version of uv
        uses: astral-sh/setup-uv@v5
      - name: Install buf
        uses: bufbuild/buf-setup-action@v1
        with:
          version: "1.50.1"
      - name: Log in to GHCR
        uses: docker/login-action@v2
        with:
          registry: ghcr.io
          username: ${{ github.actor }}
          password: ${{ secrets.GITHUB_TOKEN }}
      - name: Setup Upgrade Test Environment
        timeout-minutes: 10
        run: |
          just deploy cluster
          kubectl create secret generic regcred --from-file=.dockerconfigjson=$HOME/.docker/config.json --type=kubernetes.io/dockerconfigjson
          just deploy upgrade-test
          cd system-tests
          uv venv
          uv pip install -r requirements.txt
      - name: Run Upgrade Test
        timeout-minutes: 10
        run: |
          TAG=sha-$(git rev-parse --short HEAD)
          just run upgrade-test $TAG

  smoke-test:
    needs: [run_checker, composer, conductor, sequencer, sequencer-relayer, evm-bridge-withdrawer, cli]
    if: (github.event_name != 'pull_request' || github.event.pull_request.head.repo.full_name == 'astriaorg/astria') && (github.event_name == 'merge_group' || needs.run_checker.outputs.run_docker == 'true')
    runs-on: depot-ubuntu-24.04-8
    steps:
      - uses: actions/checkout@v4
      - name: Install just
        uses: taiki-e/install-action@just
      - name: Install kind
        uses: helm/kind-action@v1
        with:
          install_only: true
      - name: Log in to GHCR
        uses: docker/login-action@v2
        with:
          registry: ghcr.io
          username: ${{ github.actor }}
          password: ${{ secrets.GITHUB_TOKEN }}
      - name: Setup Smoke Test Environment
        timeout-minutes: 10
        run: |
          TAG=sha-$(git rev-parse --short HEAD)
          just deploy cluster
          kubectl create secret generic regcred --from-file=.dockerconfigjson=$HOME/.docker/config.json --type=kubernetes.io/dockerconfigjson
          echo -e "\n\nDeploying with astria images tagged $TAG"
          just deploy smoke-test $TAG
      - name: Run Smoke test
        timeout-minutes: 3
        run: |
          TAG=sha-$(git rev-parse --short HEAD)
          just run smoke-test $TAG

  smoke-cli:
    needs: [run_checker, composer, conductor, sequencer, sequencer-relayer, evm-bridge-withdrawer, cli]
    if: (github.event_name != 'pull_request' || github.event.pull_request.head.repo.full_name == 'astriaorg/astria') && (github.event_name == 'merge_group' || needs.run_checker.outputs.run_docker == 'true')
    runs-on: depot-ubuntu-24.04-8
    steps:
      - uses: actions/checkout@v4
      - name: Install just
        uses: taiki-e/install-action@just
      - name: Install kind
        uses: helm/kind-action@v1
        with:
          install_only: true
      - name: Log in to GHCR
        uses: docker/login-action@v2
        with:
          registry: ghcr.io
          username: ${{ github.actor }}
          password: ${{ secrets.GITHUB_TOKEN }}
      - name: Setup Smoke Test Environment
        timeout-minutes: 5
        run: |
          TAG=sha-$(git rev-parse --short HEAD)
          just deploy cluster
          kubectl create secret generic regcred --from-file=.dockerconfigjson=$HOME/.docker/config.json --type=kubernetes.io/dockerconfigjson
          echo -e "\n\nDeploying with astria images tagged $TAG"
          just deploy smoke-cli $TAG
      - name: Run Smoke test
        timeout-minutes: 3
        run: |
          TAG=sha-$(git rev-parse --short HEAD)
          just run smoke-cli $TAG

  ibc-bridge-test:
    needs: [ run_checker, composer, conductor, sequencer, sequencer-relayer, evm-bridge-withdrawer, cli ]
    if: (github.event_name != 'pull_request' || github.event.pull_request.head.repo.full_name == 'astriaorg/astria') && (github.event_name == 'merge_group' || needs.run_checker.outputs.run_docker == 'true')
    runs-on: depot-ubuntu-24.04-8
    steps:
      - uses: actions/checkout@v4
      - name: Install just
        uses: taiki-e/install-action@just
      - name: Install kind
        uses: helm/kind-action@v1
        with:
          install_only: true
      - name: Log in to GHCR
        uses: docker/login-action@v2
        with:
          registry: ghcr.io
          username: ${{ github.actor }}
          password: ${{ secrets.GITHUB_TOKEN }}
      - name: Setup IBC Bridge Test Environment
        timeout-minutes: 8
        run: |
          TAG=sha-$(git rev-parse --short HEAD)
          just deploy cluster
          kubectl create secret generic regcred --from-file=.dockerconfigjson=$HOME/.docker/config.json --type=kubernetes.io/dockerconfigjson
          echo -e "\n\nDeploying with astria images tagged $TAG"
          just deploy ibc-test $TAG
      - name: Run IBC ICS20 Transfer test
        timeout-minutes: 3
        run: |
          TAG=sha-$(git rev-parse --short HEAD)
          just run ibc-test default $TAG

  ibc-no-native-asset-test:
    needs: [ run_checker, composer, conductor, sequencer, sequencer-relayer, evm-bridge-withdrawer, cli ]
    if: (github.event_name != 'pull_request' || github.event.pull_request.head.repo.full_name == 'astriaorg/astria') && (github.event_name == 'merge_group' || needs.run_checker.outputs.run_docker == 'true')
    runs-on: depot-ubuntu-24.04-8
    steps:
      - uses: actions/checkout@v4
      - name: Install just
        uses: taiki-e/install-action@just
      - name: Install kind
        uses: helm/kind-action@v1
        with:
          install_only: true
      - name: Log in to GHCR
        uses: docker/login-action@v2
        with:
          registry: ghcr.io
          username: ${{ github.actor }}
          password: ${{ secrets.GITHUB_TOKEN }}
      - name: Setup IBC Bridge Test Environment
        timeout-minutes: 8
        run: |
          TAG=sha-$(git rev-parse --short HEAD)
          just deploy cluster
          kubectl create secret generic regcred --from-file=.dockerconfigjson=$HOME/.docker/config.json --type=kubernetes.io/dockerconfigjson
          echo -e "\n\nDeploying with astria images tagged $TAG"
          just deploy ibc-test-without-native $TAG
      - name: Run IBC utia as native test
        timeout-minutes: 3
        run: |
          TAG=sha-$(git rev-parse --short HEAD)
          just run ibc-test without-native $TAG

  ibc-timeout-refund:
    needs: [ run_checker, composer, conductor, sequencer, sequencer-relayer, evm-bridge-withdrawer, cli ]
    if: (github.event_name != 'pull_request' || github.event.pull_request.head.repo.full_name == 'astriaorg/astria') && (github.event_name == 'merge_group' || needs.run_checker.outputs.run_docker == 'true')
    runs-on: depot-ubuntu-24.04-8
    steps:
      - uses: actions/checkout@v4
      - name: Install just
        uses: taiki-e/install-action@just
      - name: Install kind
        uses: helm/kind-action@v1
        with:
          install_only: true
      - name: Log in to GHCR
        uses: docker/login-action@v2
        with:
          registry: ghcr.io
          username: ${{ github.actor }}
          password: ${{ secrets.GITHUB_TOKEN }}
      - name: Setup IBC Bridge Test Environment
        timeout-minutes: 8
        run: |
          TAG=sha-$(git rev-parse --short HEAD)
          just deploy cluster
          kubectl create secret generic regcred --from-file=.dockerconfigjson=$HOME/.docker/config.json --type=kubernetes.io/dockerconfigjson
          echo -e "\n\nDeploying with astria images tagged $TAG"
          just deploy ibc-test-timeout-refund $TAG
      - name: Run IBC ICS20 Transfer test
        timeout-minutes: 3
        run: |
          TAG=sha-$(git rev-parse --short HEAD)
          just run ibc-test timeout-refund $TAG

  docker:
    if: ${{ always() && !cancelled() }}
<<<<<<< HEAD
    needs: [auctioneer, composer, conductor, sequencer, sequencer-relayer, evm-bridge-withdrawer, bridge-signer, cli, smoke-test, smoke-cli, ibc-bridge-test, ibc-no-native-asset-test, ibc-timeout-refund]
=======
    needs: [auctioneer, composer, conductor, sequencer, sequencer-relayer, evm-bridge-withdrawer, cli, smoke-test, smoke-cli, ibc-bridge-test, ibc-no-native-asset-test, ibc-timeout-refund, upgrade-test]
>>>>>>> 538f43b0
    uses: ./.github/workflows/reusable-success.yml
    with:
      success: ${{ !contains(needs.*.result, 'failure') }}<|MERGE_RESOLUTION|>--- conflicted
+++ resolved
@@ -369,11 +369,7 @@
 
   docker:
     if: ${{ always() && !cancelled() }}
-<<<<<<< HEAD
-    needs: [auctioneer, composer, conductor, sequencer, sequencer-relayer, evm-bridge-withdrawer, bridge-signer, cli, smoke-test, smoke-cli, ibc-bridge-test, ibc-no-native-asset-test, ibc-timeout-refund]
-=======
-    needs: [auctioneer, composer, conductor, sequencer, sequencer-relayer, evm-bridge-withdrawer, cli, smoke-test, smoke-cli, ibc-bridge-test, ibc-no-native-asset-test, ibc-timeout-refund, upgrade-test]
->>>>>>> 538f43b0
+    needs: [auctioneer, composer, conductor, sequencer, sequencer-relayer, evm-bridge-withdrawer, bridge-signer, cli, smoke-test, smoke-cli, ibc-bridge-test, ibc-no-native-asset-test, ibc-timeout-refund, upgrade-test]
     uses: ./.github/workflows/reusable-success.yml
     with:
       success: ${{ !contains(needs.*.result, 'failure') }}