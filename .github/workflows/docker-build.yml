--- conflicted
+++ resolved
@@ -7,9 +7,6 @@
       tag:
         description: Git branch, or tag to build from.
         required: false
-<<<<<<< HEAD
-  merge_group:
-=======
       target:
         description: Target to build.
         required: false
@@ -19,7 +16,7 @@
           - conductor
           - sequencer
           - sequencer-relayer
->>>>>>> 480ba149
+  merge_group:
   push:
     branches:
       - "main"
