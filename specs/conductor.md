# Astria Conductor

The Astria Conductor connects the shared sequencer and data availability layers
to the execution layer, where the execution layer is a rollup execution
environment. There is one instance of the Conductor per rollup node.

> Note: this documentation is for the v1alpha2 API which is currently being
> implemented, and some of the documentation is on how it should be implemented,
> not how it is currently.

When a block is received, either from the Sequencer layer or from the DA layer,
the Conductor filters for the transactions that are in the rollup's namespace
and pushes them to the execution layer.

Blocks can be received via either:

- From the shared Sequencer via websocket
- The data availability layer, requested on a predefined interval

In the first case, the transactions in the block are filtered and pushed to the
execution layer, executed, and added to the blockchain. Transactions for new
blocks are sent to the execution layer and are immediately marked as `soft` once
an execution hash is returned from the rollup. Blocks are not finalized until
they are also received from the data
availability layer.

In the second case, batches of blocks are received from the DA layer and
filtered for the rollup. These blocks are then used to set their corresponding
blocks' commit status on the rollup as finalized/`firm`.

The exact terminology that a rollup uses for its fork choice rules is up to its
implementation. For example, Geth uses `head`, `safe`, and `final`. The
Conductor uses `soft` and `firm`. The fork choice options are mapped
with Geth in the following way:

- `soft` -> `safe`
  - The leading soft block is also the `head`
- `firm` -> `final`

To update the commitment level of a block on the rollup, the Conductor simply sends a
[`UpdateCommitmentState` message](https://buf.build/astria/astria/docs/main:astria.execution.v1alpha2#astria.execution.v1alpha2.ExecutionService.UpdateCommitmentState) to the rollup node.

## Architecture

The architecture of the Conductor is inspired by the [Actor
Model](https://en.wikipedia.org/wiki/Actor_model) with the actors within the
Conductor being the `Driver`, `Reader`, and `Executor`. Each actor operates
concurrently and communicates with the other actors by passing messages. The
Conductor is written in Rust and utilizes the Tokio runtime to achieve this.

![Conductor Architecture](assets/conductor-architecture.png)

### Driver

- The top level coordinator that runs and manages all the subcomponents necessary for the Conductor
- Creates the Reader and Executor actors on startup
- Connects to the Sequencer network via websocket
- Runs an event loop that handles receiving `DriverCommand`s from other actors
- Creates a `TendermintClient` to validate Sequencer blocks received from the
  sequencer
-  Passes validate sequencer blocks to the Executor for execution on the rollup

The Driver receives either `SequencerBlockData` blocks directly from the
Sequencer via websocket connection, or `DriverCommand`s ([link](https://github.com/astriaorg/astria/blob/6e71a76fa52c522ffdcabcd9d659e4de765d9d61/crates/astria-conductor/src/driver.rs#L54))
from the Conductor's internal event loop on a timer. The variant for  `DriverCommand` that is relevant to the processing of blocks within the
Conductor are:

- `DriverCommand::GetNewBlocks`([link](https://github.com/astriaorg/astria/blob/3c4e47dbe1818e4228691d6bfd2b2143a06f1a6e/crates/astria-conductor/src/driver.rs#L54))
  - This message triggers the sending of a `ReaderCommand::GetNewBlocks` to
    the Reader actor to initiate the pulling of data from the DA layer.

### Reader

- Creates a `CelestiaClient` to communicate with the DA layer
- Creates a `TendermintClient` which is used when validating blocks received
  from DA
- Runs an event loop that handles receiving `ReaderCommand`s that drive data
  retrieval from the DA layer
- Passes the blocks it receives to the `Executor`

The Reader receives a `ReaderCommand::GetNewBlocks`
([link](https://github.com/astriaorg/astria/blob/3c4e47dbe1818e4228691d6bfd2b2143a06f1a6e/crates/astria-conductor/src/driver.rs#L54))
message from the driver. The `CelestiaClient`
([link](https://github.com/astriaorg/astria/blob/3c4e47dbe1818e4228691d6bfd2b2143a06f1a6e/crates/astria-sequencer-relayer/src/data_availability.rs#L244))
is then called from the Reader to get data from the Celestia DA. This data is
then parsed from Celestia blobs into individual partial blocks (consisting of
relevant information needed for validation and the relevant rollup transactions by
namespace).
The block data is then validated to make sure that the proposer for the block is
the one expected. It also checks the commit of the parent block by verifying
that >2/3 staking power of the sequencer chain voted for it. Each block is then
transformed into a `SequencerBlockSubset` and handed off to the Executor along
with the command `ExecutorCommand::BlockReceivedFromDataAvailability`, then it
is sent to the rollup for execution.

### Executor

- Runs an event loop that handles receiving `ExecutorCommand`s from both the
  Driver and Reader
- Filters transactions by their rollup namespace and sends them to the rollup
  for execution
- Maps sequencer block hashes to execution block hashes so that blocks received
  from the sequencer and DA can be match and `firm` commits can be sent to the rollup
- Blocks are sent to the execution layer using [Astria’s GRPC Execution client
  interface](https://buf.build/astria/astria/docs/main:astria.execution.v1alpha2)
  - Rollups utilizing the Conductor must implement this interface
- If a block comes from the DA layer, an `UpdateCommitmentState` message is sent to the
  rollup

The `ExecutorCommand`
([link](https://github.com/astriaorg/astria/blob/eeffd2dc24ec14cbc7a3b3197ec2a3c099a78605/crates/astria-conductor/src/executor.rs#L81))
variants that the Executor receives are as follows:

- `ExecutorCommand::BlockReceivedFromGossipNetwork` commands are received when
  data comes from the Sequencer via the Driver.
- `ExecutorCommand::BlockReceivedFromDataAvailability` commands are received
  when data comes from the DA layer via the Reader.

When blocks are received from the sequencer, their transactions are
filtered based on the rollup's namespace, then are sent to the rollup for
execution. The execution hash that is returned from the rollup is then stored in
a hash map for Sequencer block hash -> execution hash.

When blocks are received from the DA layer, the hash map of Sequencer block hash
-> execution hash is checked to see if the block has already passed through the
Conductor from the Sequencer. If the block isn't seen, it is filtered and sent
to the rollup for execution exactly the same way the transactions are sent when
received from the Sequencer, then a message to finalize the block is sent. If
the block is already present in the hash map, just the finalize block message is
sent. After being finalized, the Sequencer block hash -> execution hash entry in
the hash map is deleted.

## Execution Data

### Transaction Filtering

An instance of the Conductor is meant to be run alongside the rollup node.

The `chain_id` that Conductor uses as the rollup's identifier is pulled from the
rollup's config. When a user submits a transaction to be sequenced, they specify
the `chain_id` of its destination.

When a Sequencer block is received, the Conductor
filters the transactions for its chain ID and executes only those transactions
on top of its parent state. See the [astria execution
api](https://github.com/astriaorg/astria/blob/main/specs/execution-api.md) for more details.

### Data Validation

Data is validated before being sent to the rollup for execution. Validation
occurs in two places:

<<<<<<< HEAD
- When blocks are received directly from the sequencer, the data is passed to
  `handle_block()` and validated with `BlockVerifier::validate_sequencer_block_data`
- When blocks are fetched from the DA layer, the data is validated in the Reader's
  `get_new_blocks` using `BlockVerifier::validate_signed_namespace_data` and
  `BlockVerifier::validate_rollup_data`
=======
- When blocks are received from the gossip network, the data is validated in
  `BlockVerifier::validate_sequencer_block_data`, which is called from
  `Driver::handle_network_event`. `validate_sequencer_block_data` shapes the
  data and calls `BlockVerifier::validate_sequencer_namespace_data`.
  - `validate_sequencer_namespace_data` performs the following checks:
    - the proposer of the sequencer block matches the expected proposer for
      the block height from Tendermint
    - the signer of the SignedNamespaceData matches the proposer
    - the signature is valid
    - the root of the merkle tree of all the header fields matches the
      block's block_hash
    - the root of the merkle tree of all transactions in the block matches
      the block's data_hash
    - the inclusion proof of the action tree root inside `data_hash` is
      valid
    - the block was actually finalized, i.e. >2/3 stake signed off on it
- When blocks are fetched from the DA layer, the data is validated in
  `Reader::get_new_blocks` which calls:
  - `BlockVerifier::validate_signed_namespace_data`
    - verifies the block signature and checks that the data was signed by
      the expected proposer for this block height
  - `BlockVerifier::validate_rollup_data`
    - calls `BlockVerifier::validate_sequencer_namespace_data` to perform
      the same checks as when blocks are received from the gossip network,
      described above
    - validates the rollup data inclusion proof; it checks that the rollup
      data received was actually what was included in the Sequencer block
      (that no transactions were added or omitted incorrectly and the
      ordering is correct)
>>>>>>> 174bf5d4

### Soft Commitments

When a block is received by the Conductor directly from the sequencer, it
is immediately set as a `soft` commitment.

As mentioned in the [Transaction Filtering](#transaction-filtering) section
above, the only information sent to the rollup is the list of ordered
transactions, the previous execution hash from the rollup, and timestamp (see
[ExecuteBlockRequest](https://buf.build/astria/astria/docs/main:astria.execution.v1alpha2#astria.execution.v1alpha2.ExecuteBlockRequest)).
It is the rollup node's responsibility to build their own specific block from
the data provided and return the execution hash that resulted from adding the new block.

The Conductor keeps a map of Sequencer block hashes to rollup execution hashes
for later matching when blocks are seen in the DA layer.

### Firm Commitments

When the Conductor pulls data from the DA, it compares the Sequencer block
hashes seen with those of the already executed blocks stored in the map
mentioned at the end of the [Soft Commitments](#soft-commitments) section. For
each block seen in DA that matches an executed block, a [`UpdateCommitState` message](https://buf.build/astria/astria/docs/main:astria.execution.v1alpha2#astria.execution.v1alpha2.ExecutionService.UpdateCommitmentState)
is sent to the rollup to set those blocks to `firm` and the entries in the
execution hash to Sequencer block hash map are cleared.

If blocks are seen in the DA data that haven't been seen from the sequencer, the
transactions in those blocks are filtered for the namespace and sent to the
rollup for execution as well as being set to `firm`.<|MERGE_RESOLUTION|>--- conflicted
+++ resolved
@@ -150,17 +150,9 @@
 Data is validated before being sent to the rollup for execution. Validation
 occurs in two places:
 
-<<<<<<< HEAD
 - When blocks are received directly from the sequencer, the data is passed to
-  `handle_block()` and validated with `BlockVerifier::validate_sequencer_block_data`
-- When blocks are fetched from the DA layer, the data is validated in the Reader's
-  `get_new_blocks` using `BlockVerifier::validate_signed_namespace_data` and
-  `BlockVerifier::validate_rollup_data`
-=======
-- When blocks are received from the gossip network, the data is validated in
-  `BlockVerifier::validate_sequencer_block_data`, which is called from
-  `Driver::handle_network_event`. `validate_sequencer_block_data` shapes the
-  data and calls `BlockVerifier::validate_sequencer_namespace_data`.
+  `handle_block()` and validated with
+  `BlockVerifier::validate_sequencer_block_data`
   - `validate_sequencer_namespace_data` performs the following checks:
     - the proposer of the sequencer block matches the expected proposer for
       the block height from Tendermint
@@ -173,8 +165,9 @@
     - the inclusion proof of the action tree root inside `data_hash` is
       valid
     - the block was actually finalized, i.e. >2/3 stake signed off on it
-- When blocks are fetched from the DA layer, the data is validated in
-  `Reader::get_new_blocks` which calls:
+- When blocks are fetched from the DA layer, the data is validated in the Reader's
+  `get_new_blocks` using `BlockVerifier::validate_signed_namespace_data` and
+  `BlockVerifier::validate_rollup_data`
   - `BlockVerifier::validate_signed_namespace_data`
     - verifies the block signature and checks that the data was signed by
       the expected proposer for this block height
@@ -186,7 +179,6 @@
       data received was actually what was included in the Sequencer block
       (that no transactions were added or omitted incorrectly and the
       ordering is correct)
->>>>>>> 174bf5d4
 
 ### Soft Commitments
 
