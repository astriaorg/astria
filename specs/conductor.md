# Astria Conductor

<<<<<<< HEAD
The Astria conductor connects the shared sequencer and DA layers to the
execution layer. When a block is received from the sequencer layer or DA layer,
the conductor filters out the transactions that are relevant to the rollup's
namespace and pushes it to the execution layer.

Blocks can be received via either:

- The gossip network from the shared sequencer
- The data availability layer, requested on a predefined interval

In the first case, the block is filtered and pushed to the execution layer,
executed, and added to the blockchain. Brand new blocks are marked as head and
all previous blocks are marked as a soft commitment. In general, the marking of
blocks as safe will happen one block at a time as new blocks arrive. The block
is not finalized until it's received from the data availability layer.

In the second case, batches of blocks are received from the DA later, filtered
for that rollup, and those blocks are used to set their corresponding blocks on
the rollup as finalized.

The exact terminology that a rollup uses for its fork choice rules is up to its
implementation. For example, Geth uses `head`, `safe`, and `final`. The
conductor uses `head`, `soft`, and `firm`. The fork choice options are mapped
with Geth in the following way:

- `head` -> `head`
- `soft` -> `safe`
- `firm` -> `final`

The conductor has no knowledge that Geth uses the above options, it simply sends
a `CommitmentState` message to the rollup, and the rollup does the rest.

## Architecture

The architecture of the conductor is inspired by the [Actor
Model](https://en.wikipedia.org/wiki/Actor_model) with the actors within the
conductor being the `Driver`, `Reader`, and `Executor`. Each actor operates
concurrently and communicates with the other actors by passing messages. The
conductor is written in Rust and utilized the Tokio runtime to achieve this.

![Conductor Architecture](assets/conductor-architecture.png)

The responsibilities of each module are as follows:

### Driver

- Top level coordinator that runs and manages all the sub-components necessary
  for the Conductor
- Creates the `Reader` and `Executor` actors on startup
- Creates a gossip network for receiving data from the sequencer network
  - The gossip network uses the
    [astria-gossipnet](https://github.com/astriaorg/astria/tree/main/crates/astria-gossipnet)
- Runs an event loop that handles receiving `DriverCommand`s and messages from
  the gossip network
- Passes sequencer blocks received from the gossip network to the `Executor`

### Reader

- Creates a `CelestiaClient` using the Celestia client implementation from
   `astria-sequencer-relayer` to communicating with the DA layer
- Creates a `TendermintClient` which is used when validating blocks from the DA
   layer against the sequencer data
- Runs an event loop that handles receiving `ReaderCommand`s that drives data
   retrieval from the DA layer
- Passes the blocks it receives to the `Executor`
=======
The Astria Conductor connects the shared sequencer and data availability layers to the execution layer, where the execution layer is a rollup execution environment. There is one instance of the Conductor per rollup node.

When a block is received, either from the Sequencer layer or from the DA layer, the Conductor filters for the transactions that are in the rollup's namespace and pushes them to the execution layer.

Blocks can be received via either:

- The gossip network from the shared Sequencer
- The data availability layer, requested on a predefined interval

In the first case, the transactions in the block are filtered and pushed to the execution layer, executed, and added to the blockchain. Brand new blocks are marked as head and all previous blocks are marked as a soft commitment. In general, the marking of blocks as safe will happen one block at a time as new blocks arrive. The block is not finalized until it's received from the data availability layer.

In the second case, batches of blocks are received from the DA layer and filtered for the rollup. These blocks are then used to set their corresponding blocks' commit status on the rollup as finalized.

The exact terminology that a rollup uses for its fork choice rules is up to its implementation. For example, Geth uses `head`, `safe`, and `final`. The Conductor uses `head`, `soft`, and `firm`. The fork choice options are mapped with Geth in the following way:

- `head` -> `head`
- `soft` -> `safe`
- `firm` -> `final`

To update the commitment level of a block on the rollup, it simply sends a `CommitmentState` message to the rollup node.

## Architecture

The architecture of the Conductor is inspired by the [Actor Model](https://en.wikipedia.org/wiki/Actor_model) with the actors within the Conductor being the `Driver`, `Reader`, and `Executor`. Each actor operates concurrently and communicates with the other actors by passing messages. The Conductor is written in Rust and utilizes the Tokio runtime to achieve this.

![Conductor Architecture](assets/conductor-architecture.png)

### Driver

- Top level coordinator that runs and manages all the subcomponents necessary for the Conductor
- Creates the `Reader` and `Executor` actors on startup
- Creates a p2p gossip network for receiving data from the Sequencer network
    - The gossip network uses the [astria-gossipnet](https://github.com/astriaorg/astria/tree/main/crates/astria-gossipnet)
- Runs an event loop that handles receiving `DriverCommand`s from other actors as well as messages from the gossip network
- Validates and passes Sequencer blocks received from the gossip network to the `Executor`

The Driver receives either `Events` ([link](https://github.com/astriaorg/astria/blob/6e71a76fa52c522ffdcabcd9d659e4de765d9d61/crates/astria-gossipnet/src/network_stream.rs#L39)) from the network, or `DriverCommand`s ([link](https://github.com/astriaorg/astria/blob/6e71a76fa52c522ffdcabcd9d659e4de765d9d61/crates/astria-conductor/src/driver.rs#L54)) from
the Conductor's internal event loop on a timer. The variants for `Event` and
`DriverCommand` that are relevant to the processing of blocks within the
Conductor are:

- `Event::GossipsubMessage(Message)` ([link](https://github.com/astriaorg/astria/blob/6e71a76fa52c522ffdcabcd9d659e4de765d9d61/crates/astria-gossipnet/src/network_stream.rs#L50))
    - The `Message` value within the `GossipsubMessage` contains the Sequencer
      block data from the Astria Sequencer. The `Message` is then parsed to a
      `SequencerBlockData`
      ([link](https://github.com/astriaorg/astria/blob/6e71a76fa52c522ffdcabcd9d659e4de765d9d61/crates/astria-sequencer-types/src/sequencer_block_data.rs#L39)).
      Once transformed, the block data is validated to make sure that the proposer
      for the block is the one expected. It also checks the commit of the parent
      block by verifying that >2/3 staking power of the sequencer chain voted for it.
      The block is then passed to the Executor actor as a
      `ExecutorCommand::BlockReceivedFromGossipNetwork` message which will
      ultimately process and filter the block.
- `DriverCommand::GetNewBlocks`([link](https://github.com/astriaorg/astria/blob/3c4e47dbe1818e4228691d6bfd2b2143a06f1a6e/crates/astria-conductor/src/driver.rs#L54))
    - This message triggers the sending of a `ReaderCommand::GetNewBlocks` to the
      Reader actor to initiate the pulling of data from the DA layer.

### Reader

- Creates a `CelestiaClient` to communicate with the DA layer
- Creates a `TendermintClient` which is used when validating blocks received
- Runs an event loop that handles receiving `ReaderCommand`s that drive data retrieval from the DA layer
- Passes the blocks it receives to the `Executor`

The Reader receives a `ReaderCommand::GetNewBlocks`
([link](https://github.com/astriaorg/astria/blob/3c4e47dbe1818e4228691d6bfd2b2143a06f1a6e/crates/astria-conductor/src/driver.rs#L54))
message from the driver. The `CelestiaClient`
([link](https://github.com/astriaorg/astria/blob/3c4e47dbe1818e4228691d6bfd2b2143a06f1a6e/crates/astria-sequencer-relayer/src/data_availability.rs#L244))
is then called from the Reader to get data from the Celestia DA. This data is
then parsed from Celestia blobs into individual partial blocks (consisting of
relevant information needed for validation + the relevant rollup transactions).
The block data is then validated to make sure that the proposer for the block
is the one expected. It also checks the commit of the parent block by verifying
that >2/3 staking power of the sequencer chain voted for it.
Each block is then transformed into a `SequencerBlockSubset`s and handed off to the Executor along
with the command `ExecutorCommand::BlockReceivedFromDataAvailability`, then it is sent to the rollup
for execution.
>>>>>>> 6756b756

### Executor

- Runs an event loop that handles receiving `ExecutorCommand`s from both the
<<<<<<< HEAD
   Driver and Reader
- Filters out transactions by their rollup namespace and sends them to the
   rollup for execution (`soft` commits)
- Catalogs and matches the block hashes received from the gossip network and
   the DA by rollup namespace to send `firm` commits to the rollup
- Blocks are sent to the execution layer using [Astria’s GRPC Execution client
   interface](https://buf.build/astria/astria/docs/main:astria.execution.v1)
  - Rollups utilizing the Conductor must implement this interface
=======
  Driver and Reader
- Filters transactions by their rollup namespace and sends them to the rollup for execution
- Maps sequencer block hashes to execution block hashes so that it can send `firm` commits to the rollup
- Blocks are sent to the execution layer using [Astria’s GRPC Execution client interface](https://buf.build/astria/astria/docs/main:astria.execution.v1alpha1)
    - Rollups utilizing the Conductor must implement this interface
- If a block comes from the DA layer, a "finalize block" message is sent to the rollup

The `ExecutorCommand` ([link](https://github.com/astriaorg/astria/blob/eeffd2dc24ec14cbc7a3b3197ec2a3c099a78605/crates/astria-conductor/src/executor.rs#L81)) variants that the Executor receives are as follows:

- `ExecutorCommand::BlockReceivedFromGossipNetwork` commands are received when data comes from the Sequencer.
- `ExecutorCommand::BlockReceivedFromDataAvailability` commands are received
  when data comes from the DA layer.

When blocks are received from the gossip network, their transactions are
filtered based on the rollup's namespace, then are sent to the rollup for
execution. The execution hash that is returned from the rollup is then stored in
a hash map for Sequencer block hash -> execution hash.

When blocks are received from the DA layer, the hash map of Sequencer block hash
-> execution hash is checked to see if the block has already passed through the
Conductor from the Sequencer. If the block isn't seen, it is filtered and sent
to the rollup for execution exactly the same way the transactions are sent when
received from the Sequencer, then a message to finalize the block is sent.
If the block is already present in the hash map, just the finalize block message
is sent. After being finalized, the Sequencer block hash -> execution hash entry
in the hash map is deleted.
>>>>>>> 6756b756

## Execution Data

### Transaction Filtering

<<<<<<< HEAD
The Conductor is designed so that for each rollup node running, an instance of
the Conductor will be run with it. The `chain_id` that Conductor uses for the
rollup namespace is pulled from the rollup instance's config. As such, the
Conductor is only aware of the single namespace of the rollup it is supporting.
The `chain_id`/namespace is tracked in the sequencer block that contains the
transactions for the rollup and not in the transactions themselves. When a
sequencer block is received from the gossip network the Conductor only pulls out
the transactions for its namespace and passes those transaction, and the
previous execution hash from the rollup to the execution layer. See the [astria
execution
api](https://github.com/astriaorg/astria/blob/main/specs/execution-api.md) for
more details.

### Soft Commitments

When single sequencer blocks are received by the Conductor from the gossip
network, this data is treated as a `soft` commitment. Data received in this
manner has been validated by the sequencer network and rollups can trust that
the data will not be reverted. This is also the primary moment in the data life
cycle for Astria that transactions are sent to the rollup for execution. As
mentioned in the [Transaction Filtering](#transaction-filtering) section above,
the only information sent to the rollup is the list of ordered transactions and
the previous execution hash from the rollup. It is a given rollups
responsibility to build their own specific block from the data provided and
return the execution hash that adding the new block resulted in. The Conductor
keeps a map of sequencer block hashes to rollup execution hashes for later
matching when blocks are seen in the DA layer.

### Firm Commitments

When the Conductor pulls data from the DA, it again filters that data by
namespace and compare the block hashes seen there with those of the already
executed blocks stored in the map mentioned at the end of the Soft Commitments
section. For each block seen in DA that matches an executed block, a
`FinalizeBlock` message is sent to the rollup to set those blocks to `final` and
the entries in the execution hash to sequencer block hash map are cleared. If
blocks are seen in DA data that haven't been seen via gossip, the transactions
in those blocks are filtered for the namespace and sent to the rollup for
execution as well as being set to final.
=======
An instance of the Conductor is meant to be run alongside the rollup node.

The `chain_id` that Conductor uses as the rollup's identifier is pulled from the rollup's config.
When a user submits a transaction to be sequenced, they specify the `chain_id` of its destination.

When a Sequencer block is received from the gossip network, the Conductor filters the transactions
for its chain ID and executes only those transactions on top of its parent state. See the
[astria execution api](https://github.com/astriaorg/astria/blob/main/specs/execution-api.md)
for more details.

### Data Validation

Data is validated before being sent to the rollup for execution. Validation occurs in two places:

- When blocks are received from the gossip network, the data is validated in Driver's `handle_network_event` using `BlockVerifier::validate_sequencer_block_data`
- When blocks are fetched from the DA layer, the data is validated in Reader's `get_new_blocks` using `BlockVerifier::validate_signed_namespace_data` and `BlockVerifier::validate_rollup_data`

### Soft Commitments

When a Sequencer block is received by the Conductor from the gossip network, it is
assumed to be the `head` of the chain, thus its parent block is designated as a
`soft` commitment. This is also the primary moment in the data life cycle for Astria
that transactions are sent to the rollup for execution.

As mentioned in the [Transaction Filtering](#transaction-filtering) section above, the only information sent to the rollup is the list of ordered transactions and the previous execution hash from the rollup. It is the rollup node's responsibility to build their own specific block from the data provided and return the execution hash that resulted from adding the new block.

The Conductor keeps a map of Sequencer block hashes to rollup execution hashes for later matching when blocks are seen in the DA layer.

### Firm Commitments

When the Conductor pulls data from the DA, it compares the Sequencer block hashes
seen with those of the already executed blocks stored in the map mentioned at the
end of the [Soft Commitments](#soft-commitments) section. For each block seen in
DA that matches an executed block, a `FinalizeBlock` message is sent to the rollup
to set those blocks to `final` and the entries in the execution hash to Sequencer
block hash map are cleared.

If blocks are seen in DA data that haven't been seen via gossip, the transactions in those blocks are filtered for the namespace and sent to the rollup for execution as well as being set to final.
>>>>>>> 6756b756
<|MERGE_RESOLUTION|>--- conflicted
+++ resolved
@@ -1,72 +1,5 @@
 # Astria Conductor
 
-<<<<<<< HEAD
-The Astria conductor connects the shared sequencer and DA layers to the
-execution layer. When a block is received from the sequencer layer or DA layer,
-the conductor filters out the transactions that are relevant to the rollup's
-namespace and pushes it to the execution layer.
-
-Blocks can be received via either:
-
-- The gossip network from the shared sequencer
-- The data availability layer, requested on a predefined interval
-
-In the first case, the block is filtered and pushed to the execution layer,
-executed, and added to the blockchain. Brand new blocks are marked as head and
-all previous blocks are marked as a soft commitment. In general, the marking of
-blocks as safe will happen one block at a time as new blocks arrive. The block
-is not finalized until it's received from the data availability layer.
-
-In the second case, batches of blocks are received from the DA later, filtered
-for that rollup, and those blocks are used to set their corresponding blocks on
-the rollup as finalized.
-
-The exact terminology that a rollup uses for its fork choice rules is up to its
-implementation. For example, Geth uses `head`, `safe`, and `final`. The
-conductor uses `head`, `soft`, and `firm`. The fork choice options are mapped
-with Geth in the following way:
-
-- `head` -> `head`
-- `soft` -> `safe`
-- `firm` -> `final`
-
-The conductor has no knowledge that Geth uses the above options, it simply sends
-a `CommitmentState` message to the rollup, and the rollup does the rest.
-
-## Architecture
-
-The architecture of the conductor is inspired by the [Actor
-Model](https://en.wikipedia.org/wiki/Actor_model) with the actors within the
-conductor being the `Driver`, `Reader`, and `Executor`. Each actor operates
-concurrently and communicates with the other actors by passing messages. The
-conductor is written in Rust and utilized the Tokio runtime to achieve this.
-
-![Conductor Architecture](assets/conductor-architecture.png)
-
-The responsibilities of each module are as follows:
-
-### Driver
-
-- Top level coordinator that runs and manages all the sub-components necessary
-  for the Conductor
-- Creates the `Reader` and `Executor` actors on startup
-- Creates a gossip network for receiving data from the sequencer network
-  - The gossip network uses the
-    [astria-gossipnet](https://github.com/astriaorg/astria/tree/main/crates/astria-gossipnet)
-- Runs an event loop that handles receiving `DriverCommand`s and messages from
-  the gossip network
-- Passes sequencer blocks received from the gossip network to the `Executor`
-
-### Reader
-
-- Creates a `CelestiaClient` using the Celestia client implementation from
-   `astria-sequencer-relayer` to communicating with the DA layer
-- Creates a `TendermintClient` which is used when validating blocks from the DA
-   layer against the sequencer data
-- Runs an event loop that handles receiving `ReaderCommand`s that drives data
-   retrieval from the DA layer
-- Passes the blocks it receives to the `Executor`
-=======
 The Astria Conductor connects the shared sequencer and data availability layers to the execution layer, where the execution layer is a rollup execution environment. There is one instance of the Conductor per rollup node.
 
 When a block is received, either from the Sequencer layer or from the DA layer, the Conductor filters for the transactions that are in the rollup's namespace and pushes them to the execution layer.
@@ -143,21 +76,10 @@
 Each block is then transformed into a `SequencerBlockSubset`s and handed off to the Executor along
 with the command `ExecutorCommand::BlockReceivedFromDataAvailability`, then it is sent to the rollup
 for execution.
->>>>>>> 6756b756
 
 ### Executor
 
 - Runs an event loop that handles receiving `ExecutorCommand`s from both the
-<<<<<<< HEAD
-   Driver and Reader
-- Filters out transactions by their rollup namespace and sends them to the
-   rollup for execution (`soft` commits)
-- Catalogs and matches the block hashes received from the gossip network and
-   the DA by rollup namespace to send `firm` commits to the rollup
-- Blocks are sent to the execution layer using [Astria’s GRPC Execution client
-   interface](https://buf.build/astria/astria/docs/main:astria.execution.v1)
-  - Rollups utilizing the Conductor must implement this interface
-=======
   Driver and Reader
 - Filters transactions by their rollup namespace and sends them to the rollup for execution
 - Maps sequencer block hashes to execution block hashes so that it can send `firm` commits to the rollup
@@ -184,53 +106,11 @@
 If the block is already present in the hash map, just the finalize block message
 is sent. After being finalized, the Sequencer block hash -> execution hash entry
 in the hash map is deleted.
->>>>>>> 6756b756
 
 ## Execution Data
 
 ### Transaction Filtering
 
-<<<<<<< HEAD
-The Conductor is designed so that for each rollup node running, an instance of
-the Conductor will be run with it. The `chain_id` that Conductor uses for the
-rollup namespace is pulled from the rollup instance's config. As such, the
-Conductor is only aware of the single namespace of the rollup it is supporting.
-The `chain_id`/namespace is tracked in the sequencer block that contains the
-transactions for the rollup and not in the transactions themselves. When a
-sequencer block is received from the gossip network the Conductor only pulls out
-the transactions for its namespace and passes those transaction, and the
-previous execution hash from the rollup to the execution layer. See the [astria
-execution
-api](https://github.com/astriaorg/astria/blob/main/specs/execution-api.md) for
-more details.
-
-### Soft Commitments
-
-When single sequencer blocks are received by the Conductor from the gossip
-network, this data is treated as a `soft` commitment. Data received in this
-manner has been validated by the sequencer network and rollups can trust that
-the data will not be reverted. This is also the primary moment in the data life
-cycle for Astria that transactions are sent to the rollup for execution. As
-mentioned in the [Transaction Filtering](#transaction-filtering) section above,
-the only information sent to the rollup is the list of ordered transactions and
-the previous execution hash from the rollup. It is a given rollups
-responsibility to build their own specific block from the data provided and
-return the execution hash that adding the new block resulted in. The Conductor
-keeps a map of sequencer block hashes to rollup execution hashes for later
-matching when blocks are seen in the DA layer.
-
-### Firm Commitments
-
-When the Conductor pulls data from the DA, it again filters that data by
-namespace and compare the block hashes seen there with those of the already
-executed blocks stored in the map mentioned at the end of the Soft Commitments
-section. For each block seen in DA that matches an executed block, a
-`FinalizeBlock` message is sent to the rollup to set those blocks to `final` and
-the entries in the execution hash to sequencer block hash map are cleared. If
-blocks are seen in DA data that haven't been seen via gossip, the transactions
-in those blocks are filtered for the namespace and sent to the rollup for
-execution as well as being set to final.
-=======
 An instance of the Conductor is meant to be run alongside the rollup node.
 
 The `chain_id` that Conductor uses as the rollup's identifier is pulled from the rollup's config.
@@ -268,5 +148,4 @@
 to set those blocks to `final` and the entries in the execution hash to Sequencer
 block hash map are cleared.
 
-If blocks are seen in DA data that haven't been seen via gossip, the transactions in those blocks are filtered for the namespace and sent to the rollup for execution as well as being set to final.
->>>>>>> 6756b756
+If blocks are seen in DA data that haven't been seen via gossip, the transactions in those blocks are filtered for the namespace and sent to the rollup for execution as well as being set to final.