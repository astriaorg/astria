--- conflicted
+++ resolved
@@ -60,12 +60,8 @@
 celestia-types = "0.1.1"
 clap = "4.5.4"
 const_format = "0.2.32"
-<<<<<<< HEAD
 divan = "0.1.14"
-ethers = "2.0.11"
-=======
 ethers = { version = "2.0.11", default-features = false }
->>>>>>> 30c562a4
 futures = "0.3"
 hex = "0.4"
 hex-literal = "0.4.1"
