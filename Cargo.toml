[workspace]
members = [
  "crates/astria-celestia-client",
  "crates/astria-celestia-mock",
  "crates/astria-cli",
  "crates/astria-composer",
  "crates/astria-conductor",
  "crates/astria-config",
<<<<<<< HEAD
  "crates/astria-optimism",
=======
  "crates/astria-cli",
  "crates/astria-merkle",
>>>>>>> 5d9ab9ae
  "crates/astria-proto",
  "crates/astria-sequencer",
  "crates/astria-sequencer-client",
  "crates/astria-sequencer-relayer",
  "crates/astria-sequencer-types",
  "crates/astria-sequencer-utils",
  "crates/astria-telemetry",
  "crates/astria-test-utils",
]
resolver = "2"

[workspace.dependencies]
async-trait = "0.1.52"
axum = "0.6.16"
backon = "0.4.1"
base64 = "0.21"
bytes = "1.4"
clap = "4"
color-eyre = "0.6"
ed25519-consensus = "2.1.0"
eyre = "0.6"
futures = "0.3"
hex = "0.4"
hex-literal = "0.4.1"
humantime = "2.1.0"
hyper = "0.14"
jsonrpsee = { version = "0.20" }
once_cell = "1.17.1"
sha2 = "0.10"
serde = "1"
serde_json = "1"
prost = "0.11"
prost-types = "0.11"
rand = "0.8.5"
regex = "1.9"
# disable default features and explicitly enable rustls-tls to ensure openssl is disabled
# in the entire workspace
reqwest = { version = "0.11", default-features = false, features = [
  "rustls-tls",
] }
tempfile = "3.6.0"
tendermint = "0.33.2"
tendermint-config = "0.33.2"
tendermint-proto = "0.33.2"
tendermint-rpc = "0.33.2"
thiserror = "1"
tokio = "1.28"
tokio-test = "0.4.2"
tokio-util = "0.7.9"
tonic = "0.9"
tracing = "0.1"
tryhard = "0.5.1"
which = "4.4.0"
wiremock = "0.5"

[patch.crates-io]
# TODO: remove once a release with https://github.com/gakonst/ethers-rs/pull/2644 is tagged
ethers = { git = "https://github.com/gakonst/ethers-rs", rev = "4acfa9d4e093022aa1bdbe9490e0ffa927494ec1" }
tendermint = { git = "https://github.com/astriaorg/tendermint-rs", branch = "v0.33.2-reqwest-backport" }
tendermint-config = { git = "https://github.com/astriaorg/tendermint-rs", branch = "v0.33.2-reqwest-backport" }
tendermint-proto = { git = "https://github.com/astriaorg/tendermint-rs", branch = "v0.33.2-reqwest-backport" }
tendermint-rpc = { git = "https://github.com/astriaorg/tendermint-rs", branch = "v0.33.2-reqwest-backport" }<|MERGE_RESOLUTION|>--- conflicted
+++ resolved
@@ -6,12 +6,8 @@
   "crates/astria-composer",
   "crates/astria-conductor",
   "crates/astria-config",
-<<<<<<< HEAD
+  "crates/astria-merkle",
   "crates/astria-optimism",
-=======
-  "crates/astria-cli",
-  "crates/astria-merkle",
->>>>>>> 5d9ab9ae
   "crates/astria-proto",
   "crates/astria-sequencer",
   "crates/astria-sequencer-client",
