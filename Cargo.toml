--- conflicted
+++ resolved
@@ -1,11 +1,8 @@
 [workspace]
 
 members = [
-<<<<<<< HEAD
   "crates/astria-celestia-jsonrpc-client",
-=======
   "crates/astria-composer",
->>>>>>> b52b35cf
   "crates/astria-conductor",
   "crates/astria-gossipnet",
   "crates/astria-proto",
@@ -57,11 +54,8 @@
 tendermint = "0.32"
 tendermint-config = "0.32"
 tendermint-proto = "0.32"
-<<<<<<< HEAD
 tendermint-rpc = "0.32"
-=======
 thiserror = "1.0.40"
->>>>>>> b52b35cf
 tokio = "1.28"
 tonic = "0.9"
 tracing = "0.1"
