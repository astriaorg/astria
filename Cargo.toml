[workspace]
members = [
  "crates/astria-celestia-client",
  "crates/astria-celestia-mock",
  "crates/astria-composer",
  "crates/astria-conductor",
<<<<<<< HEAD
  "crates/astria-optimism",
=======
  "crates/astria-cli",
>>>>>>> 95864ea1
  "crates/astria-proto",
  "crates/astria-sequencer",
  "crates/astria-sequencer-client",
  "crates/astria-sequencer-relayer",
  "crates/astria-sequencer-types",
  "crates/astria-sequencer-utils",
  "crates/astria-sequencer-validation",
  "crates/astria-telemetry",
]
resolver = "2"

[workspace.dependencies]
async-trait = "0.1.52"
axum = "0.6.16"
backon = "0.4.1"
base64 = "0.21"
bytes = "1.4"
clap = "4"
color-eyre = "0.6"
ed25519-consensus = "2.1.0"
eyre = "0.6"
figment = "0.10.8"
futures = "0.3"
hex = "0.4"
humantime = "2.1.0"
hyper = "0.14"
jsonrpsee = { version = "0.20" }
once_cell = "1.17.1"
sha2 = "0.10"
serde = "1"
serde_json = "1"
prost = "0.11"
prost-types = "0.11"
rand = "0.8.5"
regex = "1.9"
# disable default features and explicitly enable rustls-tls to ensure openssl is disabled
# in the entire workspace
reqwest = { version = "0.11", default-features = false, features = [
  "rustls-tls",
] }
tempfile = "3.6.0"
tendermint = "0.33.2"
tendermint-config = "0.33.2"
tendermint-proto = "0.33.2"
tendermint-rpc = "0.33.2"
thiserror = "1"
tokio = "1.28"
tokio-util = "0.7.9"
tonic = "0.9"
tracing = "0.1"
which = "4.4.0"
wiremock = "0.5"

[patch.crates-io]
tendermint = { git = "https://github.com/astriaorg/tendermint-rs", branch = "v0.33.2-reqwest-backport" }
tendermint-config = { git = "https://github.com/astriaorg/tendermint-rs", branch = "v0.33.2-reqwest-backport" }
tendermint-proto = { git = "https://github.com/astriaorg/tendermint-rs", branch = "v0.33.2-reqwest-backport" }
tendermint-rpc = { git = "https://github.com/astriaorg/tendermint-rs", branch = "v0.33.2-reqwest-backport" }<|MERGE_RESOLUTION|>--- conflicted
+++ resolved
@@ -2,13 +2,10 @@
 members = [
   "crates/astria-celestia-client",
   "crates/astria-celestia-mock",
+  "crates/astria-cli",
   "crates/astria-composer",
   "crates/astria-conductor",
-<<<<<<< HEAD
   "crates/astria-optimism",
-=======
-  "crates/astria-cli",
->>>>>>> 95864ea1
   "crates/astria-proto",
   "crates/astria-sequencer",
   "crates/astria-sequencer-client",
