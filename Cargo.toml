[workspace]
exclude = ["tools/protobuf-compiler"]

members = [
  "crates/astria-celestia-client",
  "crates/astria-celestia-mock",
  "crates/astria-cli",
  "crates/astria-composer",
  "crates/astria-conductor",
  "crates/astria-config",
  "crates/astria-core",
  "crates/astria-merkle",
  "crates/astria-optimism",
  "crates/astria-sequencer",
  "crates/astria-sequencer-client",
  "crates/astria-sequencer-relayer",
  "crates/astria-sequencer-utils",
  "crates/astria-telemetry",
  "crates/astria-test-utils",
  "lint/*",
]
# Specify default members so that cargo invocations in github actions will
# not act on lints
default-members = [
  "crates/astria-celestia-client",
  "crates/astria-celestia-mock",
  "crates/astria-cli",
  "crates/astria-composer",
  "crates/astria-conductor",
  "crates/astria-config",
  "crates/astria-core",
  "crates/astria-merkle",
  "crates/astria-optimism",
  "crates/astria-sequencer",
  "crates/astria-sequencer-client",
  "crates/astria-sequencer-relayer",
  "crates/astria-sequencer-utils",
  "crates/astria-telemetry",
  "crates/astria-test-utils",
]
resolver = "2"

[workspace.metadata.dylint]
libraries = [{ path = "lint/tracing_debug_field" }]

[workspace.dependencies]
async-trait = "0.1.52"
axum = "0.6.16"
backon = "0.4.1"
base64 = "0.21"
base64-serde = "0.7.0"
bytes = "1"
clap = "4"
color-eyre = "0.6"
ed25519-consensus = "2.1.0"
ethers = "2.0.11"
eyre = "0.6"
futures = "0.3"
hex = "0.4"
hex-literal = "0.4.1"
humantime = "2.1.0"
hyper = "0.14"
ibc-types = "0.11.0"
jsonrpsee = { version = "0.20" }
once_cell = "1.17.1"
sha2 = "0.10"
serde = "1"
serde_json = "1"
<<<<<<< HEAD
metrics = "0.19.0"
# bump to a release after https://github.com/penumbra-zone/penumbra/pull/3598 is included
=======
>>>>>>> 7722a63f
# Note that when updating the penumbra versions, vendored types in `proto/sequencerapis/astria_vendored` may need to be updated as well.
penumbra-ibc = { git = "https://github.com/penumbra-zone/penumbra.git", tag = "v0.66.0", default-features = false }
penumbra-proto = { git = "https://github.com/penumbra-zone/penumbra.git", tag = "v0.66.0" }
penumbra-tower-trace = { git = "https://github.com/penumbra-zone/penumbra.git", tag = "v0.66.0" }
prost = "0.12"
prost-types = "0.12"
rand = "0.8.5"
regex = "1.9"
# disable default features and explicitly enable rustls-tls to ensure openssl is disabled
# in the entire workspace
reqwest = { version = "0.11", default-features = false, features = [
  "rustls-tls",
] }
tempfile = "3.6.0"
tendermint = "0.34.0"
tendermint-config = "0.34.0"
tendermint-proto = "0.34.0"
tendermint-rpc = "0.34.0"
thiserror = "1"
tokio = "1.28"
tokio-test = "0.4.2"
tokio-util = "0.7.9"
tonic = "0.10"
tracing = "0.1"
tryhard = "0.5.1"
which = "4.4.0"
wiremock = "0.5"

[workspace.dependencies.celestia-tendermint]
package = "tendermint"
git = "https://github.com/eigerco/celestia-tendermint-rs"
rev = "bbe7de8"<|MERGE_RESOLUTION|>--- conflicted
+++ resolved
@@ -66,11 +66,7 @@
 sha2 = "0.10"
 serde = "1"
 serde_json = "1"
-<<<<<<< HEAD
 metrics = "0.19.0"
-# bump to a release after https://github.com/penumbra-zone/penumbra/pull/3598 is included
-=======
->>>>>>> 7722a63f
 # Note that when updating the penumbra versions, vendored types in `proto/sequencerapis/astria_vendored` may need to be updated as well.
 penumbra-ibc = { git = "https://github.com/penumbra-zone/penumbra.git", tag = "v0.66.0", default-features = false }
 penumbra-proto = { git = "https://github.com/penumbra-zone/penumbra.git", tag = "v0.66.0" }
