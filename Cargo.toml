--- conflicted
+++ resolved
@@ -54,15 +54,10 @@
 bytes = "1"
 celestia-tendermint = "0.32.1"
 celestia-types = "0.1.1"
-<<<<<<< HEAD
-clap = "4"
+clap = "4.5.4"
 ed25519-consensus = { version = "2.1.0", default-features = false, features = [
   "std",
 ] }
-=======
-clap = "4.5.4"
-ed25519-consensus = "2.1.0"
->>>>>>> 6da485cd
 ethers = "2.0.11"
 futures = "0.3"
 hex = "0.4"
