[workspace]
exclude = ["tools/protobuf-compiler"]

members = [
  "crates/astria-bridge",
  "crates/astria-build-info",
<<<<<<< HEAD
  "crates/astria-bridge",
  "crates/astria-celestia-client",
  "crates/astria-celestia-mock",
=======
>>>>>>> 8f261a4c
  "crates/astria-cli",
  "crates/astria-composer",
  "crates/astria-conductor",
  "crates/astria-config",
  "crates/astria-core",
  "crates/astria-eyre",
  "crates/astria-grpc-mock",
  "crates/astria-grpc-mock-test",
  "crates/astria-grpc-mock-test-codegen",
  "crates/astria-merkle",
  "crates/astria-sequencer",
  "crates/astria-sequencer-client",
  "crates/astria-sequencer-relayer",
  "crates/astria-sequencer-utils",
  "crates/astria-telemetry",
  "crates/astria-test-utils",
  "lint/*",
]
# Specify default members so that cargo invocations in github actions will
# not act on lints
default-members = [
  "crates/astria-bridge",
  "crates/astria-build-info",
  "crates/astria-cli",
  "crates/astria-composer",
  "crates/astria-conductor",
  "crates/astria-config",
  "crates/astria-core",
  "crates/astria-merkle",
  "crates/astria-grpc-mock",
  "crates/astria-grpc-mock-test",
  "crates/astria-grpc-mock-test-codegen",
  "crates/astria-sequencer",
  "crates/astria-sequencer-client",
  "crates/astria-sequencer-relayer",
  "crates/astria-sequencer-utils",
  "crates/astria-telemetry",
  "crates/astria-test-utils",
]
resolver = "2"

[workspace.metadata.dylint]
libraries = [{ path = "lint/tracing_debug_field" }]

[workspace.dependencies]
async-trait = "0.1.52"
axum = "0.6.16"
base64 = "0.21"
base64-serde = "0.7.0"
bytes = "1"
celestia-tendermint = "0.32.1"
celestia-types = "0.1.1"
clap = "4.5.4"
ed25519-consensus = { version = "2.1.0", default-features = false, features = [
  "std",
] }
ethers = "2.0.11"
futures = "0.3"
hex = "0.4"
hex-literal = "0.4.1"
humantime = "2.1.0"
hyper = "0.14"
ibc-types = "0.12"
indexmap = "2.1.0"
itertools = "0.12.1"
itoa = "1.0.10"
jsonrpsee = { version = "0.20" }
once_cell = "1.17.1"
sha2 = "0.10"
serde = "1"
serde_json = "1"
metrics = "0.22.1"
pbjson-types = "0.6"
# Note that when updating the penumbra versions, vendored types in `proto/sequencerapis/astria_vendored` may need to be updated as well.
# update once https://github.com/penumbra-zone/penumbra/commit/8b06546af43bf073fd99f3f9d82b8afb51872489 makes it into a release
penumbra-ibc = { git = "https://github.com/penumbra-zone/penumbra.git", rev = "8b06546af43bf073fd99f3f9d82b8afb51872489", default-features = false }
penumbra-proto = { git = "https://github.com/penumbra-zone/penumbra.git", rev = "8b06546af43bf073fd99f3f9d82b8afb51872489" }
penumbra-tower-trace = { git = "https://github.com/penumbra-zone/penumbra.git", rev = "8b06546af43bf073fd99f3f9d82b8afb51872489" }
prost = "0.12"
rand = "0.8.5"
regex = "1.9"
# disable default features and explicitly enable rustls-tls to ensure openssl is disabled
# in the entire workspace
reqwest = { version = "0.11", default-features = false, features = [
  "rustls-tls",
] }
tempfile = "3.6.0"
tendermint = "0.34.0"
tendermint-config = "0.34.0"
tendermint-proto = "0.34.0"
tendermint-rpc = "0.34.0"
thiserror = "1"
tokio = "1.28"
tokio-test = "0.4.2"
tokio-util = "0.7.9"
tonic = "0.10"
tracing = "0.1"
tryhard = "0.5.1"
which = "4.4.0"
wiremock = "0.5"
insta = "1.36.1"
tokio-stream = { version = "0.1.14" }<|MERGE_RESOLUTION|>--- conflicted
+++ resolved
@@ -4,12 +4,6 @@
 members = [
   "crates/astria-bridge",
   "crates/astria-build-info",
-<<<<<<< HEAD
-  "crates/astria-bridge",
-  "crates/astria-celestia-client",
-  "crates/astria-celestia-mock",
-=======
->>>>>>> 8f261a4c
   "crates/astria-cli",
   "crates/astria-composer",
   "crates/astria-conductor",
