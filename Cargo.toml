[workspace]
members = [
  "crates/astria-celestia-client",
  "crates/astria-celestia-mock",
  "crates/astria-cli",
  "crates/astria-composer",
  "crates/astria-conductor",
<<<<<<< HEAD
  "crates/astria-optimism",
=======
  "crates/astria-config",
  "crates/astria-cli",
>>>>>>> a1a7a59c
  "crates/astria-proto",
  "crates/astria-sequencer",
  "crates/astria-sequencer-client",
  "crates/astria-sequencer-relayer",
  "crates/astria-sequencer-types",
  "crates/astria-sequencer-utils",
  "crates/astria-sequencer-validation",
  "crates/astria-telemetry",
  "crates/astria-test-utils",
]
resolver = "2"

[workspace.dependencies]
async-trait = "0.1.52"
axum = "0.6.16"
backon = "0.4.1"
base64 = "0.21"
bytes = "1.4"
clap = "4"
color-eyre = "0.6"
ed25519-consensus = "2.1.0"
eyre = "0.6"
futures = "0.3"
hex = "0.4"
humantime = "2.1.0"
hyper = "0.14"
jsonrpsee = { version = "0.20" }
once_cell = "1.17.1"
sha2 = "0.10"
serde = "1"
serde_json = "1"
prost = "0.11"
prost-types = "0.11"
rand = "0.8.5"
regex = "1.9"
# disable default features and explicitly enable rustls-tls to ensure openssl is disabled
# in the entire workspace
reqwest = { version = "0.11", default-features = false, features = [
  "rustls-tls",
] }
tempfile = "3.6.0"
tendermint = "0.33.2"
tendermint-config = "0.33.2"
tendermint-proto = "0.33.2"
tendermint-rpc = "0.33.2"
thiserror = "1"
tokio = "1.28"
tokio-test = "0.4.2"
tokio-util = "0.7.9"
tonic = "0.9"
tracing = "0.1"
tryhard = "0.5.1"
which = "4.4.0"
wiremock = "0.5"

[patch.crates-io]
ethers = { git = "https://github.com/gakonst/ethers-rs", rev = "4acfa9d4e093022aa1bdbe9490e0ffa927494ec1" }
tendermint = { git = "https://github.com/astriaorg/tendermint-rs", branch = "v0.33.2-reqwest-backport" }
tendermint-config = { git = "https://github.com/astriaorg/tendermint-rs", branch = "v0.33.2-reqwest-backport" }
tendermint-proto = { git = "https://github.com/astriaorg/tendermint-rs", branch = "v0.33.2-reqwest-backport" }
tendermint-rpc = { git = "https://github.com/astriaorg/tendermint-rs", branch = "v0.33.2-reqwest-backport" }<|MERGE_RESOLUTION|>--- conflicted
+++ resolved
@@ -5,13 +5,8 @@
   "crates/astria-cli",
   "crates/astria-composer",
   "crates/astria-conductor",
-<<<<<<< HEAD
+  "crates/astria-cli",
   "crates/astria-optimism",
-=======
-  "crates/astria-config",
-  "crates/astria-cli",
->>>>>>> a1a7a59c
-  "crates/astria-proto",
   "crates/astria-sequencer",
   "crates/astria-sequencer-client",
   "crates/astria-sequencer-relayer",
