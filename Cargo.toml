[workspace]
exclude = ["tools/protobuf-compiler", "tools/solidity-compiler"]

members = [
  "crates/astria-bridge-contracts",
  "crates/astria-bridge-withdrawer",
  "crates/astria-build-info",
  "crates/astria-cli",
  "crates/astria-composer",
  "crates/astria-conductor",
  "crates/astria-config",
  "crates/astria-core",
  "crates/astria-eyre",
  "crates/astria-grpc-mock",
  "crates/astria-grpc-mock-test",
  "crates/astria-grpc-mock-test-codegen",
  "crates/astria-merkle",
  "crates/astria-sequencer",
  "crates/astria-sequencer-client",
  "crates/astria-sequencer-relayer",
  "crates/astria-sequencer-utils",
  "crates/astria-telemetry",
  "crates/astria-test-utils",
  "lint/*",
]
# Specify default members so that cargo invocations in github actions will
# not act on lints
default-members = [
  "crates/astria-bridge-contracts",
  "crates/astria-bridge-withdrawer",
  "crates/astria-build-info",
  "crates/astria-cli",
  "crates/astria-composer",
  "crates/astria-conductor",
  "crates/astria-config",
  "crates/astria-core",
  "crates/astria-grpc-mock",
  "crates/astria-grpc-mock-test",
  "crates/astria-grpc-mock-test-codegen",
  "crates/astria-merkle",
  "crates/astria-sequencer",
  "crates/astria-sequencer-client",
  "crates/astria-sequencer-relayer",
  "crates/astria-sequencer-utils",
  "crates/astria-telemetry",
  "crates/astria-test-utils",
]
resolver = "2"

[workspace.metadata.dylint]
libraries = [{ path = "lint/tracing_debug_field" }]

[workspace.dependencies]
async-trait = "0.1.52"
axum = "0.6.16"
base64 = "0.21"
base64-serde = "0.7.0"
bytes = "1"
celestia-tendermint = "0.32.1"
celestia-types = "0.1.1"
clap = "4.5.4"
const_format = "0.2.32"
divan = "0.1.14"
ethers = { version = "2.0.11", default-features = false }
futures = "0.3"
hex = "0.4"
hex-literal = "0.4.1"
humantime = "2.1.0"
hyper = "0.14"
ibc-types = "0.12"
indexmap = "2.1.0"
insta = "1.36.1"
itertools = "0.12.1"
itoa = "1.0.10"
jsonrpsee = { version = "0.20" }
<<<<<<< HEAD
once_cell = "1.17.1"
pin-project-lite = "0.2.13"
sha2 = "0.10"
serde = "1"
serde_json = "1"
=======
metrics = "0.22.1"
once_cell = "1.17.1"
>>>>>>> 269edce7
pbjson-types = "0.6"
# Note that when updating the penumbra versions, vendored types in `proto/sequencerapis/astria_vendored` may need to be updated as well.
penumbra-ibc = { git = "https://github.com/penumbra-zone/penumbra.git", tag = "v0.78.0", default-features = false }
penumbra-proto = { git = "https://github.com/penumbra-zone/penumbra.git", tag = "v0.78.0" }
penumbra-tower-trace = { git = "https://github.com/penumbra-zone/penumbra.git", tag = "v0.78.0" }
pin-project-lite = "0.2.13"
prost = "0.12"
rand = "0.8.5"
regex = "1.9"
# disable default features and explicitly enable rustls-tls to ensure openssl is disabled
# in the entire workspace
reqwest = { version = "0.11", default-features = false, features = [
  "rustls-tls",
] }
serde = "1"
serde_json = "1"
sha2 = "0.10"
tempfile = "3.6.0"
tendermint = "0.34.0"
tendermint-config = "0.34.0"
tendermint-proto = "0.34.0"
tendermint-rpc = "0.34.0"
thiserror = "1"
tokio = "1.28"
tokio-stream = { version = "0.1.14" }
tokio-test = "0.4.2"
tokio-util = "0.7.9"
tonic = "0.10"
tracing = "0.1"
tryhard = "0.5.1"
which = "4.4.0"
wiremock = "0.5"<|MERGE_RESOLUTION|>--- conflicted
+++ resolved
@@ -73,16 +73,7 @@
 itertools = "0.12.1"
 itoa = "1.0.10"
 jsonrpsee = { version = "0.20" }
-<<<<<<< HEAD
 once_cell = "1.17.1"
-pin-project-lite = "0.2.13"
-sha2 = "0.10"
-serde = "1"
-serde_json = "1"
-=======
-metrics = "0.22.1"
-once_cell = "1.17.1"
->>>>>>> 269edce7
 pbjson-types = "0.6"
 # Note that when updating the penumbra versions, vendored types in `proto/sequencerapis/astria_vendored` may need to be updated as well.
 penumbra-ibc = { git = "https://github.com/penumbra-zone/penumbra.git", tag = "v0.78.0", default-features = false }
