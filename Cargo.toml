--- conflicted
+++ resolved
@@ -15,11 +15,7 @@
 [workspace.dependencies]
 async-trait = "0.1.52"
 base64 = "0.21"
-<<<<<<< HEAD
-bech32 = "0.9"
 borsh = "0.10.3"
-=======
->>>>>>> 10b9d014
 bytes = "1.4"
 clap = "4"
 color-eyre = "0.6"
