version: v2
modules:
  - path: proto/composerapis
    name: buf.build/astria/composer-apis
    lint:
      use:
        - BASIC
        - ENUM_VALUE_PREFIX
        - ENUM_ZERO_VALUE_SUFFIX
        - FILE_LOWER_SNAKE_CASE
        - PACKAGE_VERSION_SUFFIX
        - RPC_REQUEST_STANDARD_NAME
        - SERVICE_SUFFIX
      disallow_comment_ignores: true
    breaking:
      use:
        - PACKAGE
      ignore_unstable_packages: true
  - path: proto/executionapis
    name: buf.build/astria/execution-apis
    lint:
      use:
        - BASIC
        - ENUM_VALUE_PREFIX
        - ENUM_ZERO_VALUE_SUFFIX
        - FILE_LOWER_SNAKE_CASE
        - PACKAGE_VERSION_SUFFIX
        - RPC_REQUEST_STANDARD_NAME
        - SERVICE_SUFFIX
      disallow_comment_ignores: true
    breaking:
      use:
        - PACKAGE
      ignore_unstable_packages: true
  - path: proto/primitives
    name: buf.build/astria/primitives
    lint:
      use:
        - BASIC
        - ENUM_VALUE_PREFIX
        - ENUM_ZERO_VALUE_SUFFIX
        - FILE_LOWER_SNAKE_CASE
        - PACKAGE_VERSION_SUFFIX
        - RPC_REQUEST_STANDARD_NAME
        - SERVICE_SUFFIX
      disallow_comment_ignores: true
    breaking:
      use:
        - FILE
      ignore_unstable_packages: true
  - path: proto/protocolapis
    name: buf.build/astria/protocol-apis
    lint:
      use:
        - BASIC
        - ENUM_VALUE_PREFIX
        - ENUM_ZERO_VALUE_SUFFIX
        - FILE_LOWER_SNAKE_CASE
        - PACKAGE_VERSION_SUFFIX
        - RPC_REQUEST_STANDARD_NAME
        - SERVICE_SUFFIX
      ignore_only:
        PACKAGE_VERSION_SUFFIX:
          - proto/protocolapis/astria_vendored/tendermint
        ENUM_ZERO_VALUE_SUFFIX:
          - proto/protocolapis/astria_vendored/tendermint
      disallow_comment_ignores: true
    breaking:
      use:
        - WIRE_JSON
      ignore_unstable_packages: true
  - path: proto/sequencerblockapis
    name: buf.build/astria/sequencerblock-apis
    lint:
      use:
        - BASIC
        - ENUM_VALUE_PREFIX
        - ENUM_ZERO_VALUE_SUFFIX
        - FILE_LOWER_SNAKE_CASE
        - PACKAGE_VERSION_SUFFIX
        - RPC_REQUEST_STANDARD_NAME
        - SERVICE_SUFFIX
      disallow_comment_ignores: true
    breaking:
      use:
        - WIRE_JSON
      ignore_unstable_packages: true
<<<<<<< HEAD
  - path: proto/upgrades
    name: buf.build/astria/upgrades
=======
  - path: proto/signerapis
    name: buf.build/astria/signer-apis
>>>>>>> e2b6aebc
    lint:
      use:
        - BASIC
        - ENUM_VALUE_PREFIX
        - ENUM_ZERO_VALUE_SUFFIX
        - FILE_LOWER_SNAKE_CASE
        - PACKAGE_VERSION_SUFFIX
        - RPC_REQUEST_STANDARD_NAME
        - SERVICE_SUFFIX
      disallow_comment_ignores: true
    breaking:
      use:
        - WIRE_JSON
      ignore_unstable_packages: true
  - path: proto/vendored
    name: buf.build/astria/vendored
    lint:
      use:
        - MINIMAL
      except:
        - PACKAGE_DIRECTORY_MATCH
        - PACKAGE_NO_IMPORT_CYCLE
      disallow_comment_ignores: true
deps:
  - buf.build/googleapis/googleapis<|MERGE_RESOLUTION|>--- conflicted
+++ resolved
@@ -85,13 +85,24 @@
       use:
         - WIRE_JSON
       ignore_unstable_packages: true
-<<<<<<< HEAD
+  - path: proto/signerapis
+    name: buf.build/astria/signer-apis
+    lint:
+      use:
+        - BASIC
+        - ENUM_VALUE_PREFIX
+        - ENUM_ZERO_VALUE_SUFFIX
+        - FILE_LOWER_SNAKE_CASE
+        - PACKAGE_VERSION_SUFFIX
+        - RPC_REQUEST_STANDARD_NAME
+        - SERVICE_SUFFIX
+      disallow_comment_ignores: true
+    breaking:
+      use:
+        - WIRE_JSON
+      ignore_unstable_packages: true
   - path: proto/upgrades
     name: buf.build/astria/upgrades
-=======
-  - path: proto/signerapis
-    name: buf.build/astria/signer-apis
->>>>>>> e2b6aebc
     lint:
       use:
         - BASIC
