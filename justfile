--- conflicted
+++ resolved
@@ -95,11 +95,6 @@
 
 [no-exit-message]
 _lint-rust:
-<<<<<<< HEAD
-  cargo +nightly-2024-10-11 fmt --all -- --check
-  cargo clippy -- --warn clippy::pedantic
-  cargo dylint --all
-=======
   just _lint-rust-fmt
   just _lint-rust-clippy
   just _lint-rust-clippy-custom
@@ -108,7 +103,7 @@
 
 [no-exit-message]
 _lint-rust-fmt:
-  cargo +nightly-2024-09-15 fmt --all -- --check
+  cargo +nightly-2024-10-11 fmt --all -- --check
 
 [no-exit-message]
 _lint-rust-clippy:
@@ -119,7 +114,7 @@
 
 [no-exit-message]
 _lint-rust-clippy-custom:
-  cargo +nightly-2024-09-05 clippy --all-targets --all-features \
+  cargo +nightly-2024-10-11 clippy --all-targets --all-features \
           -p tracing_debug_field \
           -- --warn clippy::pedantic --deny warnings
 
@@ -132,7 +127,6 @@
 [no-exit-message]
 _lint-rust-dylint:
   cargo dylint --all --workspace
->>>>>>> bc2569a5
 
 [no-exit-message]
 _fmt-toml:
