--- conflicted
+++ resolved
@@ -65,12 +65,8 @@
   set -eu
   case {{crate}} in
     astria-auctioneer) short_name=auctioneer ;;
-<<<<<<< HEAD
-    astria-bridge-withdrawer) short_name=bridge-withdrawer ;;
+    astria-bridge-withdrawer) short_name=evm-bridge-withdrawer ;;
     astria-bridge-signer) short_name=bridge-signer ;;
-=======
-    astria-bridge-withdrawer) short_name=evm-bridge-withdrawer ;;
->>>>>>> 538f43b0
     astria-cli) short_name=astria-cli ;;
     astria-composer) short_name=composer ;;
     astria-conductor) short_name=conductor ;;
