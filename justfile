--- conflicted
+++ resolved
@@ -1,9 +1,6 @@
-<<<<<<< HEAD
 # Place recipes for local testing/development here.
 import? 'localenv.just'
-=======
 import 'charts/deploy.just'
->>>>>>> 6a12eb83
 
 default:
   @just --list
